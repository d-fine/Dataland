<template>
  <AuthenticationWrapper>
    <TheHeader />
    <TheContent class="surface-800 min-h-screen">
      <MarginWrapper class="text-left mt-2 surface-0">
        <BackButton />
        <FrameworkDataSearchBar class="mt-2" @search-confirmed="handleSearchConfirm" />
      </MarginWrapper>
      <MarginWrapper class="surface-0">
        <div class="grid align-items-end">
          <div class="col-9">
            <CompanyInformation :companyID="companyID" />
          </div>
        </div>
      </MarginWrapper>
      <MarginWrapper>
        <slot></slot>
      </MarginWrapper>
    </TheContent>
  </AuthenticationWrapper>
</template>

<script lang="ts">
import FrameworkDataSearchBar from "@/components/resources/frameworkDataSearch/FrameworkDataSearchBar.vue";
import MarginWrapper from "@/components/wrapper/MarginWrapper.vue";
import BackButton from "@/components/general/BackButton.vue";
import TheHeader from "@/components/generics/TheHeader.vue";
import TheContent from "@/components/generics/TheContent.vue";
import AuthenticationWrapper from "@/components/wrapper/AuthenticationWrapper.vue";
import CompanyInformation from "@/components/pages/CompanyInformation.vue";
import { ApiClientProvider } from "@/services/ApiClients";
import { defineComponent, inject } from "vue";
import Keycloak from "keycloak-js";
import { DataTypeEnum } from "@clients/backend";

export default defineComponent({
  name: "ViewFrameworkBase",
  components: {
    TheContent,
    TheHeader,
    BackButton,
    MarginWrapper,
    FrameworkDataSearchBar,
    AuthenticationWrapper,
    CompanyInformation,
  },
<<<<<<< HEAD
  setup() {
    return {
      getKeycloakPromise: inject<() => Promise<Keycloak>>("getKeycloakPromise"),
    };
  },
  data() {
    return {
      currentInput: "",
    };
  },
=======
>>>>>>> 1db974dc
  props: {
    companyID: {
      type: String,
    },
    dataType: {
      type: String,
    },
  },
  methods: {
<<<<<<< HEAD
    async handleQueryCompany() {
      await this.$router.push({
=======
    handleSearchConfirm(searchTerm) {
      this.$router.push({
>>>>>>> 1db974dc
        name: "Search Companies for Framework Data",
        query: { input: searchTerm },
      });
    },
    async getDataIdToLoad() {
      try {
        if (this.getKeycloakPromise !== undefined) {
          const metaDataControllerApi = await new ApiClientProvider(
            this.getKeycloakPromise()
          ).getMetaDataControllerApi();
          const apiResponse = await metaDataControllerApi.getListOfDataMetaInfo(
            this.companyID,
            this.dataType as DataTypeEnum
          );
          const listOfMetaData = apiResponse.data;
          if (listOfMetaData.length > 0) {
            this.$emit("updateDataId", listOfMetaData[0].dataId);
          } else {
            this.$emit("updateDataId", null);
          }
        }
      } catch (error) {
        console.error(error);
      }
    },
  },
  created() {
    void this.getDataIdToLoad();
  },
  watch: {
    async companyID() {
      await this.getDataIdToLoad();
    },
  },
});
</script><|MERGE_RESOLUTION|>--- conflicted
+++ resolved
@@ -44,7 +44,6 @@
     AuthenticationWrapper,
     CompanyInformation,
   },
-<<<<<<< HEAD
   setup() {
     return {
       getKeycloakPromise: inject<() => Promise<Keycloak>>("getKeycloakPromise"),
@@ -55,8 +54,6 @@
       currentInput: "",
     };
   },
-=======
->>>>>>> 1db974dc
   props: {
     companyID: {
       type: String,
@@ -66,13 +63,8 @@
     },
   },
   methods: {
-<<<<<<< HEAD
-    async handleQueryCompany() {
-      await this.$router.push({
-=======
     handleSearchConfirm(searchTerm) {
       this.$router.push({
->>>>>>> 1db974dc
         name: "Search Companies for Framework Data",
         query: { input: searchTerm },
       });
