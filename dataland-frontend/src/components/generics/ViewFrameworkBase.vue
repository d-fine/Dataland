--- conflicted
+++ resolved
@@ -1,11 +1,7 @@
 <template>
   <TheHeader :showUserProfileDropdown="!viewInPreviewMode" />
   <TheContent class="paper-section min-h-screen">
-<<<<<<< HEAD
-    <SearchbarAndBackButton :companyID="companyID" />
-=======
     <SearchbarAndBackButton :companyID="companyID" :isReviewableByCurrentUser="isReviewableByCurrentUser" />
->>>>>>> e4d70b27
     <MarginWrapper class="surface-0" style="margin-right: 0">
       <div class="grid align-items-end">
         <div class="col-9">
