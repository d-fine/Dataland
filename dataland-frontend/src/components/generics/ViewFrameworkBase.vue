--- conflicted
+++ resolved
@@ -117,10 +117,6 @@
 
 import TheFooter from '@/components/generics/TheFooter.vue';
 import { checkIfUserHasRole } from '@/utils/KeycloakUtils';
-<<<<<<< HEAD
-=======
-import { humanizeStringOrNumber } from '@/utils/StringFormatter';
->>>>>>> 68b2af61
 import { type CompanyInformation, type DataMetaInformation, DataTypeEnum, ExportFileType } from '@clients/backend';
 
 import SimpleReportingPeriodSelectorDialog from '@/components/general/SimpleReportingPeriodSelectorDialog.vue';
@@ -385,23 +381,11 @@
     },
 
     /**
-<<<<<<< HEAD
-     * Get available metaData in case that data cannot be received due to insufficient access rights for private data.
+     * Get available metaData in case of either insufficient rights.
      */
     setActiveDataForCurrentCompanyAndFramework() {
       if (this.dataMetaInformation) {
         this.activeDataForCurrentCompanyAndFramework = this.dataMetaInformation.map((metaInfo) => {
-=======
-     * Get available metadata in case of either insufficient rights.
-     */
-    async getMetadataForDataset() {
-      try {
-        const apiClientProvider = new ApiClientProvider(assertDefined(this.getKeycloakPromise)());
-        const metadataControllerApi = apiClientProvider.backendClients.metaDataController;
-        const apiResponse = await metadataControllerApi.getListOfDataMetaInfo(this.companyID);
-        const metaInformation: DataMetaInformation[] = apiResponse.data;
-        this.activeDataForCurrentCompanyAndFramework = metaInformation.map((metaInfo) => {
->>>>>>> 68b2af61
           return { metaInfo: metaInfo, data: {} };
         });
         this.isDataProcessedSuccessfully = true;
