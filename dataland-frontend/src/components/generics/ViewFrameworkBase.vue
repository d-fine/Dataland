--- conflicted
+++ resolved
@@ -2,11 +2,7 @@
   <AuthenticationWrapper>
     <TheHeader />
     <TheContent class="paper-section min-h-screen">
-<<<<<<< HEAD
-      <MarginWrapper class="text-left mt-2 surface-0" style="margin-right: 0">
-=======
-      <MarginWrapper class="text-left surface-0" style="margin-right: 0rem">
->>>>>>> ed365f83
+      <MarginWrapper class="text-left surface-0" style="margin-right: 0">
         <BackButton />
         <FrameworkDataSearchBar class="mt-2" ref="frameworkDataSearchBar" @search-confirmed="handleSearchConfirm" />
       </MarginWrapper>
@@ -17,11 +13,7 @@
           </div>
         </div>
       </MarginWrapper>
-<<<<<<< HEAD
-      <MarginWrapper class="text-left surface-0" style="margin-right: 0">
-=======
-      <MarginWrapper v-if="noFailure" class="text-left surface-0" style="margin-right: 0rem">
->>>>>>> ed365f83
+      <MarginWrapper v-if="noFailure" class="text-left surface-0" style="margin-right: 0">
         <Dropdown
           id="frameworkDataDropdown"
           v-model="chosenDataTypeInDropdown"
@@ -35,11 +27,7 @@
           @change="redirectToViewPageForChosenFramework"
         />
       </MarginWrapper>
-<<<<<<< HEAD
-      <MarginWrapper style="margin-right: 0">
-=======
-      <MarginWrapper v-if="noFailure" style="margin-right: 0rem">
->>>>>>> ed365f83
+      <MarginWrapper v-if="noFailure" style="margin-right: 0">
         <slot></slot>
       </MarginWrapper>
     </TheContent>
