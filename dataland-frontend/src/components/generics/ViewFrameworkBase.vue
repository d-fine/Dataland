--- conflicted
+++ resolved
@@ -16,11 +16,7 @@
       >
         <div class="flex justify-content-between align-items-center d-search-filters-panel">
           <div class="flex">
-<<<<<<< HEAD
-            <SelectComponent
-=======
             <ChangeFrameworkDropdown
->>>>>>> 0b1c8d04
               v-if="!isReviewableByCurrentUser"
               :data-meta-information="dataMetaInformation"
               :data-type="dataType"
@@ -92,18 +88,10 @@
               </PrimeButton>
             </router-link>
           </div>
-<<<<<<< HEAD
           <Popover ref="reportingPeriodsPopover">
-            <SelectReportingPeriodDialog
-              :mapOfReportingPeriodToActiveDataset="mapOfReportingPeriodToActiveDataset"
-              :action-on-click="ReportingPeriodTableActions.EditDataset"
-              @selected-reporting-period="handleReportingPeriodSelection"
-=======
-          <OverlayPanel ref="reportingPeriodsOverlayPanel">
             <SimpleReportingPeriodSelectorDialog
               :reporting-periods="availableReportingPeriods"
               @selected-reporting-period="goToUpdateFormByReportingPeriod"
->>>>>>> 0b1c8d04
             />
           </Popover>
         </div>
@@ -125,23 +113,14 @@
 import { assertDefined } from '@/utils/TypeScriptUtils';
 import type Keycloak from 'keycloak-js';
 import PrimeButton from 'primevue/button';
-<<<<<<< HEAD
-import SelectComponent, { type SelectChangeEvent } from 'primevue/select';
-=======
->>>>>>> 0b1c8d04
 import { computed, defineComponent, inject, type PropType, ref } from 'vue';
 
 import TheFooter from '@/components/generics/TheFooter.vue';
 import { checkIfUserHasRole } from '@/utils/KeycloakUtils';
 import { type CompanyInformation, type DataMetaInformation, DataTypeEnum, ExportFileType } from '@clients/backend';
 
-<<<<<<< HEAD
-import SelectReportingPeriodDialog from '@/components/general/SelectReportingPeriodDialog.vue';
+import SimpleReportingPeriodSelectorDialog from '@/components/general/SimpleReportingPeriodSelectorDialog.vue';
 import Popover from 'primevue/popover';
-=======
-import SimpleReportingPeriodSelectorDialog from '@/components/general/SimpleReportingPeriodSelectorDialog.vue';
-import OverlayPanel from 'primevue/overlaypanel';
->>>>>>> 0b1c8d04
 import QualityAssuranceButtons from '@/components/resources/frameworkDataSearch/QualityAssuranceButtons.vue';
 import CompanyInfoSheet from '@/components/general/CompanyInfoSheet.vue';
 import type FrameworkDataSearchBar from '@/components/resources/frameworkDataSearch/FrameworkDataSearchBar.vue';
@@ -171,18 +150,10 @@
     TheContent,
     TheHeader,
     MarginWrapper,
-<<<<<<< HEAD
-    SelectComponent,
     TheFooter,
     PrimeButton,
     Popover,
-    SelectReportingPeriodDialog,
-=======
-    TheFooter,
-    PrimeButton,
-    OverlayPanel,
     SimpleReportingPeriodSelectorDialog,
->>>>>>> 0b1c8d04
     QualityAssuranceButtons,
     ToggleSwitch,
   },
@@ -311,30 +282,16 @@
       this.fetchedCompanyInformation = fetchedCompanyInformation;
     },
     /**
-<<<<<<< HEAD
-     * Opens Popover for selecting a reporting period to edit data for
-=======
      * Triggered on click on Edit button. In singleDatasetView, it triggers call to upload page with templateDataId. In
      * datasetOverview with only one dataset available, it triggers call to upload page with reportingPeriod.
      * In datasetOverview with multiple datasets available, a modal is opened to choose reportingPeriod to edit.
->>>>>>> 0b1c8d04
      * @param event event
      */
     editDataset(event: Event) {
       if (this.singleDataMetaInfoToDisplay) {
-<<<<<<< HEAD
-        this.gotoUpdateForm(
-          this.singleDataMetaInfoToDisplay.companyId,
-          this.singleDataMetaInfoToDisplay.dataType,
-          this.singleDataMetaInfoToDisplay.dataId
-        );
-      } else if (this.mapOfReportingPeriodToActiveDataset.size > 1 && !this.singleDataMetaInfoToDisplay) {
-        const panel = this.$refs.reportingPeriodsPopover as typeof Popover;
-=======
         this.goToUpdateFormByDataId(this.singleDataMetaInfoToDisplay.dataId);
       } else if (this.availableReportingPeriods.length > 1 && !this.singleDataMetaInfoToDisplay) {
-        const panel = this.$refs.reportingPeriodsOverlayPanel as OverlayPanel;
->>>>>>> 0b1c8d04
+        const panel = this.$refs.reportingPeriodsPopover as typeof Popover;
         if (panel) {
           panel.toggle(event); //seems to be a common issue? (https://github.com/primefaces/primevue/issues/6791)
         }
@@ -378,18 +335,6 @@
         this.pageScrolled = document.documentElement.scrollTop > 195;
       }
     },
-<<<<<<< HEAD
-    /**
-     * Visits the framework view page for the framework which was chosen in the dropdown
-     * @param dropDownChangeEvent the change event emitted by the dropdown component
-     */
-    handleChangeFrameworkEvent(dropDownChangeEvent: SelectChangeEvent) {
-      if (this.dataType != dropDownChangeEvent.value) {
-        void router.push(`/companies/${this.companyID}/frameworks/${this.chosenDataTypeInDropdown}`);
-      }
-    },
-=======
->>>>>>> 0b1c8d04
 
     /**
      * Retrieves all data meta data available for current company
