<template>
  <ViewFrameworkBase
    :companyID="companyId"
    :dataType="dataType"
    :singleDataMetaInfoToDisplay="singleDataMetaInfoToDisplay"
    @updateActiveDataMetaInfoForChosenFramework="handleUpdateActiveDataMetaInfo"
  >
    <template v-slot:content>
      <div v-if="isListOfDataIdsToDisplayFound">
        <DatasetDisplayStatusIndicator
          :displayed-dataset="singleDataMetaInfoToDisplay"
          :received-map-of-reporting-periods-to-active-data-meta-info="
            receivedMapOfDistinctReportingPeriodsToActiveDataMetaInfo
          "
          :is-multiview="true"
        />

        <div class="grid">
          <div class="col-12 text-left">
            <h2 class="mb-0" data-test="frameworkDataTableTitle">{{ humanizeString(dataType) }}</h2>
          </div>
          <div class="col-12">
<<<<<<< HEAD
            <NewEuTaxonomyForNonFinancialsPanel
=======
            <EuTaxonomyForNonFinancialsPanel
>>>>>>> 1d66124b
              v-if="dataType === DataTypeEnum.EutaxonomyNonFinancials"
              :companyId="companyId"
              :singleDataMetaInfoToDisplay="singleDataMetaInfoToDisplay"
            />
            <LksgPanel
              v-if="dataType === DataTypeEnum.Lksg"
              :companyId="companyId"
              :singleDataMetaInfoToDisplay="singleDataMetaInfoToDisplay"
            />
            <SfdrPanel
              v-if="dataType === DataTypeEnum.Sfdr"
              :companyId="companyId"
              :singleDataMetaInfoToDisplay="singleDataMetaInfoToDisplay"
            />
            <P2pPanel
              v-if="dataType === DataTypeEnum.P2p"
              :company-id="companyId"
              :single-data-meta-info-to-display="singleDataMetaInfoToDisplay"
            />
            <SmePanel
              v-if="dataType === DataTypeEnum.Sme"
              :company-id="companyId"
              :single-data-meta-info-to-display="singleDataMetaInfoToDisplay"
            />
          </div>
        </div>
      </div>
      <div v-if="isWaitingForListOfDataIdsToDisplay" class="col-12 text-left">
        <h2>Checking if {{ humanizeString(dataType) }} data available...</h2>
      </div>
      <div
        v-if="!isListOfDataIdsToDisplayFound && !isWaitingForListOfDataIdsToDisplay"
        class="col-12 text-left"
        data-test="noDataForThisFrameworkPresentErrorIndicator"
      >
        <h2>No {{ humanizedDataDescription }} data present for this company.</h2>
      </div>
      <div v-if="isDataIdInUrlInvalid" data-test="noDataForThisDataIdPresentErrorIndicator">
        <h2>
          No {{ humanizedDataDescription }} data could be found for the data ID passed in the URL for this company and
          framework.
        </h2>
      </div>
      <div v-if="isReportingPeriodInUrlInvalid" data-test="noDataForThisReportingPeriodPresentErrorIndicator">
        <h2>
          No {{ humanizedDataDescription }} data could be found for the reporting period passed in the URL for this
          company.
        </h2>
      </div>
    </template>
  </ViewFrameworkBase>
</template>

<script lang="ts">
import ViewFrameworkBase from "@/components/generics/ViewFrameworkBase.vue";
import { defineComponent, inject } from "vue";
import { type DataMetaInformation, DataTypeEnum } from "@clients/backend";
import { humanizeString } from "@/utils/StringHumanizer";
import LksgPanel from "@/components/resources/frameworkDataSearch/lksg/LksgPanel.vue";
import SfdrPanel from "@/components/resources/frameworkDataSearch/sfdr/SfdrPanel.vue";
import { ApiClientProvider } from "@/services/ApiClients";
import { assertDefined } from "@/utils/TypeScriptUtils";
import { type AxiosError } from "axios";
import type Keycloak from "keycloak-js";
import DatasetDisplayStatusIndicator from "@/components/resources/frameworkDataSearch/DatasetDisplayStatusIndicator.vue";
import P2pPanel from "@/components/resources/frameworkDataSearch/p2p/P2pPanel.vue";
import SmePanel from "@/components/resources/frameworkDataSearch/sme/SmePanel.vue";
import EuTaxonomyForNonFinancialsPanel from "@/components/resources/frameworkDataSearch/euTaxonomy/EuTaxonomyForNonFinancialsPanel.vue";

export default defineComponent({
  name: "ViewMultipleDatasetsDisplayBase",
  components: {
    EuTaxonomyForNonFinancialsPanel,
    P2pPanel,
    DatasetDisplayStatusIndicator,
    SfdrPanel,
    LksgPanel,
    ViewFrameworkBase,
    SmePanel,
  },
  props: {
    companyId: {
      type: String,
    },
    dataType: {
      type: String,
    },
    dataId: {
      type: String,
    },
    reportingPeriod: {
      type: String,
    },
  },
  data() {
    return {
      isWaitingForListOfDataIdsToDisplay: true,
      isListOfDataIdsToDisplayFound: false,
      receivedMapOfDistinctReportingPeriodsToActiveDataMetaInfo: {} as Map<string, DataMetaInformation>,
      singleDataMetaInfoToDisplay: null as null | DataMetaInformation,
      humanizeString: humanizeString,
      isDataIdInUrlInvalid: false,
      isReportingPeriodInUrlInvalid: false,
      humanizedDataDescription: humanizeString(this.dataType),
      DataTypeEnum,
    };
  },
  setup() {
    return {
      getKeycloakPromise: inject<() => Promise<Keycloak>>("getKeycloakPromise"),
    };
  },
  watch: {
    dataId(newDataId: string) {
      if (newDataId) {
        this.setFlagsToDataNotFoundState();
        void this.getMetaDataForDataId(newDataId);
      } else if (!this.reportingPeriod) {
        this.setSingleDataMetaInfoToDisplay(null);
      }
    },
    reportingPeriod(newReportingPeriod: string) {
      if (newReportingPeriod) {
        const dataMetaInfoForNewlyChosenReportingPeriod =
          this.receivedMapOfDistinctReportingPeriodsToActiveDataMetaInfo.get(newReportingPeriod);
        if (dataMetaInfoForNewlyChosenReportingPeriod) {
          this.getMetaDataForDataId(dataMetaInfoForNewlyChosenReportingPeriod.dataId).catch((err) =>
            console.log(
              "Retrieving meta data information for data ID " +
                dataMetaInfoForNewlyChosenReportingPeriod.dataId +
                " failed with error " +
                String(err),
            ),
          );
        } else {
          this.isReportingPeriodInUrlInvalid = true;
        }
      } else if (!this.dataId) {
        this.setSingleDataMetaInfoToDisplay(null);
      }
    },
  },

  methods: {
    /**
     * Method to set flags that indicate found data
     */
    setFlagsToDataFoundState() {
      this.isListOfDataIdsToDisplayFound = true;
      this.isDataIdInUrlInvalid = false;
      this.isReportingPeriodInUrlInvalid = false;
    },

    /**
     * Method to set flags that indicate that fetching data is in progress
     */
    setFlagsToDataNotFoundState() {
      this.isListOfDataIdsToDisplayFound = false;
      this.isDataIdInUrlInvalid = false;
      this.isReportingPeriodInUrlInvalid = false;
    },

    /**
     * Method to handle an invalid data ID that was passed in URL
     */
    handleInvalidDataIdPassedInUrl() {
      this.isDataIdInUrlInvalid = true;
      this.isListOfDataIdsToDisplayFound = false;
    },

    /**
     * Method to handle an invalid reporting period that was passed in URL
     */
    handleInvalidReportingPeriodPassedInUrl() {
      this.isReportingPeriodInUrlInvalid = true;
      this.isListOfDataIdsToDisplayFound = false;
    },

    /**
     * Method to set a data meta information object as the only one to display
     * @param dataMetaInfoToDisplay the data meta information to display
     */
    setSingleDataMetaInfoToDisplay(dataMetaInfoToDisplay: DataMetaInformation | null) {
      this.setFlagsToDataFoundState();
      this.singleDataMetaInfoToDisplay = dataMetaInfoToDisplay;
    },

    /**
     * Method to asynchronously retrieve the meta data associated to a given data ID
     * @param dataId the data id to retrieve meta info for
     */
    async getMetaDataForDataId(dataId: string) {
      try {
        const metaDataControllerApi = await new ApiClientProvider(
          assertDefined(this.getKeycloakPromise)(),
        ).getMetaDataControllerApi();
        const apiResponse = await metaDataControllerApi.getDataMetaInfo(dataId);
        const dataMetaInfoForDataSetWithDataIdFromUrl = apiResponse.data;
        if (
          dataMetaInfoForDataSetWithDataIdFromUrl.companyId != this.companyId ||
          dataMetaInfoForDataSetWithDataIdFromUrl.dataType != this.dataType
        ) {
          this.handleInvalidDataIdPassedInUrl();
        } else {
          this.setSingleDataMetaInfoToDisplay(dataMetaInfoForDataSetWithDataIdFromUrl);
        }
      } catch (error) {
        const axiosError = error as AxiosError;
        if (axiosError.response?.status == 404) {
          this.handleInvalidDataIdPassedInUrl();
        }
      }
    },

    /**
     * Method to asynchronously create a list of all data meta information objects for the displayed data sets
     */
    async createListOfDataMetaInfoForDisplayedDatasets() {
      if (this.dataId) {
        await this.getMetaDataForDataId(this.dataId);
      } else if (!this.dataId && this.reportingPeriod) {
        const activeDataMetaInfoWithReportingPeriodFromUrl =
          this.receivedMapOfDistinctReportingPeriodsToActiveDataMetaInfo.get(this.reportingPeriod);
        if (activeDataMetaInfoWithReportingPeriodFromUrl) {
          this.setSingleDataMetaInfoToDisplay(activeDataMetaInfoWithReportingPeriodFromUrl);
        } else {
          this.handleInvalidReportingPeriodPassedInUrl();
        }
      } else {
        this.setFlagsToDataFoundState();
      }
    },

    /**
     * Stores the received map of distinct reporting periods to active meta info from the
     * "updateActiveDataMetaInfoForChosenFramework" event, then triggers a controller-method which picks the data
     * meta infos for the datasets to display, and finally terminates the loading-state of the component.
     * @param receivedMapOfReportingPeriodsToActiveDataMetaInfo 1-to-1 map between reporting periods and corresponding
     * active data meta information objects
     */
    handleUpdateActiveDataMetaInfo(
      receivedMapOfReportingPeriodsToActiveDataMetaInfo: Map<string, DataMetaInformation>,
    ) {
      this.receivedMapOfDistinctReportingPeriodsToActiveDataMetaInfo =
        receivedMapOfReportingPeriodsToActiveDataMetaInfo;
      this.createListOfDataMetaInfoForDisplayedDatasets().catch((err) =>
        console.log("Retrieving data meta info failed with error " + String(err)),
      );
      this.isWaitingForListOfDataIdsToDisplay = false;
    },
  },
});
</script><|MERGE_RESOLUTION|>--- conflicted
+++ resolved
@@ -20,11 +20,7 @@
             <h2 class="mb-0" data-test="frameworkDataTableTitle">{{ humanizeString(dataType) }}</h2>
           </div>
           <div class="col-12">
-<<<<<<< HEAD
-            <NewEuTaxonomyForNonFinancialsPanel
-=======
             <EuTaxonomyForNonFinancialsPanel
->>>>>>> 1d66124b
               v-if="dataType === DataTypeEnum.EutaxonomyNonFinancials"
               :companyId="companyId"
               :singleDataMetaInfoToDisplay="singleDataMetaInfoToDisplay"
