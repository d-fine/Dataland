--- conflicted
+++ resolved
@@ -29,17 +29,11 @@
 import { defineComponent, type PropType, ref } from 'vue';
 import { FRAMEWORKS_WITH_VIEW_PAGE } from '@/utils/Constants';
 import { humanizeStringOrNumber } from '@/utils/StringFormatter';
-<<<<<<< HEAD
-import { type DataMetaInformation } from '@clients/backend';
+import type { DataAndMetaInformation } from '@/api-models/DataAndMetaInformation.ts';
+import type { FrameworkData } from '@/utils/GenericFrameworkTypes.ts';
 import { type DataTypeEnumAndDocumentsEntry } from '@/types/DataTypeEnumAndDocumentsEntry.ts';
 
 const dropdownExtended = ref<boolean>(false);
-=======
-import { type DataTypeEnum } from '@clients/backend';
-import router from '@/router';
-import type { DataAndMetaInformation } from '@/api-models/DataAndMetaInformation.ts';
-import type { FrameworkData } from '@/utils/GenericFrameworkTypes.ts';
->>>>>>> 12e972cf
 
 export default defineComponent({
   name: 'ChangeFrameworkDropdown',
