<template>
  <div id="app" class="container">
    <div class="row">
      <div class="col s12 m12">

        <div class="card">
          <div class="card-title"><h3>ESG Data Search</h3></div>
          <div class="card-content ">
            <div class="row">
              <div class="col m6">
                <button class="btn btn-sm " @click="getAllData">Get All Data</button>
              </div>
              <div class="col m6">
                <button class="btn btn-sm " @click="clearGetOutput">Clear</button>
              </div>
            </div>
            <div class="row">
              <div class="input-field col s12 m6">
                <input type="text" v-model="get_id" class="autocomplete" placeholder="Search by ID"/>
                <button class="btn btn-sm btn-primary" @click="getDataById">Get by Id</button>
              </div>
              <div class="input-field col s12 m6 ">
                <input type="text" v-model="get_name" class="autocomplete" placeholder="Search by Name"/>
                <button class="btn btn-sm btn-primary pulse" @click="getDataById">Get by Name</button>
              </div>
            </div>
            <div v-if="getResult" class="alert alert-secondary mt-2" role="alert">
              <pre>{{ getResult }}</pre>
              <p> {{ getResult.data }} </p>
              <p> Name: {{ getResult.data[0].name }} </p>
              <p> ID: {{ getResult.data[0].id }} </p>
              <p> {{ getResult["data"] }} </p>
              <p> {{ getResult.status }} </p>
            </div>
            <div v-if="getResultByID || getResultByName" class="alert alert-secondary mt-2" role="alert">
              <pre>{{ getResultByID }}</pre>
              <p> Status: {{ getResultByID.status }} </p>
              <p> Data: {{ getResultByID.data }} </p>
              <p> Name: {{ getResultByID.data.name }} </p>
              <p> Payload: {{ getResultByID.data.payload }} </p>
            </div>
          </div>
        </div>
      </div>
      <div v-if="getResult" class="col m12">
        <table id="getResultTable">
          <thead>
          <tr>
            <th>ID</th>
            <th>Name</th>
          </tr>
          </thead>
          <tbody>
          <tr v-for="dataset in getResult.data" :key="dataset.id">
            <td>{{dataset.id}}</td>
            <td>{{dataset.name}}</td>
          </tr>
          </tbody>
        </table>
      </div>
      <div v-if="getResultByID" class="col m12">
        <table id="getResultByIDTable">
          <thead>
          <tr>
            <th>ID</th>
            <th>Name</th>
            <th>Payload</th>
          </tr>
          </thead>
          <tbody>
          <tr>
            <td>{{get_id}}</td>
            <td>{{getResultByID.data.name}}</td>
            <td>{{getResultByID.data.payload}}</td>
          </tr>
          </tbody>
        </table>
      </div>
    </div>
  </div>
</template>
<script>

<<<<<<< HEAD
import {DataStore} from "@/service/DataStore";
=======
import http from "./http-common";

>>>>>>> 650b30eb
export default {
  name: "APIClient",
  data() {
    return {
      get_id: null,
      get_name: null,
      getResult: null,
      getResultByID: null,
      getResultByName: null
    }
  },
  methods: {
    async getAllData() {
<<<<<<< HEAD
      const dataStore = new DataStore("http://localhost:8080")
      this.getResult = await dataStore.getAll()
=======
      this.getResultByID = null
      try {
        const res = await http.get("/data");
        this.getResult = {
          status: res.status + "-" + res.statusText,
          headers: res.headers,
          data: res.data,
        };
      } catch (err) {
        this.getResult = err.response?.data || err;
      }
    },
    async getDataById() {
      this.getResult = null

      let id = this.get_id;
      if (id) {
        try {
          const res = await http.get(`/data/${id}`);
          // const result = {
          //   data: res.data,
          //   status: res.status,
          //   statusText: res.statusText,
          //   headers: res.headers,
          //   config: res.config,
          // };
          this.getResultByID = {
            status: res.status + "-" + res.statusText,
            headers: res.headers,
            data: res.data,
          };
        } catch (err) {
          this.getResultByID = err.response?.data || err;
        }
      }
>>>>>>> 650b30eb
    },
    clearGetOutput() {
      this.getResult = null;
      this.getResultByID = null;
      this.getResultByName = null;
      this.get_id = null;
      this.get_name = null;

    },
  }
}

</script><|MERGE_RESOLUTION|>--- conflicted
+++ resolved
@@ -81,12 +81,7 @@
 </template>
 <script>
 
-<<<<<<< HEAD
 import {DataStore} from "@/service/DataStore";
-=======
-import http from "./http-common";
-
->>>>>>> 650b30eb
 export default {
   name: "APIClient",
   data() {
@@ -100,21 +95,10 @@
   },
   methods: {
     async getAllData() {
-<<<<<<< HEAD
       const dataStore = new DataStore("http://localhost:8080")
       this.getResult = await dataStore.getAll()
-=======
       this.getResultByID = null
-      try {
-        const res = await http.get("/data");
-        this.getResult = {
-          status: res.status + "-" + res.statusText,
-          headers: res.headers,
-          data: res.data,
-        };
-      } catch (err) {
-        this.getResult = err.response?.data || err;
-      }
+
     },
     async getDataById() {
       this.getResult = null
@@ -139,7 +123,6 @@
           this.getResultByID = err.response?.data || err;
         }
       }
->>>>>>> 650b30eb
     },
     clearGetOutput() {
       this.getResult = null;
