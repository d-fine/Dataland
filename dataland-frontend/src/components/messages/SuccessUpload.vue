--- conflicted
+++ resolved
@@ -2,11 +2,7 @@
   <div>
     <Message severity="success" :sticky="true" :key:="messageId">
       <h4>Upload successfully executed.</h4>
-<<<<<<< HEAD
-      <h4>{{ message }}</h4>
-=======
       <p v-if="message">{{ message }}</p>
->>>>>>> cd564276
     </Message>
   </div>
 </template>
