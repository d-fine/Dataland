--- conflicted
+++ resolved
@@ -16,14 +16,8 @@
       <div class="flex justify-content-between mb-3">
         <div>
           <div class="text-900 font-medium text-xl text-left">API Key info</div>
-<<<<<<< HEAD
-          <h4>{{expiryDate}}</h4>
-          <span :class="{ 'text-red-700': !isKeyExpired }" class="block text-600 mb-3 mt-6">
-            {{ isKeyExpired }}
-=======
           <span :class="{ 'text-red-700': !isKeyExpired() }" class="block text-600 mb-3 mt-6">
             {{ whenKeyExpire }}
->>>>>>> 17a18f1b
           </span>
         </div>
 
@@ -73,17 +67,10 @@
       return calculateDaysFromNow(this.expiryDate * 1000);
     },
 
-<<<<<<< HEAD
-    isKeyExpired() {
-      if (this.expiryDate && this.expiryDate >= Date.now()) {
-        return `The API Key will expire on ${formatExpiryDate(this.expiryDateInDays)}`;
-      } else if (this.expiryDate && this.expiryDate < Date.now()) {
-=======
     whenKeyExpire() {
       if (this.expiryDate && this.expiryDate * 1000 >= Date.now()) {
         return `The API Key will expire on ${formatExpiryDate(this.expiryDateInDays)}`;
       } else if (this.expiryDate && this.expiryDate * 1000 < Date.now()) {
->>>>>>> 17a18f1b
         return `The API Key expired ${formatExpiryDate(this.expiryDateInDays)}`;
       } else {
         return "The API Key has no defined expire date";
