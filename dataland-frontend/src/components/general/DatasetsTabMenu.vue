<template>
  <TabView
    v-if="initialTabIndex != undefined"
    :activeIndex="initialTabIndex"
    @tab-change="handleTabChange"
    class="col-12"
  >
    <TabPanel
      v-for="tab in tabs"
      :key="tab.label"
      :disabled="!(tabs.indexOf(tab) == initialTabIndex || (tab.isVisible ?? true))"
      :header="tab.label"
    >
      <slot v-if="tabs.indexOf(tab) == initialTabIndex"></slot>
    </TabPanel>
  </TabView>
</template>

<script lang="ts">
import { defineComponent, inject } from 'vue';
import TabView from 'primevue/tabview';
import TabPanel from 'primevue/tabpanel';
import { checkIfUserHasRole, KEYCLOAK_ROLE_ADMIN, KEYCLOAK_ROLE_REVIEWER } from '@/utils/KeycloakUtils';
import type Keycloak from 'keycloak-js';
import { CompanyRole, type CompanyRoleAssignment } from '@clients/communitymanager';
import router from '@/router';
import type Tab from '@/components/general/Tab';

export default defineComponent({
  name: 'DatasetsTabMenu',
  components: {
    TabView,
    TabPanel,
  },
  props: {
    initialTabIndex: {
      type: Number,
      required: true,
    },
  },
  data(): { tabs: Tab[] } {
    return {
      tabs: [
        { label: 'COMPANIES', route: '/companies', isVisible: true },
        { label: 'MY DATASETS', route: '/datasets', isVisible: true },
        { label: 'QA', route: '/qualityassurance', isVisible: false },
        { label: 'MY DATA REQUESTS', route: '/requests', isVisible: true },
        { label: 'DATA REQUESTS FOR MY COMPANIES', route: '/companyrequests', isVisible: false },
        { label: 'ALL DATA REQUESTS', route: '/requestoverview', isVisible: false },
      ],
    };
  },
  setup() {
    return {
      getKeycloakPromise: inject<() => Promise<Keycloak>>('getKeycloakPromise'),
      companyRoleAssignments: inject<Array<CompanyRoleAssignment>>('companyRoleAssignments'),
    };
  },
  created() {
    this.setVisibilityForTabWithQualityAssurance();
    this.setVisibilityForTabWithAccessRequestsForMyCompanies();
    this.setVisibilityForAdminTab();
  },
  watch: {
    companyRoleAssignments() {
      this.setVisibilityForTabWithAccessRequestsForMyCompanies();
    },
  },
  methods: {
    /**
     * Sets the visibility of the tab for Quality Assurance.
     * If the user does have the Keycloak-role "Reviewer", it is shown. Else it stays invisible.
     */
    setVisibilityForTabWithQualityAssurance() {
      checkIfUserHasRole(KEYCLOAK_ROLE_REVIEWER, this.getKeycloakPromise).then((hasUserReviewerRights) => {
        this.tabs[2].isVisible = hasUserReviewerRights;
      });
    },

    /**
     * Sets the visibility of the tab for data access requests to companies of the current user.
     * If the user does have any company ownership, the tab is shown. Else it stays invisible.
     */
    setVisibilityForTabWithAccessRequestsForMyCompanies() {
      const companyOwnershipAssignments = this.companyRoleAssignments?.filter(
        (roleAssignment) => roleAssignment.companyRole == CompanyRole.CompanyOwner
      );
      if (companyOwnershipAssignments) {
        this.tabs[4].isVisible = companyOwnershipAssignments.length > 0;
      }
    },
    /**
     * Sets the visibility of the all data requests tab.
     * Only Admins can see the tab.
     */
    setVisibilityForAdminTab() {
      checkIfUserHasRole(KEYCLOAK_ROLE_ADMIN, this.getKeycloakPromise).then((hasUserAdminRights) => {
        this.tabs[5].isVisible = hasUserAdminRights;
      });
    },
    /**
     * Routes to companies page when AVAILABLE DATASET tab is clicked
     * @param event the event containing the index of the newly selected tab
     * @param event.index the index of the tab element
     */
    async handleTabChange(event: { index: number }): Promise<void> {
      if (this.initialTabIndex != event.index) {
        await router.push(this.tabs[event.index].route);
      }
    },
  },
});
<<<<<<< HEAD
=======

export interface Tab {
  label: string;
  route: string;
  isVisible: boolean;
}
>>>>>>> 42a2e5db
</script>

<style>
.p-tabview .p-tabview-nav li.p-disabled .p-tabview-nav-link {
  display: none;
}
</style><|MERGE_RESOLUTION|>--- conflicted
+++ resolved
@@ -24,7 +24,6 @@
 import type Keycloak from 'keycloak-js';
 import { CompanyRole, type CompanyRoleAssignment } from '@clients/communitymanager';
 import router from '@/router';
-import type Tab from '@/components/general/Tab';
 
 export default defineComponent({
   name: 'DatasetsTabMenu',
@@ -110,15 +109,12 @@
     },
   },
 });
-<<<<<<< HEAD
-=======
 
 export interface Tab {
   label: string;
   route: string;
   isVisible: boolean;
 }
->>>>>>> 42a2e5db
 </script>
 
 <style>
