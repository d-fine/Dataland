--- conflicted
+++ resolved
@@ -58,19 +58,9 @@
 }
 
 export default defineComponent({
-<<<<<<< HEAD
-=======
   methods: {
     humanizeStringOrNumber,
-    /**
-     * Returns only-auxiliary-data-provided string
-     * @class
-     */
-    ONLY_AUXILIARY_DATA_PROVIDED() {
-      return ONLY_AUXILIARY_DATA_PROVIDED;
-    },
   },
->>>>>>> 0150417e
   components: { AutoFormattingTextSpan, DocumentLink },
   inject: ['dialogRef'],
   name: 'DataPointDataTable',
