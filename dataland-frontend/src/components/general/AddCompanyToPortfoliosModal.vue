<template>
  <Listbox
<<<<<<< HEAD
      v-model="selectedPortfolios"
      :options="allUserPortfolios"
      multiple
      :meta-key-selection="false"
      optionLabel="portfolioName"
      :disabled="isLoading"
      data-test="'portfolioSelectionListbox'"
=======
    v-model="selectedPortfolios"
    :options="allUserPortfolios"
    :virtual-scroller-options="{ itemSize: 30, scrollWidth: '100%', scrollHeight: '300px', autoSize: true }"
    multiple
    :meta-key-selection="false"
    optionLabel="portfolioName"
>>>>>>> 502e4138
  />

  <Message v-if="errorMessage" severity="error" class="my-3">
    {{ errorMessage }}
  </Message>

  <PrimeButton
    class="primary-button"
    aria-label="Add Company"
    :disabled="selectedPortfolios.length === 0 || isLoading"
    :loading="isLoading"
    @click="handleCompanyAddition"
    :data-test="'saveButton'"
  >
    <span>Add company to portfolio(s)</span>
  </PrimeButton>
</template>

<script setup lang="ts">
import { inject, onMounted, type Ref, ref } from 'vue';
import { ApiClientProvider } from '@/services/ApiClients.ts';
import { assertDefined } from '@/utils/TypeScriptUtils.ts';
import Listbox from 'primevue/listbox';
import PrimeButton from 'primevue/button';
import Message from 'primevue/message';
import type Keycloak from 'keycloak-js';
<<<<<<< HEAD
import type {DynamicDialogInstance} from "primevue/dynamicdialogoptions";
import { AxiosError } from 'axios';
=======
import type { DynamicDialogInstance } from 'primevue/dynamicdialogoptions';
>>>>>>> 502e4138

export interface ReducedBasePortfolio {
  portfolioId: string;
  portfolioName: string;
  companyIds: string[];
}

const getKeycloakPromise = inject<() => Promise<Keycloak>>('getKeycloakPromise');
const dialogRef = inject<Ref<DynamicDialogInstance>>('dialogRef');
const data = dialogRef?.value.data;
const apiClientProvider = new ApiClientProvider(assertDefined(getKeycloakPromise)());

let companyId: string;

const allUserPortfolios = ref<ReducedBasePortfolio[]>([]);
const selectedPortfolios = ref<ReducedBasePortfolio[]>([]);

<<<<<<< HEAD
const errorMessage = ref("");
const isLoading = ref(false)

const emit = defineEmits(['closePortfolioModal']);

=======
>>>>>>> 502e4138
onMounted(() => {
  companyId = data.companyId;
  allUserPortfolios.value = data.allUserPortfolios;
  errorMessage.value = '';
});

const handleCompanyAddition = async (): Promise<void> => {
  if (selectedPortfolios.value.length === 0) return;
<<<<<<< HEAD

  isLoading.value = true;
  errorMessage.value = '';

  try {
    await Promise.all(
      selectedPortfolios.value.map((selectedPortfolio) => {
      const updatedCompanyIds = [...new Set([...selectedPortfolio.companyIds, companyId])]

      return apiClientProvider.apiClients.portfolioController.replacePortfolio(
        selectedPortfolio.portfolioId,
        {
          portfolioName: selectedPortfolio.portfolioName,
          companyIds: updatedCompanyIds as unknown as Set<string>,
        }
      );
    })
  );

    closeDialog();
  } catch (error) {
    if (error instanceof AxiosError) {
      errorMessage.value = error.message;
    } else {
      errorMessage.value = "Failed to add company to selected portfolios."
    }
    console.error("Error adding company to portfolios:", error);
  } finally {
    isLoading.value = false;
  }
=======
  selectedPortfolios.value.forEach((selectedPortfolio) => {
    void apiClientProvider.apiClients.portfolioController.replacePortfolio(selectedPortfolio.portfolioId, {
      portfolioName: selectedPortfolio.portfolioName,
      // as unknown as Set<string> cast required to ensure proper json is created
      companyIds: [...selectedPortfolio.companyIds, companyId] as unknown as Set<string>,
    });
  });
  closeDialog();
>>>>>>> 502e4138
};

const closeDialog = (): void => {
  selectedPortfolios.value = [];
  errorMessage.value = "";
  dialogRef?.value.close();
};
</script>

<style scoped lang="scss">
@use '../../assets/scss/colors';
@use '../../assets/scss/variables';

:deep(.p-listbox-item) {
  max-width: 300px;
  padding: 0 variables.$spacing-xxxs; // only horizontal padding
  border-top: variables.$spacing-xxxs solid transparent;
  border-bottom: variables.$spacing-xxxs solid transparent;
  background-clip: padding-box; // background color only applies to padding-box area, not the border
  overflow: hidden;
  text-overflow: ellipsis;
  white-space: nowrap;
}

:deep(.p-listbox-item:hover) {
  color: colors.$fill-dropdown-hover-text;
  background-color: colors.$fill-dropdown-hover-bg;
}

:deep(.p-listbox-item.p-highlight) {
  color: colors.$fill-dropdown-select-text-color;
  background-color: colors.$fill-dropdown-select-bg-color;
}
</style><|MERGE_RESOLUTION|>--- conflicted
+++ resolved
@@ -1,21 +1,13 @@
 <template>
   <Listbox
-<<<<<<< HEAD
-      v-model="selectedPortfolios"
-      :options="allUserPortfolios"
-      multiple
-      :meta-key-selection="false"
-      optionLabel="portfolioName"
-      :disabled="isLoading"
-      data-test="'portfolioSelectionListbox'"
-=======
     v-model="selectedPortfolios"
     :options="allUserPortfolios"
     :virtual-scroller-options="{ itemSize: 30, scrollWidth: '100%', scrollHeight: '300px', autoSize: true }"
     multiple
     :meta-key-selection="false"
     optionLabel="portfolioName"
->>>>>>> 502e4138
+    :disabled="isLoading"
+    data-test="'portfolioSelectionListbox'"
   />
 
   <Message v-if="errorMessage" severity="error" class="my-3">
@@ -42,12 +34,8 @@
 import PrimeButton from 'primevue/button';
 import Message from 'primevue/message';
 import type Keycloak from 'keycloak-js';
-<<<<<<< HEAD
-import type {DynamicDialogInstance} from "primevue/dynamicdialogoptions";
+import type { DynamicDialogInstance } from 'primevue/dynamicdialogoptions';
 import { AxiosError } from 'axios';
-=======
-import type { DynamicDialogInstance } from 'primevue/dynamicdialogoptions';
->>>>>>> 502e4138
 
 export interface ReducedBasePortfolio {
   portfolioId: string;
@@ -65,14 +53,9 @@
 const allUserPortfolios = ref<ReducedBasePortfolio[]>([]);
 const selectedPortfolios = ref<ReducedBasePortfolio[]>([]);
 
-<<<<<<< HEAD
-const errorMessage = ref("");
-const isLoading = ref(false)
+const errorMessage = ref('');
+const isLoading = ref(false);
 
-const emit = defineEmits(['closePortfolioModal']);
-
-=======
->>>>>>> 502e4138
 onMounted(() => {
   companyId = data.companyId;
   allUserPortfolios.value = data.allUserPortfolios;
@@ -81,7 +64,6 @@
 
 const handleCompanyAddition = async (): Promise<void> => {
   if (selectedPortfolios.value.length === 0) return;
-<<<<<<< HEAD
 
   isLoading.value = true;
   errorMessage.value = '';
@@ -89,44 +71,31 @@
   try {
     await Promise.all(
       selectedPortfolios.value.map((selectedPortfolio) => {
-      const updatedCompanyIds = [...new Set([...selectedPortfolio.companyIds, companyId])]
+        const updatedCompanyIds = [...new Set([...selectedPortfolio.companyIds, companyId])];
 
-      return apiClientProvider.apiClients.portfolioController.replacePortfolio(
-        selectedPortfolio.portfolioId,
-        {
+        return apiClientProvider.apiClients.portfolioController.replacePortfolio(selectedPortfolio.portfolioId, {
           portfolioName: selectedPortfolio.portfolioName,
           companyIds: updatedCompanyIds as unknown as Set<string>,
-        }
-      );
-    })
-  );
+        });
+      })
+    );
 
     closeDialog();
   } catch (error) {
     if (error instanceof AxiosError) {
       errorMessage.value = error.message;
     } else {
-      errorMessage.value = "Failed to add company to selected portfolios."
+      errorMessage.value = 'Failed to add company to selected portfolios.';
     }
-    console.error("Error adding company to portfolios:", error);
+    console.error('Error adding company to portfolios:', error);
   } finally {
     isLoading.value = false;
   }
-=======
-  selectedPortfolios.value.forEach((selectedPortfolio) => {
-    void apiClientProvider.apiClients.portfolioController.replacePortfolio(selectedPortfolio.portfolioId, {
-      portfolioName: selectedPortfolio.portfolioName,
-      // as unknown as Set<string> cast required to ensure proper json is created
-      companyIds: [...selectedPortfolio.companyIds, companyId] as unknown as Set<string>,
-    });
-  });
-  closeDialog();
->>>>>>> 502e4138
 };
 
 const closeDialog = (): void => {
   selectedPortfolios.value = [];
-  errorMessage.value = "";
+  errorMessage.value = '';
   dialogRef?.value.close();
 };
 </script>
