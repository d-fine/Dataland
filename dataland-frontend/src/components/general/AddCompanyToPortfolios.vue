--- conflicted
+++ resolved
@@ -92,11 +92,8 @@
           identifiers: updatedCompanyIdentifiers as unknown as Set<string>,
           isMonitored: selectedPortfolio.isMonitored,
           monitoredFrameworks: selectedPortfolio.monitoredFrameworks,
-<<<<<<< HEAD
           notificationFrequency: selectedPortfolio.notificationFrequency,
-=======
           timeWindowThreshold: selectedPortfolio.timeWindowThreshold,
->>>>>>> 7ab0097e
         });
       })
     );
