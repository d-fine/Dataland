<template>
  <div
    class="flex align-items-center d-drop-down-toggle"
    id="profile-picture-dropdown-toggle"
    @click="toggleDropdownMenu"
  >
    <img
      ref="profile-picture"
      class="d-profile-picture"
      :src="profilePictureSource"
      alt="User profile picture"
      referrerpolicy="no-referrer"
      @error="handleProfilePicError"
    />
    <img src="@/assets/images/elements/triangle_down.svg" class="d-triangle-down" alt="Open drop down menu icon" />
  </div>
  <PrimeMenu
    data-test="profileMenu"
    ref="menu"
    :model="dropdownMenuItems"
    :popup="true"
    style="transform: translate(0px, 1rem)"
    class="text-primary surface-900 p-0"
  >
    <template #item="{ item }">
      <a class="p-menuitem-link" role="menuitem" tabindex="0" @click="item.clickAction()" :id="item.id">
        <span class="p-menuitem-icon material-icons text-primary font-semibold">{{ item.icon }}</span>
        <span class="p-menuitem-text text-primary font-semibold">{{ item.label }}</span>
      </a>
    </template>
  </PrimeMenu>
</template>

<script lang="ts">
import PrimeMenu from "primevue/menu";
import { defineComponent, inject, ref } from "vue";
import type { Ref } from "vue";
import Keycloak from "keycloak-js";
import { assertDefined } from "@/utils/TypeScriptUtils";
import defaultProfilePicture from "@/assets/images/elements/default_user_icon.svg";

export default defineComponent({
  name: "UserProfileDropDown",
  components: { PrimeMenu },
  emits: ["profilePictureLoadingError", "profilePictureObtained"],
  setup() {
    const menu: Ref<PrimeMenu | undefined> = ref();
    function toggleDropdownMenu(event: Event): void {
      if (menu.value !== undefined) {
        menu.value.toggle(event);
      }
    }
    return {
      getKeycloakPromise: inject<() => Promise<Keycloak>>("getKeycloakPromise"),
      authenticated: inject<boolean>("authenticated"),
      menu,
      toggleDropdownMenu,
    };
  },

  data() {
    return {
      dropdownMenuItems: [
        {
          label: "USER SETTINGS",
          icon: "settings",
          id: "profile-picture-dropdown-settings-button",
          clickAction: this.gotoUserSettings,
        },
        {
<<<<<<< HEAD
          label: "DATA REQUEST",
          icon: "mail",
          id: "profile-picture-dropdown-data-request-button",
          clickAction: this.gotoDataRequest,
=======
          label: "API",
          icon: "key",
          id: "profile-api-generate-key-button",
          clickAction: this.gotoApiKeysPage,
>>>>>>> 780ffe67
        },
        {
          label: "LOG OUT",
          icon: "logout",
          id: "profile-picture-dropdown-toggle",
          clickAction: this.logoutViaDropdown,
        },
      ],
      profilePictureSource: defaultProfilePicture,
    };
  },

  methods: {
    logoutViaDropdown() {
      assertDefined(this.getKeycloakPromise)()
        .then((keycloak) => {
          if (keycloak.authenticated) {
            const baseUrl = window.location.origin;
            const url = keycloak.createLogoutUrl({ redirectUri: `${baseUrl}` });
            location.assign(url);
          }
        })
        .catch((error) => console.log(error));
    },
    gotoUserSettings() {
      assertDefined(this.getKeycloakPromise)()
        .then((keycloak) => {
          if (keycloak.authenticated) {
            return keycloak.accountManagement();
          }
        })
        .catch((error) => console.log(error));
    },
<<<<<<< HEAD
    gotoDataRequest() {
      assertDefined(this.getKeycloakPromise)()
        .then(() => {
          return this.$router.push("requests");
        })
        .catch((error) => console.log(error));
=======
    gotoApiKeysPage() {
      void this.$router.push("/api-key");
>>>>>>> 780ffe67
    },
    handleProfilePicError() {
      if (this.profilePictureSource !== defaultProfilePicture) {
        this.$emit("profilePictureLoadingError");
        this.profilePictureSource = defaultProfilePicture;
      }
    },
  },
  created() {
    assertDefined(this.getKeycloakPromise)()
      .then((keycloak) => {
        if (keycloak.authenticated && keycloak.idTokenParsed?.picture) {
          const profilePictureUrl = keycloak.idTokenParsed.picture as string;
          this.$emit("profilePictureObtained", profilePictureUrl);
          this.profilePictureSource = profilePictureUrl;
        }
      })
      .catch((error) => console.log(error));
  },
});
</script>

<style scoped>
.p-menuitem-link {
  background-color: #0b191f;
}
.d-drop-down-toggle {
  cursor: pointer;
}

.d-profile-picture {
  border-radius: 50%;
  height: 2.5rem;
}

.d-triangle-down {
  width: 0.625rem;
  margin-left: 0.5rem;
  margin-right: 1rem;
}
</style><|MERGE_RESOLUTION|>--- conflicted
+++ resolved
@@ -68,17 +68,16 @@
           clickAction: this.gotoUserSettings,
         },
         {
-<<<<<<< HEAD
+          label: "API",
+          icon: "key",
+          id: "profile-api-generate-key-button",
+          clickAction: this.gotoApiKeysPage,
+        },
+        {
           label: "DATA REQUEST",
           icon: "mail",
           id: "profile-picture-dropdown-data-request-button",
           clickAction: this.gotoDataRequest,
-=======
-          label: "API",
-          icon: "key",
-          id: "profile-api-generate-key-button",
-          clickAction: this.gotoApiKeysPage,
->>>>>>> 780ffe67
         },
         {
           label: "LOG OUT",
@@ -112,17 +111,15 @@
         })
         .catch((error) => console.log(error));
     },
-<<<<<<< HEAD
     gotoDataRequest() {
       assertDefined(this.getKeycloakPromise)()
         .then(() => {
           return this.$router.push("requests");
         })
         .catch((error) => console.log(error));
-=======
+    },
     gotoApiKeysPage() {
       void this.$router.push("/api-key");
->>>>>>> 780ffe67
     },
     handleProfilePicError() {
       if (this.profilePictureSource !== defaultProfilePicture) {
