--- conflicted
+++ resolved
@@ -1,14 +1,8 @@
 <template>
   <div
-<<<<<<< HEAD
     class="max-w-full max-h-full flex justify-content-center d-drop-down-toggle"
     id="profile-picture-dropdown-toggle"
     @click="toggleDropdownMenu"
-=======
-    @click="toggleDropdownMenu"
-    class="flex align-items-center d-drop-down-toggle"
-    name="profile-picture-dropdown-toggle"
->>>>>>> 4291612e
   >
     <img
       ref="profile-picture"
