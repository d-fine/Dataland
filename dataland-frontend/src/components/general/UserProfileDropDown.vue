<template>
  <div
    class="flex align-items-center d-drop-down-toggle"
    id="profile-picture-dropdown-toggle"
    @click="toggleDropdownMenu"
  >
    <img
      ref="profile-picture"
      class="d-profile-picture"
      :src="profilePictureSource"
      alt="User profile picture"
      referrerpolicy="no-referrer"
      @error="handleProfilePicError"
    />
    <img src="@/assets/images/elements/triangle_down.svg" class="d-triangle-down" alt="Open drop down menu icon" />
  </div>
  <PrimeMenu
    ref="menu"
    :model="dropdownMenuItems"
    :popup="true"
    style="transform: translate(0px, 1rem)"
    class="text-primary surface-900 p-0"
  >
    <template #item="{ item }">
      <a class="p-menuitem-link" role="menuitem" tabindex="0" @click="item.clickAction()" :id="item.id">
        <span class="p-menuitem-icon material-icons text-primary font-semibold">{{ item.icon }}</span>
        <span class="p-menuitem-text text-primary font-semibold">{{ item.label }}</span>
      </a>
    </template>
  </PrimeMenu>
</template>

<script lang="ts">
import PrimeMenu from "primevue/menu";
import { defineComponent, inject, ref } from "vue";
import type { Ref } from "vue";
import Keycloak from "keycloak-js";
import { assertDefined } from "@/utils/TypeScriptUtils";
import defaultProfilePicture from "@/assets/images/elements/default_user_icon.svg";

export default defineComponent({
  name: "UserProfileDropDown",
  components: { PrimeMenu },
  emits: ["profilePictureLoadingError", "profilePictureObtained"],
  setup() {
    const menu: Ref<PrimeMenu | undefined> = ref();
    function toggleDropdownMenu(event: Event): void {
      if (menu.value !== undefined) {
        menu.value.toggle(event);
      }
    }
    return {
      getKeycloakPromise: inject<() => Promise<Keycloak>>("getKeycloakPromise"),
      authenticated: inject<boolean>("authenticated"),
      menu,
      toggleDropdownMenu,
    };
  },

  data() {
    return {
      dropdownMenuItems: [
        {
          label: "USER SETTINGS",
          icon: "settings",
          id: "profile-pocture-dropdown-settings-button",
          clickAction: this.gotoUserSettings,
        },
        {
          label: "LOG OUT",
          icon: "logout",
          id: "profile-picture-dropdown-toggle",
          clickAction: this.logoutViaDropdown,
        },
      ],
      profilePictureSource: defaultProfilePicture,
    };
  },

  methods: {
    logoutViaDropdown() {
      assertDefined(this.getKeycloakPromise)()
        .then((keycloak) => {
          if (keycloak.authenticated) {
            const baseUrl = window.location.origin;
            const url = keycloak.createLogoutUrl({ redirectUri: `${baseUrl}` });
            location.assign(url);
          }
        })
        .catch((error) => console.log(error));
    },
    gotoUserSettings() {
      assertDefined(this.getKeycloakPromise)()
        .then((keycloak) => {
          if (keycloak.authenticated) {
            return keycloak.accountManagement();
          }
        })
        .catch((error) => console.log(error));
    },
    handleProfilePicError() {
      if (this.profilePictureSource !== defaultProfilePicture) {
<<<<<<< HEAD
=======
        this.$emit("profilePictureLoadingError");
>>>>>>> 7d631939
        this.profilePictureSource = defaultProfilePicture;
      }
    },
  },
  created() {
    assertDefined(this.getKeycloakPromise)()
      .then((keycloak) => {
        if (keycloak.authenticated && keycloak.idTokenParsed?.picture) {
<<<<<<< HEAD
          this.profilePictureSource = keycloak.idTokenParsed.picture as string;
=======
          const profilePictureUrl = keycloak.idTokenParsed.picture as string;
          this.$emit("profilePictureObtained", profilePictureUrl);
          this.profilePictureSource = profilePictureUrl;
>>>>>>> 7d631939
        }
      })
      .catch((error) => console.log(error));
  },
});
</script>

<style scoped>
.d-drop-down-toggle {
  cursor: pointer;
}

.d-profile-picture {
  border-radius: 50%;
  height: 2.5rem;
}

.d-triangle-down {
  width: 0.625rem;
  margin-left: 0.5rem;
  margin-right: 1rem;
}
</style><|MERGE_RESOLUTION|>--- conflicted
+++ resolved
@@ -100,10 +100,7 @@
     },
     handleProfilePicError() {
       if (this.profilePictureSource !== defaultProfilePicture) {
-<<<<<<< HEAD
-=======
         this.$emit("profilePictureLoadingError");
->>>>>>> 7d631939
         this.profilePictureSource = defaultProfilePicture;
       }
     },
@@ -112,13 +109,9 @@
     assertDefined(this.getKeycloakPromise)()
       .then((keycloak) => {
         if (keycloak.authenticated && keycloak.idTokenParsed?.picture) {
-<<<<<<< HEAD
-          this.profilePictureSource = keycloak.idTokenParsed.picture as string;
-=======
           const profilePictureUrl = keycloak.idTokenParsed.picture as string;
           this.$emit("profilePictureObtained", profilePictureUrl);
           this.profilePictureSource = profilePictureUrl;
->>>>>>> 7d631939
         }
       })
       .catch((error) => console.log(error));
