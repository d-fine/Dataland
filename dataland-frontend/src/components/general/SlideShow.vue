<template>
  <div
    ref="slider"
    role="list"
    :class="slidesContainerClasses"
    @pointerdown="dragStartCondition"
    @touchstart="dragStartCondition"
  >
    <slot />
  </div>
  <div v-if="slideCount > 1" :class="arrowsContainerClasses">
    <button @click="move(-1)" aria-label="Previous slide" :class="leftArrowClasses" />
    <button @click="move(1)" aria-label="Next slide" :class="rightArrowClasses" />
  </div>
</template>

<script setup lang="ts">
<<<<<<< HEAD
import { onUnmounted } from "vue";
import { ref, watchEffect, defineEmits } from "vue";

const { slideCount, initialCenterSlide, scrollScreenWidthLimit } = defineProps<{
  slidesContainerClasses: string;
  arrowsContainerClasses: string;
  leftArrowClasses: string;
  rightArrowClasses: string;
  slideCount: number;
  initialCenterSlide: number; // TODO default to 0
  scrollScreenWidthLimit?: number;
}>();
=======
import { onUnmounted, ref, watchEffect } from "vue";

const { slideCount, initialCenterSlide, scrollScreenWidthLimit } = defineProps({
  slidesContainerClasses: { type: String, default: "" },
  arrowsContainerClasses: { type: String, default: "" },
  leftArrowClasses: { type: String, default: "" },
  rightArrowClasses: { type: String, default: "" },
  slideCount: { type: Number, required: true },
  initialCenterSlide: { type: Number, default: 0 },
  scrollScreenWidthLimit: Number,
});
>>>>>>> 7818fc11

const slider = ref<HTMLElement | null>(null);
const currentSlide = ref(0);
const emit = defineEmits(["update:currentSlide"]);

let isDragging = false;
let startPos = 0;
let currentTranslate = 0;
let prevTranslate = 0;

const dragStartCondition = (e: PointerEvent | TouchEvent): void => {
  if (slideCount <= 1) return;
  dragStart(e);
};

const setSliderPosition = (sliderElement: HTMLElement, animate = true): void => {
  if (animate) sliderElement.style.transition = "transform 0.3s ease-out";
  sliderElement.style.transform = `translate3d(${currentTranslate}px, 0, 0)`;
};

const move = (direction: number): void => {
  if (direction === 1 && currentSlide.value < slideCount - 1 - initialCenterSlide) currentSlide.value++;
  if (direction === -1 && currentSlide.value > 0 - initialCenterSlide) currentSlide.value--;

  emit("update:currentSlide", currentSlide.value);

  currentTranslate = currentSlide.value * -440;
  if (slider.value) setSliderPosition(slider.value);
};

watchEffect(() => {
  if (scrollScreenWidthLimit) {
    const handleResize = (): void => {
      if (window.innerWidth > 1800) {
        currentSlide.value = 0;
        currentTranslate = 0;
        if (slider.value) setSliderPosition(slider.value);
      }
    };

    window.addEventListener("resize", handleResize);

    onUnmounted(() => {
      window.removeEventListener("resize", handleResize);
    });
  }
});

const dragStart = (e: PointerEvent | TouchEvent): void => {
  // Disable dragging for window width greater than 1800px, for example
  if (scrollScreenWidthLimit && window.innerWidth > scrollScreenWidthLimit) return;
  isDragging = true;
  startPos = "touches" in e ? e.touches[0].pageX : e.pageX;

  prevTranslate = currentTranslate;

  if (slider.value) {
    slider.value.style.transition = "none";
    slider.value.classList.add("isdragging");
  }

  document.addEventListener("pointermove", drag);
  document.addEventListener("pointerup", dragEnd);
  document.addEventListener("touchmove", drag);
  document.addEventListener("touchend", dragEnd);
};

const drag = (e: PointerEvent | TouchEvent): void => {
  if (!isDragging) return;
  const currentPos = "touches" in e ? e.touches[0].pageX : e.pageX;

  currentTranslate = prevTranslate + currentPos - startPos;

  if (slider.value) {
    setSliderPosition(slider.value, false);
  }
};

const dragEnd = (): void => {
  isDragging = false;

  const movedBy = currentTranslate - prevTranslate;
  if (movedBy < -100 && currentSlide.value < slideCount - 1 - initialCenterSlide) currentSlide.value++;
  if (movedBy > 100 && currentSlide.value > 0 - initialCenterSlide) currentSlide.value--;

  emit("update:currentSlide", currentSlide.value);

  // Set currentTranslate based on the new slide index
  currentTranslate = currentSlide.value * -440;

  if (slider.value) {
    setSliderPosition(slider.value);
    slider.value.classList.remove("isdragging");
  }

  document.removeEventListener("pointermove", drag);
  document.removeEventListener("pointerup", dragEnd);
  document.removeEventListener("touchmove", drag);
  document.removeEventListener("touchend", dragEnd);
};

onUnmounted(() => {
  document.removeEventListener("pointermove", drag);
  document.removeEventListener("pointerup", dragEnd);
  document.removeEventListener("touchmove", drag);
  document.removeEventListener("touchend", dragEnd);
});
</script><|MERGE_RESOLUTION|>--- conflicted
+++ resolved
@@ -15,21 +15,8 @@
 </template>
 
 <script setup lang="ts">
-<<<<<<< HEAD
 import { onUnmounted } from "vue";
 import { ref, watchEffect, defineEmits } from "vue";
-
-const { slideCount, initialCenterSlide, scrollScreenWidthLimit } = defineProps<{
-  slidesContainerClasses: string;
-  arrowsContainerClasses: string;
-  leftArrowClasses: string;
-  rightArrowClasses: string;
-  slideCount: number;
-  initialCenterSlide: number; // TODO default to 0
-  scrollScreenWidthLimit?: number;
-}>();
-=======
-import { onUnmounted, ref, watchEffect } from "vue";
 
 const { slideCount, initialCenterSlide, scrollScreenWidthLimit } = defineProps({
   slidesContainerClasses: { type: String, default: "" },
@@ -40,7 +27,6 @@
   initialCenterSlide: { type: Number, default: 0 },
   scrollScreenWidthLimit: Number,
 });
->>>>>>> 7818fc11
 
 const slider = ref<HTMLElement | null>(null);
 const currentSlide = ref(0);
