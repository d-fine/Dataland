--- conflicted
+++ resolved
@@ -30,18 +30,12 @@
 import CompanyInformationBanner from "@/components/pages/CompanyInformation.vue";
 import CompaniesOnlySearchBar from "@/components/resources/companiesOnlySearch/CompaniesOnlySearchBar.vue";
 import { type CompanyIdAndName, type CompanyInformation } from "@clients/backend";
-<<<<<<< HEAD
-import { computed, inject, ref } from "vue";
-
-const useMobileView = inject<boolean>("useMobileView");
-=======
 import { computed, inject, onMounted, onUnmounted, ref } from "vue";
 
 const useMobileView = inject<boolean>("useMobileView");
 
 const sheet = ref<HTMLDivElement>();
 const mobileHeader = ref<HTMLDivElement>();
->>>>>>> 77733fe1
 
 const props = defineProps<{
   companyId: string;
@@ -60,14 +54,8 @@
 
 const companyName = ref<string>();
 const mobileTitle = computed<string>(() => {
-<<<<<<< HEAD
-  const isCollapsed = true; // TODO shift computation out
-  const genericTitle = "Company Overview";
-  if (isCollapsed) {
-=======
   const genericTitle = "Company Overview";
   if (isCollapsed.value) {
->>>>>>> 77733fe1
     return companyName.value ?? genericTitle;
   } else {
     return genericTitle;
@@ -99,6 +87,7 @@
 </script>
 
 <style scoped lang="scss">
+
 .mobile-header {
   display: flex;
   flex-direction: row;
@@ -111,8 +100,6 @@
     text-align: center;
     font-weight: bold;
   }
-<<<<<<< HEAD
-=======
 
   &--attached {
     display: flex;
@@ -123,6 +110,5 @@
     position: fixed;
     top: 0;
   }
->>>>>>> 77733fe1
 }
 </style>