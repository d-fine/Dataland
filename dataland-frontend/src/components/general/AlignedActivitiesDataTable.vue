<template>
  <DataTable data-test="dataTableTest" scrollable :value="frozenColumnData" class="activities-data-table">
    <ColumnGroup data-test="columnGroupTest" type="header">
      <Row>
        <Column
          header=""
          :frozen="true"
          alignFrozen="left"
          :colspan="2"
          class="frozen-row-header border-right"
          style="background-color: #fff"
        />
        <Column
          data-test="mainColumnTest"
          v-for="group of mainColumnGroups"
          :key="group.key"
          :header="group.label"
          :colspan="group.colspan"
          class="group-row-header"
        />
      </Row>
      <Row>
        <Column
          data-test="headerActivity"
          header="Activity"
          :frozen="true"
          alignFrozen="left"
          class="frozen-row-header"
        />
        <Column header="NACE Code(s)" :frozen="true" alignFrozen="left" class="frozen-row-header border-right" />
        <Column
          v-for="col of mainColumnDefinitions"
          :key="col.field"
          :header="col.header"
          :field="col.field"
          :class="groupColumnCssClasses(col, 'non-frozen-header')"
        />
      </Row>
    </ColumnGroup>
    <Column
      v-for="col of frozenColumnDefinitions"
      :field="col.field"
      :key="col.field"
      :header="col.header"
      :frozen="col.frozen"
      :class="columnCss(col.field)"
      bodyClass="headers-bg"
      headerClass="horizontal-headers-size"
    >
      <template #body="{ data }">
        <template v-if="col.field === 'activity'">{{ activityApiNameToHumanizedName(data.activity) }}</template>
        <template v-else>
          <ul class="unstyled-ul-list grid4">
            <li v-for="code of data.naceCodes" :key="code">{{ code }}</li>
          </ul>
        </template>
      </template>
    </Column>
    <Column
      v-for="col of mainColumnDefinitions"
      :field="col.field"
      :key="col.field"
      :header="col.header"
      bodyClass="col-value"
      headerClass="horizontal-headers-size"
      :class="groupColumnCssClasses(col)"
    >
      <template #body="{ data }">
        {{ findContentFromActivityGroupAndField(data.activity, col.group, col.field) }}
      </template>
    </Column>
  </DataTable>
</template>

<script lang="ts">
import { defineComponent } from "vue";
import DataTable from "primevue/datatable";
import Column from "primevue/column";
import ColumnGroup from "primevue/columngroup";
import Row from "primevue/row";
import { type DynamicDialogInstance } from "primevue/dynamicdialogoptions";
import {
  type YesNo,
  type Activity,
  type EuTaxonomyAlignedActivity,
} from "@clients/backend/org/dataland/datalandfrontend/openApiClient/backend/model";
import { activityApiNameToHumanizedName } from "@/components/resources/frameworkDataSearch/euTaxonomy/ActivityName";
import { formatAmountWithCurrency, formatPercentageNumberAsString } from "@/utils/Formatter";
import { euTaxonomyObjectives } from "@/components/resources/frameworkDataSearch/euTaxonomy/EuTaxonomyForNonFinancialsModalColumnHeaders";

type ActivityFieldValueObject = {
  activity: string;
  group: string;
  field: string;
  content: string;
};

type MainColumnDefinition = {
  field: string;
  header: string;
  frozen?: boolean;
  group: string;
  groupIndex: number;
};

export default defineComponent({
  inject: ["dialogRef"],
  name: "AlignedActivitiesDataTable",
  components: { DataTable, Column, ColumnGroup, Row },
  data() {
    return {
      listOfRowContents: [] as Array<EuTaxonomyAlignedActivity>,
      kpiKeyOfTable: "" as string,
      columnHeaders: {} as { [kpiKeyOfTable: string]: { [columnName: string]: string } },
      frozenColumnDefinitions: [] as Array<{ field: string; header: string; frozen?: boolean; group: string }>,
      mainColumnGroups: [] as Array<{ key: string; label: string; colspan: number }>,
      mainColumnDefinitions: [] as Array<MainColumnDefinition>,
      frozenColumnData: [] as Array<{
        activity: Activity | undefined;
        naceCodes: string[] | undefined;
      }>,
      mainColumnData: [] as Array<ActivityFieldValueObject>,
    };
  },
  mounted() {
    const dialogRefToDisplay = this.dialogRef as DynamicDialogInstance;
    const dialogRefData = dialogRefToDisplay.data as {
      listOfRowContents: Array<object | string>;
      kpiKeyOfTable: string;
      columnHeaders: { [kpiKeyOfTable: string]: { [columnName: string]: string } };
    };
    this.kpiKeyOfTable = dialogRefData.kpiKeyOfTable;
    this.columnHeaders = dialogRefData.columnHeaders;

    if (typeof dialogRefData.listOfRowContents[0] === "string") {
      this.listOfRowContents = dialogRefData.listOfRowContents.map((o) => ({ [this.kpiKeyOfTable]: o }));
    } else {
      this.listOfRowContents = dialogRefData.listOfRowContents as Array<EuTaxonomyAlignedActivity>;
    }

    this.frozenColumnDefinitions = [
      { field: "activity", header: this.humanizeHeaderName("activity"), frozen: true, group: "_frozen" },
      { field: "naceCodes", header: this.humanizeHeaderName("naceCodes"), frozen: true, group: "_frozen" },
    ];

    this.mainColumnDefinitions = [
      { field: "revenue", header: this.humanizeHeaderName("revenue"), group: "_revenue", groupIndex: 0 },
      { field: "revenuePercent", header: this.humanizeHeaderName("revenuePercent"), group: "_revenue", groupIndex: 1 },

      ...this.makeGroupColumns("substantialContributionCriteria", "substantialContribution"),
      ...this.makeGroupColumns("dnshCriteria", "dnsh"),

      {
        field: "minimumSafeguards",
        header: this.humanizeHeaderName("minimumSafeguards"),
        group: "_minimumSafeguards",
        groupIndex: 0,
      },
    ];

    this.frozenColumnData = this.listOfRowContents.map((activity) => ({
      activity: activity.activityName,
      naceCodes: activity.naceCodes,
    }));

    this.mainColumnData = this.listOfRowContents
      .map((col) => [
        ...createRevenueGroupData(col),
        ...createActivityGroupData<number>(
          col.activityName as string,
          "substantialContributionCriteria",
          {
            substantialContributionToClimateChangeMitigationInPercent:
              col.substantialContributionToClimateChangeMitigationInPercent,
            substantialContributionToClimateChangeAdaptionInPercent:
              col.substantialContributionToClimateChangeAdaptionInPercent,
            substantialContributionToSustainableUseAndProtectionOfWaterAndMarineResourcesInPercent:
              col.substantialContributionToSustainableUseAndProtectionOfWaterAndMarineResourcesInPercent,
            substantialContributionToTransitionToACircularEconomyInPercent:
              col.substantialContributionToTransitionToACircularEconomyInPercent,
            substantialContributionToPollutionPreventionAndControlInPercent:
              col.substantialContributionToPollutionPreventionAndControlInPercent,
            substantialContributionToProtectionAndRestorationOfBiodiversityAndEcosystemsInPercent:
              col.substantialContributionToProtectionAndRestorationOfBiodiversityAndEcosystemsInPercent,
          },
          formatPercentageNumberAsString,
        ),
        ...createActivityGroupData<YesNo>(
          col.activityName as string,
          "dnshCriteria",
          {
            dnshToClimateChangeMitigation: col.dnshToClimateChangeMitigation,
            dnshToClimateChangeAdaption: col.dnshToClimateChangeAdaption,
            dnshToSustainableUseAndProtectionOfWaterAndMarineResources:
              col.dnshToSustainableUseAndProtectionOfWaterAndMarineResources,
            dnshToTransitionToACircularEconomy: col.dnshToTransitionToACircularEconomy,
            dnshToPollutionPreventionAndControl: col.dnshToPollutionPreventionAndControl,
            dnshToProtectionAndRestorationOfBiodiversityAndEcosystems:
              col.dnshToProtectionAndRestorationOfBiodiversityAndEcosystems,
          },
          (value: YesNo) => (value ? `${value}` : ""),
        ),
        ...createMinimumSafeguardsGroupData(col),
      ])
      .flat();

    this.mainColumnGroups = [
      { key: "_revenue", label: "", colspan: this.findMaxColspanForGroup("_revenue") },
      {
        key: "substantialContributionCriteria",
        label: this.humanizeHeaderName("substantialContributionCriteria"),
        colspan: this.findMaxColspanForGroup("substantialContributionCriteria"),
      },
      {
        key: "dnshCriteria",
        label: this.humanizeHeaderName("dnshCriteria"),
        colspan: this.findMaxColspanForGroup("dnshCriteria"),
      },
      { key: "_minimumSafeguards", label: "", colspan: this.findMaxColspanForGroup("_minimumSafeguards") },
    ];
  },
  methods: {
    activityApiNameToHumanizedName,
    /**
     * @param groupName name of the group to count number of fields
     * @returns the maximum value of fields per activity and group
     */
    findMaxColspanForGroup(groupName: string): number {
      const environmentalObjectivesLength = euTaxonomyObjectives.length;
      const colspans: { [groupName: string]: number } = {
        _revenue: 2,
        substantialContributionCriteria: environmentalObjectivesLength,
        dnshCriteria: environmentalObjectivesLength,
        _minimumSafeguards: 1,
      };
      return colspans[groupName];
    },
    /**
     * Search mainColumnData for specific item and return it's value
     * @param activityName name of the targeted activity
     * @param groupName name of the targeted group
     * @param fieldName name of the targeted field
     * @returns string value from main data
     */
    findContentFromActivityGroupAndField(activityName: string, groupName: string, fieldName: string) {
      const value = this.mainColumnData.find(
        (item) => item.activity === activityName && item.group === groupName && item.field === fieldName,
      );
      return value ? value.content : "";
    },

    /**
     * @param groupName the name of the group to which columns will be assigned
     * @param prefix prefix
     * @returns column definitions for group
     */
    makeGroupColumns(groupName: string, prefix: string) {
<<<<<<< HEAD
      const environmentalObjectiveKeys = [
        "ClimateChangeMitigation",
        "ClimateChangeAdaption", // TODO can we get these value sfrom the enum automatically
        "SustainableUseAndProtectionOfWaterAndMarineResources",
        "TransitionToACircularEconomy",
        "PollutionPreventionAndControl",
        "ProtectionAndRestorationOfBiodiversityAndEcosystems",
      ].map((suffix) => {
=======
      const environmentalObjectiveKeys = euTaxonomyObjectives.map((suffix) => {
>>>>>>> 657f594e
        const extendedKey = `${prefix}To${suffix}`;
        if (prefix === "dnsh") {
          return extendedKey;
        } else {
          return `${extendedKey}InPercent`;
        }
      });
      return environmentalObjectiveKeys.map((environmentalObjectiveKey: string, index: number) => ({
        field: environmentalObjectiveKey,
        header: this.humanizeHeaderName(environmentalObjectiveKey),
        group: groupName,
        groupIndex: index,
      }));
    },

    /**
     * @param key Define the column's CSS class
     * @returns CSS class name
     */
    columnCss(key: string): string {
      switch (key) {
        case "activity":
          return "col-activity";
        case "naceCodes":
          return "col-nace-codes";
        default:
          return "";
      }
    },
    /**
     * @param columnDefinition column definition we check against
     * @param additionalClasses (optional) any additional classes to be added
     * @returns classes for specific columns
     */
    groupColumnCssClasses(columnDefinition: MainColumnDefinition, additionalClasses = ""): string {
      if (columnDefinition.groupIndex === 0) return `first-group-column ${additionalClasses}`;
      return additionalClasses;
    },
    /**
     * @param key the item to lookup
     * @returns the display version of the column header
     */
    humanizeHeaderName(key: string) {
      return this.columnHeaders[this.kpiKeyOfTable][key];
    },
  },
});

/**
 * @param activity targeted activity object
 * @returns list of revenue data items
 */
function createRevenueGroupData(activity: EuTaxonomyAlignedActivity): ActivityFieldValueObject[] {
  return [
    {
      activity: activity.activityName as Activity,
      group: "_revenue",
      field: "revenue",
      content: formatAmountWithCurrency(activity.share?.absoluteShare),
    },
    {
      activity: activity.activityName as Activity,
      group: "_revenue",
      field: "revenuePercent",
      content: formatPercentageNumberAsString(activity.share?.relativeShareInPercent),
    },
  ];
}

/**
 * @param activityName name of the activity
 * @param groupName the name of the group to which the fields will be assigned to
 * @param fields collection of fields and their values
 * @param valueFormatter function which formats the final look of the value
 * @returns grouped list of data items
 */
function createActivityGroupData<T>(
  activityName: string,
  groupName: string,
  fields: { [key: string]: T } | undefined,
  valueFormatter: (value: T) => string,
): ActivityFieldValueObject[] {
  const fieldsEntries = Object.entries(fields ?? {});
  return fieldsEntries
    .filter(([, value]) => value != null)
    .map(([field, value]) => {
      return {
        activity: activityName,
        group: groupName,
        field,
        content: valueFormatter(value) ?? "",
      };
    });
}

/**
 * @param activity targeted activity object
 * @returns list of minimum safeguards data items
 */
function createMinimumSafeguardsGroupData(activity: EuTaxonomyAlignedActivity): ActivityFieldValueObject[] {
  return [
    {
      activity: activity.activityName as string,
      group: "_minimumSafeguards",
      field: "minimumSafeguards",
      content: activity.minimumSafeguards ?? "",
    },
  ];
}
</script><|MERGE_RESOLUTION|>--- conflicted
+++ resolved
@@ -255,18 +255,7 @@
      * @returns column definitions for group
      */
     makeGroupColumns(groupName: string, prefix: string) {
-<<<<<<< HEAD
-      const environmentalObjectiveKeys = [
-        "ClimateChangeMitigation",
-        "ClimateChangeAdaption", // TODO can we get these value sfrom the enum automatically
-        "SustainableUseAndProtectionOfWaterAndMarineResources",
-        "TransitionToACircularEconomy",
-        "PollutionPreventionAndControl",
-        "ProtectionAndRestorationOfBiodiversityAndEcosystems",
-      ].map((suffix) => {
-=======
       const environmentalObjectiveKeys = euTaxonomyObjectives.map((suffix) => {
->>>>>>> 657f594e
         const extendedKey = `${prefix}To${suffix}`;
         if (prefix === "dnsh") {
           return extendedKey;
