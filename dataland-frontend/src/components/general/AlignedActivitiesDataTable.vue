--- conflicted
+++ resolved
@@ -85,12 +85,8 @@
   type Activity,
   type EuTaxonomyAlignedActivity,
 } from "@clients/backend/org/dataland/datalandfrontend/openApiClient/backend/model";
-<<<<<<< HEAD
-import { formatAmountWithCurrency, formatPercentageNumber } from "@/utils/ValuesConversionUtils";
-=======
 import { activityApiNameToHumanizedName } from "@/components/resources/frameworkDataSearch/euTaxonomy/ActivityName";
 import { formatAmountWithCurrency, formatPercentageNumberAsString } from "@/utils/Formatter";
->>>>>>> d238d74c
 
 type ActivityFieldValueObject = {
   activity: string;
@@ -170,16 +166,6 @@
     this.mainColumnData = this.listOfRowContents
       .map((col) => [
         ...createRevenueGroupData(col),
-<<<<<<< HEAD
-
-        ...substantialContributionFields.map((field) =>
-          createActivityGroupDataItem(
-            col.activityName as string,
-            "substantialContributionCriteria",
-            field,
-            formatPercentageNumber(col[field]),
-          ),
-=======
         ...createActivityGroupData<number>(
           col.activityName as string,
           "substantialContributionCriteria",
@@ -198,7 +184,6 @@
               col.substantialContributionToProtectionAndRestorationOfBiodiversityAndEcosystemsInPercent,
           },
           formatPercentageNumberAsString,
->>>>>>> d238d74c
         ),
         ...createActivityGroupData<YesNo>(
           col.activityName as string,
@@ -235,17 +220,7 @@
     ];
   },
   methods: {
-<<<<<<< HEAD
-    /**
-     * @param value the YesNo value to format as Yes, No or blank
-     * @returns the new formatted string
-     */
-    valueFormatterForYesNo(value: YesNo): string {
-      return typeof value !== "undefined" ? value : "";
-    },
-=======
     activityApiNameToHumanizedName,
->>>>>>> d238d74c
     /**
      * @param groupName name of the group to count number of fields
      * @returns the maximum value of fields per activity and group
@@ -352,11 +327,7 @@
       activity: activity.activityName as Activity,
       group: "_revenue",
       field: "revenuePercent",
-<<<<<<< HEAD
-      content: formatPercentageNumber(activity.share?.relativeShareInPercent),
-=======
       content: formatPercentageNumberAsString(activity.share?.relativeShareInPercent),
->>>>>>> d238d74c
     },
   ];
 }
