<template>
  <MarginWrapper class="text-left surface-0" style="margin-right: 0">
    <BackButton />
    <FrameworkDataSearchBar
<<<<<<< HEAD
      v-if="!viewInPreviewMode && !isReviewableByCurrentUser"
=======
      v-if="!isReviewableByCurrentUser"
>>>>>>> e4d70b27
      :companyIdIfOnViewPage="companyID"
      class="mt-2"
      ref="frameworkDataSearchBar"
      @search-confirmed="handleSearchConfirm"
    />
  </MarginWrapper>
</template>

<script lang="ts">
import { defineComponent } from "vue";
import MarginWrapper from "@/components/wrapper/MarginWrapper.vue";
import FrameworkDataSearchBar from "@/components/resources/frameworkDataSearch/FrameworkDataSearchBar.vue";
import BackButton from "@/components/general/BackButton.vue";
export default defineComponent({
  name: "SearchbarAndBackButton",
  components: { FrameworkDataSearchBar, MarginWrapper, BackButton },
  props: {
    companyID: {
      type: String,
      required: true,
    },
<<<<<<< HEAD
=======
    isReviewableByCurrentUser: { type: Boolean },
>>>>>>> e4d70b27
  },
  methods: {
    /**
     * Handles the "search-confirmed" event of the search bar by visiting the search page with the query param set to
     * the search term provided by the event.
     * @param searchTerm The search term provided by the "search-confirmed" event of the search bar
     */
    async handleSearchConfirm(searchTerm: string) {
      await this.$router.push({
        name: "Search Companies for Framework Data",
        query: { input: searchTerm },
      });
    },
  },
});
</script><|MERGE_RESOLUTION|>--- conflicted
+++ resolved
@@ -2,11 +2,7 @@
   <MarginWrapper class="text-left surface-0" style="margin-right: 0">
     <BackButton />
     <FrameworkDataSearchBar
-<<<<<<< HEAD
-      v-if="!viewInPreviewMode && !isReviewableByCurrentUser"
-=======
       v-if="!isReviewableByCurrentUser"
->>>>>>> e4d70b27
       :companyIdIfOnViewPage="companyID"
       class="mt-2"
       ref="frameworkDataSearchBar"
@@ -28,10 +24,7 @@
       type: String,
       required: true,
     },
-<<<<<<< HEAD
-=======
     isReviewableByCurrentUser: { type: Boolean },
->>>>>>> e4d70b27
   },
   methods: {
     /**
