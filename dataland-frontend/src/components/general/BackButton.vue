<template>
<<<<<<< HEAD
  <div class="back-button"> <!-- TODO Check the effect of this on all pages -->
=======
  <div class="">
    <!-- TODO Check the effect of this on all pages -->
>>>>>>> 79659cad
    <div @click="goBack" class="cursor-pointer flex align-items-center" data-test="backButton">
      <span class="material-icons text-primary">arrow_back_ios</span>
      <span class="text-primary font-semibold d-letters" title="back_button">{{ label }}</span>
    </div>
  </div>
</template>

<script lang="ts">
import { defineComponent } from "vue";

export default defineComponent({
  name: "BackButton",
  props: {
    label: {
      type: String,
      default: "BACK",
    },
  },
  methods: {
    /**
     * Performs a go-back operation on the vue router
     */
    goBack(): void {
      this.$router.go(-1);
    },
  },
});
</script>

<style scoped lang="scss">

.back-button {
  @media only screen and (min-width: $small) {
    padding: 0.5rem;
  }
}

</style><|MERGE_RESOLUTION|>--- conflicted
+++ resolved
@@ -1,10 +1,5 @@
 <template>
-<<<<<<< HEAD
-  <div class="back-button"> <!-- TODO Check the effect of this on all pages -->
-=======
-  <div class="">
-    <!-- TODO Check the effect of this on all pages -->
->>>>>>> 79659cad
+  <div class="back-button">
     <div @click="goBack" class="cursor-pointer flex align-items-center" data-test="backButton">
       <span class="material-icons text-primary">arrow_back_ios</span>
       <span class="text-primary font-semibold d-letters" title="back_button">{{ label }}</span>
