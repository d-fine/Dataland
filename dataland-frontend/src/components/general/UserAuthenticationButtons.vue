<template>
  <div class="col-12">
    <PrimeButton
      v-if="!authenticated"
      label="Login"
      class="uppercase p-button p-button-sm d-letters text-primary d-button justify-content-center bg-white-alpha-10 w-5rem ml-4"
      name="login_dataland_button"
      @click="login"
    />
    <PrimeButton
      v-if="authenticated"
      label="Logout"
      class="uppercase p-button p-button-sm d-letters text-primary d-button justify-content-center bg-white-alpha-10 w-5rem ml-4"
      name="logout_dataland_button"
      @click="logout"
    />
  </div>
</template>
<script>
import PrimeButton from "primevue/button";

export default {
  name: "UserAuthenticationButtons",
  components: { PrimeButton },
  inject: ["authenticated", "getKeycloakInitPromise"],
  methods: {
<<<<<<< HEAD
=======
    register() {
      this.getKeycloakInitPromise()
        .then((keycloak) => {
          if (!keycloak.authenticated) {
            const url = keycloak.createRegisterUrl();
            location.assign(url);
          }
        })
        .catch((error) => console.log("error: " + error));
    },
>>>>>>> 11268786
    login() {
      this.getKeycloakInitPromise()
        .then((keycloak) => {
          if (!keycloak.authenticated) {
            const url = keycloak.createLoginUrl();
            location.assign(url);
          }
        })
        .catch((error) => console.log("error: " + error));
    },
    logout() {
      this.getKeycloakInitPromise()
        .then((keycloak) => {
          if (keycloak.authenticated) {
            keycloak.logout();
          }
        })
        .catch((error) => console.log("error: " + error));
    },
  },
};
</script><|MERGE_RESOLUTION|>--- conflicted
+++ resolved
@@ -24,19 +24,6 @@
   components: { PrimeButton },
   inject: ["authenticated", "getKeycloakInitPromise"],
   methods: {
-<<<<<<< HEAD
-=======
-    register() {
-      this.getKeycloakInitPromise()
-        .then((keycloak) => {
-          if (!keycloak.authenticated) {
-            const url = keycloak.createRegisterUrl();
-            location.assign(url);
-          }
-        })
-        .catch((error) => console.log("error: " + error));
-    },
->>>>>>> 11268786
     login() {
       this.getKeycloakInitPromise()
         .then((keycloak) => {
