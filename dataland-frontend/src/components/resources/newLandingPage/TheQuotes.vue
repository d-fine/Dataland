--- conflicted
+++ resolved
@@ -7,13 +7,8 @@
       left-arrow-classes="quotes__arrow quotes__arrow--left"
       right-arrow-classes="quotes__arrow quotes__arrow--right"
       :slide-count="cards.length"
-<<<<<<< HEAD
-      :initial-center-slide="1"
+      :initial-center-slide="2"
       @update:currentSlide="updateCurrentSlide"
-=======
-      :initial-center-slide="initialCenterSlide"
-      @update:currentSlide="(newSlide) => (currentSlide = newSlide)"
->>>>>>> e79f34ba
       :scroll-screen-width-limit="1800"
       :slide-width="slideWidth"
     >
@@ -21,13 +16,12 @@
         <div class="quotes__slide-videoContainer" />
       </div>
       <div v-for="(card, index) in cards" :key="index" role="listitem" class="quotes__slide">
-<<<<<<< HEAD
         <div :class="{ 'quotes__slide-video--zoom-out': currentSlide !== index - 1, 'quotes__slide-video': true }">
           <div :id="'video-' + card.icon" class="cookieconsent-optin-marketing"></div>
           <div
             class="quotes__slide-thumbnail-overlay cookieconsent-optin-marketing"
             :style="{ backgroundImage: `url(https://img.youtube.com/vi/${card.icon}/maxresdefault.jpg)` }"
-            v-show="currentSlide === index - 1 ? showThumbnail : true"
+            v-show="showThumbnail || currentSlide === index - 1"
             @click="toggleThumbnailAndPlayVideo(index - 1, card.icon)"
           >
             <div class="quotes__play-icon">
@@ -37,32 +31,8 @@
           <div
             class="quotes__slide-thumbnail-overlay cookieconsent-optout-marketing"
             :style="{ backgroundImage: `url(https://img.youtube.com/vi/${card.icon}/maxresdefault.jpg)` }"
-            v-show="currentSlide === index - 1 ? showThumbnail : true"
+            v-show="showThumbnail || currentSlide === index - 1"
           ></div>
-=======
-        <div class="quotes__slide-videoContainer">
-          <iframe
-            class="cookieconsent-optout-marketing"
-            :src="'https://www.youtube-nocookie.com/embed/' + card.icon + '?rel=0'"
-            title="Youtube video player"
-            allowfullscreen
-            :class="{
-              'quotes__slide-video--zoom-out': currentSlide !== index - initialCenterSlide,
-              'quotes__slide-video': true,
-            }"
-          ></iframe>
-          <iframe
-            class="cookieconsent-optin-marketing"
-            :data-src="'https://www.youtube.com/embed/' + card.icon + '?rel=0'"
-            data-cookieconsent="marketing"
-            title="Youtube video player"
-            allowfullscreen
-            :class="{
-              'quotes__slide-video--zoom-out': currentSlide !== index - initialCenterSlide,
-              'quotes__slide-video': true,
-            }"
-          ></iframe>
->>>>>>> e79f34ba
         </div>
       </div>
     </SlideShow>
@@ -130,12 +100,12 @@
 const { sections } = defineProps<{ sections?: Section[] }>();
 const quotesSection = computed(() => sections?.find((section) => section.title === "Quotes"));
 const cards = computed(() => quotesSection.value?.cards ?? []);
-const currentSlide = ref(0);
+const currentSlide = ref(1);
 const slideWidth = ref(640);
 const showThumbnail = ref(true);
 
 const currentCardInfo = computed(() => {
-  const card = cards.value[currentSlide.value + initialCenterSlide.value];
+  const card = cards.value[currentSlide.value + 1];
   return {
     date: card?.date,
     title: card?.title,
@@ -148,7 +118,6 @@
   });
 };
 
-<<<<<<< HEAD
 const toggleThumbnailAndPlayVideo = (slideIndex: number, videoId?: string): void => {
   if (videoId && currentSlide.value === slideIndex) {
     showThumbnail.value = !showThumbnail.value;
@@ -160,7 +129,7 @@
 };
 
 const updateCurrentSlide = (newSlide: number): void => {
-  currentSlide.value = newSlide;
+  currentSlide.value = newSlide + 1;
   pauseAllVideos();
 };
 watch(
@@ -170,10 +139,6 @@
     showThumbnail.value = true;
   },
 );
-=======
-const slideWidth = ref(760);
-const initialCenterSlide = ref(2);
->>>>>>> e79f34ba
 
 const updateSlideWidth = (): void => {
   slideWidth.value = window.innerWidth > 768 ? 640 : 323;
@@ -181,6 +146,7 @@
 
 onMounted(() => {
   window.addEventListener("resize", updateSlideWidth);
+  updateSlideWidth();
   const firstScriptTag = document.querySelector("script");
   if (firstScriptTag?.parentNode) {
     const tag = document.createElement("script");
