--- conflicted
+++ resolved
@@ -36,7 +36,6 @@
         </div>
       </div>
     </SlideShow>
-<<<<<<< HEAD
     <transition name="fade" mode="out-in">
       <p class="quotes__slide-text" :key="currentCardInfo.date">{{ currentCardInfo.date }}</p>
     </transition>
@@ -48,34 +47,21 @@
         </span>
       </h3>
     </transition>
-=======
-    <p class="quotes__slide-text">{{ currentCardInfo.date }}</p>
-    <h3 class="quotes__slide-title">
-      {{ currentCardInfo.title }}
-      <span v-for="(titleSegment, index) of currentCardInfo.text.split('\n')" :key="index">
-        {{ titleSegment }}
-      </span>
-    </h3>
     <ButtonComponent
       :label="quotesSection.text[0]"
       buttonType="quotes__button"
       ariaLabel="Start your Dataland Journey"
       @click="register"
     />
->>>>>>> cd0f69e6
     <RegisterButton :buttonText="quotesSection.text[0]" />
   </section>
 </template>
 
 <script setup lang="ts">
-<<<<<<< HEAD
-import { computed, ref, onMounted, onUnmounted, watch } from "vue";
-=======
-import { computed, ref, onMounted, onUnmounted, inject } from "vue";
+import { computed, ref, onMounted, onUnmounted, watch, inject } from "vue";
 import { assertDefined } from "@/utils/TypeScriptUtils";
 import { registerAndRedirectToSearchPage } from "@/utils/KeycloakUtils";
 import type Keycloak from "keycloak-js";
->>>>>>> cd0f69e6
 import type { Section } from "@/types/ContentTypes";
 import ButtonComponent from "@/components/resources/newLandingPage/ButtonComponent.vue";
 import SlideShow from "@/components/general/SlideShow.vue";
@@ -362,6 +348,24 @@
       }
     }
   }
+  &__button {
+    padding: 14px 32px;
+    border-radius: 32px;
+    background-color: var(--primary-orange);
+    color: var(--default-neutral-white);
+    font-size: 16px;
+    font-style: normal;
+    font-weight: 600;
+    line-height: 20px;
+    letter-spacing: 0.75px;
+    text-transform: uppercase;
+    border: 2px solid var(--primary-orange);
+    cursor: pointer;
+    &:hover {
+      background-color: var(--default-neutral-white);
+      color: var(--basic-dark);
+    }
+  }
 }
 .disabled {
   opacity: 0.5;
