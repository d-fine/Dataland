<template>
  <section v-if="quotesSection" class="quotes" role="region" aria-label="The Quotes">
    <SlideShow
      slides-wrapper-classes="quotes__sliderwrapper"
      slides-container-classes="quotes__slides"
      arrows-container-classes="quotes__arrows"
      left-arrow-classes="quotes__arrow quotes__arrow--left"
      right-arrow-classes="quotes__arrow quotes__arrow--right"
      :slide-count="cards.length"
      :initial-center-slide="1"
      @update:currentSlide="updateCurrentSlide"
      :scroll-screen-width-limit="1800"
      :slide-width="slideWidth"
    >
      <div role="listitem" class="quotes__slide">
        <div class="quotes__slide-videoContainer"></div>
      </div>
      <div v-for="(card, index) in cards" :key="index" role="listitem" class="quotes__slide">
<<<<<<< HEAD
        <div :class="{ 'quotes__slide-video--zoom-out': currentSlide !== index - 1, 'quotes__slide-video': true }">
          <div :id="'video-' + card.icon"></div>
          <div
            class="quotes__slide-thumbnail-overlay"
            :style="{ backgroundImage: `url(https://img.youtube.com/vi/${card.icon}/maxresdefault.jpg)` }"
            v-show="currentSlide === index - 1 ? showThumbnail : true"
            @click="toggleThumbnailAndPlayVideo(index - 1, card.icon)"
          >
            <div class="quotes__play-icon">
              <div class="quotes__play-arrow"></div>
            </div>
          </div>
=======
        <div class="quotes__slide-videoContainer">
          <iframe
            class="cookieconsent-optout-marketing"
            :src="'https://www.youtube-nocookie.com/embed/' + card.icon + '?rel=0'"
            title="Youtube video player"
            allowfullscreen
            :class="{ 'quotes__slide-video--zoom-out': currentSlide !== index - 1, 'quotes__slide-video': true }"
          ></iframe>
          <iframe
            class="cookieconsent-optin-marketing"
            :data-src="'https://www.youtube.com/embed/' + card.icon + '?rel=0'"
            data-cookieconsent="marketing"
            title="Youtube video player"
            allowfullscreen
            :class="{ 'quotes__slide-video--zoom-out': currentSlide !== index - 1, 'quotes__slide-video': true }"
          ></iframe>
>>>>>>> 15825c9b
        </div>
      </div>
    </SlideShow>
    <p class="quotes__slide-text">{{ currentCardInfo.date }}</p>
    <h3 class="quotes__slide-title">
      {{ currentCardInfo.title }}
      <span v-for="(titleSegment, index) of currentCardInfo.text.split('\n')" :key="index">
        {{ titleSegment }}
      </span>
    </h3>
    <RegisterButton :buttonText="quotesSection.text[0]" />
  </section>
</template>

<script setup lang="ts">
//resize 640 iframe youtube video on mobile

import { computed, ref, onMounted, onUnmounted, watch } from "vue";
import type { Section } from "@/types/ContentTypes";
import RegisterButton from "@/components/resources/newLandingPage/RegisterButton.vue";
import SlideShow from "@/components/general/SlideShow.vue";

interface YouTubeEvent {
  target?: {
    playVideo: () => void;
    pauseVideo: () => void;
  };
}
declare global {
  interface Window {
    YT: {
      Player: new (
        elementId: string,
        opts: {
          videoId: string;
          playerVars?: {
            rel: number;
          };
          events: {
            onReady: (event: YouTubeEvent) => void;
          };
        },
      ) => {
        playVideo: () => void;
        pauseVideo: () => void;
        destroy: () => void;
      };
    };
    onYouTubeIframeAPIReady: () => void;
  }
}

const ytPlayers = ref<Map<string, { playVideo: () => void; pauseVideo: () => void; destroy: () => void }>>(new Map());

const { sections } = defineProps<{ sections?: Section[] }>();
const quotesSection = computed(() => sections?.find((section) => section.title === "Quotes"));
const cards = computed(() => quotesSection.value?.cards ?? []);
const currentSlide = ref(0);
const slideWidth = ref(640);
const showThumbnail = ref(true);

const currentCardInfo = computed(() => {
  const card = cards.value[currentSlide.value + 1];
  return {
    date: card?.date,
    title: card?.title,
    text: card?.text,
  };
});
const pauseAllVideos = (): void => {
  ytPlayers.value.forEach((player) => {
    player.pauseVideo();
  });
};

const toggleThumbnailAndPlayVideo = (slideIndex: number, videoId?: string): void => {
  if (videoId && currentSlide.value === slideIndex) {
    showThumbnail.value = !showThumbnail.value;
    const player = ytPlayers.value.get(videoId);
    if (player && !showThumbnail.value) {
      player.playVideo();
    }
  }
};

const updateCurrentSlide = (newSlide: number): void => {
  currentSlide.value = newSlide;
  pauseAllVideos();
};
watch(
  () => currentSlide.value,
  () => {
    pauseAllVideos();
    showThumbnail.value = true;
  },
);

const updateSlideWidth = (): void => {
  slideWidth.value = window.innerWidth > 768 ? 640 : 323;
};

onMounted(() => {
  window.addEventListener("resize", updateSlideWidth);
  const firstScriptTag = document.querySelector("script");
  if (firstScriptTag?.parentNode) {
    const tag = document.createElement("script");
    tag.src = "https://www.youtube.com/iframe_api";
    firstScriptTag.parentNode.insertBefore(tag, firstScriptTag);
  }
  window.onYouTubeIframeAPIReady = (): void => {
    cards.value.forEach((card) => {
      if (!card.icon) return;

      const player = new window.YT.Player(`video-${card.icon}`, {
        videoId: card.icon,
        playerVars: {
          rel: 0,
        },
        events: {
          onReady: (event): void => {
            event.target?.pauseVideo();
          },
        },
      });
      ytPlayers.value.set(card.icon, player);
    });
  };
});

onUnmounted(() => {
  window.removeEventListener("resize", updateSlideWidth);
  ytPlayers.value.forEach((player) => {
    player.destroy();
  });
});
</script>

<style lang="scss">
.quotes {
  margin: 0 auto 120px;
  display: flex;
  flex-direction: column;
  align-items: center;
  overflow: hidden;
  gap: 40px;
  &__slides {
    display: flex;
    transition: transform 0.4s ease-out;
    gap: 0;
    justify-content: center;
    &.isdragging .howitworks__slide {
      cursor: grabbing;
    }
  }

  &__slide {
    flex: 0 0 640px;
    -webkit-flex: 0 0 640px;
    -ms-flex: 0 0 640px;
    border-radius: 16px;
    display: flex;
    flex-direction: column;
    gap: 24px;
    cursor: grab;
    position: relative;

    &-videoContainer {
      aspect-ratio: 16 / 9;
      width: 100%;
      overflow: hidden;
    }

    &-video {
      width: 100%;
      height: 100%;
      border-width: 0;
      border-radius: 8px;
      -webkit-border-radius: 8px;
      -moz-border-radius: 8px;
      transition: transform 0.4s ease-in-out;
      &--zoom-out {
        -ms-transform: scale(0.765);
        -webkit-transform: scale(0.765);
        transform: scale(0.765);
      }
    }
    &-thumbnail-overlay {
      position: absolute;
      top: 0;
      left: 0;
      right: 0;
      bottom: 0;
      background-size: cover;
      cursor: grab;
    }
    &-title {
      font-size: 14px;
      font-style: normal;
      font-weight: 600;
      line-height: 20px;
      letter-spacing: 0.25px;
      margin: 0;
      span {
        color: var(--primary-orange);
        display: block;
      }
    }
    &-text {
      font-size: 24px;
      font-style: normal;
      font-weight: 600;
      line-height: 32px;
      letter-spacing: 0.25px;
      max-width: 470px;
      margin: 0 16px;
    }
  }
  &__play-icon {
    position: absolute;
    top: 50%;
    left: 50%;
    width: 50px;
    height: 50px;
    background-color: rgba(0, 0, 0, 0.6);
    border-radius: 50%;
    transform: translate(-50%, -50%);
  }

  &__play-arrow {
    position: absolute;
    top: 50%;
    left: 50%;
    width: 0;
    height: 0;
    border-left: 15px solid white;
    border-top: 10px solid transparent;
    border-bottom: 10px solid transparent;
    transform: translate(-40%, -50%);
  }
  &__arrows {
    display: flex;
    gap: 18px;
    touch-action: manipulation;
    -webkit-touch-action: manipulation;
    -ms-touch-action: manipulation;
  }
  &__arrow {
    width: 48px;
    height: 48px;
    border-radius: 50%;
    display: flex;
    align-items: center;
    justify-content: center;
    border: 2px solid rgba(203, 203, 203, 0.24);
    background-color: #fff;
    cursor: pointer;
    &:hover {
      border: 2px solid #585858;
    }

    &--left,
    &--right {
      &::before {
        content: "";
        display: block;
        width: 24px;
        height: 24px;
        background-image: url("/static/icons/Arrow--right.svg");
        background-size: contain;
        background-repeat: no-repeat;
      }
    }

    &--left {
      &::before {
        -webkit-transform: scaleX(-1);
        -moz-transform: scaleX(-1);
        -ms-transform: scaleX(-1);
        -o-transform: scaleX(-1);
        transform: scaleX(-1);
      }
    }
  }

  &__button {
    padding: 14px 32px;
    border-radius: 32px;
    background-color: var(--primary-orange);
    color: var(--default-neutral-white);
    font-size: 16px;
    font-style: normal;
    font-weight: 600;
    line-height: 20px;
    letter-spacing: 0.75px;
    text-transform: uppercase;
    border: 2px solid var(--primary-orange);
    cursor: pointer;
    &:hover {
      background-color: var(--default-neutral-white);
      color: var(--basic-dark);
    }
  }
}
@media only screen and (max-width: $small) {
  .quotes {
    margin: 32px auto 64px;
    gap: 32px;
    &__slide {
      flex: 0 0 323px;

      &-text {
        font-size: 20px;
        line-height: 28px; /* 140% */
      }
    }
    &__arrows {
      order: 1;
    }
    &__button {
      display: none;
      margin: 32px 16px 0;
      order: 2;
    }
  }
}
</style><|MERGE_RESOLUTION|>--- conflicted
+++ resolved
@@ -16,11 +16,10 @@
         <div class="quotes__slide-videoContainer"></div>
       </div>
       <div v-for="(card, index) in cards" :key="index" role="listitem" class="quotes__slide">
-<<<<<<< HEAD
         <div :class="{ 'quotes__slide-video--zoom-out': currentSlide !== index - 1, 'quotes__slide-video': true }">
-          <div :id="'video-' + card.icon"></div>
+          <div :id="'video-' + card.icon" class="cookieconsent-optin-marketing"></div>
           <div
-            class="quotes__slide-thumbnail-overlay"
+            class="quotes__slide-thumbnail-overlay cookieconsent-optin-marketing"
             :style="{ backgroundImage: `url(https://img.youtube.com/vi/${card.icon}/maxresdefault.jpg)` }"
             v-show="currentSlide === index - 1 ? showThumbnail : true"
             @click="toggleThumbnailAndPlayVideo(index - 1, card.icon)"
@@ -29,24 +28,11 @@
               <div class="quotes__play-arrow"></div>
             </div>
           </div>
-=======
-        <div class="quotes__slide-videoContainer">
-          <iframe
-            class="cookieconsent-optout-marketing"
-            :src="'https://www.youtube-nocookie.com/embed/' + card.icon + '?rel=0'"
-            title="Youtube video player"
-            allowfullscreen
-            :class="{ 'quotes__slide-video--zoom-out': currentSlide !== index - 1, 'quotes__slide-video': true }"
-          ></iframe>
-          <iframe
-            class="cookieconsent-optin-marketing"
-            :data-src="'https://www.youtube.com/embed/' + card.icon + '?rel=0'"
-            data-cookieconsent="marketing"
-            title="Youtube video player"
-            allowfullscreen
-            :class="{ 'quotes__slide-video--zoom-out': currentSlide !== index - 1, 'quotes__slide-video': true }"
-          ></iframe>
->>>>>>> 15825c9b
+          <div
+            class="quotes__slide-thumbnail-overlay cookieconsent-optout-marketing"
+            :style="{ backgroundImage: `url(https://img.youtube.com/vi/${card.icon}/maxresdefault.jpg)` }"
+            v-show="currentSlide === index - 1 ? showThumbnail : true"
+          ></div>
         </div>
       </div>
     </SlideShow>
