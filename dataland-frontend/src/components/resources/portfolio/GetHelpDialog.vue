--- conflicted
+++ resolved
@@ -31,10 +31,7 @@
     <PrimeButton
       label="SEND"
       icon="pi pi-send"
-<<<<<<< HEAD
       class="send-button"
-=======
->>>>>>> 5ce1ccb6
       data-test="send-help-request-button"
       @click="sendEmail"
       :loading="isSendingMail"
@@ -112,4 +109,8 @@
 .header-styling {
   font-weight: var(--font-weight-bold);
 }
+
+.send-button {
+  align-self: end;
+}
 </style>