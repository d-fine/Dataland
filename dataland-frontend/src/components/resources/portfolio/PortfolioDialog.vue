<template>
  <div class="portfolio-dialog-content">
<<<<<<< HEAD
    <FormKit
      v-model="portfolioName"
      type="text"
      label="Portfolio Name"
      name="portfolioName"
      :placeholder="portfolioName"
    />
    <label class="formkit-label" for="company-identifiers">Add Company Identifiers</label>
    <FormKit
      v-model="companyIdentifiersInput"
      type="textarea"
      name="company-identifiers"
      placeholder="Enter company identifiers, e.g. DE-000402625-0, SWE402626."
      :disabled="isCompaniesLoading"
    />
    <PrimeButton
      type="button"
      label="Add Companies"
      icon="pi pi-plus"
      :loading="isCompaniesLoading"
      @click="addCompanies"
      class="primary-button"
      data-test="addCompanies"
      style="margin-left: 1em; float: right"
    />
    <p class="gray-text font-italic text-xs m-0">
      Accepted identifiers: DUNS Number, LEI, ISIN & permID. Expected in comma separated format.
    </p>
    <PrimeButton type="button" label="Get help" @click="openHelpDialog" class="primary-button" />
    <label class="formkit-label" for="existing-company-identifiers">Company Identifiers in Portfolio</label>
    <ul class="list-none overflow-y-auto" id="existing-company-identifiers" style="margin: 0">
      <li v-for="(company, index) in portfolioCompanies" :key="company.companyId">
        <i class="pi pi-trash" @click="portfolioCompanies.splice(index, 1)" title="Remove company from portfolio" />
        {{ company.companyName }}
      </li>
    </ul>
    <div data-test="error">
      <p v-if="!isValidPortfolioUpload" class="formkit-message">
        Please provide a portfolio name and at least one company.
      </p>
      <Message v-if="portfolioErrors" severity="error" class="m-0" :life="3000">
        {{ portfolioErrors }}
      </Message>
=======
    <div class="container">
      <p class="header-styling">Portfolio Name</p>
      <InputText v-model="portfolioName" data-test="portfolio-name-input" :placeholder="portfolioName" fluid />
>>>>>>> 3497b4bf
    </div>
    <div class="container">
      <p class="header-styling">Add company identifiers</p>
      <Textarea
        v-model="companyIdentifiersInput"
        data-test="company-identifiers-input"
        :disabled="isCompaniesLoading"
        placeholder="Enter company identifiers, e.g. DE-000402625-0, SWE402626."
        rows="5"
        class="no-resize"
        fluid
      />
      <div class="company-info-container">
        <p class="dataland-info-text small">
          Accepted identifiers: DUNS Number, LEI, ISIN & permID. Expected in comma separated format.
        </p>
        <PrimeButton
          type="button"
          label="Add Companies"
          icon="pi pi-plus"
          :loading="isCompaniesLoading"
          @click="addCompanies"
          data-test="portfolio-dialog-add-companies"
          fluid
        />
      </div>
    </div>
    <div>
      <p class="header-styling">Company identifiers in portfolio</p>
      <ul class="list-none overflow-y-auto" id="existing-company-identifiers" style="margin: 0">
        <li v-for="(company, index) in portfolioCompanies" :key="company.companyId">
          <i class="pi pi-trash" @click="portfolioCompanies.splice(index, 1)" title="Remove company from portfolio" />
          {{ company.companyName }}
        </li>
      </ul>
    </div>
    <Message v-if="!isValidPortfolioUpload" severity="error" variant="simple" size="small">
      Please provide a portfolio name and at least one company.
    </Message>
    <Message v-if="portfolioErrors" severity="error" :life="3000" data-test="unknown-portfolio-error">
      {{ portfolioErrors }}
    </Message>
    <div class="buttonbar">
      <PrimeButton
        v-if="portfolioId"
        label="Delete Portfolio"
        icon="pi pi-trash"
        @click="deletePortfolio"
        class="primary-button deleteButton"
        data-test="portfolio-dialog-delete-button"
        title="Delete the selected Portfolio"
      />
      <PrimeButton
        label="Save Portfolio"
        icon="pi pi-save"
        :disabled="!isValidPortfolioUpload"
        :loading="isPortfolioSaving"
        @click="savePortfolio()"
        data-test="portfolio-dialog-save-button"
      />
    </div>
  </div>
</template>

<script setup lang="ts">
import { ApiClientProvider } from '@/services/ApiClients.ts';
import { assertDefined } from '@/utils/TypeScriptUtils.ts';
import type {
  BasePortfolioName,
  EnrichedPortfolio,
  EnrichedPortfolioEntry,
  PortfolioUpload,
} from '@clients/userservice';
import { AxiosError } from 'axios';
import type Keycloak from 'keycloak-js';
import PrimeButton from 'primevue/button';
import type { DynamicDialogInstance } from 'primevue/dynamicdialogoptions';
import Message from 'primevue/message';
import { computed, inject, onMounted, type Ref, ref } from 'vue';
<<<<<<< HEAD
import { useDialog } from 'primevue/usedialog';
import GetHelpDialog from '@/components/resources/portfolio/GetHelpDialog.vue';
=======
import InputText from 'primevue/inputtext';
import Textarea from 'primevue/textarea';
>>>>>>> 3497b4bf

class CompanyIdAndName {
  companyId: string;
  companyName: string;

  public constructor(portfolioEntry: EnrichedPortfolioEntry) {
    this.companyId = portfolioEntry.companyId;
    this.companyName = portfolioEntry.companyName;
  }
}

const dialogRef = inject<Ref<DynamicDialogInstance>>('dialogRef');
const getKeycloakPromise = inject<() => Promise<Keycloak>>('getKeycloakPromise');

const companyIdentifiersInput = ref('');
const isCompaniesLoading = ref(false);
const isPortfolioSaving = ref(false);
const portfolioErrors = ref('');
const portfolioId = ref<string | undefined>(undefined);
const portfolioName = ref<string | undefined>(undefined);
const portfolioCompanies = ref<CompanyIdAndName[]>([]);
const enrichedPortfolio = ref<EnrichedPortfolio>();
const portfolioFrameworks = ref<string[]>([
  'sfdr',
  'eutaxonomy-financials',
  'eutaxonomy-non-financials',
  'nuclear-and-gas',
]);

const apiClientProvider = new ApiClientProvider(assertDefined(getKeycloakPromise)());

const isValidPortfolioUpload = computed(
  () => portfolioName.value && portfolioFrameworks.value?.length > 0 && portfolioCompanies.value?.length > 0
);
const dialog = useDialog();

onMounted(() => {
  const data = dialogRef?.value.data;
  if (!data || !data.portfolio) return;
  const portfolio = data.portfolio as EnrichedPortfolio;
  portfolioId.value = portfolio.portfolioId;
  portfolioName.value = portfolio.portfolioName;
  enrichedPortfolio.value = portfolio;
  portfolioCompanies.value = getUniqueSortedCompanies(portfolio.entries.map((entry) => new CompanyIdAndName(entry)));
});

/**
 * Retrieve array of unique and sorted companyIdAndNames from EnrichedPortfolioEntry
 */
function getUniqueSortedCompanies(entries: CompanyIdAndName[]): CompanyIdAndName[] {
  const companyMap = new Map(entries.map((entry) => [entry.companyId, entry]));
  return Array.from(companyMap.values()).sort((a, b) => a.companyName.localeCompare(b.companyName));
}

/**
 * Add identifiers from companyIdentifierInput to list. Invalid Identifiers remain in the input text field.
 */
async function addCompanies(): Promise<void> {
  const newIdentifiers = processCompanyInputString();
  let invalidIdentifiers: string[] = [];

  try {
    isCompaniesLoading.value = true;
    const companyValidationResults = (
      await apiClientProvider.backendClients.companyDataController.postCompanyValidation(newIdentifiers)
    ).data;
    const validIdentifiers: CompanyIdAndName[] = companyValidationResults
      .filter((validationResult) => validationResult.companyInformation)
      .map((validEntry): CompanyIdAndName => {
        return {
          companyId: validEntry.companyInformation!.companyId,
          companyName: validEntry.companyInformation!.companyName,
        };
      });
    invalidIdentifiers = companyValidationResults
      .filter((validationResult) => !validationResult.companyInformation)
      .map((it) => it.identifier);

    portfolioCompanies.value = getUniqueSortedCompanies([...portfolioCompanies.value, ...validIdentifiers]);
  } catch (error) {
    portfolioErrors.value = error instanceof AxiosError ? error.message : 'An unknown error occurred.';
    console.log(error);
  } finally {
    isCompaniesLoading.value = false;
    companyIdentifiersInput.value = invalidIdentifiers.join(', ') || '';
  }
}

/**
 * Function to open the help dialog
 */
function openHelpDialog(): void {
  dialog.open(GetHelpDialog, {
    props: {
      header: 'Request of Support',
      modal: true,
      style: { width: '22rem' },
    },
  });
}

/**
 * Function used to create or update portfolio.
 * If portfolioId is undefined, the modal has been loaded without data passed to it, i.e. we want to add a new
 * portfolio. Otherwise, we call the PUT endpoint.
 * If creating/updating portfolio is successful, the name and id of the created/updated portfolio is passed to the
 * dialog's close function. This way, the parent component (portfolioOverview) can use this information to switch to the
 * according tab.
 */
async function savePortfolio(): Promise<void> {
  if (!isValidPortfolioUpload.value) return;

  isPortfolioSaving.value = true;
  try {
    const portfolioUpload: PortfolioUpload = {
      portfolioName: portfolioName.value!,
      // as unknown as Set<string> cast required to ensure proper json is created
      companyIds: portfolioCompanies.value.map((company) => company.companyId) as unknown as Set<string>,
      isMonitored: enrichedPortfolio.value?.isMonitored ?? false,
      startingMonitoringPeriod: enrichedPortfolio.value?.startingMonitoringPeriod,
      // as unknown as Set<string> cast required to ensure proper json is created
      monitoredFrameworks: Array.from(enrichedPortfolio.value?.monitoredFrameworks ?? []) as unknown as Set<string>,
    };
    const response = await (portfolioId.value
      ? apiClientProvider.apiClients.portfolioController.replacePortfolio(portfolioId.value, portfolioUpload)
      : apiClientProvider.apiClients.portfolioController.createPortfolio(portfolioUpload));

    dialogRef?.value.close({
      portfolioId: response.data.portfolioId,
      portfolioName: response.data.portfolioName,
    } as BasePortfolioName);
  } catch (error) {
    if (error instanceof AxiosError) {
      portfolioErrors.value =
        error.status == 409
          ? 'A portfolio with same name exists already. Please choose a different portfolio name.'
          : error.message;
    } else {
      portfolioErrors.value = 'An unknown error occurred.';
      console.log(error);
    }
  } finally {
    isPortfolioSaving.value = false;
  }
}

/**
 * Deletes the current portfolio if a valid portfolioId is present and demands a confirmation.
 * Logs a warning if portfolioId is missing.
 */
async function deletePortfolio(): Promise<void> {
  if (!portfolioId.value) {
    return;
  }

  const confirmed = confirm('Are you sure you want to delete this portfolio? This cannot be undone.');
  if (!confirmed) {
    return;
  }

  try {
    await apiClientProvider.apiClients.portfolioController.deletePortfolio(portfolioId.value);
    dialogRef?.value.close({
      isDeleted: true,
    });
  } catch (error) {
    portfolioErrors.value = error instanceof AxiosError ? error.message : 'Portfolio could not be deleted';
  }
}

/**
 * Parses the user input of company identifiers by replacing whitespace and separators
 * with commas, then splits and filters the input into a unique list of non-empty identifiers.
 */
function processCompanyInputString(): string[] {
  const uniqueIdentifiers = new Set<string>([
    ...companyIdentifiersInput.value.replace(/(\r\n|\n|\r|;| )/gm, ',').split(','),
  ]);
  uniqueIdentifiers.delete('');
  return Array.from(uniqueIdentifiers);
}
</script>

<style scoped>
.company-info-container {
  display: flex;
  gap: var(--spacing-lg);
  align-items: center;
}

.no-resize {
  resize: none;
}

.container {
  margin-bottom: var(--spacing-lg);
}

.header-styling {
  font-weight: var(--font-weight-bold);
}

.portfolio-dialog-content {
  width: 28em;
  border-radius: var(--spacing-xxs);
  background-color: white;
  padding: var(--spacing-lg);
}

.buttonbar {
  display: flex;
  gap: var(--spacing-md);
  margin-top: 1em;
  margin-left: auto;
  justify-content: end;
}

ul {
  padding-inline-start: 0;
  height: 7.5em;
  overflow-x: hidden;
  overflow-y: auto;
}

i.pi-trash {
  color: var(--primary-color);
  margin-right: 0.25em;
  cursor: pointer;
}
</style><|MERGE_RESOLUTION|>--- conflicted
+++ resolved
@@ -1,54 +1,8 @@
 <template>
   <div class="portfolio-dialog-content">
-<<<<<<< HEAD
-    <FormKit
-      v-model="portfolioName"
-      type="text"
-      label="Portfolio Name"
-      name="portfolioName"
-      :placeholder="portfolioName"
-    />
-    <label class="formkit-label" for="company-identifiers">Add Company Identifiers</label>
-    <FormKit
-      v-model="companyIdentifiersInput"
-      type="textarea"
-      name="company-identifiers"
-      placeholder="Enter company identifiers, e.g. DE-000402625-0, SWE402626."
-      :disabled="isCompaniesLoading"
-    />
-    <PrimeButton
-      type="button"
-      label="Add Companies"
-      icon="pi pi-plus"
-      :loading="isCompaniesLoading"
-      @click="addCompanies"
-      class="primary-button"
-      data-test="addCompanies"
-      style="margin-left: 1em; float: right"
-    />
-    <p class="gray-text font-italic text-xs m-0">
-      Accepted identifiers: DUNS Number, LEI, ISIN & permID. Expected in comma separated format.
-    </p>
-    <PrimeButton type="button" label="Get help" @click="openHelpDialog" class="primary-button" />
-    <label class="formkit-label" for="existing-company-identifiers">Company Identifiers in Portfolio</label>
-    <ul class="list-none overflow-y-auto" id="existing-company-identifiers" style="margin: 0">
-      <li v-for="(company, index) in portfolioCompanies" :key="company.companyId">
-        <i class="pi pi-trash" @click="portfolioCompanies.splice(index, 1)" title="Remove company from portfolio" />
-        {{ company.companyName }}
-      </li>
-    </ul>
-    <div data-test="error">
-      <p v-if="!isValidPortfolioUpload" class="formkit-message">
-        Please provide a portfolio name and at least one company.
-      </p>
-      <Message v-if="portfolioErrors" severity="error" class="m-0" :life="3000">
-        {{ portfolioErrors }}
-      </Message>
-=======
     <div class="container">
       <p class="header-styling">Portfolio Name</p>
       <InputText v-model="portfolioName" data-test="portfolio-name-input" :placeholder="portfolioName" fluid />
->>>>>>> 3497b4bf
     </div>
     <div class="container">
       <p class="header-styling">Add company identifiers</p>
@@ -74,6 +28,7 @@
           data-test="portfolio-dialog-add-companies"
           fluid
         />
+        <PrimeButton type="button" label="Get help" @click="openHelpDialog" fluid />
       </div>
     </div>
     <div>
@@ -128,13 +83,10 @@
 import type { DynamicDialogInstance } from 'primevue/dynamicdialogoptions';
 import Message from 'primevue/message';
 import { computed, inject, onMounted, type Ref, ref } from 'vue';
-<<<<<<< HEAD
 import { useDialog } from 'primevue/usedialog';
 import GetHelpDialog from '@/components/resources/portfolio/GetHelpDialog.vue';
-=======
 import InputText from 'primevue/inputtext';
 import Textarea from 'primevue/textarea';
->>>>>>> 3497b4bf
 
 class CompanyIdAndName {
   companyId: string;
