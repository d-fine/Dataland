--- conflicted
+++ resolved
@@ -227,11 +227,8 @@
       isMonitored: enrichedPortfolio.value?.isMonitored ?? false,
       // as unknown as Set<string> cast required to ensure proper json is created
       monitoredFrameworks: Array.from(enrichedPortfolio.value?.monitoredFrameworks ?? []) as unknown as Set<string>,
-<<<<<<< HEAD
       notificationFrequency: enrichedPortfolio.value?.notificationFrequency ?? NotificationFrequency.Weekly,
-=======
       timeWindowThreshold: enrichedPortfolio.value?.timeWindowThreshold ?? undefined,
->>>>>>> 7ab0097e
     };
     const response = await (portfolioId.value
       ? apiClientProvider.apiClients.portfolioController.replacePortfolio(portfolioId.value, portfolioUpload)
