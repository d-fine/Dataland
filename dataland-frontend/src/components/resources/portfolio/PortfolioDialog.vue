<template>
  <div class="bg-white radius-1 p-4 portfolio-dialog-content" style="max-width: 28em">
    <FormKit
      v-model="portfolioName"
      type="text"
      label="Portfolio Name"
      name="portfolioName"
      :placeholder="portfolioName"
    />
    <label class="formkit-label" for="company-identifiers">Add Company Identifier</label>
    <FormKit
      v-model="companyIdentifiersInput"
      type="textarea"
      name="company-identifiers"
      placeholder="Enter company identifier, e.g. DE-000402625-0, SWE402626."
      :disabled="isCompaniesLoading"
    />
    <p class="gray-text font-italic text-xs m-0">
      Accepted identifiers: DUNS Number, LEI, ISIN & permID. Expected in comma separated format.
    </p>
    <PrimeButton
      label="Add Companies"
      icon="pi pi-plus"
      :loading="isCompaniesLoading"
      @click="addCompanies"
      class="primary-button"
      data-test="addCompanies"
      style="margin: 1em 0"
    />
    <label class="formkit-label" for="existing-company-identifiers">Company Identifiers in Portfolio</label>
    <ul class="list-none overflow-y-auto" id="existing-company-identifiers" style="margin: 0">
      <li
        v-for="(company, index) in portfolioCompanies"
        :key="company.companyId"
        @click="portfolioCompanies.splice(index, 1)"
      >
        <i class="pi pi-trash" /> {{ company.companyName }}
      </li>
    </ul>
    <div data-test="error">
      <p v-if="!isValidPortfolioUpload" class="formkit-message">
        Please provide a portfolio name and at least one company.
      </p>
      <Message v-if="portfolioErrors" severity="error" class="m-0" :life="3000">
        {{ portfolioErrors }}
      </Message>
    </div>
    <div class="buttonbar">
      <PrimeButton
        label="Cancel"
        icon="pi pi-times"
        @click="dialogRef?.close"
        class="primary-button"
        severity="secondary"
        :data-test="'cancelButton'"
      />
      <PrimeButton
        label="Save Portfolio"
        icon="pi pi-save"
        :disabled="!isValidPortfolioUpload"
        :loading="isPortfolioSaving"
        @click="savePortfolio()"
        class="primary-button"
        :data-test="'saveButton'"
      />
      <PrimeButton
        v-if="portfolioId"
        icon="pi pi-trash"
        @click="deletePortfolio"
        class="primary-button p-button-sm deleteButton"
        :data-test="'deleteButton'"
        title="Delete the selected Portfolio"
        style="width: 1em; padding: 1em"
      />
    </div>
  </div>
</template>

<script setup lang="ts">
import { ApiClientProvider } from '@/services/ApiClients.ts';
import { assertDefined } from '@/utils/TypeScriptUtils.ts';
import type {
  BasePortfolioName,
  EnrichedPortfolio,
  EnrichedPortfolioEntry,
  PortfolioUpload,
  PortfolioUploadFrameworksEnum,
} from '@clients/userservice';
import { AxiosError } from 'axios';
import type Keycloak from 'keycloak-js';
import PrimeButton from 'primevue/button';
import type { DynamicDialogInstance } from 'primevue/dynamicdialogoptions';
import Message from 'primevue/message';
import { computed, inject, onMounted, type Ref, ref } from 'vue';

type CompanyIdAndName = {
  companyId: string;
  companyName: string;
};

const dialogRef = inject<Ref<DynamicDialogInstance>>('dialogRef');
const getKeycloakPromise = inject<() => Promise<Keycloak>>('getKeycloakPromise');

const companyIdentifiersInput = ref('');
const isCompaniesLoading = ref(false);
const isPortfolioSaving = ref(false);
const portfolioErrors = ref('');
const portfolioId = ref<string | undefined>(undefined);
const portfolioName = ref<string | undefined>(undefined);
const portfolioCompanies = ref<CompanyIdAndName[]>([]);
const portfolioFrameworks = ref<string[]>([
  'sfdr',
  'eutaxonomy-financials',
  'eutaxonomy-non-financials',
  'nuclear-and-gas',
]);

const apiClientProvider = new ApiClientProvider(assertDefined(getKeycloakPromise)());

const isValidPortfolioUpload = computed(
  () => portfolioName.value && portfolioFrameworks.value?.length > 0 && portfolioCompanies.value?.length > 0
);

onMounted(() => {
  const data = dialogRef?.value.data;
  if (!data || !data.portfolio) return;
  const portfolio = data.portfolio as EnrichedPortfolio;
  portfolioId.value = portfolio.portfolioId;
  portfolioName.value = portfolio.portfolioName;
  portfolioCompanies.value = getUniqueCompanies(portfolio.entries);
  portfolioFrameworks.value = getUniqueFrameworks(portfolio.entries);
});

/**
 * Retrieve array of frameworks from EnrichedPortfolioEntries
 */
function getUniqueFrameworks(entries: EnrichedPortfolioEntry[]): string[] {
  const frameworks = entries.map((entry) => entry.framework).filter(isFramework);
  return Array.from(new Set(frameworks));
}

/**
 * Retrieve array of unique companyIdAndNames from EnrichedPortfolioEntry
 */
function getUniqueCompanies(entries: EnrichedPortfolioEntry[]): CompanyIdAndName[] {
  const uniqueCompanyIds = new Set([...entries.map((entry) => entry.companyId)]);
  return Array.from(uniqueCompanyIds).map((companyId): CompanyIdAndName => {
    return {
      companyId: companyId,
      companyName: entries.find((entry) => entry.companyId == companyId)?.companyName || 'undefined',
    };
  });
}

/**
 * Add identifiers from companyIdentifierInput to list. Invalid Identifiers remain in the input textfield.
 */
async function addCompanies(): Promise<void> {
  const newIdentifiers = processCompanyInputString();
  let invalidIdentifiers: string[] = [];

  try {
    isCompaniesLoading.value = true;
    const companyValidationResults = (
      await apiClientProvider.backendClients.companyDataController.postCompanyValidation(newIdentifiers)
    ).data;
    const validIdentifiers: CompanyIdAndName[] = companyValidationResults
      .filter((validationResult) => validationResult.companyInformation)
      .map((validEntry): CompanyIdAndName => {
        return {
          companyId: validEntry.companyInformation!.companyId,
          companyName: validEntry.companyInformation!.companyName,
        };
      });
    invalidIdentifiers = companyValidationResults
      .filter((validationResult) => !validationResult.companyInformation)
      .map((it) => it.identifier);

    const allIdentifiers = new Set([...portfolioCompanies.value, ...validIdentifiers]);
    portfolioCompanies.value = Array.from(allIdentifiers).sort((a, b) => a.companyName.localeCompare(b.companyName));
  } catch (error) {
    portfolioErrors.value = error instanceof AxiosError ? error.message : 'An unknown error occurred.';
    console.log(error);
  } finally {
    isCompaniesLoading.value = false;
    companyIdentifiersInput.value = invalidIdentifiers.join(', ') || '';
  }
}

/**
 * Function used to create or update portfolio.
 * If portfolioId is undefined, the modal has been loaded without data passed to it, i.e. we want to add a new
 * portfolio. Otherwise, we call the PUT endpoint.
 * If creating/updating portfolio is successful, the name and id of the created/updated portfolio is passed to the
 * dialog's close function. This way, the parent component (portfolioOverview) can use this information to switch to the
 * according tab.
 */
async function savePortfolio(): Promise<void> {
  if (!isValidPortfolioUpload.value) return;

  isPortfolioSaving.value = true;
  try {
    const portfolioUpload: PortfolioUpload = {
      portfolioName: portfolioName.value!,
      frameworks: portfolioFrameworks.value as unknown as Set<PortfolioUploadFrameworksEnum>,
      companyIds: portfolioCompanies.value.map((company) => company.companyId) as unknown as Set<string>,
    };
    const response = await (portfolioId.value
      ? apiClientProvider.apiClients.portfolioController.replacePortfolio(portfolioId.value, portfolioUpload)
      : apiClientProvider.apiClients.portfolioController.createPortfolio(portfolioUpload));

    dialogRef?.value.close({
      portfolioId: response.data.portfolioId,
      portfolioName: response.data.portfolioName,
    } as BasePortfolioName);
  } catch (error) {
    if (error instanceof AxiosError) {
      portfolioErrors.value =
        error.status == 409
          ? 'A portfolio with same name exists already. Please choose a different portfolio name.'
          : error.message;
    } else {
      portfolioErrors.value = 'An unknown error occurred.';
      console.log(error);
    }
  } finally {
    isPortfolioSaving.value = false;
  }
}

/**
<<<<<<< HEAD
 * Call the endpoint to delete a portfolio and return to the portfolio overview page
=======
 * Deletes the current portfolio if a valid portfolioId is present.
 * Logs a warning if portfolioId is missing.
>>>>>>> c14ae8e3
 */
async function deletePortfolio(): Promise<void> {
  console.log('🧪 DELETE portfolio triggered');
  if (!portfolioId.value) {
    console.warn('⚠️ No portfolioId!');
    return;
  }

  try {
    await apiClientProvider.apiClients.portfolioController.deletePortfolio(portfolioId.value);
    dialogRef?.value.close({
      deleted: true,
      portfolioId: portfolioId.value,
    });
  } catch (error) {
    portfolioErrors.value = error instanceof AxiosError ? error.message : 'Portfolio could not be deleted';
  }
}

/**
 * Type Guard to convince typescript that undefined is really filtered out
 * @param framework
 */
function isFramework(framework: string | undefined): framework is string {
  return !!framework;
}

/**
 * Processes the companyIdentifierInput, replaces whitespaces by commas, adds the individual companyIds to
 * portfolioCompanyIds, and afterward updates the input
 */
function processCompanyInputString(): string[] {
  const uniqueIdentifiers = new Set<string>([
    ...companyIdentifiersInput.value.replace(/(\r\n|\n|\r|;| )/gm, ',').split(','),
  ]);
  uniqueIdentifiers.delete('');
  return Array.from(uniqueIdentifiers);
}
</script>

<style scoped lang="scss">
.portfolio-dialog-content {
  display: flex;
  flex-direction: column;
  width: 50vw;
  position: relative;
}

.deleteButton {
  min-width: fit-content;
  padding: 1em;
}

.p-message :deep(.p-message-wrapper) {
  padding: 0.5rem !important;
}

.p-multiselect {
  width: 100%;
  padding: var(--fk-padding-input);
}

.formkit-outer,
.formkit-inner {
  width: 100%;
}

.buttonbar {
  display: flex;
  gap: 1rem;
  margin-top: 1em;
  margin-left: auto;
}

ul {
  padding-inline-start: 0;
}

li:has(> i.pi-trash):hover {
  cursor: pointer;
}

i.pi-trash {
  color: var(--primary-color);
}
</style><|MERGE_RESOLUTION|>--- conflicted
+++ resolved
@@ -229,12 +229,8 @@
 }
 
 /**
-<<<<<<< HEAD
- * Call the endpoint to delete a portfolio and return to the portfolio overview page
-=======
  * Deletes the current portfolio if a valid portfolioId is present.
  * Logs a warning if portfolioId is missing.
->>>>>>> c14ae8e3
  */
 async function deletePortfolio(): Promise<void> {
   console.log('🧪 DELETE portfolio triggered');
