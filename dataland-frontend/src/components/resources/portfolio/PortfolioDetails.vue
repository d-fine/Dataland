<template>
  <div v-if="isLoading" class="d-center-div text-center px-7 py-4">
    <h1>Loading portfolio data...</h1>
    <DatalandProgressSpinner />
  </div>
  <div v-else-if="isError" class="d-center-div text-center px-7 py-4">
    <h1>Error loading portfolio data</h1>
    An unexpected error occurred. Please try again later or with [Ctrl] + [F5] or contact the support team if the issue
    persists.
  </div>
  <div v-else>
    <div class="button_bar">
<<<<<<< HEAD
      <PrimeButton class="primary-button" @click="openEditModal()" data-test="edit-portfolio">
        <i class="material-icons pr-2">edit</i> Edit Portfolio
      </PrimeButton>

      <PrimeButton class="primary-button" @click="openDownloadModal()" data-test="download-portfolio">
        <i class="pi pi-download pr-2" /> Download Portfolio
      </PrimeButton>

=======
      <PrimeButton @click="openEditModal()" data-test="edit-portfolio" label="Edit Portfolio" icon="pi pi-pencil" />
      <PrimeButton
        @click="openDownloadModal()"
        data-test="download-portfolio"
        label="Download Portfolio"
        icon="pi pi-download"
      />
>>>>>>> 943cc688
      <div :title="!isPremiumUser ? 'Only premium users can activate monitoring' : ''">
        <PrimeButton
          @click="openMonitoringModal()"
          data-test="monitor-portfolio"
          :disabled="!isPremiumUser"
          icon="pi pi-bell"
<<<<<<< HEAD
          label="ACTIVE MONITORING"
        />
      </div>

      <Tag
        v-if="isMonitored"
        data-test="is-monitored-badge"
=======
          label="Edit Monitoring"
        />
      </div>
      <Tag
        v-if="isMonitored"
        data-test="verifiedCompanyOwnerBadge"
>>>>>>> 943cc688
        value="Portfolio actively monitored"
        icon="pi pi-check-circle"
        severity="success"
      />
<<<<<<< HEAD
      <Tag
        v-else
        data-test="is-not-monitored-badge"
        value="Portfolio not actively monitored"
        icon="pi pi-times-circle"
        severity="danger"
      />

      <button class="tertiary-button" data-test="reset-filter" @click="resetFilters()">Reset Filter</button>
=======
      <PrimeButton variant="text" @click="resetFilters" label="RESET FILTER" data-test="reset-filter" />
>>>>>>> 943cc688
    </div>

    <DataTable
      stripedRows
      removableSort
      v-model:filters="filters"
      filterDisplay="menu"
      :value="portfolioEntriesToDisplay"
      tableStyle="min-width: 50rem"
      sortField="companyName"
      :sortOrder="1"
    >
      <template #empty>
        Currently there are no companies in your portfolio or no companies match your filters. Edit the portfolio to add
        companies or remove filter criteria.
      </template>
      <Column
        :sortable="true"
        field="companyName"
        header="Company Name"
        :showFilterMatchModes="false"
        style="width: 15%"
      >
        <template #body="portfolioEntry">
          <a :href="`/companies/${portfolioEntry.data.companyId}`">{{ portfolioEntry.data.companyName }}</a>
        </template>
        <template #filter="{ filterModel, filterCallback }">
          <InputText
            v-model="filterModel.value"
            type="text"
            @input="filterCallback()"
            placeholder="Filter by company name"
            :data-test="'companyNameFilterValue'"
          />
        </template>
      </Column>
      <Column :sortable="true" field="country" header="Country" :showFilterMatchModes="false" style="width: 12.5%">
        <template #filter="{ filterModel, filterCallback }">
          <div data-test="countryFilterOverlay">
            <div v-for="country of countryOptions" :key="country" class="filter-checkbox">
              <Checkbox
                v-model="filterModel.value"
                :inputId="country"
                name="country"
                :value="country"
                data-test="countryFilterValue"
                @change="filterCallback"
              />
              <label :for="country">{{ country }}</label>
            </div>
          </div>
        </template>
      </Column>
      <Column :sortable="true" field="sector" header="Sector" :showFilterMatchModes="false" style="width: 12.5%">
        <template #filter="{ filterModel, filterCallback }">
          <div data-test="sectorFilterOverlay">
            <div v-for="sector of sectorOptions" :key="sector" class="filter-checkbox">
              <Checkbox
                v-model="filterModel.value"
                :inputId="sector"
                name="sector"
                :value="sector"
                data-test="sectorFilterValue"
                @change="filterCallback"
              />
              <label :for="sector">{{ sector }}</label>
            </div>
          </div>
        </template>
      </Column>
      <Column
        v-for="framework in MAIN_FRAMEWORKS_IN_ENUM_CLASS_ORDER"
        :key="framework"
        :style="'width: ' + widthOfFrameworkColumn(framework) + '%'"
        :sortable="true"
        :field="convertKebabCaseToCamelCase(framework) + 'AvailableReportingPeriods'"
        :header="humanizeStringOrNumber(framework)"
        :showFilterMatchModes="false"
      >
        <template #body="portfolioEntry">
          <a
            v-if="portfolioEntry.data.frameworkHyphenatedNamesToDataRef.get(framework)"
            :href="portfolioEntry.data.frameworkHyphenatedNamesToDataRef.get(framework)"
            >{{ getAvailableReportingPeriods(portfolioEntry.data, framework) }}</a
          >
          <span v-else>{{ getAvailableReportingPeriods(portfolioEntry.data, framework) }}</span>
        </template>
        <template #filter="{ filterModel, filterCallback }">
          <div :data-test="convertKebabCaseToCamelCase(framework) + 'AvailableReportingPeriodsFilterOverlay'">
            <div
              v-for="availableReportingPeriods in reportingPeriodOptions.get(framework)"
              :key="availableReportingPeriods"
              class="filter-checkbox"
            >
              <Checkbox
                v-model="filterModel.value"
                :inputId="availableReportingPeriods"
                name="availableReportingPeriods"
                :value="availableReportingPeriods"
                :data-test="convertKebabCaseToCamelCase(framework) + 'AvailableReportingPeriodsFilterValue'"
                @change="filterCallback"
              />
              <label :for="availableReportingPeriods">{{ availableReportingPeriods }}</label>
            </div>
          </div>
        </template>
      </Column>
    </DataTable>
  </div>
</template>

<script setup lang="ts">
import DatalandProgressSpinner from '@/components/general/DatalandProgressSpinner.vue';
import PortfolioDialog from '@/components/resources/portfolio/PortfolioDialog.vue';
import { ApiClientProvider } from '@/services/ApiClients.ts';
import { ALL_FRAMEWORKS_IN_ENUM_CLASS_ORDER, MAIN_FRAMEWORKS_IN_ENUM_CLASS_ORDER } from '@/utils/Constants.ts';
import { getCountryNameFromCountryCode } from '@/utils/CountryCodeConverter.ts';
import { convertKebabCaseToCamelCase, humanizeStringOrNumber } from '@/utils/StringFormatter.ts';
import { assertDefined } from '@/utils/TypeScriptUtils.ts';
import { type CompanyIdAndName, DataTypeEnum, ExportFileType } from '@clients/backend';
import type { EnrichedPortfolio, EnrichedPortfolioEntry } from '@clients/userservice';
import { FilterMatchMode } from '@primevue/core/api';
import type Keycloak from 'keycloak-js';
import PrimeButton from 'primevue/button';
import Checkbox from 'primevue/checkbox';
import Column from 'primevue/column';
import DataTable from 'primevue/datatable';
import InputText from 'primevue/inputtext';
import Tag from 'primevue/tag';
import { useDialog } from 'primevue/usedialog';
import { inject, onMounted, ref, watch } from 'vue';
import PortfolioMonitoring from '@/components/resources/portfolio/PortfolioMonitoring.vue';
import DownloadData from '@/components/general/DownloadData.vue';
import type { PublicFrameworkDataApi } from '@/utils/api/UnifiedFrameworkDataApi.ts';
import type { FrameworkData } from '@/utils/GenericFrameworkTypes.ts';
import { getFrameworkDataApiForIdentifier } from '@/frameworks/FrameworkApiUtils.ts';
import { ExportFileTypeInformation } from '@/types/ExportFileTypeInformation.ts';
import type { AxiosError, AxiosRequestConfig } from 'axios';
import { getDateStringForDataExport } from '@/utils/DataFormatUtils.ts';
import { forceFileDownload, groupAllReportingPeriodsByFrameworkForPortfolio } from '@/utils/FileDownloadUtils.ts';
import Tag from 'primevue/tag';

/**
 * This class prepares raw `EnrichedPortfolioEntry` data for use in UI components
 * by transforming and enriching fields, such as converting country codes to names,
 * resolving fallback values, and constructing framework-related URLs.
 */
class PortfolioEntryPrepared {
  readonly companyId: string;
  readonly companyName: string;
  readonly sector?: string;
  readonly country: string;
  readonly companyCockpitRef: string;
  readonly frameworkHyphenatedNamesToDataRef: Map<string, string | undefined>;
  readonly sfdrAvailableReportingPeriods: string | undefined;
  readonly eutaxonomyFinancialsAvailableReportingPeriods: string | undefined;
  readonly eutaxonomyNonFinancialsAvailableReportingPeriods: string | undefined;
  readonly nuclearAndGasAvailableReportingPeriods: string | undefined;

  constructor(portfolioEntry: EnrichedPortfolioEntry) {
    this.companyId = portfolioEntry.companyId;
    this.companyName = portfolioEntry.companyName;
    this.sector = portfolioEntry.sector;
    this.country = getCountryNameFromCountryCode(portfolioEntry.countryCode) ?? 'unknown';
    this.companyCockpitRef = portfolioEntry.companyCockpitRef;
    this.frameworkHyphenatedNamesToDataRef = new Map<string, string | undefined>();

    MAIN_FRAMEWORKS_IN_ENUM_CLASS_ORDER.forEach((framework) => {
      this.frameworkHyphenatedNamesToDataRef.set(
        framework,
        portfolioEntry.frameworkHyphenatedNamesToDataRef[framework] ||
          (portfolioEntry.availableReportingPeriods[framework]
            ? `/companies/${portfolioEntry.companyId}/frameworks/${framework}`
            : undefined)
      );
    });

    this.sfdrAvailableReportingPeriods =
      portfolioEntry.availableReportingPeriods[DataTypeEnum.Sfdr] || 'No data available';
    this.eutaxonomyFinancialsAvailableReportingPeriods =
      portfolioEntry.availableReportingPeriods[DataTypeEnum.EutaxonomyFinancials] || 'No data available';
    this.eutaxonomyNonFinancialsAvailableReportingPeriods =
      portfolioEntry.availableReportingPeriods[DataTypeEnum.EutaxonomyNonFinancials] || 'No data available';
    this.nuclearAndGasAvailableReportingPeriods =
      portfolioEntry.availableReportingPeriods[DataTypeEnum.NuclearAndGas] || 'No data available';
  }
}

const getKeycloakPromise = inject<() => Promise<Keycloak>>('getKeycloakPromise');
const dialog = useDialog();
const apiClientProvider = new ApiClientProvider(assertDefined(getKeycloakPromise)());
const emit = defineEmits(['update:portfolio-overview']);
const countryOptions = ref<string[]>([]);
const sectorOptions = ref<string[]>([]);
const reportingPeriodOptions = ref<Map<string, string[]>>(new Map<string, string[]>());
const isDownloading = ref(false);
const downloadErrors = ref('');
let reportingPeriodsPerFramework: Map<string, string[]>;

const filters = ref({
  companyName: { value: null, matchMode: FilterMatchMode.CONTAINS },
  country: { value: [], matchMode: FilterMatchMode.IN },
  sector: { value: [], matchMode: FilterMatchMode.IN },
  sfdrAvailableReportingPeriods: { value: [], matchMode: FilterMatchMode.IN },
  eutaxonomyFinancialsAvailableReportingPeriods: { value: [], matchMode: FilterMatchMode.IN },
  eutaxonomyNonFinancialsAvailableReportingPeriods: { value: [], matchMode: FilterMatchMode.IN },
  nuclearAndGasAvailableReportingPeriods: { value: [], matchMode: FilterMatchMode.IN },
});

const props = defineProps<{
  portfolioId: string;
}>();

const enrichedPortfolio = ref<EnrichedPortfolio>();
const portfolioEntriesToDisplay = ref([] as PortfolioEntryPrepared[]);
const portfolioCompanies = ref<CompanyIdAndName[]>([]);
const isLoading = ref(true);
const isError = ref(false);
const isMonitored = ref<boolean>(false);
const isPremiumUser = ref(false);

onMounted(() => {
  void checkPremiumRole();
  loadPortfolio();
});

watch([enrichedPortfolio], () => {
  const entries = portfolioEntriesToDisplay.value || [];

  countryOptions.value = Array.from(
    new Set(entries.map((entry) => entry.country).filter((country): country is string => typeof country === 'string'))
  ).sort();

  sectorOptions.value = Array.from(
    new Set(entries.map((entry) => entry.sector).filter((sector): sector is string => typeof sector === 'string'))
  ).sort();

  MAIN_FRAMEWORKS_IN_ENUM_CLASS_ORDER.forEach((framework) => {
    reportingPeriodOptions.value.set(
      framework,
      Array.from(
        new Set(
          entries
            .map((entry) => getAvailableReportingPeriods(entry, framework))
            .filter((period): period is string => typeof period === 'string')
        )
      ).sort()
    );
  });
});

/**
 * Checks whether the logged in User is premium user
 */
async function checkPremiumRole(): Promise<void> {
  const keycloak = await assertDefined(getKeycloakPromise)();

  isPremiumUser.value = keycloak.realmAccess?.roles.includes('ROLE_PREMIUM_USER') || false;
}

/**
 * Returns the width (in percent of the total screen width) of a portfolio datatable column
 * associated with a framework.
 * @param framework the hyphenated name of the framework in question
 */
function widthOfFrameworkColumn(framework: string): string {
  switch (framework) {
    case 'sfdr':
      return '10';
    case 'eutaxonomy-financials':
      return '15';
    case 'eutaxonomy-non-financials':
      return '17.5';
    case 'nuclear-and-gas':
      return '17.5';
    default:
      return '15';
  }
}

/**
 * For a given prepared portfolio entry and (hyphenated) framework name, return the associated
 * string of available reporting periods.
 * @param portfolioEntryPrepared
 * @param frameworkName
 */
function getAvailableReportingPeriods(
  portfolioEntryPrepared: PortfolioEntryPrepared,
  frameworkName: string
): string | undefined {
  switch (frameworkName) {
    case DataTypeEnum.Sfdr:
      return portfolioEntryPrepared.sfdrAvailableReportingPeriods;
    case DataTypeEnum.EutaxonomyFinancials:
      return portfolioEntryPrepared.eutaxonomyFinancialsAvailableReportingPeriods;
    case DataTypeEnum.EutaxonomyNonFinancials:
      return portfolioEntryPrepared.eutaxonomyNonFinancialsAvailableReportingPeriods;
    case DataTypeEnum.NuclearAndGas:
      return portfolioEntryPrepared.nuclearAndGasAvailableReportingPeriods;
    default:
      return undefined;
  }
}

/**
 * (Re-)loads a portfolio
 */
function loadPortfolio(): void {
  isLoading.value = true;
  apiClientProvider.apiClients.portfolioController
    .getEnrichedPortfolio(props.portfolioId)
    .then((response) => {
      enrichedPortfolio.value = response.data;

      portfolioEntriesToDisplay.value = enrichedPortfolio.value.entries.map((item) => new PortfolioEntryPrepared(item));
      reportingPeriodsPerFramework = groupAllReportingPeriodsByFrameworkForPortfolio(enrichedPortfolio.value);
      isMonitored.value = enrichedPortfolio.value?.isMonitored ?? false;
    })
    .catch((reason) => {
      console.error(reason);
      isError.value = true;
    })
    .finally(() => (isLoading.value = false));
}

/**
 * Resets all filters
 */
function resetFilters(): void {
  let filterName: keyof typeof filters.value;
  for (filterName in filters.value) {
    filters.value[filterName].value = null;
  }
}

/**
 * Retrieve the array of unique and sorted companyIdAndNames from EnrichedPortfolioEntry
 */
function getUniqueSortedCompanies(entries: CompanyIdAndName[]): CompanyIdAndName[] {
  const companyMap = new Map(entries.map((entry) => [entry.companyId, entry]));
  return Array.from(companyMap.values()).sort((a, b) => a.companyName.localeCompare(b.companyName));
}

/**
 * Extracts company IDs from the selected portfolio
 */
function getCompanyIds(): string[] {
  portfolioCompanies.value = getUniqueSortedCompanies(enrichedPortfolio.value?.entries ?? []);
  return portfolioCompanies.value.map((company) => company.companyId);
}

/**
 * Download the dataset from the selected reporting period as a file in the selected format
 * @param selectedYears selected reporting year
 * @param selectedFileType selected export file type
 * @param selectedFramework selected data type
 * @param keepValuesOnly selected export of values only
 * @param includeAlias selected type of field names
 */
async function handleDatasetDownload(
  selectedYears: string[],
  selectedFileType: string,
  selectedFramework: DataTypeEnum,
  keepValuesOnly: boolean,
  includeAlias: boolean
): Promise<void> {
  isDownloading.value = true;
  try {
    const apiClientProvider = new ApiClientProvider(assertDefined(getKeycloakPromise)());
    // DataExport Button does not exist for private frameworks, so cast is safe
    const frameworkDataApi: PublicFrameworkDataApi<FrameworkData> | null = getFrameworkDataApiForIdentifier(
      selectedFramework,
      apiClientProvider
    ) as PublicFrameworkDataApi<FrameworkData>;

    const exportFileType = Object.values(ExportFileType).find((t) => t.toString() === selectedFileType);
    if (!exportFileType) throw new Error('ExportFileType undefined.');

    const fileExtension = ExportFileTypeInformation[exportFileType].fileExtension;
    const options: AxiosRequestConfig | undefined =
      fileExtension === 'xlsx' ? { responseType: 'arraybuffer' } : undefined;

    const label = ALL_FRAMEWORKS_IN_ENUM_CLASS_ORDER.find((f) => f === humanizeStringOrNumber(selectedFramework));
    const filename = `data-export-${label ?? humanizeStringOrNumber(selectedFramework)}-${getDateStringForDataExport(new Date())}.${fileExtension}`;

    const response = await frameworkDataApi.exportCompanyAssociatedDataByDimensions(
      selectedYears,
      getCompanyIds(),
      exportFileType,
      keepValuesOnly,
      includeAlias,
      options
    );

    const content = exportFileType === 'JSON' ? JSON.stringify(response.data) : response.data;
    forceFileDownload(content, filename);
  } catch (err) {
    console.error(err);
    downloadErrors.value = `${(err as AxiosError).message}`;
  } finally {
    isDownloading.value = false;
  }
}

/**
 * Opens the PortfolioDialog with the current portfolio's data for editing.
 * Once the dialog is closed, it reloads the portfolio data and emits an update event
 * to refresh the portfolio overview.
 */
function openEditModal(): void {
  dialog.open(PortfolioDialog, {
    props: {
      header: 'Edit Portfolio',
      modal: true,
    },
    data: {
      portfolio: enrichedPortfolio.value,
      isMonitoring: isMonitored.value,
    },
    onClose(options) {
      if (!options?.data?.isDeleted) {
        loadPortfolio();
      }
      emit('update:portfolio-overview');
    },
  });
}

/**
 * Opens the PortfolioDownload with the current portfolio's data for downloading.
 * Once the dialog is closed, it reloads the portfolio data and shows the portfolio overview again.
 */
function openDownloadModal(): void {
  const fullName = 'Download ' + enrichedPortfolio.value?.portfolioName;

  dialog.open(DownloadData, {
    props: {
      modal: true,
      header: fullName,
      pt: {
        title: {
          style: {
            maxWidth: '15em',
            overflow: 'hidden',
            textOverflow: 'ellipsis',
            whiteSpace: 'nowrap',
          },
        },
      },
    },
    data: {
      reportingPeriodsPerFramework: reportingPeriodsPerFramework,
      isDownloading: isDownloading,
      downloadErrors: downloadErrors,
    },
    emits: {
      onDownloadDataset: handleDatasetDownload,
    },
    onClose() {
      loadPortfolio();
      emit('update:portfolio-overview');
    },
  });
}

/**
 * Opens the PortfolioMonitoring with the current portfolio's data.
 * Once the dialog is closed, it reloads the portfolio data and shows the portfolio overview again.
 */
function openMonitoringModal(): void {
  const fullName = 'Monitoring of ' + enrichedPortfolio.value?.portfolioName;
  dialog.open(PortfolioMonitoring, {
    props: {
      modal: true,
      header: fullName,
      pt: {
        title: {
          style: {
            maxWidth: '18rem',
            overflow: 'hidden',
            textOverflow: 'ellipsis',
            whiteSpace: 'nowrap',
          },
        },
      },
    },
    data: {
      portfolio: enrichedPortfolio.value,
    },
    onClose() {
      loadPortfolio();
      emit('update:portfolio-overview');
    },
  });
}
</script>

<style scoped>
label {
  margin-left: 0.5em;
}

.filter-checkbox {
  margin: 0.25em 0;
}

a {
  color: var(--primary-color);
  text-decoration: none;
}

a:hover {
  text-decoration: underline;
}

a:after {
  content: '>';
  margin: 0 0.5em;
  font-weight: bold;
}

<<<<<<< HEAD
:deep(.p-inputtext) {
  background: none;
}

:deep(.p-column-filter) {
  margin: 0.5rem;
}

:deep(.p-datatable .p-sortable-column .p-sortable-column-icon) {
  color: inherit;
}

:deep(.p-tag) {
  border: 1px solid inherit;
}

.selection-button {
  background: white;
  color: #5a4f36;
  border: 2px solid #5a4f36;
  border-radius: 0.5em;
  height: 2.25rem;
}

=======
>>>>>>> 943cc688
.button_bar {
  display: flex;
  margin: var(--spacing-md) 0;
  padding: var(--spacing-md);
  gap: 1rem;
  align-items: center;
  background-color: var(--p-surface-50);
}

.d-center-div {
  position: absolute;
  top: 50%;
  left: 50%;
  transform: translate(-50%, -50%);
  background-color: white;
}
</style><|MERGE_RESOLUTION|>--- conflicted
+++ resolved
@@ -10,16 +10,6 @@
   </div>
   <div v-else>
     <div class="button_bar">
-<<<<<<< HEAD
-      <PrimeButton class="primary-button" @click="openEditModal()" data-test="edit-portfolio">
-        <i class="material-icons pr-2">edit</i> Edit Portfolio
-      </PrimeButton>
-
-      <PrimeButton class="primary-button" @click="openDownloadModal()" data-test="download-portfolio">
-        <i class="pi pi-download pr-2" /> Download Portfolio
-      </PrimeButton>
-
-=======
       <PrimeButton @click="openEditModal()" data-test="edit-portfolio" label="Edit Portfolio" icon="pi pi-pencil" />
       <PrimeButton
         @click="openDownloadModal()"
@@ -27,14 +17,12 @@
         label="Download Portfolio"
         icon="pi pi-download"
       />
->>>>>>> 943cc688
       <div :title="!isPremiumUser ? 'Only premium users can activate monitoring' : ''">
         <PrimeButton
           @click="openMonitoringModal()"
           data-test="monitor-portfolio"
           :disabled="!isPremiumUser"
           icon="pi pi-bell"
-<<<<<<< HEAD
           label="ACTIVE MONITORING"
         />
       </div>
@@ -42,19 +30,10 @@
       <Tag
         v-if="isMonitored"
         data-test="is-monitored-badge"
-=======
-          label="Edit Monitoring"
-        />
-      </div>
-      <Tag
-        v-if="isMonitored"
-        data-test="verifiedCompanyOwnerBadge"
->>>>>>> 943cc688
         value="Portfolio actively monitored"
         icon="pi pi-check-circle"
         severity="success"
       />
-<<<<<<< HEAD
       <Tag
         v-else
         data-test="is-not-monitored-badge"
@@ -64,9 +43,6 @@
       />
 
       <button class="tertiary-button" data-test="reset-filter" @click="resetFilters()">Reset Filter</button>
-=======
-      <PrimeButton variant="text" @click="resetFilters" label="RESET FILTER" data-test="reset-filter" />
->>>>>>> 943cc688
     </div>
 
     <DataTable
@@ -588,33 +564,6 @@
   font-weight: bold;
 }
 
-<<<<<<< HEAD
-:deep(.p-inputtext) {
-  background: none;
-}
-
-:deep(.p-column-filter) {
-  margin: 0.5rem;
-}
-
-:deep(.p-datatable .p-sortable-column .p-sortable-column-icon) {
-  color: inherit;
-}
-
-:deep(.p-tag) {
-  border: 1px solid inherit;
-}
-
-.selection-button {
-  background: white;
-  color: #5a4f36;
-  border: 2px solid #5a4f36;
-  border-radius: 0.5em;
-  height: 2.25rem;
-}
-
-=======
->>>>>>> 943cc688
 .button_bar {
   display: flex;
   margin: var(--spacing-md) 0;
