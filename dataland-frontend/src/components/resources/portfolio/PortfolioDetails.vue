<template>
  <div v-if="isLoading" class="d-center-div text-center px-7 py-4">
    <h1>Loading portfolio data...</h1>
    <i class="pi pi-spinner pi-spin" aria-hidden="true" style="z-index: 20; color: #e67f3f" />
  </div>
  <div v-else-if="isError" class="d-center-div text-center px-7 py-4">
    <h1>Error loading portfolio data</h1>
    An unexpected error occurred. Please try again later or with [Ctrl] + [F5] or contact the support team if the issue
    persists.
  </div>
  <div v-else>
    <div class="button_bar">
      <PrimeButton class="primary-button" @click="openEditModal()" data-test="edit-portfolio">
        <i class="material-icons pr-2">edit</i> Edit Portfolio
      </PrimeButton>

      <PrimeButton class="primary-button" @click="openDownloadModal()" data-test="download-portfolio">
        <i class="pi pi-download pr-2" /> Download Portfolio
      </PrimeButton>
      <div class="p-badge badge-light-green outline rounded" data-test="isMonitoredBadge" v-if="isMonitored">
        <span class="material-icons-outlined fs-sm pr-1">verified</span>
        Portfolio actively monitored
      </div>

      <div :title="!isPremiumUser ? 'Only premium users can activate monitoring' : ''">
        <PrimeButton
          class="primary-button"
          @click="openMonitoringModal()"
          data-test="monitor-portfolio"
          :disabled="!isPremiumUser"
        >
          <i class="pi pi-bell pr-2" /> EDIT MONITORING
        </PrimeButton>
        <button class="tertiary-button" data-test="reset-filter" @click="resetFilters()">Reset Filter</button>
      </div>
    </div>

    <DataTable
      stripedRows
      removableSort
      v-model:filters="filters"
      filterDisplay="menu"
      :value="portfolioEntriesToDisplay"
      tableStyle="min-width: 50rem"
      sortField="companyName"
      :sortOrder="1"
    >
      <template #empty>
        Currently there are no companies in your portfolio or no companies match your filters. Edit the portfolio to add
        companies or remove filter criteria.
      </template>
      <Column
        :sortable="true"
        field="companyName"
        header="Company Name"
        :showFilterMatchModes="false"
        style="width: 15%"
      >
        <template #body="portfolioEntry">
          <a :href="`/companies/${portfolioEntry.data.companyId}`">{{ portfolioEntry.data.companyName }}</a>
        </template>
        <template #filter="{ filterModel, filterCallback }">
          <InputText
            v-model="filterModel.value"
            type="text"
            @input="filterCallback()"
            placeholder="Filter by company name"
            :data-test="'companyNameFilterValue'"
          />
        </template>
      </Column>
      <Column :sortable="true" field="country" header="Country" :showFilterMatchModes="false" style="width: 12.5%">
        <template #filter="{ filterModel, filterCallback }">
          <div v-for="country of countryOptions" :key="country" class="filter-checkbox">
            <Checkbox
              v-model="filterModel.value"
              :inputId="country"
              name="country"
              :value="country"
              data-test="countryFilterValue"
              @change="filterCallback"
            />
            <label :for="country">{{ country }}</label>
          </div>
        </template>
      </Column>
      <Column :sortable="true" field="sector" header="Sector" :showFilterMatchModes="false" style="width: 12.5%">
        <template #filter="{ filterModel, filterCallback }">
          <div v-for="sector of sectorOptions" :key="sector" class="filter-checkbox">
            <Checkbox
              v-model="filterModel.value"
              :inputId="sector"
              name="sector"
              :value="sector"
              data-test="sectorFilterValue"
              @change="filterCallback"
            />
            <label :for="sector">{{ sector }}</label>
          </div>
        </template>
      </Column>
      <Column
        v-for="framework in MAIN_FRAMEWORKS_IN_ENUM_CLASS_ORDER"
        :key="framework"
        :style="'width: ' + widthOfFrameworkColumn(framework) + '%'"
        :sortable="true"
        :field="convertKebabCaseToCamelCase(framework) + 'AvailableReportingPeriods'"
        :header="humanizeStringOrNumber(framework)"
        :showFilterMatchModes="false"
      >
        <template #body="portfolioEntry">
          <a
            v-if="portfolioEntry.data.frameworkHyphenatedNamesToDataRef.get(framework)"
            :href="portfolioEntry.data.frameworkHyphenatedNamesToDataRef.get(framework)"
            >{{ getAvailableReportingPeriods(portfolioEntry.data, framework) }}</a
          >
          <span v-else>{{ getAvailableReportingPeriods(portfolioEntry.data, framework) }}</span>
        </template>
        <template #filter="{ filterModel, filterCallback }">
          <div
            v-for="availableReportingPeriods in reportingPeriodOptions.get(framework)"
            :key="availableReportingPeriods"
            class="filter-checkbox"
          >
            <Checkbox
              v-model="filterModel.value"
              :inputId="availableReportingPeriods"
              name="availableReportingPeriods"
              :value="availableReportingPeriods"
              :data-test="convertKebabCaseToCamelCase(framework) + 'AvailableReportingPeriodsFilterValue'"
              @change="filterCallback"
            />
            <label :for="availableReportingPeriods">{{ availableReportingPeriods }}</label>
          </div>
        </template>
      </Column>
    </DataTable>
  </div>
</template>

<script setup lang="ts">
import PortfolioDialog from '@/components/resources/portfolio/PortfolioDialog.vue';
import PortfolioDownload from '@/components/resources/portfolio/PortfolioDownload.vue';
import { ApiClientProvider } from '@/services/ApiClients.ts';
import { MAIN_FRAMEWORKS_IN_ENUM_CLASS_ORDER } from '@/utils/Constants.ts';
import { getCountryNameFromCountryCode } from '@/utils/CountryCodeConverter.ts';
import { convertKebabCaseToCamelCase, humanizeStringOrNumber } from '@/utils/StringFormatter.ts';
import { assertDefined } from '@/utils/TypeScriptUtils.ts';
import { DataTypeEnum } from '@clients/backend';
import type { EnrichedPortfolio, EnrichedPortfolioEntry } from '@clients/userservice';
import type Keycloak from 'keycloak-js';
import { FilterMatchMode } from '@primevue/core/api';
import PrimeButton from 'primevue/button';
import Checkbox from 'primevue/checkbox';
import Column from 'primevue/column';
import DataTable from 'primevue/datatable';
import InputText from 'primevue/inputtext';
import { useDialog } from 'primevue/usedialog';
import { inject, onMounted, ref, watch } from 'vue';
import PortfolioMonitoring from '@/components/resources/portfolio/PortfolioMonitoring.vue';

/**
 * This class prepares raw `EnrichedPortfolioEntry` data for use in UI components
 * by transforming and enriching fields, such as converting country codes to names,
 * resolving fallback values, and constructing framework-related URLs.
 */
class PortfolioEntryPrepared {
  readonly companyId: string;
  readonly companyName: string;
  readonly sector?: string;
  readonly country: string;
  readonly companyCockpitRef: string;
  readonly frameworkHyphenatedNamesToDataRef: Map<string, string | undefined>;
  readonly sfdrAvailableReportingPeriods: string | undefined;
  readonly eutaxonomyFinancialsAvailableReportingPeriods: string | undefined;
  readonly eutaxonomyNonFinancialsAvailableReportingPeriods: string | undefined;
  readonly nuclearAndGasAvailableReportingPeriods: string | undefined;

  constructor(portfolioEntry: EnrichedPortfolioEntry) {
    this.companyId = portfolioEntry.companyId;
    this.companyName = portfolioEntry.companyName;
    this.sector = portfolioEntry.sector;
    this.country = getCountryNameFromCountryCode(portfolioEntry.countryCode) ?? 'unknown';
    this.companyCockpitRef = portfolioEntry.companyCockpitRef;
    this.frameworkHyphenatedNamesToDataRef = new Map<string, string | undefined>();

    MAIN_FRAMEWORKS_IN_ENUM_CLASS_ORDER.forEach((framework) => {
      this.frameworkHyphenatedNamesToDataRef.set(
        framework,
        portfolioEntry.frameworkHyphenatedNamesToDataRef[framework] ||
          (portfolioEntry.availableReportingPeriods[framework]
            ? `/companies/${portfolioEntry.companyId}/frameworks/${framework}`
            : undefined)
      );
    });

    this.sfdrAvailableReportingPeriods =
      portfolioEntry.availableReportingPeriods[DataTypeEnum.Sfdr] || 'No data available';
    this.eutaxonomyFinancialsAvailableReportingPeriods =
      portfolioEntry.availableReportingPeriods[DataTypeEnum.EutaxonomyFinancials] || 'No data available';
    this.eutaxonomyNonFinancialsAvailableReportingPeriods =
      portfolioEntry.availableReportingPeriods[DataTypeEnum.EutaxonomyNonFinancials] || 'No data available';
    this.nuclearAndGasAvailableReportingPeriods =
      portfolioEntry.availableReportingPeriods[DataTypeEnum.NuclearAndGas] || 'No data available';
  }
}

const getKeycloakPromise = inject<() => Promise<Keycloak>>('getKeycloakPromise');
const dialog = useDialog();
const apiClientProvider = new ApiClientProvider(assertDefined(getKeycloakPromise)());
const emit = defineEmits(['update:portfolio-overview']);
const countryOptions = ref<string[]>(new Array<string>());
const sectorOptions = ref<string[]>(new Array<string>());
const reportingPeriodOptions = ref<Map<string, string[]>>(new Map<string, string[]>());

const filters = ref({
  companyName: { value: null, matchMode: FilterMatchMode.CONTAINS },
  country: { value: [], matchMode: FilterMatchMode.IN },
  sector: { value: [], matchMode: FilterMatchMode.IN },
  sfdrAvailableReportingPeriods: { value: [], matchMode: FilterMatchMode.IN },
  eutaxonomyFinancialsAvailableReportingPeriods: { value: [], matchMode: FilterMatchMode.IN },
  eutaxonomyNonFinancialsAvailableReportingPeriods: { value: [], matchMode: FilterMatchMode.IN },
  nuclearAndGasAvailableReportingPeriods: { value: [], matchMode: FilterMatchMode.IN },
});

const props = defineProps<{
  portfolioId: string;
}>();

const enrichedPortfolio = ref<EnrichedPortfolio>();
const portfolioEntriesToDisplay = ref([] as PortfolioEntryPrepared[]);
const isLoading = ref(true);
const isError = ref(false);
const isMonitored = ref<boolean>(false);
const isPremiumUser = ref(false);

onMounted(() => {
  void checkPremiumRole();
  loadPortfolio();
});

watch([enrichedPortfolio], () => {
  const entries = portfolioEntriesToDisplay.value || [];

  countryOptions.value = Array.from(
    new Set(entries.map((entry) => entry.country).filter((country): country is string => typeof country === 'string'))
  ).sort();

  sectorOptions.value = Array.from(
    new Set(entries.map((entry) => entry.sector).filter((sector): sector is string => typeof sector === 'string'))
  ).sort();

  MAIN_FRAMEWORKS_IN_ENUM_CLASS_ORDER.forEach((framework) => {
    reportingPeriodOptions.value.set(
      framework,
      Array.from(
        new Set(
          entries
            .map((entry) => getAvailableReportingPeriods(entry, framework))
            .filter((period): period is string => typeof period === 'string')
        )
      ).sort()
    );
  });
});

/**
 * Checks whether the logged in User is premium user
 */
async function checkPremiumRole(): Promise<void> {
  const keycloak = await assertDefined(getKeycloakPromise)();

  isPremiumUser.value = keycloak.realmAccess?.roles.includes('ROLE_PREMIUM_USER') || false;
}

/**
 * Returns the width (in percent of the total screen width) of a portfolio datatable column
 * associated with a framework.
 * @param framework the hyphenated name of the framework in question
 */
function widthOfFrameworkColumn(framework: string): string {
  switch (framework) {
    case 'sfdr':
      return '10';
    case 'eutaxonomy-financials':
      return '15';
    case 'eutaxonomy-non-financials':
      return '17.5';
    case 'nuclear-and-gas':
      return '17.5';
    default:
      return '15';
  }
}

/**
 * For a given prepared portfolio entry and (hyphenated) framework name, return the associated
 * string of available reporting periods.
 * @param portfolioEntryPrepared
 * @param frameworkName
 */
function getAvailableReportingPeriods(
  portfolioEntryPrepared: PortfolioEntryPrepared,
  frameworkName: string
): string | undefined {
  switch (frameworkName) {
    case DataTypeEnum.Sfdr:
      return portfolioEntryPrepared.sfdrAvailableReportingPeriods;
    case DataTypeEnum.EutaxonomyFinancials:
      return portfolioEntryPrepared.eutaxonomyFinancialsAvailableReportingPeriods;
    case DataTypeEnum.EutaxonomyNonFinancials:
      return portfolioEntryPrepared.eutaxonomyNonFinancialsAvailableReportingPeriods;
    case DataTypeEnum.NuclearAndGas:
      return portfolioEntryPrepared.nuclearAndGasAvailableReportingPeriods;
    default:
      return undefined;
  }
}

/**
 * (Re-)loads a portfolio
 */
function loadPortfolio(): void {
  isLoading.value = true;
  apiClientProvider.apiClients.portfolioController
    .getEnrichedPortfolio(props.portfolioId)
    .then((response) => {
      enrichedPortfolio.value = response.data;

      portfolioEntriesToDisplay.value = enrichedPortfolio.value.entries.map((item) => new PortfolioEntryPrepared(item));
      isMonitored.value = enrichedPortfolio.value?.isMonitored ?? false;
    })
    .catch((reason) => {
      console.error(reason);
      isError.value = true;
    })
    .finally(() => (isLoading.value = false));
}

/**
 * Resets all filters
 */
function resetFilters(): void {
  let filterName: keyof typeof filters.value;
  for (filterName in filters.value) {
    filters.value[filterName].value = null;
  }
}

/**
 * Opens the PortfolioDialog with the current portfolio's data for editing.
 * Once the dialog is closed, it reloads the portfolio data and emits an update event
 * to refresh the portfolio overview.
 */
function openEditModal(): void {
  dialog.open(PortfolioDialog, {
    props: {
      header: 'Edit Portfolio',
      modal: true,
    },
    data: {
      portfolio: enrichedPortfolio.value,
      isMonitoring: isMonitored.value,
    },
    onClose() {
      loadPortfolio();
      emit('update:portfolio-overview');
    },
  });
}

/**
 * Opens the PortfolioDownload with the current portfolio's data for downloading.
 * Once the dialog is closed, it reloads the portfolio data and shows the portfolio overview again.
 */
function openDownloadModal(): void {
  const fullName = 'Download ' + enrichedPortfolio.value?.portfolioName;

  dialog.open(PortfolioDownload, {
    props: {
      modal: true,
      header: fullName,
      pt: {
        title: {
          style: {
            maxWidth: '15em',
            overflow: 'hidden',
            textOverflow: 'ellipsis',
            whiteSpace: 'nowrap',
          },
        },
      },
    },
    data: {
      portfolioName: fullName,
      portfolio: enrichedPortfolio.value,
      companies: portfolioEntriesToDisplay.value,
    },
    onClose() {
      loadPortfolio();
      emit('update:portfolio-overview');
    },
  });
}

/**
 * Opens the PortfolioMonitoring with the current portfolio's data.
 * Once the dialog is closed, it reloads the portfolio data and shows the portfolio overview again.
 */
function openMonitoringModal(): void {
  const fullName = 'Monitoring of ' + enrichedPortfolio.value?.portfolioName;
  dialog.open(PortfolioMonitoring, {
    props: {
      modal: true,
      header: fullName,
      pt: {
        title: {
          style: {
            maxWidth: '18rem',
            overflow: 'hidden',
            textOverflow: 'ellipsis',
            whiteSpace: 'nowrap',
          },
        },
      },
    },
    data: {
      portfolio: enrichedPortfolio.value,
    },
    onClose() {
      loadPortfolio();
      emit('update:portfolio-overview');
    },
  });
}
</script>

<style scoped lang="scss">
label {
  margin-left: 0.5em;
}

.filter-checkbox {
  margin: 0.25em 0;
}

a {
  color: var(--primary-color);
  text-decoration: none;
}

a:hover {
  text-decoration: underline;
}

a:after {
  content: '>';
  margin: 0 0.5em;
  font-weight: bold;
}

:deep(.p-inputtext) {
  background: none;
}

:deep(.p-column-filter) {
  margin: 0.5rem;
}

:deep(.p-datatable .p-sortable-column .p-sortable-column-icon) {
  color: inherit;
}

.selection-button {
  background: white;
  color: #5a4f36;
  border: 2px solid #5a4f36;
  border-radius: 0.5em;
  height: 2.25rem;
}

.button_bar {
  display: flex;
  margin: 1rem;
  gap: 1rem;
  align-items: center;

  :last-child {
    margin-left: auto;
  }
}

<<<<<<< HEAD
.d-center-div {
  position: absolute;
  top: 50%;
  left: 50%;
  transform: translate(-50%, -50%);
  background-color: white;
=======
.monitor-toggle-wrapper {
  display: flex;
  align-items: center;
  gap: 0.5rem;
  padding: 0 0.5rem;

  :deep(.p-inputswitch) {
    transform: scale(1.3);
    margin-left: 0.3rem; /* push it right so it’s not clipped */
  }

  span {
    white-space: nowrap;
  }
>>>>>>> ccfb0375
}
</style><|MERGE_RESOLUTION|>--- conflicted
+++ resolved
@@ -490,28 +490,27 @@
   }
 }
 
-<<<<<<< HEAD
+.monitor-toggle-wrapper {
+  display: flex;
+  align-items: center;
+  gap: 0.5rem;
+  padding: 0 0.5rem;
+
+  :deep(.p-inputswitch) {
+    transform: scale(1.3);
+    margin-left: 0.3rem; /* push it right so it’s not clipped */
+  }
+
+  span {
+    white-space: nowrap;
+  }
+}
+
 .d-center-div {
   position: absolute;
   top: 50%;
   left: 50%;
   transform: translate(-50%, -50%);
   background-color: white;
-=======
-.monitor-toggle-wrapper {
-  display: flex;
-  align-items: center;
-  gap: 0.5rem;
-  padding: 0 0.5rem;
-
-  :deep(.p-inputswitch) {
-    transform: scale(1.3);
-    margin-left: 0.3rem; /* push it right so it’s not clipped */
-  }
-
-  span {
-    white-space: nowrap;
-  }
->>>>>>> ccfb0375
 }
 </style>