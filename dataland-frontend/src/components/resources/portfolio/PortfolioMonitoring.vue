--- conflicted
+++ resolved
@@ -1,12 +1,31 @@
 <template>
   <div class="portfolio-monitoring-content">
     <p class="header-styling">Activate Monitoring</p>
-<<<<<<< HEAD
-    <ToggleSwitch
-      v-model="isMonitoringActive"
-      data-test="activateMonitoringToggle"
-      @update:modelValue="onMonitoringToggled"
-    />
+    <div class="framework-toggle-label">
+      <ToggleSwitch
+        v-model="isMonitoringActive"
+        data-test="activateMonitoringToggle"
+        @update:modelValue="onMonitoringToggled"
+      />
+    </div>
+    <div class="dataland-info-text small">
+      Get datasets from the last <strong>6 months</strong> and all future datasets.
+    </div>
+
+    <p class="header-styling">Extend Monitoring</p>
+    <div>
+      <div class="framework-toggle-label">
+        <ToggleSwitch
+          v-model="timeWindowThreshold"
+          data-test="timeWindowThresholdToggle"
+          :disabled="!isMonitoringActive"
+        />
+      </div>
+      <div class="dataland-info-text small">
+        Get datasets from the last <strong>16 months</strong> and all future datasets.
+      </div>
+    </div>
+
     <p class="header-styling">Notification Frequency</p>
     <Select
       v-model="selectedNotificationOption"
@@ -17,33 +36,6 @@
       data-test="notification-options"
       style="min-width: 14rem"
     />
-=======
-    <div class="framework-toggle-label">
-      <ToggleSwitch
-        v-model="isMonitoringActive"
-        data-test="activateMonitoringToggle"
-        @update:modelValue="onMonitoringToggled"
-      />
-    </div>
-    <div class="dataland-info-text small">
-      Get datasets from the last <strong>6 months</strong> and all future datasets.
-    </div>
-
-    <p class="header-styling">Extend Monitoring</p>
-    <div>
-      <div class="framework-toggle-label">
-        <ToggleSwitch
-          v-model="timeWindowThreshold"
-          data-test="timeWindowThresholdToggle"
-          :disabled="!isMonitoringActive"
-        />
-      </div>
-      <div class="dataland-info-text small">
-        Get datasets from the last <strong>16 months</strong> and all future datasets.
-      </div>
-    </div>
-
->>>>>>> 7ab0097e
     <p class="header-styling">Frameworks</p>
     <div>
       <div
@@ -85,15 +77,11 @@
 <script setup lang="ts">
 import { ApiClientProvider } from '@/services/ApiClients.ts';
 import { assertDefined } from '@/utils/TypeScriptUtils.ts';
-<<<<<<< HEAD
 import { type EnrichedPortfolio, NotificationFrequency, type PortfolioMonitoringPatch } from '@clients/userservice';
-=======
-import type { EnrichedPortfolio, PortfolioMonitoringPatch } from '@clients/userservice';
 import {
   PortfolioMonitoringPatchTimeWindowThresholdEnum,
   EnrichedPortfolioTimeWindowThresholdEnum,
 } from '@clients/userservice';
->>>>>>> 7ab0097e
 import type Keycloak from 'keycloak-js';
 import PrimeButton from 'primevue/button';
 import type { DynamicDialogInstance } from 'primevue/dynamicdialogoptions';
@@ -198,11 +186,8 @@
   const portfolioMonitoringPatch: PortfolioMonitoringPatch = {
     isMonitored: isMonitoringActive.value,
     monitoredFrameworks: selectedFrameworkOptions.value as unknown as Set<string>,
-<<<<<<< HEAD
     notificationFrequency: selectedNotificationOption.value as NotificationFrequency,
-=======
     timeWindowThreshold: thresholdValue,
->>>>>>> 7ab0097e
   };
 
   if (isMonitoringActive.value) {
@@ -230,12 +215,9 @@
   if (!portfolio.value) return;
 
   isMonitoringActive.value = portfolio.value.isMonitored ?? false;
-<<<<<<< HEAD
   selectedNotificationOption.value = portfolio.value.notificationFrequency;
-=======
   timeWindowThreshold.value = portfolio.value.timeWindowThreshold == EnrichedPortfolioTimeWindowThresholdEnum.Extended;
 
->>>>>>> 7ab0097e
   if (!isMonitoringActive.value) {
     availableFrameworkMonitoringOptions.value = availableFrameworkMonitoringOptions.value.map((option) => ({
       ...option,
