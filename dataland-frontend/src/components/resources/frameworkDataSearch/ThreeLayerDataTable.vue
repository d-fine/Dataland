--- conflicted
+++ resolved
@@ -51,10 +51,6 @@
 <script lang="ts">
 import { type KpiDataObject, type KpiValue } from "@/components/resources/frameworkDataSearch/KpiDataObject";
 import TwoLayerDataTable from "@/components/resources/frameworkDataSearch/TwoLayerDataTable.vue";
-<<<<<<< HEAD
-import { ReportingPeriodOfDataSetWithId, sortReportingPeriodsToDisplayAsColumns } from "@/utils/DataTableDisplay";
-import {Category, DataAndMetaInformation, Field, FrameworkData, Subcategory} from "@/utils/GenericFrameworkTypes";
-=======
 import { type ReportingPeriodOfDataSetWithId, sortReportingPeriodsToDisplayAsColumns } from "@/utils/DataTableDisplay";
 import {
   type Category,
@@ -63,12 +59,10 @@
   type FrameworkData,
   type Subcategory,
 } from "@/utils/GenericFrameworkTypes";
->>>>>>> cf029f21
 import { assertDefined } from "@/utils/TypeScriptUtils";
 import { defineComponent } from "vue";
 import Column from "primevue/column";
 import DataTable from "primevue/datatable";
-import {FrameworkViewModel} from "@/components/resources/ViewModel";
 
 export default defineComponent({
   name: "ThreeLayerTable",
@@ -91,7 +85,7 @@
       required: true,
     },
     dataAndMetaInfo: {
-      type: Array as () => Array<DataAndMetaInformationViewModel>,
+      type: Array as () => Array<DataAndMetaInformation>,
       required: true,
     },
     formatValueForDisplay: {
@@ -163,12 +157,9 @@
           for (const [categoryKey, categoryObject] of Object.entries(currentDataset.data) as [string, object] | null) {
             if (categoryObject == null) continue;
             const listOfDataObjects: Array<KpiDataObject> = [];
-            console.log("E", categoryKey)
-            console.log("E1", this.dataModel)
             const frameworkCategoryData = assertDefined(
               this.dataModel.find((category) => category.name === categoryKey),
             );
-            console.log("F")
             this.iterateThroughSubcategories(
               categoryObject,
               categoryKey,
@@ -202,7 +193,7 @@
       frameworkCategoryData: Category,
       dataId: string,
       listOfDataObjects: Array<KpiDataObject>,
-      currentDataset: FrameworkViewModel,
+      currentDataset: FrameworkData,
     ) {
       for (const [subCategoryKey, subCategoryObject] of Object.entries(categoryObject as object) as [
         string,
@@ -237,20 +228,15 @@
       frameworkCategoryData: Category,
       dataId: string,
       listOfDataObjects: Array<KpiDataObject>,
-      currentDataset: FrameworkViewModel,
+      currentDataset: FrameworkData,
     ) {
       for (const [kpiKey, kpiValue] of Object.entries(subCategoryObject) as [string, object] | null) {
-        console.log("A", subCategoryKey)
-        console.log("A1", frameworkCategoryData)
         const subcategory = assertDefined(
           frameworkCategoryData.subcategories.find((subCategory) => subCategory.name === subCategoryKey),
         );
-        console.log("B", kpiKey)
-        console.log(subcategory)
         const field = assertDefined(subcategory.fields.find((field) => field.name == kpiKey));
-        console.log("C")
-
-        if (field.showIf(currentDataset.toApiModel())) {
+
+        if (field.showIf(currentDataset)) {
           this.createKpiDataObjects(kpiKey as string, kpiValue as KpiValue, subcategory, frameworkCategoryData, dataId);
           listOfDataObjects.push(this.resultKpiData);
         }
@@ -263,7 +249,7 @@
      */
     shouldCategoryBeRendered(categoryName: string): boolean {
       const category = assertDefined(this.dataModel.find((category) => category.label === categoryName));
-      return this.dataAndMetaInfo.some((dataAndMetaInfo) => category.showIf(dataAndMetaInfo.data.toApiModel()));
+      return this.dataAndMetaInfo.map((dataAndMetaInfo) => dataAndMetaInfo.data).some((data) => category.showIf(data));
     },
     /**
      * Retrieves the color for a given category from Data Model
