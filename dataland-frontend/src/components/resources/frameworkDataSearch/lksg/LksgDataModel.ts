import { LksgData } from "@clients/backend";
import { DropdownDatasetIdentifier, getDataset } from "@/utils/PremadeDropdownDatasets";
import { Category } from "@/utils/GenericFrameworkTypes";

export const lksgDataModel = [
  {
    name: "general",
    label: "General",
    color: "orange",
    subcategories: [
      {
        name: "masterData",
        label: "Master Data",
        fields: [
          {
            showIf: (): boolean => true,
            name: "dataDate",
            description: "The date until when the information collected is valid",
            label: "Data Date",
            required: true,
            component: "DateFormField",
            validation: "required",
          },
          {
            showIf: (): boolean => true,
            certificateRequiredIfYes: false,
            name: "headOfficeInGermany",
            description:
              "Is your head office, administrative headquarters, registered office or subsidiary located in Germany?",
            label: "Head Office in Germany",
<<<<<<< HEAD
            component: "YesNoFormField",
            required: false,
=======
            required: true,
            component: "YesNoFormField",
            validation: "required",
>>>>>>> 351ab014
          },
          {
            showIf: (): boolean => true,
            certificateRequiredIfYes: false,
            name: "groupOfCompanies",
            description: "Do you belong to a group of companies?",
            label: "Group of Companies",
<<<<<<< HEAD
            component: "YesNoFormField",
            required: false,
=======
            required: true,
            component: "YesNoFormField",
            validation: "required",
>>>>>>> 351ab014
          },
          {
            showIf: (dataModel: LksgData): boolean => dataModel?.general?.masterData?.groupOfCompanies === "Yes",
            name: "groupOfCompaniesName",
            description: "What is the group of companies called?",
            label: "Group of Companies Name",
<<<<<<< HEAD
            component: "InputTextFormField",
            required: false,
=======
            required: true,
            component: "InputTextFormField",
            validation: "required",
>>>>>>> 351ab014
          },
          {
            showIf: (): boolean => true,
            name: "industry",
            description: "In which industry is your company primarily active?",
            label: "Industry",
<<<<<<< HEAD
            component: "NaceCodeFormField",
            required: false,
=======
            required: true,
            component: "NaceCodeFormField",
>>>>>>> 351ab014
          },
          {
            showIf: (): boolean => true,
            validation: "min:0",
            name: "numberOfEmployees",
            description:
              "What is the total number of employees (including temporary workers with assignment duration >6 months)?",
            label: "Number of Employees",
<<<<<<< HEAD
            component: "NumberFormField",
            required: false,
=======
            required: true,
            component: "NumberFormField",
            validation: "required",
>>>>>>> 351ab014
          },
          {
            showIf: (): boolean => true,
            certificateRequiredIfYes: false,
            name: "seasonalOrMigrantWorkers",
            description: "Do you employ seasonal or migrant workers?",
            label: "Seasonal or Migrant Workers",
<<<<<<< HEAD
            component: "YesNoFormField",
            required: false,
=======
            required: true,
            component: "YesNoFormField",
            validation: "required",
>>>>>>> 351ab014
          },
          {
            showIf: (): boolean => true,
            options: [
              {
                label: "<10%",
                value: "Smaller10",
              },
              {
                label: "10-25%",
                value: "Between10And25",
              },
              {
                label: "25-50%",
                value: "Between25And50",
              },
              {
                label: ">50%",
                value: "Greater50",
              },
            ],
            name: "shareOfTemporaryWorkers",
            description: "What is the share of temporary workers vs total number of employees in the company?",
            label: "Share of Temporary Workers",
<<<<<<< HEAD
            component: "RadioButtonsFormField",
            required: false,
=======
            required: true,
            component: "RadioButtonsFormField",
            validation: "required",
>>>>>>> 351ab014
          },
          {
            showIf: (): boolean => true,
            options: getDataset(DropdownDatasetIdentifier.CurrencyCodes),
            placeholder: "Select Currency",
            validation: "required",
            name: "totalRevenueCurrency",
            description: "The 3-letter code (ISO 4217) representing the currency used for the total revenue",
            label: "Total Revenue Currency",
<<<<<<< HEAD
            component: "SingleSelectFormField",
            required: false,
=======
            required: true,
            component: "SingleSelectFormField",
>>>>>>> 351ab014
          },
          {
            showIf: (): boolean => true,
            name: "totalRevenue",
            description: "Total revenue p. a.",
            label: "Total Revenue",
<<<<<<< HEAD
            component: "NumberFormField",
            required: false,
=======
            required: true,
            component: "NumberFormField",
            validation: "required",
>>>>>>> 351ab014
          },
          {
            showIf: (): boolean => true,
            name: "fixedAndWorkingCapital",
            description: "What is your fixed and working capital? (only for own operations)",
            label: "Fixed and Working Capital",
            required: false,
            component: "NumberFormField",
          },
        ],
      },
      {
        name: "productionSpecific",
        label: "Production-specific",
        fields: [
          {
            showIf: (): boolean => true,
            certificateRequiredIfYes: false,
            name: "manufacturingCompany",
            description: "Is your company a manufacturing company?",
            label: "Manufacturing Company",
<<<<<<< HEAD
            component: "YesNoFormField",
            required: false,
=======
            required: true,
            component: "YesNoFormField",
            validation: "required",
>>>>>>> 351ab014
          },
          {
            showIf: (dataModel: LksgData): boolean =>
              dataModel?.general?.productionSpecific?.manufacturingCompany === "Yes",
            name: "capacity",
            description: "If yes, what is your production capacity per year, e.g. units/year?",
            label: "Capacity",
<<<<<<< HEAD
            component: "InputTextFormField",
            required: false,
=======
            required: true,
            component: "InputTextFormField",
            validation: "required",
>>>>>>> 351ab014
          },
          {
            showIf: (): boolean => true,
            certificateRequiredIfYes: false,
            name: "isContractProcessing",
            description: "Is production done via subcontracting?",
            label: "Is Contract Processing",
<<<<<<< HEAD
            component: "YesNoFormField",
            required: false,
=======
            required: true,
            component: "YesNoFormField",
            validation: "required",
>>>>>>> 351ab014
          },
          {
            showIf: (dataModel: LksgData): boolean =>
              dataModel?.general?.productionSpecific?.isContractProcessing === "Yes",
            options: getDataset(DropdownDatasetIdentifier.CountryCodes),
            placeholder: "Select Country",
            validation: "required|length:1",
            name: "subcontractingCompaniesCountries",
            description: "In which countries do the subcontracting companies operate?",
            label: "Subcontracting Companies Countries",
<<<<<<< HEAD
            component: "MultiSelectFormField",
            required: false,
=======
            required: true,
            component: "MultiSelectFormField",
>>>>>>> 351ab014
          },
          {
            showIf: (dataModel: LksgData): boolean =>
              dataModel?.general?.productionSpecific?.isContractProcessing === "Yes",
            name: "subcontractingCompaniesIndustries",
            description: "In which industries do the subcontracting companies operate?",
            label: "Subcontracting Companies Industries",
<<<<<<< HEAD
            component: "NaceCodeFormField",
            required: false,
=======
            required: true,
            component: "NaceCodeFormField",
>>>>>>> 351ab014
          },
          {
            showIf: (): boolean => true,
            certificateRequiredIfYes: false,
            name: "productionSites",
            description: "Do you have production sites in your company?",
            label: "Production Sites",
<<<<<<< HEAD
            component: "YesNoFormField",
            required: false,
=======
            required: true,
            component: "YesNoFormField",
            validation: "required",
>>>>>>> 351ab014
          },
          {
            showIf: (dataModel: LksgData): boolean => dataModel?.general?.productionSpecific?.productionSites === "Yes",
            name: "listOfProductionSites",
            description: "Please list the production sites in your company.",
            label: "List Of Production Sites",
<<<<<<< HEAD
            component: "ProductionSitesFormField",
            required: false,
=======
            required: true,
            component: "ProductionSiteFormField",
            validation: "required",
>>>>>>> 351ab014
          },
          {
            showIf: (): boolean => true,
            options: [
              {
                label: "National",
                value: "National",
              },
              {
                label: "International",
                value: "International",
              },
              {
                label: "Both",
                value: "Both",
              },
            ],
            name: "market",
            description: "Does your business focus predominantly on national or international markets?",
            label: "Market",
<<<<<<< HEAD
            component: "RadioButtonsFormField",
            required: false,
=======
            required: true,
            component: "RadioButtonsFormField",
            validation: "required",
>>>>>>> 351ab014
          },
          {
            showIf: (): boolean => true,
            certificateRequiredIfYes: false,
            name: "specificProcurement",
            description:
              "Does your company have specific procurement models such as: short-lived and changing business relationships, or high price pressure or tightly timed or short-term adjusted delivery deadlines and conditions with suppliers",
            label: "Specific Procurement",
<<<<<<< HEAD
            component: "YesNoFormField",
            required: false,
=======
            required: true,
            component: "YesNoFormField",
            validation: "required",
>>>>>>> 351ab014
          },
        ],
      },
    ],
  },
  {
    name: "governance",
    label: "Governance",
    color: "blue",
    subcategories: [
      {
        name: "riskManagementOwnOperations",
        label: "Risk management - Own Operations",
        fields: [
          {
            showIf: (): boolean => true,
            certificateRequiredIfYes: false,
            name: "adequateAndEffectiveRiskManagementSystem",
            description: "Does your company have an adequate and effective Risk Management system?",
            label: "Adequate and Effective Risk Management System",
            required: false,
            component: "YesNoFormField",
          },
          {
            showIf: (dataModel: LksgData): boolean =>
              dataModel?.governance?.riskManagementOwnOperations?.adequateAndEffectiveRiskManagementSystem === "Yes",
            certificateRequiredIfYes: false,
            name: "riskManagementSystemFiscalYear",
            description: "Did you perform a risk analysis as part of risk management in this fiscal year?",
            label: "Risk Management System Fiscal Year",
            required: false,
            component: "YesNoFormField",
          },
          {
            showIf: (dataModel: LksgData): boolean =>
              dataModel?.governance?.riskManagementOwnOperations?.riskManagementSystemFiscalYear === "Yes",
            certificateRequiredIfYes: false,
            name: "riskManagementSystemRisks",
            description: "Were risks identified during this period?",
            label: "Risk Management System Risks",
            required: false,
            component: "YesNoFormField",
          },
          {
            showIf: (dataModel: LksgData): boolean =>
              dataModel?.governance?.riskManagementOwnOperations?.riskManagementSystemRisks === "Yes",
            name: "riskManagementSystemIdentifiedRisks",
            description: "Which risks were specifically identified in the risk analysis?",
            label: "Risk Management System Identified Risks",
            required: false,
            component: "InputTextFormField",
          },
          {
            showIf: (dataModel: LksgData): boolean =>
              dataModel?.governance?.riskManagementOwnOperations?.riskManagementSystemRisks === "Yes",
            certificateRequiredIfYes: false,
            name: "riskManagementSystemCounteract",
            description: "Have measures been defined to counteract these risks?",
            label: "Risk Management System Counteract",
            required: false,
            component: "YesNoFormField",
          },
          {
            showIf: (dataModel: LksgData): boolean =>
              dataModel?.governance?.riskManagementOwnOperations?.riskManagementSystemCounteract === "Yes",
            name: "riskManagementSystemMeasures",
            description: "What measures have been applied to counteract the risks?",
            label: "Risk Management System Measures",
            required: false,
            component: "InputTextFormField",
          },
          {
            showIf: (dataModel: LksgData): boolean =>
              dataModel?.governance?.riskManagementOwnOperations?.adequateAndEffectiveRiskManagementSystem === "Yes",
            certificateRequiredIfYes: false,
            name: "riskManagementSystemResponsibility",
            description:
              "Is the responsibility for the Risk Management in your company regulated, for example by appointing a human rights officer?",
            label: "Risk Management System Responsibility",
            required: false,
            component: "YesNoFormField",
          },
          {
            showIf: (): boolean => true,
            certificateRequiredIfYes: false,
            name: "environmentalManagementSystem",
            description: "Is an environmental management system implemented in your company?",
            label: "Environmental Management System",
            required: false,
            component: "YesNoFormField",
          },
          {
            showIf: (dataModel: LksgData): boolean =>
              dataModel?.governance?.riskManagementOwnOperations?.environmentalManagementSystem === "Yes",
            certificateRequiredIfYes: true,
            name: "environmentalManagementSystemInternationalCertification",
            description: "Is the environmental management system internationally recognised and certified?",
            label: "Environmental Management System International Certification",
            required: false,
            component: "YesNoFormField",
          },
          {
            showIf: (dataModel: LksgData): boolean =>
              dataModel?.governance?.riskManagementOwnOperations?.environmentalManagementSystem === "Yes",
            certificateRequiredIfYes: true,
            name: "environmentalManagementSystemNationalCertification",
            description: "Is the environmental management system nationally recognised and certified?",
            label: "Environmental Management System National Certification",
            required: false,
            component: "YesNoFormField",
          },
        ],
      },
      {
        name: "grievanceMechanismOwnOperations",
        label: "Grievance mechanism - Own Operations",
        fields: [
          {
            showIf: (): boolean => true,
            certificateRequiredIfYes: false,
            name: "grievanceHandlingMechanism",
            description:
              "Has your company implemented a grievance mechanism (e.g., anonymous whistleblowing system) to protect human and environmental rights in your business?",
            label: "Grievance Handling Mechanism",
            required: false,
            component: "YesNoFormField",
          },
          {
            showIf: (dataModel: LksgData): boolean =>
              dataModel?.governance?.grievanceMechanismOwnOperations?.grievanceHandlingMechanism === "Yes",
            certificateRequiredIfYes: false,
            name: "grievanceHandlingMechanismUsedForReporting",
            description:
              "Can all affected stakeholders and rights holders, i.e. both internal (e.g. employees) and external stakeholders (e.g. suppliers and their employees, NGOs) use the grievance channel/whistleblowing system for reporting?",
            label: "Grievance Handling Mechanism Used For Reporting",
            required: false,
            component: "YesNoFormField",
          },
          {
            showIf: (dataModel: LksgData): boolean =>
              dataModel?.governance?.grievanceMechanismOwnOperations?.grievanceHandlingMechanism === "Yes",
            certificateRequiredIfYes: false,
            name: "grievanceMechanismInformationProvided",
            description:
              "Is information about the process provided in a way that is adapted to the context and target groups?",
            label: "Grievance Mechanism Information Provided",
            required: false,
            component: "YesNoFormField",
          },
          {
            showIf: (dataModel: LksgData): boolean =>
              dataModel?.governance?.grievanceMechanismOwnOperations?.grievanceHandlingMechanism === "Yes",
            certificateRequiredIfYes: false,
            name: "grievanceMechanismSupportProvided",
            description: "Is the necessary support provided so that the target groups can actually use the procedure?",
            label: "Grievance Mechanism Support Provided",
            required: false,
            component: "YesNoFormField",
          },
          {
            showIf: (dataModel: LksgData): boolean =>
              dataModel?.governance?.grievanceMechanismOwnOperations?.grievanceHandlingMechanism === "Yes",
            certificateRequiredIfYes: false,
            name: "grievanceMechanismAccessToExpertise",
            description:
              "Do the target groups have access to the expertise, advice and information that they need to participate in the grievance procedure in a fair, informed and respectful manner?",
            label: "Grievance Mechanism Access to Expertise",
            required: false,
            component: "YesNoFormField",
          },
          {
            showIf: (dataModel: LksgData): boolean =>
              dataModel?.governance?.grievanceMechanismOwnOperations?.grievanceHandlingMechanism === "Yes",
            certificateRequiredIfYes: false,
            name: "grievanceMechanismComplaints",
            description: "Have there been any complaints that have entered the system in the past?",
            label: "Grievance Mechanism Complaints",
            required: false,
            component: "YesNoFormField",
          },
          {
            showIf: (dataModel: LksgData): boolean =>
              dataModel?.governance?.grievanceMechanismOwnOperations?.grievanceMechanismComplaints === "Yes",
            validation: "min:0",
            name: "grievanceMechanismComplaintsNumber",
            description: "How many complaints have been received?",
            label: "Grievance Mechanism Complaints Number",
            required: false,
            component: "NumberFormField",
          },
          {
            showIf: (dataModel: LksgData): boolean =>
              dataModel?.governance?.grievanceMechanismOwnOperations?.grievanceMechanismComplaints === "Yes",
            name: "grievanceMechanismComplaintsReason",
            description: "What complaints have been received?",
            label: "Grievance Mechanism Complaints Reason",
            required: false,
            component: "InputTextFormField",
          },
          {
            showIf: (dataModel: LksgData): boolean =>
              dataModel?.governance?.grievanceMechanismOwnOperations?.grievanceMechanismComplaints === "Yes",
            certificateRequiredIfYes: false,
            name: "grievanceMechanismComplaintsAction",
            description: "Have actions been taken to address the complaints?",
            label: "Grievance Mechanism Complaints Action",
            required: false,
            component: "YesNoFormField",
          },
          {
            showIf: (dataModel: LksgData): boolean =>
              dataModel?.governance?.grievanceMechanismOwnOperations?.grievanceMechanismComplaintsAction === "Yes",
            name: "grievanceMechanismComplaintsActionUndertaken",
            description: "What actions have been taken?",
            label: "Grievance Mechanism Complaints Action undertaken",
            required: false,
            component: "InputTextFormField",
          },
          {
            showIf: (dataModel: LksgData): boolean =>
              dataModel?.governance?.grievanceMechanismOwnOperations?.grievanceHandlingMechanism === "Yes",
            certificateRequiredIfYes: false,
            name: "grievanceMechanismPublicAccess",
            description:
              "Does your company have publicly accessible rules that clearly describe the process for dealing with complaints?",
            label: "Grievance Mechanism Public Access",
            required: false,
            component: "YesNoFormField",
          },
          {
            showIf: (dataModel: LksgData): boolean =>
              dataModel?.governance?.grievanceMechanismOwnOperations?.grievanceHandlingMechanism === "Yes",
            certificateRequiredIfYes: false,
            name: "grievanceMechanismProtection",
            description: "Does the process effectively protect whistleblowers from disadvantage or punishment?",
            label: "Grievance Mechanism Protection",
            required: false,
            component: "YesNoFormField",
          },
          {
            showIf: (dataModel: LksgData): boolean =>
              dataModel?.governance?.grievanceMechanismOwnOperations?.grievanceHandlingMechanism === "Yes",
            certificateRequiredIfYes: false,
            name: "grievanceMechanismDueDiligenceProcess",
            description:
              "Do the findings from the processing of clues flow into the adjustment of your own due diligence processes?",
            label: "Grievance Mechanism Due Diligence Process",
            required: false,
            component: "YesNoFormField",
          },
        ],
      },
      {
        name: "certificationsPoliciesAndResponsibilities",
        label: "Certifications, policies and responsibilities",
        fields: [
          {
            showIf: (): boolean => true,
            certificateRequiredIfYes: true,
            name: "sa8000Certification",
            description:
              "Is your company SA8000 certified? If yes, please share the certificate with us. (Corporate Social Responsibility)",
            label: "SA8000 Certification",
<<<<<<< HEAD
            component: "YesNoFormField",
            required: false,
=======
            required: true,
            component: "YesNoFormField",
            validation: "required",
>>>>>>> 351ab014
          },
          {
            showIf: (): boolean => true,
            certificateRequiredIfYes: false,
            name: "smetaSocialAuditConcept",
            description:
              "Does your company apply a social audit concept as defined by SMETA (Sedex Members Ethical Trade Audit)? (social audit)",
            label: "SMETA Social Audit Concept",
<<<<<<< HEAD
            component: "YesNoFormField",
            required: false,
=======
            required: true,
            component: "YesNoFormField",
            validation: "required",
>>>>>>> 351ab014
          },
          {
            showIf: (): boolean => true,
            certificateRequiredIfYes: true,
            name: "betterWorkProgramCertificate",
            description:
              "Do the production sites where the goods are produced participate in the BetterWork program? If yes, please share the certificate with us. (private label only)",
            label: "Better Work Program Certificate",
<<<<<<< HEAD
            component: "YesNoFormField",
            required: false,
=======
            required: true,
            component: "YesNoFormField",
            validation: "required",
>>>>>>> 351ab014
          },
          {
            showIf: (): boolean => true,
            certificateRequiredIfYes: true,
            name: "iso45001Certification",
            description:
              "Is your company ISO45001 certified? If yes, please share the certificate with us. (Management Systems of Occupational Health and Safety)",
            label: "ISO 45001 Certification",
<<<<<<< HEAD
            component: "YesNoFormField",
            required: false,
=======
            required: true,
            component: "YesNoFormField",
            validation: "required",
>>>>>>> 351ab014
          },
          {
            showIf: (): boolean => true,
            certificateRequiredIfYes: true,
            name: "iso14000Certification",
            description: "Is your company ISO14000 certified? If yes, please share the certificate with us.",
            label: "ISO 14000 Certification",
<<<<<<< HEAD
            component: "YesNoFormField",
            required: false,
=======
            required: true,
            component: "YesNoFormField",
            validation: "required",
>>>>>>> 351ab014
          },
          {
            showIf: (): boolean => true,
            certificateRequiredIfYes: true,
            name: "emasCertification",
            description:
              "Is your company certified according to EMAS? If yes, please share the certificate with us. (Voluntary environmental management)",
            label: "EMAS Certification",
<<<<<<< HEAD
            component: "YesNoFormField",
            required: false,
=======
            required: true,
            component: "YesNoFormField",
            validation: "required",
>>>>>>> 351ab014
          },
          {
            showIf: (): boolean => true,
            certificateRequiredIfYes: true,
            name: "iso37001Certification",
            description:
              "Is your company ISO37001 certified? If yes, please share the certificate with us. (Anti-bribery management systems)",
            label: "ISO 37001 Certification",
<<<<<<< HEAD
            component: "YesNoFormField",
            required: false,
=======
            required: true,
            component: "YesNoFormField",
            validation: "required",
>>>>>>> 351ab014
          },
          {
            showIf: (): boolean => true,
            certificateRequiredIfYes: true,
            name: "iso37301Certification",
            description:
              "Is your company ISO37301 certified? If yes, please share the certificate with us. (Compliance Management System)",
            label: "ISO37301 Certification",
<<<<<<< HEAD
            component: "YesNoFormField",
            required: false,
=======
            required: true,
            component: "YesNoFormField",
            validation: "required",
>>>>>>> 351ab014
          },
          {
            showIf: (): boolean => true,
            certificateRequiredIfYes: true,
            name: "riskManagementSystemCertification",
            description: "Is the Risk Management System internationally recognized and certified? (e.g.: ISO 31000)",
            label: "Risk Management System Certification",
<<<<<<< HEAD
            component: "YesNoFormField",
            required: false,
=======
            required: true,
            component: "YesNoFormField",
            validation: "required",
>>>>>>> 351ab014
          },
          {
            showIf: (): boolean => true,
            certificateRequiredIfYes: true,
            name: "amforiBsciAuditReport",
            description:
              "Does your company have a current amfori BSCI audit report? If yes, please share the certificate with us.",
            label: "amfori BSCI Audit Report",
<<<<<<< HEAD
            component: "YesNoFormField",
            required: false,
=======
            required: true,
            component: "YesNoFormField",
            validation: "required",
>>>>>>> 351ab014
          },
          {
            showIf: (): boolean => true,
            certificateRequiredIfYes: true,
            name: "responsibleBusinessAssociationCertification",
            description:
              "Is your company Responsible Business Association (RBA) certified? If yes, please share the certificate with us. (Social Responsibility)",
            label: "Responsible Business Association Certification",
<<<<<<< HEAD
            component: "YesNoFormField",
            required: false,
=======
            required: true,
            component: "YesNoFormField",
            validation: "required",
>>>>>>> 351ab014
          },
          {
            showIf: (): boolean => true,
            certificateRequiredIfYes: true,
            name: "fairLaborAssociationCertification",
            description:
              "Is your company Fair Labor Association (FLA) certified? If yes, please share the certificate with us. (Adherence to international and national labor laws)",
            label: "Fair Labor Association Certification",
<<<<<<< HEAD
            component: "YesNoFormField",
            required: false,
=======
            required: true,
            component: "YesNoFormField",
            validation: "required",
>>>>>>> 351ab014
          },
          {
            showIf: (): boolean => true,
            name: "additionalAudits",
            description:
              "Please list other (sector-specific) audits (if available) to which your company is certified.",
            label: "Additional Audits",
            required: false,
            component: "InputTextFormField",
          },
          {
            showIf: (): boolean => true,
            certificateRequiredIfYes: false,
            name: "codeOfConduct",
            description:
              "Has your company implemented and enforced (e.g., within the Code Of Conducts) internal behavioural guidelines that address the issues of human rights protection and respect for the environment?",
            label: "Code Of Conduct",
<<<<<<< HEAD
            component: "YesNoFormField",
            required: false,
=======
            required: true,
            component: "YesNoFormField",
            validation: "required",
>>>>>>> 351ab014
          },
          {
            showIf: (dataModel: LksgData): boolean =>
              dataModel?.governance?.certificationsPoliciesAndResponsibilities?.codeOfConduct === "Yes",
            certificateRequiredIfYes: false,
            name: "codeOfConductTraining",
            description:
              "Are your employees regularly made aware of the internal rules of conduct and trained on them?",
            label: "Code Of Conduct Training",
<<<<<<< HEAD
            component: "YesNoFormField",
            required: false,
=======
            required: true,
            component: "YesNoFormField",
            validation: "required",
>>>>>>> 351ab014
          },
          {
            showIf: (): boolean => true,
            certificateRequiredIfYes: true,
            name: "supplierCodeOfConduct",
            description:
              "Does your company have a Supplier Code Of Conduct? (If yes, please share the Supplier Code of Conduct with us)",
            label: "Supplier Code Of Conduct",
<<<<<<< HEAD
            component: "YesNoFormField",
            required: false,
=======
            required: true,
            component: "YesNoFormField",
            validation: "required",
>>>>>>> 351ab014
          },
          {
            showIf: (): boolean => true,
            certificateRequiredIfYes: false,
            name: "policyStatement",
            description: "Does your company have a policy statement on its human rights strategy?",
            label: "Policy Statement",
<<<<<<< HEAD
            component: "YesNoFormField",
            required: false,
=======
            required: true,
            component: "YesNoFormField",
            validation: "required",
>>>>>>> 351ab014
          },
          {
            showIf: (dataModel: LksgData): boolean =>
              dataModel?.governance?.certificationsPoliciesAndResponsibilities?.policyStatement === "Yes",
            name: "humanRightsStrategy",
            description:
              "In which relevant departments/business processes has the anchoring of the human rights strategy been ensured",
            label: "Human Rights Strategy",
            required: false,
            component: "InputTextFormField",
          },
          {
            showIf: (): boolean => true,
            certificateRequiredIfYes: true,
            name: "environmentalImpactPolicy",
            description:
              "Does your company have a Environmental Impact Policy? (If yes, please share the policy with us)",
            label: "Environmental Impact Policy",
<<<<<<< HEAD
            component: "YesNoFormField",
            required: false,
=======
            required: true,
            component: "YesNoFormField",
            validation: "required",
>>>>>>> 351ab014
          },
          {
            showIf: (): boolean => true,
            certificateRequiredIfYes: true,
            name: "fairWorkingConditionsPolicy",
            description:
              "Does your company have a Fair Working Conditions Policy? (If yes, please share the policy with us)",
            label: "Fair Working Conditions Policy",
<<<<<<< HEAD
            component: "YesNoFormField",
            required: false,
=======
            required: true,
            component: "YesNoFormField",
            validation: "required",
>>>>>>> 351ab014
          },
        ],
      },
      {
        name: "generalViolations",
        label: "General violations",
        fields: [
          {
            showIf: (): boolean => true,
            certificateRequiredIfYes: false,
            name: "responsibilitiesForFairWorkingConditions",
            description:
              "Has your company established, according to the nature and extent of the enterprise’s business activities, official responsibilities for the topic of fair working conditions?",
            label: "Responsibilities For Fair Working Conditions",
<<<<<<< HEAD
            component: "YesNoFormField",
            required: false,
=======
            required: true,
            component: "YesNoFormField",
            validation: "required",
>>>>>>> 351ab014
          },
          {
            showIf: (): boolean => true,
            certificateRequiredIfYes: false,
            name: "responsibilitiesForTheEnvironment",
            description:
              "Has your company established, according to the nature and extent of the enterprise’s business activities, official responsibilities for the topic of the environment?",
            label: "Responsibilities For The Environment",
<<<<<<< HEAD
            component: "YesNoFormField",
            required: false,
=======
            required: true,
            component: "YesNoFormField",
            validation: "required",
>>>>>>> 351ab014
          },
          {
            showIf: (): boolean => true,
            certificateRequiredIfYes: false,
            name: "responsibilitiesForOccupationalSafety",
            description:
              "Has your company established, according to the nature and extent of the enterprise’s business activities, official responsibilities for the topic of occupational safety?",
            label: "Responsibilities For Occupational Safety",
<<<<<<< HEAD
            component: "YesNoFormField",
            required: false,
=======
            required: true,
            component: "YesNoFormField",
            validation: "required",
>>>>>>> 351ab014
          },
          {
            showIf: (): boolean => true,
            certificateRequiredIfYes: false,
            name: "legalProceedings",
            description:
              "Has your company been involved in the last 5 years, in legal disputes (including currently ongoing disputes) with third parties regarding human rights and environmental violations?",
            label: "Legal Proceedings",
<<<<<<< HEAD
            component: "YesNoFormField",
            required: false,
=======
            required: true,
            component: "YesNoFormField",
            validation: "required",
>>>>>>> 351ab014
          },
          {
            showIf: (): boolean => true,
            certificateRequiredIfYes: false,
            name: "humanRightsViolation",
            description:
              "Have there been any violations of human rights or environmental aspects on your part in the last 5 years?",
            label: "Human Rights Violation",
<<<<<<< HEAD
            component: "YesNoFormField",
            required: false,
=======
            required: true,
            component: "YesNoFormField",
            validation: "required",
>>>>>>> 351ab014
          },
          {
            showIf: (dataModel: LksgData): boolean =>
              dataModel?.governance?.generalViolations?.humanRightsViolation === "Yes",
            name: "humanRightsViolations",
            description: "What were the violations?",
            label: "Human Rights Violations",
<<<<<<< HEAD
            component: "InputTextFormField",
            required: false,
=======
            required: true,
            component: "InputTextFormField",
            validation: "required",
>>>>>>> 351ab014
          },
          {
            showIf: (dataModel: LksgData): boolean =>
              dataModel?.governance?.generalViolations?.humanRightsViolation === "Yes",
            certificateRequiredIfYes: false,
            name: "humanRightsViolationAction",
            description: "Has action been taken to address the violations?",
            label: "Human Rights Violation Action",
<<<<<<< HEAD
            component: "YesNoFormField",
            required: false,
=======
            required: true,
            component: "YesNoFormField",
            validation: "required",
>>>>>>> 351ab014
          },
          {
            showIf: (dataModel: LksgData): boolean =>
              dataModel?.governance?.generalViolations?.humanRightsViolationAction === "Yes",
            name: "humanRightsViolationActionMeasures",
            description: "What measures have been taken?",
            label: "Human Rights Violation Action Measures",
<<<<<<< HEAD
            component: "InputTextFormField",
            required: false,
=======
            required: true,
            component: "InputTextFormField",
            validation: "required",
>>>>>>> 351ab014
          },
          {
            showIf: (): boolean => true,
            certificateRequiredIfYes: false,
            name: "highRiskCountriesRawMaterials",
            description: "Do you source your raw materials from verified conflict or high-risk regions?",
            label: "High Risk Countries Raw Materials",
<<<<<<< HEAD
            component: "YesNoFormField",
            required: false,
=======
            required: true,
            component: "YesNoFormField",
            validation: "required",
>>>>>>> 351ab014
          },
          {
            showIf: (dataModel: LksgData): boolean =>
              dataModel?.governance?.generalViolations?.highRiskCountriesRawMaterials === "Yes",
            options: getDataset(DropdownDatasetIdentifier.CountryCodes),
            placeholder: "Select Country",
            validation: "required|length:1",
            name: "highRiskCountriesRawMaterialsLocation",
            description: "From which conflict/high-risk regions do you source your raw materials?",
            label: "High Risk Countries Raw Materials Location",
<<<<<<< HEAD
            component: "MultiSelectFormField",
            required: false,
=======
            required: true,
            component: "MultiSelectFormField",
>>>>>>> 351ab014
          },
          {
            showIf: (): boolean => true,
            certificateRequiredIfYes: false,
            name: "highRiskCountriesActivity",
            description:
              "Does your company have activities in countries where there are high risks for human rights and/or the environment?",
            label: "High Risk Countries Activity",
<<<<<<< HEAD
            component: "YesNoFormField",
            required: false,
=======
            required: true,
            component: "YesNoFormField",
            validation: "required",
>>>>>>> 351ab014
          },
          {
            showIf: (dataModel: LksgData): boolean =>
              dataModel?.governance?.generalViolations?.highRiskCountriesActivity === "Yes",
            options: getDataset(DropdownDatasetIdentifier.CountryCodes),
            placeholder: "Select Country",
            validation: "required|length:1",
            name: "highRiskCountries",
            description: "In which high risk countries does your company have activities?",
            label: "High Risk Countries",
<<<<<<< HEAD
            component: "MultiSelectFormField",
            required: false,
=======
            required: true,
            component: "MultiSelectFormField",
>>>>>>> 351ab014
          },
          {
            showIf: (): boolean => true,
            certificateRequiredIfYes: false,
            name: "highRiskCountriesProcurement",
            description:
              "Does your company procure from countries with high risks for human rights and/or the environment?",
            label: "High Risk Countries Procurement",
<<<<<<< HEAD
            component: "YesNoFormField",
            required: false,
=======
            required: true,
            component: "YesNoFormField",
            validation: "required",
>>>>>>> 351ab014
          },
          {
            showIf: (dataModel: LksgData): boolean =>
              dataModel?.governance?.generalViolations?.highRiskCountriesProcurement === "Yes",
            options: getDataset(DropdownDatasetIdentifier.CountryCodes),
            placeholder: "Select Country",
            name: "highRiskCountriesProcurementName",
            description: "From which high risk countries does your company procure from?",
            label: "High Risk Countries Procurement Name",
            required: false,
            component: "MultiSelectFormField",
          },
        ],
      },
    ],
  },
  {
    name: "social",
    label: "Social",
    color: "yellow",
    subcategories: [
      {
        name: "childLabor",
        label: "Child labor",
        fields: [
          {
            showIf: (): boolean => true,
            certificateRequiredIfYes: false,
            name: "employeeUnder18",
            description: "Does your company have employees under the age of 18?",
            label: "Employee Under 18",
            required: false,
            component: "YesNoFormField",
          },
          {
            showIf: (dataModel: LksgData): boolean => dataModel?.social?.childLabor?.employeeUnder18 === "Yes",
<<<<<<< HEAD
            name: "employeeUnder15",
            description:
              "With regard to the place of employment and the applicable laws: do you employ school-age children or children under the age of 15 on a full-time basis?",
            label: "Employee Under 15",
            component: "YesNoFormField",
=======
            certificateRequiredIfYes: false,
            name: "employeeUnder18Under15",
            description:
              "With regard to the place of employment and the applicable laws: do you employ school-age children or children under the age of 15 on a full-time basis?",
            label: "Employee Under 18 Under 15",
>>>>>>> 351ab014
            required: false,
            component: "YesNoFormField",
          },
          {
            showIf: (dataModel: LksgData): boolean => dataModel?.social?.childLabor?.employeeUnder18 === "Yes",
            certificateRequiredIfYes: false,
            name: "employeeUnder18Apprentices",
            description:
              "Are the employees under 18 years of age exclusively apprentices within the meaning of the locally applicable laws?",
            label: "Employee Under 18 Apprentices",
            required: false,
            component: "YesNoFormField",
          },
          {
            showIf: (dataModel: LksgData): boolean => dataModel?.social?.childLabor?.employeeUnder18 === "Yes",
            certificateRequiredIfYes: false,
            name: "worstFormsOfChildLaborProhibition",
            description:
              "Is the prohibition of the worst forms of child labor ensured in your company? This includes: all forms of slavery or practices similar to slavery, the use, procuring or offering of a child for prostitution, the production of pornography or pornographic performances, the use, procuring or offering of a child for illicit activities, in particular for the production or trafficking of drugs, work which, by its nature or the circumstances in which it is performed, is likely to be harmful to the health, safety, or morals of children",
            label: "Worst Forms of Child Labor Prohibition",
            required: false,
            component: "YesNoFormField",
          },
          {
            showIf: (dataModel: LksgData): boolean =>
              dataModel?.social?.childLabor?.worstFormsOfChildLaborProhibition === "Yes",
            name: "worstFormsOfChildLaborForms",
            description: "What forms of worst forms of child labor have been identified?",
            label: "Worst Forms of Child Labor Forms",
            required: false,
            component: "InputTextFormField",
          },
          {
            showIf: (): boolean => true,
            certificateRequiredIfYes: false,
            name: "employmentUnderLocalMinimumAgePrevention",
            description:
              "Does your company take measures to prevent the employment of children under the local minimum age?",
            label: "Employment Under Local Minimum Age Prevention",
            required: false,
            component: "YesNoFormField",
          },
          {
            showIf: (dataModel: LksgData): boolean =>
              dataModel?.social?.childLabor?.employmentUnderLocalMinimumAgePrevention === "Yes",
            certificateRequiredIfYes: false,
            name: "employmentUnderLocalMinimumAgePreventionEmploymentContracts",
            description:
              "Is a formal recruitment process including the conclusion of employment contracts such a measure?",
            label: "Employment Under Local Minimum Age Prevention Employment Contracts",
            required: false,
            component: "YesNoFormField",
          },
          {
            showIf: (dataModel: LksgData): boolean =>
              dataModel?.social?.childLabor?.employmentUnderLocalMinimumAgePrevention === "Yes",
            certificateRequiredIfYes: false,
            name: "employmentUnderLocalMinimumAgePreventionJobDescription",
            description:
              "Is a clear job description for employees under the local minimum age in the hiring process and employment contracts such a measure? (group of people between 15 and 18 years)",
            label: "Employment Under Local Minimum Age Prevention Job Description",
            required: false,
            component: "YesNoFormField",
          },
          {
            showIf: (dataModel: LksgData): boolean =>
              dataModel?.social?.childLabor?.employmentUnderLocalMinimumAgePrevention === "Yes",
            certificateRequiredIfYes: false,
            name: "employmentUnderLocalMinimumAgePreventionIdentityDocuments",
            description:
              "Is the control of official documents (e.g. identity documents and certificates) such a measure?",
            label: "Employment Under Local Minimum Age Prevention Identity Documents",
            required: false,
            component: "YesNoFormField",
          },
          {
            showIf: (dataModel: LksgData): boolean =>
              dataModel?.social?.childLabor?.employmentUnderLocalMinimumAgePrevention === "Yes",
            certificateRequiredIfYes: false,
            name: "employmentUnderLocalMinimumAgePreventionTraining",
            description:
              "Is raising the awareness of staff involved in the recruitment process through training such a measure?",
            label: "Employment Under Local Minimum Age Prevention Training",
            required: false,
            component: "YesNoFormField",
          },
          {
            showIf: (dataModel: LksgData): boolean =>
              dataModel?.social?.childLabor?.employmentUnderLocalMinimumAgePrevention === "Yes",
            certificateRequiredIfYes: false,
            name: "employmentUnderLocalMinimumAgePreventionCheckingOfLegalMinimumAge",
            description: "Is the regular checking of the legal minimum age such a measure?",
            label: "Employment Under Local Minimum Age Prevention Checking Of Legal Minimum Age",
            required: false,
            component: "YesNoFormField",
          },
          {
            showIf: (dataModel: LksgData): boolean =>
              dataModel?.social?.childLabor?.employmentUnderLocalMinimumAgePrevention === "Yes",
            name: "childLaborMeasures",
            description:
              "Please list any other measures (if available) you take to prevent the employment of children under the locally applicable minimum age?",
            label: "Child Labor Measures",
            required: false,
            component: "InputTextFormField",
          },
          {
            showIf: (): boolean => true,
            certificateRequiredIfYes: true,
            name: "childLaborPreventionPolicy",
            description:
              "Does your company have a policy to prevent child labor? (If yes, please share the policy with us)",
            label: "Child Labor Prevention Policy",
            required: false,
            component: "YesNoFormField",
          },
        ],
      },
      {
        name: "forcedLaborSlavery",
        label: "Forced labor, slavery",
        fields: [
          {
            showIf: (): boolean => true,
            certificateRequiredIfYes: false,
            name: "forcedLaborAndSlaveryPrevention",
            description:
              "Does your company have practices that lead or may lead to forced labor and/or slavery?  The following are included: Creating unacceptable working and living conditions by working in hazardous conditions or in unacceptable accommodations provided by the employer; Excessive levels of overtime; Use of intimidation, threats, and/or punishment; Other types of forced labor (e.g. debt bondage, human trafficking)",
            label: "Forced Labor And Slavery Prevention",
            required: false,
            component: "YesNoFormField",
          },
          {
            showIf: (dataModel: LksgData): boolean =>
              dataModel?.social?.forcedLaborSlavery?.forcedLaborAndSlaveryPrevention === "Yes",
            name: "forcedLaborAndSlaveryPreventionPractices",
            description: "Please specify which of the points exist?",
            label: "Forced Labor And Slavery Prevention Practices",
            required: false,
            component: "InputTextFormField",
          },
          {
            showIf: (): boolean => true,
            certificateRequiredIfYes: false,
            name: "forcedLaborAndSlaveryPreventionMeasures",
            description: "Does your company take measures to prevent forced labor and slavery?",
            label: "Forced Labor And Slavery Prevention Measures",
            required: false,
            component: "YesNoFormField",
          },
          {
            showIf: (dataModel: LksgData): boolean =>
              dataModel?.social?.forcedLaborSlavery?.forcedLaborAndSlaveryPreventionMeasures === "Yes",
            certificateRequiredIfYes: false,
            name: "forcedLaborAndSlaveryPreventionEmploymentContracts",
            description:
              "Is a formal hiring process, including employment contracts in the employee's local language, with appropriate wage and termination clauses, such a measure?",
            label: "Forced Labor And Slavery Prevention Employment Contracts",
            required: false,
            component: "YesNoFormField",
          },
          {
            showIf: (dataModel: LksgData): boolean =>
              dataModel?.social?.forcedLaborSlavery?.forcedLaborAndSlaveryPreventionMeasures === "Yes",
            certificateRequiredIfYes: false,
            name: "forcedLaborAndSlaveryPreventionIdentityDocuments",
            description: "Is a ban on the retention of identity documents such a measure?",
            label: "Forced Labor And Slavery Prevention Identity Documents",
            required: false,
            component: "YesNoFormField",
          },
          {
            showIf: (dataModel: LksgData): boolean =>
              dataModel?.social?.forcedLaborSlavery?.forcedLaborAndSlaveryPreventionMeasures === "Yes",
            certificateRequiredIfYes: false,
            name: "forcedLaborAndSlaveryPreventionFreeMovement",
            description:
              "Is ensuring the free movement of employees through doors and windows that can be opened to leave the building/premises of your company at any time such a measure?",
            label: "Forced Labor And Slavery Prevention Free Movement",
            required: false,
            component: "YesNoFormField",
          },
          {
            showIf: (dataModel: LksgData): boolean =>
              dataModel?.social?.forcedLaborSlavery?.forcedLaborAndSlaveryPreventionMeasures === "Yes",
            certificateRequiredIfYes: false,
            name: "forcedLaborAndSlaveryPreventionProvisionSocialRoomsAndToilets",
            description: "Is the provision of social rooms and toilets that can be visited at any time such a measure?",
            label: "Forced Labor And Slavery Prevention Provision Social Rooms and Toilets",
            required: false,
            component: "YesNoFormField",
          },
          {
            showIf: (dataModel: LksgData): boolean =>
              dataModel?.social?.forcedLaborSlavery?.forcedLaborAndSlaveryPreventionMeasures === "Yes",
            certificateRequiredIfYes: false,
            name: "forcedLaborAndSlaveryPreventionTraining",
            description:
              "Is raising the awareness of staff involved in the recruitment process through training such a measure?",
            label: "Forced Labor And Slavery Prevention Training",
            required: false,
            component: "YesNoFormField",
          },
          {
            showIf: (dataModel: LksgData): boolean =>
              dataModel?.social?.forcedLaborSlavery?.forcedLaborAndSlaveryPreventionMeasures === "Yes",
            name: "forcedLaborAndSlaveryPreventionMeasuresOther",
            description: "Please list other measures (if available) you take to prevent forced labor and slavery?",
            label: "Forced Labor and Slavery Prevention Measures (Other)",
            required: false,
            component: "InputTextFormField",
          },
          {
            showIf: (): boolean => true,
            certificateRequiredIfYes: true,
            name: "forcedLaborPreventionPolicy",
            description:
              "Does your company have a policy to prevent forced labor? (If yes, please share the policy with us)",
            label: "Forced Labor Prevention Policy",
            required: false,
            component: "YesNoFormField",
          },
        ],
      },
      {
        name: "withholdingAdequateWages",
        label: "Withholding adequate wages",
        fields: [
          {
            showIf: (): boolean => true,
            certificateRequiredIfYes: false,
            name: "adequateWage",
            description: "Is your company currently withholding adequate wages (adequate in the sense of local laws)?",
            label: "Adequate Wage",
            required: false,
            component: "YesNoFormField",
          },
          {
            showIf: (): boolean => true,
            certificateRequiredIfYes: false,
            name: "adequateWageBeingWithheld",
            description: "Are any measures taken in your company to prevent that adequate wages being withheld?",
            label: "Adequate Wage being withheld",
            required: false,
            component: "YesNoFormField",
          },
          {
            showIf: (dataModel: LksgData): boolean =>
              dataModel?.social?.withholdingAdequateWages?.adequateWageBeingWithheld === "Yes",
            certificateRequiredIfYes: false,
            name: "documentedWorkingHoursAndWages",
            description: "Does your company document the working hours and wages of its employees?",
            label: "Documented Working Hours And Wages",
            required: false,
            component: "YesNoFormField",
          },
          {
            showIf: (dataModel: LksgData): boolean =>
              dataModel?.social?.withholdingAdequateWages?.adequateWageBeingWithheld === "Yes",
            certificateRequiredIfYes: false,
            name: "adequateLivingWage",
            description:
              "Does your company pay employees adequate wages? (the appropriate wage is at least the minimum wage set by the applicable law and is otherwise measured according to the law of the place of employment).",
            label: "Adequate Living Wage",
            required: false,
            component: "YesNoFormField",
          },
          {
            showIf: (dataModel: LksgData): boolean =>
              dataModel?.social?.withholdingAdequateWages?.adequateWageBeingWithheld === "Yes",
            certificateRequiredIfYes: false,
            name: "regularWagesProcessFlow",
            description:
              "Has your company implemented the payment of wages through standardised and regular process flows?",
            label: "Regular Wages Process Flow",
            required: false,
            component: "YesNoFormField",
          },
          {
            showIf: (dataModel: LksgData): boolean =>
              dataModel?.social?.withholdingAdequateWages?.adequateWageBeingWithheld === "Yes",
            certificateRequiredIfYes: false,
            name: "fixedHourlyWages",
            description: "Do fixed hourly wages exist in your company?",
            label: "Fixed Hourly Wages",
            required: false,
            component: "YesNoNaFormField",
          },
          {
            showIf: (dataModel: LksgData): boolean =>
              dataModel?.social?.withholdingAdequateWages?.adequateWageBeingWithheld === "Yes",
            certificateRequiredIfYes: false,
            name: "fixedPieceworkWages",
            description: "Does your company have fixed piecework wages?",
            label: "Fixed Piecework Wages",
            required: false,
            component: "YesNoNaFormField",
          },
          {
            showIf: (dataModel: LksgData): boolean =>
              dataModel?.social?.withholdingAdequateWages?.adequateWageBeingWithheld === "Yes",
            name: "adequateWageMeasures",
            description:
              "Please list other measures (if available) you take to prevent the withholding adequate wages?",
            label: "Adequate Wage Measures",
            required: false,
            component: "InputTextFormField",
          },
        ],
      },
      {
        name: "disregardForOccupationalHealthSafety",
        label: "Disregard for occupational health/safety",
        fields: [
          {
            showIf: (): boolean => true,
            certificateRequiredIfYes: false,
            name: "lowSkillWork",
            description: "Do your employees perform low-skill manual work or repetitive manual work?",
            label: "Low Skill Work",
            required: false,
            component: "YesNoFormField",
          },
          {
            showIf: (): boolean => true,
            certificateRequiredIfYes: false,
            name: "hazardousMachines",
            description: "Are hazardous machines used in the manufacture of (preliminary) products?",
            label: "Hazardous Machines",
            required: false,
            component: "YesNoFormField",
          },
          {
            showIf: (): boolean => true,
            certificateRequiredIfYes: false,
            name: "oshPolicy",
            description:
              "Has your company implemented and enforced a formal occupational health and safety (OSH) policy that complies with local laws, industry requirements and international standards?",
            label: "OSH Policy",
            required: false,
            component: "YesNoFormField",
          },
          {
            showIf: (dataModel: LksgData): boolean =>
              dataModel?.social?.disregardForOccupationalHealthSafety?.oshPolicy === "Yes",
            certificateRequiredIfYes: false,
            name: "oshPolicyPersonalProtectiveEquipment",
            description: "Is the subject area of personal protective equipment addressed by this OSH Directive?",
            label: "OSH Policy Personal Protective Equipment",
            required: false,
            component: "YesNoNaFormField",
          },
          {
            showIf: (dataModel: LksgData): boolean =>
              dataModel?.social?.disregardForOccupationalHealthSafety?.oshPolicy === "Yes",
            certificateRequiredIfYes: false,
            name: "oshPolicyMachineSafety",
            description: "Is the subject area of machine safety addressed by this OSH Directive?",
            label: "OSH Policy Machine Safety",
            required: false,
            component: "YesNoNaFormField",
          },
          {
            showIf: (dataModel: LksgData): boolean =>
              dataModel?.social?.disregardForOccupationalHealthSafety?.oshPolicy === "Yes",
            certificateRequiredIfYes: false,
            name: "oshPolicyDisasterBehaviouralResponse",
            description: "Is the subject area of behaviour in the event of a disaster addressed by this OSH Directive?",
            label: "OSH Policy Disaster Behavioural Response",
            required: false,
            component: "YesNoFormField",
          },
          {
            showIf: (dataModel: LksgData): boolean =>
              dataModel?.social?.disregardForOccupationalHealthSafety?.oshPolicy === "Yes",
            certificateRequiredIfYes: false,
            name: "oshPolicyAccidentsBehaviouralResponse",
            description:
              "Is the subject area of behaviour in the event of and prevention of accidents addressed by this OSH Directive?",
            label: "OSH Policy Accidents Behavioural Response",
            required: false,
            component: "YesNoFormField",
          },
          {
            showIf: (dataModel: LksgData): boolean =>
              dataModel?.social?.disregardForOccupationalHealthSafety?.oshPolicy === "Yes",
            certificateRequiredIfYes: false,
            name: "oshPolicyWorkplaceErgonomics",
            description: "Is the subject area of workplace ergonomics addressed by this OSH Directive?",
            label: "OSH Policy Workplace Ergonomics",
            required: false,
            component: "YesNoFormField",
          },
          {
            showIf: (dataModel: LksgData): boolean =>
              dataModel?.social?.disregardForOccupationalHealthSafety?.oshPolicy === "Yes",
            certificateRequiredIfYes: false,
            name: "oshPolicyAccessToWork",
            description: "Is access to the work secluded/is the workplace difficult to access?",
            label: "OSH Policy Access to work",
            required: false,
            component: "YesNoFormField",
          },
          {
            showIf: (dataModel: LksgData): boolean =>
              dataModel?.social?.disregardForOccupationalHealthSafety?.oshPolicy === "Yes",
            certificateRequiredIfYes: false,
            name: "oshPolicyHandlingChemicalsAndOtherHazardousSubstances",
            description:
              "Is the subject area of handling chemical, physical or biological substances addressed by this OSH Directive?",
            label: "OSH Policy Handling Chemicals And Other Hazardous Substances",
            required: false,
            component: "YesNoNaFormField",
          },
          {
            showIf: (dataModel: LksgData): boolean =>
              dataModel?.social?.disregardForOccupationalHealthSafety?.oshPolicy === "Yes",
            certificateRequiredIfYes: false,
            name: "oshPolicyFireProtection",
            description: "Is the subject area of fire protection addressed by this OSH Directive?",
            label: "OSH Policy Fire Protection",
            required: false,
            component: "YesNoFormField",
          },
          {
            showIf: (dataModel: LksgData): boolean =>
              dataModel?.social?.disregardForOccupationalHealthSafety?.oshPolicy === "Yes",
            certificateRequiredIfYes: false,
            name: "oshPolicyWorkingHours",
            description:
              "Is the subject area of regulation of working hours, overtime and rest breaks be addressed by this OSH Directive?",
            label: "OSH Policy Working Hours",
            required: false,
            component: "YesNoFormField",
          },
          {
            showIf: (dataModel: LksgData): boolean =>
              dataModel?.social?.disregardForOccupationalHealthSafety?.oshPolicy === "Yes",
            certificateRequiredIfYes: false,
            name: "oshPolicyTrainingAddressed",
            description:
              "Is the subject area of training and instruction of employees with regard to occupational health and safety addressed by this OSH Directive?",
            label: "OSH Policy Training Addressed",
            required: false,
            component: "YesNoFormField",
          },
          {
            showIf: (dataModel: LksgData): boolean =>
              dataModel?.social?.disregardForOccupationalHealthSafety?.oshPolicy === "Yes",
            certificateRequiredIfYes: false,
            name: "oshPolicyTraining",
            description: "Are your employees regularly made aware of the OSH Directive and trained on them?",
            label: "OSH Policy Training",
            required: false,
            component: "YesNoFormField",
          },
          {
            showIf: (): boolean => true,
            certificateRequiredIfYes: false,
            name: "oshManagementSystem",
            description: "Is an occupational health and safety management system implemented in your company?",
            label: "OSH Management System",
            required: false,
            component: "YesNoFormField",
          },
          {
            showIf: (dataModel: LksgData): boolean =>
              dataModel?.social?.disregardForOccupationalHealthSafety?.oshManagementSystem === "Yes",
            certificateRequiredIfYes: true,
            name: "oshManagementSystemInternationalCertification",
            description: "Is the OSH management system internationally recognised and certified?",
            label: "OSH Management System International Certification",
            required: false,
            component: "YesNoFormField",
          },
          {
            showIf: (dataModel: LksgData): boolean =>
              dataModel?.social?.disregardForOccupationalHealthSafety?.oshManagementSystem === "Yes",
            certificateRequiredIfYes: true,
            name: "oshManagementSystemNationalCertification",
            description: "Is the OSH management system nationally recognised and certified?",
            label: "OSH Management System National Certification",
            required: false,
            component: "YesNoFormField",
          },
          {
            showIf: (): boolean => true,
            certificateRequiredIfYes: false,
            name: "workplaceAccidentsUnder10",
            description:
              "Is the number of incidents in which employees suffered work-related injuries with serious consequences less than 10 in the past fiscal year?",
            label: "Workplace Accidents Under 10",
            required: false,
            component: "YesNoFormField",
          },
          {
            showIf: (): boolean => true,
            certificateRequiredIfYes: false,
            name: "oshTraining",
            description:
              "Has your company introduced mandatory offers and training for employees to improve occupational safety?",
            label: "OSH Training",
            required: false,
            component: "YesNoFormField",
          },
          {
            showIf: (): boolean => true,
            certificateRequiredIfYes: true,
            name: "healthAndSafetyPolicy",
            description: "Does your company have a Health And Safety Policy? (If yes, please share the policy with us)",
            label: "Health And Safety Policy",
            required: false,
            component: "YesNoFormField",
          },
        ],
      },
      {
        name: "disregardForFreedomOfAssociation",
        label: "Disregard for freedom of association",
        fields: [
          {
            showIf: (): boolean => true,
            certificateRequiredIfYes: false,
            name: "freedomOfAssociation",
            description: "Does your company ensure that employees are free to form or join trade unions?",
            label: "Freedom Of Association",
            required: false,
            component: "YesNoFormField",
          },
          {
            showIf: (dataModel: LksgData): boolean =>
              dataModel?.social?.disregardForFreedomOfAssociation?.freedomOfAssociation === "Yes",
            name: "representedEmployees",
            description: "What is your percentage of employees who are represented by trade unions?",
            label: "Represented Employees",
<<<<<<< HEAD
            component: "PercentageFormField",
=======
>>>>>>> 351ab014
            required: false,
            component: "NumberFormField",
          },
          {
            showIf: (dataModel: LksgData): boolean =>
              dataModel?.social?.disregardForFreedomOfAssociation?.freedomOfAssociation === "Yes",
            certificateRequiredIfYes: false,
            name: "discriminationForTradeUnionMembers",
            description:
              "Does your company ensure that no discrimination is practised or other consequences taken against employees in the event of the formation, joining and membership of a trade union?",
            label: "Discrimination For Trade Union Members",
            required: false,
            component: "YesNoFormField",
          },
          {
            showIf: (dataModel: LksgData): boolean =>
              dataModel?.social?.disregardForFreedomOfAssociation?.freedomOfAssociation === "Yes",
            certificateRequiredIfYes: false,
            name: "freedomOfOperationForTradeUnion",
            description:
              "Does your company ensure that trade unions are free to operate in accordance with the law of the place of employment?",
            label: "Freedom Of Operation For Trade Union",
            required: false,
            component: "YesNoFormField",
          },
          {
            showIf: (): boolean => true,
            certificateRequiredIfYes: false,
            name: "freedomOfAssociationTraining",
            description:
              "Do employees receive information about their rights as part of training and/or intranet, notices or company brochures?",
            label: "Freedom Of Association Training",
            required: false,
            component: "YesNoFormField",
          },
          {
            showIf: (): boolean => true,
            certificateRequiredIfYes: false,
            name: "worksCouncil",
            description:
              "Does your company have a works council or an employee representative committee (if it can be set up in your company in accordance with local applicable legal provisions)?",
            label: "Works Council",
            required: false,
            component: "YesNoFormField",
          },
        ],
      },
      {
        name: "unequalTreatmentOfEmployment",
        label: "Unequal treatment of employment",
        fields: [
          {
            showIf: (): boolean => true,
            certificateRequiredIfYes: false,
            name: "unequalTreatmentOfEmployment",
            description:
              "Does your company treat employees unequally because of national/ethnic origin, social origin, health status, disability, sexual orientation, age, gender, political opinion, religion or belief?",
            label: "Unequal Treatment of Employment",
            required: false,
            component: "YesNoFormField",
          },
          {
            showIf: (): boolean => true,
            certificateRequiredIfYes: false,
            name: "diversityAndInclusionRole",
            description:
              "Is a member of your company's management responsible for promoting diversity in the workforce and among business partners?",
            label: "Diversity And Inclusion Role",
            required: false,
            component: "YesNoFormField",
          },
          {
            showIf: (): boolean => true,
            certificateRequiredIfYes: false,
            name: "preventionOfMistreatments",
            description:
              "Does your company's management promote a work environment free from physical, sexual, mental and verbal abuse, threats or other forms of mistreatment? (e.g. diversity program)",
            label: "Prevention Of Mistreatments",
            required: false,
            component: "YesNoFormField",
          },
          {
            showIf: (): boolean => true,
            certificateRequiredIfYes: false,
            name: "equalOpportunitiesOfficer",
            description: "Is an equal opportunities officer (or similar function) implemented in your company?",
            label: "Equal Opportunities Officer",
            required: false,
            component: "YesNoFormField",
          },
          {
            showIf: (): boolean => true,
            certificateRequiredIfYes: true,
            name: "fairAndEthicalRecruitmentPolicy",
            description:
              "Does your company have a Fair And Ethical Recruitment Policy? (If yes, please share the policy with us)",
            label: "Fair And Ethical Recruitment Policy",
            required: false,
            component: "YesNoFormField",
          },
          {
            showIf: (): boolean => true,
            certificateRequiredIfYes: true,
            name: "equalOpportunitiesAndNonDiscriminationPolicy",
            description:
              "Does your company have a Equal Opportunities And Non-discrimination Policy? (If yes, please share the policy with us)",
            label: "Equal Opportunities And Non-discrimination Policy",
            required: false,
            component: "YesNoFormField",
          },
        ],
      },
      {
        name: "contaminationOfSoilWaterAirNoiseEmissionsExcessiveWaterConsumption",
        label: "Contamination of soil/water/air, noise emissions, excessive water consumption",
        fields: [
          {
            showIf: (): boolean => true,
            certificateRequiredIfYes: false,
            name: "harmfulSoilChange",
            description: "Is there a risk of your company causing a harmful soil change?",
            label: "Harmful Soil Change",
            required: false,
            component: "YesNoFormField",
          },
          {
            showIf: (dataModel: LksgData): boolean =>
              dataModel?.social?.contaminationOfSoilWaterAirNoiseEmissionsExcessiveWaterConsumption
                ?.harmfulSoilChange === "Yes",
            certificateRequiredIfYes: false,
            name: "soilDegradation",
            description:
              "Does your company have measures in place to prevent the degradation of soil structure caused by the use of heavy machinery?",
            label: "Soil Degradation",
            required: false,
            component: "YesNoFormField",
          },
          {
            showIf: (dataModel: LksgData): boolean =>
              dataModel?.social?.contaminationOfSoilWaterAirNoiseEmissionsExcessiveWaterConsumption
                ?.harmfulSoilChange === "Yes",
            certificateRequiredIfYes: false,
            name: "soilErosion",
            description:
              "Does your company have measures in place to prevent soil erosion caused by deforestation or overgrazing?",
            label: "Soil Erosion",
            required: false,
            component: "YesNoFormField",
          },
          {
            showIf: (dataModel: LksgData): boolean =>
              dataModel?.social?.contaminationOfSoilWaterAirNoiseEmissionsExcessiveWaterConsumption
                ?.harmfulSoilChange === "Yes",
            certificateRequiredIfYes: false,
            name: "soilBornDiseases",
            description:
              "Does your company have measures in place to prevent the development of soil-borne diseases and pests and to maintain soil fertility?",
            label: "Soil Born Diseases",
            required: false,
            component: "YesNoFormField",
          },
          {
            showIf: (dataModel: LksgData): boolean =>
              dataModel?.social?.contaminationOfSoilWaterAirNoiseEmissionsExcessiveWaterConsumption
                ?.harmfulSoilChange === "Yes",
            certificateRequiredIfYes: false,
            name: "soilContamination",
            description:
              "Does your company have measures in place to prevent soil contamination by antibiotics and toxins?",
            label: "Soil Contamination",
            required: false,
            component: "YesNoFormField",
          },
          {
            showIf: (dataModel: LksgData): boolean =>
              dataModel?.social?.contaminationOfSoilWaterAirNoiseEmissionsExcessiveWaterConsumption
                ?.harmfulSoilChange === "Yes",
            certificateRequiredIfYes: false,
            name: "soilSalinisation",
            description: "Does your company have measures in place to prevent soil salinisation?",
            label: "Soil Salinisation",
            required: false,
            component: "YesNoFormField",
          },
          {
            showIf: (): boolean => true,
            certificateRequiredIfYes: false,
            name: "harmfulWaterPollution",
            description: "Is there a risk of your company causing harmful water pollution?",
            label: "Harmful Water Pollution",
            required: false,
            component: "YesNoFormField",
          },
          {
            showIf: (dataModel: LksgData): boolean =>
              dataModel?.social?.contaminationOfSoilWaterAirNoiseEmissionsExcessiveWaterConsumption
                ?.harmfulWaterPollution === "Yes",
            certificateRequiredIfYes: false,
            name: "fertilisersOrPollutants",
            description: "Does your company use fertilisers or pollutants such as chemicals or heavy metals?",
            label: "Fertilisers Or Pollutants",
            required: false,
            component: "YesNoFormField",
          },
          {
            showIf: (dataModel: LksgData): boolean =>
              dataModel?.social?.contaminationOfSoilWaterAirNoiseEmissionsExcessiveWaterConsumption
                ?.harmfulWaterPollution === "Yes",
            certificateRequiredIfYes: false,
            name: "wasteWaterFiltration",
            description: "Does your company have filtration systems for the waste water?",
            label: "Waste Water Filtration",
            required: false,
            component: "YesNoFormField",
          },
          {
            showIf: (): boolean => true,
            certificateRequiredIfYes: false,
            name: "harmfulAirPollution",
            description: "Is there a risk of harmful air pollution in your company?",
            label: "Harmful Air Pollution",
            required: false,
            component: "YesNoFormField",
          },
          {
            showIf: (dataModel: LksgData): boolean =>
              dataModel?.social?.contaminationOfSoilWaterAirNoiseEmissionsExcessiveWaterConsumption
                ?.harmfulAirPollution === "Yes",
            certificateRequiredIfYes: false,
            name: "airFiltration",
            description: "Does your company have air filtration systems?",
            label: "Air Filtration",
            required: false,
            component: "YesNoFormField",
          },
          {
            showIf: (): boolean => true,
            certificateRequiredIfYes: false,
            name: "harmfulNoiseEmission",
            description: "Is there a risk of harmful noise emission in your company?",
            label: "Harmful Noise Emission",
            required: false,
            component: "YesNoFormField",
          },
          {
            showIf: (dataModel: LksgData): boolean =>
              dataModel?.social?.contaminationOfSoilWaterAirNoiseEmissionsExcessiveWaterConsumption
                ?.harmfulNoiseEmission === "Yes",
            certificateRequiredIfYes: false,
            name: "reduceNoiseEmissions",
            description: "Has your company implemented structural measures to reduce noise emissions?",
            label: "Reduce Noise Emissions",
            required: false,
            component: "YesNoFormField",
          },
          {
            showIf: (): boolean => true,
            certificateRequiredIfYes: false,
            name: "excessiveWaterConsumption",
            description: "Is there a risk of excessive water consumption in your company?",
            label: "Excessive Water Consumption",
            required: false,
            component: "YesNoFormField",
          },
          {
            showIf: (dataModel: LksgData): boolean =>
              dataModel?.social?.contaminationOfSoilWaterAirNoiseEmissionsExcessiveWaterConsumption
                ?.excessiveWaterConsumption === "Yes",
            certificateRequiredIfYes: false,
            name: "waterSavingMeasures",
            description: "Do you take water-saving measures in your companies?",
            label: "Water Saving Measures",
            required: false,
            component: "YesNoFormField",
          },
          {
            showIf: (dataModel: LksgData): boolean =>
              dataModel?.social?.contaminationOfSoilWaterAirNoiseEmissionsExcessiveWaterConsumption
                ?.waterSavingMeasures === "Yes",
            name: "waterSavingMeasuresName",
            description: "If yes, which ones?",
            label: "Water Saving Measures Name",
            required: false,
            component: "InputTextFormField",
          },
          {
            showIf: (dataModel: LksgData): boolean =>
              dataModel?.social?.contaminationOfSoilWaterAirNoiseEmissionsExcessiveWaterConsumption
                ?.excessiveWaterConsumption === "Yes",
            certificateRequiredIfYes: false,
            name: "pipeMaintaining",
            description: "Are water pipes regularly checked and maintained?",
            label: "Pipe Maintaining",
            required: false,
            component: "YesNoFormField",
          },
          {
            showIf: (dataModel: LksgData): boolean =>
              dataModel?.social?.contaminationOfSoilWaterAirNoiseEmissionsExcessiveWaterConsumption
                ?.excessiveWaterConsumption === "Yes",
            certificateRequiredIfYes: false,
            name: "waterSources",
            description:
              "Does your company use water sources that are important for the local population or local agriculture?",
            label: "Water Sources",
            required: false,
            component: "YesNoFormField",
          },
          {
            showIf: (): boolean => true,
            name: "contaminationMeasures",
            description:
              "Please list any other measures (if available) you are taking to prevent the risk of harmful soil change, water pollution, air pollution, harmful noise emission or excessive water consumption that: O significantly affects the natural basis for food preservation and production O denies a person access to safe drinking water O impedes or destroys a person's access to sanitary facilities, or O harms the health of any person",
            label: "Contamination Measures",
            required: false,
            component: "InputTextFormField",
          },
        ],
      },
      {
        name: "unlawfulEvictionDeprivationOfLandForestAndWater",
        label: "Unlawful eviction/deprivation of land, forest and water",
        fields: [
          {
            showIf: (): boolean => true,
            certificateRequiredIfYes: false,
            name: "unlawfulEvictionAndTakingOfLand",
            description:
              "Is your company, as a result of the acquisition, development and/or other use of land, forests and/or bodies of water, which secures a person's livelihood, at risk of \n O an unlawful eviction\n O carrying out an unlawful taking of land, forests and/or water?",
            label: "Unlawful Eviction And Taking Of Land",
            required: false,
            component: "YesNoFormField",
          },
          {
            showIf: (dataModel: LksgData): boolean =>
              dataModel?.social?.unlawfulEvictionDeprivationOfLandForestAndWater?.unlawfulEvictionAndTakingOfLand ===
              "Yes",
            name: "unlawfulEvictionAndTakingOfLandRisk",
            description: "If so, what exactly is the risk?",
            label: "Unlawful Eviction And Taking Of Land Risk",
            required: false,
            component: "InputTextFormField",
          },
          {
            showIf: (): boolean => true,
            certificateRequiredIfYes: false,
            name: "unlawfulEvictionAndTakingOfLandStrategies",
            description:
              "Has your company developed and implemented strategies that avoid, reduce, mitigate or remedy direct and indirect negative impacts on the land and natural resources of indigenous peoples and local communities?",
            label: "Unlawful Eviction And Taking Of Land Strategies",
            required: false,
            component: "YesNoFormField",
          },
          {
            showIf: (dataModel: LksgData): boolean =>
              dataModel?.social?.unlawfulEvictionDeprivationOfLandForestAndWater
                ?.unlawfulEvictionAndTakingOfLandStrategies === "Yes",
            name: "unlawfulEvictionAndTakingOfLandStrategiesName",
            description: "If yes, which ones?",
            label: "Unlawful Eviction And Taking Of Land Strategies Name",
            required: false,
            component: "InputTextFormField",
          },
          {
            showIf: (): boolean => true,
            certificateRequiredIfYes: false,
            name: "voluntaryGuidelinesOnTheResponsibleGovernanceOfTenure",
            description:
              "Have you implemented the Voluntary Guidelines on the Responsible Governance of Tenure in your company?",
            label: "Voluntary Guidelines on the Responsible Governance of Tenure",
            required: false,
            component: "YesNoFormField",
          },
        ],
      },
      {
        name: "useOfPrivatePublicSecurityForcesWithDisregardForHumanRights",
        label: "Use of private/public security forces with disregard for human rights",
        fields: [
          {
            showIf: (): boolean => true,
            certificateRequiredIfYes: false,
            name: "useOfPrivatePublicSecurityForces",
            description:
              "Does your company use private and/or public security forces to protect company projects or similar?",
            label: "Use Of Private Public Security Forces",
            required: false,
            component: "YesNoFormField",
          },
          {
            showIf: (dataModel: LksgData): boolean =>
              dataModel?.social?.useOfPrivatePublicSecurityForcesWithDisregardForHumanRights
                ?.useOfPrivatePublicSecurityForces === "Yes",
            certificateRequiredIfYes: false,
            name: "useOfPrivatePublicSecurityForcesAndRiskOfViolationOfHumanRights",
            description:
              "Does your company have measures in place to prevent security forces during an operation from O violate the prohibition of torture and/or cruel, inhuman and/or degrading treatment O damages life or limb O impairs the right to organize and the freedom of association?",
            label: "Use Of Private Public Security Forces And Risk Of Violation Of Human Rights",
            required: false,
            component: "YesNoFormField",
          },
          {
            showIf: (dataModel: LksgData): boolean =>
              dataModel?.social?.useOfPrivatePublicSecurityForcesWithDisregardForHumanRights
                ?.useOfPrivatePublicSecurityForcesAndRiskOfViolationOfHumanRights === "Yes",
            certificateRequiredIfYes: false,
            name: "instructionOfSecurityForces",
            description: "Is an adequate instruction of the security forces such a measure?",
            label: "Instruction Of Security Forces",
            required: false,
            component: "YesNoFormField",
          },
          {
            showIf: (dataModel: LksgData): boolean =>
              dataModel?.social?.useOfPrivatePublicSecurityForcesWithDisregardForHumanRights
                ?.useOfPrivatePublicSecurityForcesAndRiskOfViolationOfHumanRights === "Yes",
            certificateRequiredIfYes: false,
            name: "humanRightsTraining",
            description: "Is training on human rights such a measure?",
            label: "Human Rights Training",
            required: false,
            component: "YesNoFormField",
          },
          {
            showIf: (dataModel: LksgData): boolean =>
              dataModel?.social?.useOfPrivatePublicSecurityForcesWithDisregardForHumanRights
                ?.useOfPrivatePublicSecurityForcesAndRiskOfViolationOfHumanRights === "Yes",
            certificateRequiredIfYes: false,
            name: "stateSecurityForces",
            description:
              "(Only in the case of state security forces) Before the security forces were commissioned, was it checked whether serious human rights violations by these units had already been documented?",
            label: "State Security Forces",
            required: false,
            component: "YesNoNaFormField",
          },
          {
            showIf: (dataModel: LksgData): boolean =>
              dataModel?.social?.useOfPrivatePublicSecurityForcesWithDisregardForHumanRights
                ?.useOfPrivatePublicSecurityForcesAndRiskOfViolationOfHumanRights === "Yes",
            certificateRequiredIfYes: false,
            name: "privateSecurityForces",
            description:
              "(Only in the case of private security forces) Have the contractual relationships with the security guards been designed in such a way that they comply with the applicable legal framework?",
            label: "Private Security Forces",
            required: false,
            component: "YesNoNaFormField",
          },
          {
            showIf: (dataModel: LksgData): boolean =>
              dataModel?.social?.useOfPrivatePublicSecurityForcesWithDisregardForHumanRights
                ?.useOfPrivatePublicSecurityForcesAndRiskOfViolationOfHumanRights === "Yes",
            name: "useOfPrivatePublicSecurityForcesMeasures",
            description:
              "Please list any other measures (if available) you are taking to prevent the use of private/public security forces in violation of human rights?",
            label: "Use Of Private Public Security Forces Measures",
            required: false,
            component: "InputTextFormField",
          },
        ],
      },
    ],
  },
  {
    name: "environmental",
    label: "Environmental",
    color: "green",
    subcategories: [
      {
        name: "useOfMercuryMercuryWasteMinamataConvention",
        label: "Use of mercury, mercury waste (Minamata Convention)",
        fields: [
          {
            showIf: (): boolean => true,
            certificateRequiredIfYes: false,
            name: "mercuryAndMercuryWasteHandling",
            description: "Does your company deal with mercury and mercury waste as part of its business model?",
            label: "Mercury And Mercury Waste Handling",
            required: false,
            component: "YesNoFormField",
          },
          {
            showIf: (dataModel: LksgData): boolean =>
              dataModel?.environmental?.useOfMercuryMercuryWasteMinamataConvention?.mercuryAndMercuryWasteHandling ===
              "Yes",
            certificateRequiredIfYes: true,
            name: "mercuryAndMercuryWasteHandlingPolicy",
            description:
              "Does your company have a policy for handling these materials? (If yes, please share the policy with us)",
            label: "Mercury And Mercury Waste Handling Policy",
            required: false,
            component: "YesNoFormField",
          },
          {
            showIf: (): boolean => true,
            certificateRequiredIfYes: false,
            name: "mercuryAddedProductsHandling",
            description:
              "Are you involved in the manufacture, use, treatment, and/or import or export of products containing mercury?",
            label: "Mercury Added-Products Handling",
            required: false,
            component: "YesNoFormField",
          },
          {
            showIf: (dataModel: LksgData): boolean =>
              dataModel?.environmental?.useOfMercuryMercuryWasteMinamataConvention?.mercuryAddedProductsHandling ===
              "Yes",
            certificateRequiredIfYes: false,
            name: "mercuryAddedProductsHandlingRiskOfExposure",
            description:
              "Is there a risk of manufacturing, importing or exporting products containing mercury that are not subject to the exemption under Annex A Part 1 of the Minamata Convention (BGBI. 2017 II p.610, 611)?",
            label: "Mercury Added-Products Handling Risk Of Exposure",
            required: false,
            component: "YesNoFormField",
          },
          {
            showIf: (dataModel: LksgData): boolean =>
              dataModel?.environmental?.useOfMercuryMercuryWasteMinamataConvention?.mercuryAddedProductsHandling ===
              "Yes",
            certificateRequiredIfYes: false,
            name: "mercuryAddedProductsHandlingRiskOfDisposal",
            description:
              "If there are products that are only contaminated with mercury: Is there a risk within your company that mercury waste will be disposed of contrary to the provisions of Article 11 of the Minamata Agreement (BGBI. 2017 II p. 610, 611)?",
            label: "Mercury Added-Products Handling Risk Of Disposal",
            required: false,
            component: "YesNoFormField",
          },
          {
            showIf: (dataModel: LksgData): boolean =>
              dataModel?.environmental?.useOfMercuryMercuryWasteMinamataConvention?.mercuryAddedProductsHandling ===
              "Yes",
            certificateRequiredIfYes: false,
            name: "mercuryAndMercuryCompoundsProductionAndUse",
            description: "Are there manufacturing processes in your company that use mercury and/or mercury compounds?",
            label: "Mercury and Mercury Compounds Production and Use",
            required: false,
            component: "YesNoFormField",
          },
          {
            showIf: (dataModel: LksgData): boolean =>
              dataModel?.environmental?.useOfMercuryMercuryWasteMinamataConvention?.mercuryAddedProductsHandling ===
              "Yes",
            certificateRequiredIfYes: false,
            name: "mercuryAndMercuryCompoundsProductionAndUseRiskOfExposure",
            description:
              "Is there a risk in your company that mercury and/or mercury compounds used in manufacturing processes, that are regulated according to Article 5 Paragraph 2 and Annex B of the Minamata Agreement (Federal Law Gazette 2017 II p. 610, 611), have already exceeded the specified phase-out date and are therefore prohibited?",
            label: "Mercury And Mercury Compounds Production And Use Risk Of Exposure",
            required: false,
            component: "YesNoFormField",
          },
        ],
      },
      {
        name: "productionAndUseOfPersistentOrganicPollutantsPopsConvention",
        label: "Production and use of persistent organic pollutants (POPs Convention)",
        fields: [
          {
            showIf: (): boolean => true,
            certificateRequiredIfYes: false,
            name: "persistentOrganicPollutantsProductionAndUse",
            description:
              "Do you use and/or produce persistent organic pollutants (POPs), i.e. chemical compounds that break down and/or transform very slowly in the environment?",
            label: "Persistent Organic Pollutants Production and Use",
            required: false,
            component: "YesNoFormField",
          },
          {
            showIf: (dataModel: LksgData): boolean =>
              dataModel?.environmental?.productionAndUseOfPersistentOrganicPollutantsPopsConvention
                ?.persistentOrganicPollutantsProductionAndUse === "Yes",
            name: "persistentOrganicPollutantsUsed",
            description: "If yes, which organic pollutants are used?",
            label: "Persistent Organic Pollutants Used",
            required: false,
            component: "InputTextFormField",
          },
          {
            showIf: (dataModel: LksgData): boolean =>
              dataModel?.environmental?.productionAndUseOfPersistentOrganicPollutantsPopsConvention
                ?.persistentOrganicPollutantsProductionAndUse === "Yes",
            certificateRequiredIfYes: false,
            name: "persistentOrganicPollutantsProductionAndUseRiskOfExposure",
            description:
              "Is there a risk in your company that these organic pollutants fall under Article 3 paragraph 1 letter a and Annex A of the Stockholm Convention of 23 May 2001 on persistent organic pollutants (Federal Law Gazette 2002 II p. 803, 804) (POPs Convention) and are therefore banned?",
            label: "Persistent Organic Pollutants Production And Use Risk Of Exposure",
            required: false,
            component: "YesNoFormField",
          },
          {
            showIf: (dataModel: LksgData): boolean =>
              dataModel?.environmental?.productionAndUseOfPersistentOrganicPollutantsPopsConvention
                ?.persistentOrganicPollutantsProductionAndUse === "Yes",
            certificateRequiredIfYes: false,
            name: "persistentOrganicPollutantsProductionAndUseRiskOfDisposal",
            description:
              "In relation to the waste of these pollutants, is there a risk that they will be subject to the rules laid down in the applicable legal system in accordance with the provisions of Article 6(1)(d)(i) and (ii) of the POP -Convention (BGBI. 2002 II p. 803, 804) and will O not be handled / collected / stored / transported in an environmentally sound manner O not be disposed of in an environmentally friendly manner, i.e. if possible disposed of in such a way that the persistent organic pollutants contained therein are destroyed or irreversibly converted?",
            label: "Persistent Organic Pollutants Production And Use Risk Of Disposal",
            required: false,
            component: "YesNoFormField",
          },
          {
            showIf: (dataModel: LksgData): boolean =>
              dataModel?.environmental?.productionAndUseOfPersistentOrganicPollutantsPopsConvention
                ?.persistentOrganicPollutantsProductionAndUse === "Yes",
            certificateRequiredIfYes: false,
            name: "legalRestrictedWasteProcesses",
            description:
              "Does your company have processes or measures in place to ensure the lawful handling of (hazardous) waste?",
            label: "Legal Restricted Waste Processes",
            required: false,
            component: "YesNoFormField",
          },
        ],
      },
      {
        name: "exportImportOfHazardousWasteBaselConvention",
        label: "Export/import of hazardous waste (Basel Convention)",
        fields: [
          {
            showIf: (): boolean => true,
            certificateRequiredIfYes: false,
            name: "persistentOrganicPollutantsProductionAndUseTransboundaryMovements",
            description:
              "Is there a risk in your company that: hazardous waste within the meaning of the Basel Convention (Article 1 Paragraph 1, BGBI. 1994 II p. 2703, 2704) or other wastes that require special consideration (household waste, residues from incineration of household waste) (Article 1(2)) are transported across borders?",
            label: "Persistent Organic Pollutants Production And Use Transboundary Movements",
            required: false,
            component: "YesNoFormField",
          },
          {
            showIf: (dataModel: LksgData): boolean =>
              dataModel?.environmental?.exportImportOfHazardousWasteBaselConvention
                ?.persistentOrganicPollutantsProductionAndUseTransboundaryMovements === "Yes",
            certificateRequiredIfYes: false,
            name: "persistentOrganicPollutantsProductionAndUseRiskForImportingState",
            description:
              "Are these wastes transported or shipped to an importing State that is subject to the Basel Convention and O has not given its written consent to the specific import (if that importing State has not prohibited the importation of that hazardous waste) (Article 4(1)(c)) O is not a contracting party (Article 4, paragraph 5) O does not treat waste in an environmentally friendly manner because it does not have the appropriate capacity for environmentally friendly disposal and cannot guarantee this elsewhere either (Article 4 paragraph 8 sentence 1) or O transported by a Party that has banned the import of such hazardous and other wastes (Article 4(1)(b) Basel Convention)?  (The term importing state includes: a contracting party to which a transboundary shipment of hazardous waste or other waste is planned for the purpose of disposal or for the purpose of loading prior to disposal in an area not under the sovereignty of a state. (Article 2 No. 11)",
            label: "Persistent Organic Pollutants Production and Use Risk for Importing State",
            required: false,
            component: "YesNoFormField",
          },
          {
            showIf: (dataModel: LksgData): boolean =>
              dataModel?.environmental?.exportImportOfHazardousWasteBaselConvention
                ?.persistentOrganicPollutantsProductionAndUseTransboundaryMovements === "Yes",
            certificateRequiredIfYes: false,
            name: "hazardousWasteTransboundaryMovementsLocatedOecdEuLiechtenstein",
            description: "Is your company based in a country that is within the OECD, EU, or Liechtenstein?",
            label: "Hazardous Waste Transboundary Movements Located OECD, EU, Liechtenstein",
            required: false,
            component: "YesNoFormField",
          },
          {
            showIf: (dataModel: LksgData): boolean =>
              dataModel?.environmental?.exportImportOfHazardousWasteBaselConvention
                ?.persistentOrganicPollutantsProductionAndUseTransboundaryMovements === "Yes",
            certificateRequiredIfYes: false,
            name: "hazardousWasteTransboundaryMovementsOutsideOecdEuLiechtenstein",
            description:
              "Is there a risk in your company that hazardous waste is transported to a country that is outside the OECD, EU / Liechtenstein?",
            label: "Hazardous Waste Transboundary Movements Outside OECD, EU, Liechtenstein",
            required: false,
            component: "YesNoFormField",
          },
          {
            showIf: (): boolean => true,
            certificateRequiredIfYes: false,
            name: "hazardousWasteDisposal",
            description:
              "Do you dispose of hazardous waste within the meaning of the Basel Convention (Article 1 Paragraph 1, BGBI. 1994 II p. 2703, 2704)?",
            label: "Hazardous Waste Disposal",
            required: false,
            component: "YesNoFormField",
          },
          {
            showIf: (dataModel: LksgData): boolean =>
              dataModel?.environmental?.exportImportOfHazardousWasteBaselConvention?.hazardousWasteDisposal === "Yes",
            certificateRequiredIfYes: false,
            name: "hazardousWasteDisposalRiskOfImport",
            description:
              "Are you at risk of having this waste imported from a country that is not a party to the Basel Convention?",
            label: "Hazardous Waste Disposal Risk Of Import",
            required: false,
            component: "YesNoFormField",
          },
          {
            showIf: (dataModel: LksgData): boolean =>
              dataModel?.environmental?.exportImportOfHazardousWasteBaselConvention?.hazardousWasteDisposal === "Yes",
            certificateRequiredIfYes: false,
            name: "hazardousAndOtherWasteImport",
            description:
              "Do you import other wastes that require special consideration (household waste, residues from incineration of household waste) (Article 1(2))?",
            label: "Hazardous And Other Waste Import",
            required: false,
            component: "YesNoFormField",
          },
        ],
      },
    ],
  },
] as Array<Category>;<|MERGE_RESOLUTION|>--- conflicted
+++ resolved
@@ -28,14 +28,8 @@
             description:
               "Is your head office, administrative headquarters, registered office or subsidiary located in Germany?",
             label: "Head Office in Germany",
-<<<<<<< HEAD
-            component: "YesNoFormField",
-            required: false,
-=======
-            required: true,
-            component: "YesNoFormField",
-            validation: "required",
->>>>>>> 351ab014
+            component: "YesNoFormField",
+            required: false,
           },
           {
             showIf: (): boolean => true,
@@ -43,41 +37,24 @@
             name: "groupOfCompanies",
             description: "Do you belong to a group of companies?",
             label: "Group of Companies",
-<<<<<<< HEAD
-            component: "YesNoFormField",
-            required: false,
-=======
-            required: true,
-            component: "YesNoFormField",
-            validation: "required",
->>>>>>> 351ab014
+            component: "YesNoFormField",
+            required: false,
           },
           {
             showIf: (dataModel: LksgData): boolean => dataModel?.general?.masterData?.groupOfCompanies === "Yes",
             name: "groupOfCompaniesName",
             description: "What is the group of companies called?",
             label: "Group of Companies Name",
-<<<<<<< HEAD
             component: "InputTextFormField",
             required: false,
-=======
-            required: true,
-            component: "InputTextFormField",
-            validation: "required",
->>>>>>> 351ab014
           },
           {
             showIf: (): boolean => true,
             name: "industry",
             description: "In which industry is your company primarily active?",
             label: "Industry",
-<<<<<<< HEAD
             component: "NaceCodeFormField",
             required: false,
-=======
-            required: true,
-            component: "NaceCodeFormField",
->>>>>>> 351ab014
           },
           {
             showIf: (): boolean => true,
@@ -86,14 +63,8 @@
             description:
               "What is the total number of employees (including temporary workers with assignment duration >6 months)?",
             label: "Number of Employees",
-<<<<<<< HEAD
             component: "NumberFormField",
             required: false,
-=======
-            required: true,
-            component: "NumberFormField",
-            validation: "required",
->>>>>>> 351ab014
           },
           {
             showIf: (): boolean => true,
@@ -101,14 +72,8 @@
             name: "seasonalOrMigrantWorkers",
             description: "Do you employ seasonal or migrant workers?",
             label: "Seasonal or Migrant Workers",
-<<<<<<< HEAD
-            component: "YesNoFormField",
-            required: false,
-=======
-            required: true,
-            component: "YesNoFormField",
-            validation: "required",
->>>>>>> 351ab014
+            component: "YesNoFormField",
+            required: false,
           },
           {
             showIf: (): boolean => true,
@@ -133,14 +98,8 @@
             name: "shareOfTemporaryWorkers",
             description: "What is the share of temporary workers vs total number of employees in the company?",
             label: "Share of Temporary Workers",
-<<<<<<< HEAD
             component: "RadioButtonsFormField",
             required: false,
-=======
-            required: true,
-            component: "RadioButtonsFormField",
-            validation: "required",
->>>>>>> 351ab014
           },
           {
             showIf: (): boolean => true,
@@ -150,27 +109,16 @@
             name: "totalRevenueCurrency",
             description: "The 3-letter code (ISO 4217) representing the currency used for the total revenue",
             label: "Total Revenue Currency",
-<<<<<<< HEAD
             component: "SingleSelectFormField",
             required: false,
-=======
-            required: true,
-            component: "SingleSelectFormField",
->>>>>>> 351ab014
           },
           {
             showIf: (): boolean => true,
             name: "totalRevenue",
             description: "Total revenue p. a.",
             label: "Total Revenue",
-<<<<<<< HEAD
             component: "NumberFormField",
             required: false,
-=======
-            required: true,
-            component: "NumberFormField",
-            validation: "required",
->>>>>>> 351ab014
           },
           {
             showIf: (): boolean => true,
@@ -192,14 +140,8 @@
             name: "manufacturingCompany",
             description: "Is your company a manufacturing company?",
             label: "Manufacturing Company",
-<<<<<<< HEAD
-            component: "YesNoFormField",
-            required: false,
-=======
-            required: true,
-            component: "YesNoFormField",
-            validation: "required",
->>>>>>> 351ab014
+            component: "YesNoFormField",
+            required: false,
           },
           {
             showIf: (dataModel: LksgData): boolean =>
@@ -207,14 +149,8 @@
             name: "capacity",
             description: "If yes, what is your production capacity per year, e.g. units/year?",
             label: "Capacity",
-<<<<<<< HEAD
             component: "InputTextFormField",
             required: false,
-=======
-            required: true,
-            component: "InputTextFormField",
-            validation: "required",
->>>>>>> 351ab014
           },
           {
             showIf: (): boolean => true,
@@ -222,14 +158,8 @@
             name: "isContractProcessing",
             description: "Is production done via subcontracting?",
             label: "Is Contract Processing",
-<<<<<<< HEAD
-            component: "YesNoFormField",
-            required: false,
-=======
-            required: true,
-            component: "YesNoFormField",
-            validation: "required",
->>>>>>> 351ab014
+            component: "YesNoFormField",
+            required: false,
           },
           {
             showIf: (dataModel: LksgData): boolean =>
@@ -240,13 +170,8 @@
             name: "subcontractingCompaniesCountries",
             description: "In which countries do the subcontracting companies operate?",
             label: "Subcontracting Companies Countries",
-<<<<<<< HEAD
             component: "MultiSelectFormField",
             required: false,
-=======
-            required: true,
-            component: "MultiSelectFormField",
->>>>>>> 351ab014
           },
           {
             showIf: (dataModel: LksgData): boolean =>
@@ -254,13 +179,8 @@
             name: "subcontractingCompaniesIndustries",
             description: "In which industries do the subcontracting companies operate?",
             label: "Subcontracting Companies Industries",
-<<<<<<< HEAD
             component: "NaceCodeFormField",
             required: false,
-=======
-            required: true,
-            component: "NaceCodeFormField",
->>>>>>> 351ab014
           },
           {
             showIf: (): boolean => true,
@@ -268,28 +188,16 @@
             name: "productionSites",
             description: "Do you have production sites in your company?",
             label: "Production Sites",
-<<<<<<< HEAD
-            component: "YesNoFormField",
-            required: false,
-=======
-            required: true,
-            component: "YesNoFormField",
-            validation: "required",
->>>>>>> 351ab014
+            component: "YesNoFormField",
+            required: false,
           },
           {
             showIf: (dataModel: LksgData): boolean => dataModel?.general?.productionSpecific?.productionSites === "Yes",
             name: "listOfProductionSites",
             description: "Please list the production sites in your company.",
             label: "List Of Production Sites",
-<<<<<<< HEAD
             component: "ProductionSitesFormField",
             required: false,
-=======
-            required: true,
-            component: "ProductionSiteFormField",
-            validation: "required",
->>>>>>> 351ab014
           },
           {
             showIf: (): boolean => true,
@@ -310,14 +218,8 @@
             name: "market",
             description: "Does your business focus predominantly on national or international markets?",
             label: "Market",
-<<<<<<< HEAD
             component: "RadioButtonsFormField",
             required: false,
-=======
-            required: true,
-            component: "RadioButtonsFormField",
-            validation: "required",
->>>>>>> 351ab014
           },
           {
             showIf: (): boolean => true,
@@ -326,14 +228,8 @@
             description:
               "Does your company have specific procurement models such as: short-lived and changing business relationships, or high price pressure or tightly timed or short-term adjusted delivery deadlines and conditions with suppliers",
             label: "Specific Procurement",
-<<<<<<< HEAD
-            component: "YesNoFormField",
-            required: false,
-=======
-            required: true,
-            component: "YesNoFormField",
-            validation: "required",
->>>>>>> 351ab014
+            component: "YesNoFormField",
+            required: false,
           },
         ],
       },
@@ -597,14 +493,8 @@
             description:
               "Is your company SA8000 certified? If yes, please share the certificate with us. (Corporate Social Responsibility)",
             label: "SA8000 Certification",
-<<<<<<< HEAD
-            component: "YesNoFormField",
-            required: false,
-=======
-            required: true,
-            component: "YesNoFormField",
-            validation: "required",
->>>>>>> 351ab014
+            component: "YesNoFormField",
+            required: false,
           },
           {
             showIf: (): boolean => true,
@@ -613,14 +503,8 @@
             description:
               "Does your company apply a social audit concept as defined by SMETA (Sedex Members Ethical Trade Audit)? (social audit)",
             label: "SMETA Social Audit Concept",
-<<<<<<< HEAD
-            component: "YesNoFormField",
-            required: false,
-=======
-            required: true,
-            component: "YesNoFormField",
-            validation: "required",
->>>>>>> 351ab014
+            component: "YesNoFormField",
+            required: false,
           },
           {
             showIf: (): boolean => true,
@@ -629,14 +513,8 @@
             description:
               "Do the production sites where the goods are produced participate in the BetterWork program? If yes, please share the certificate with us. (private label only)",
             label: "Better Work Program Certificate",
-<<<<<<< HEAD
-            component: "YesNoFormField",
-            required: false,
-=======
-            required: true,
-            component: "YesNoFormField",
-            validation: "required",
->>>>>>> 351ab014
+            component: "YesNoFormField",
+            required: false,
           },
           {
             showIf: (): boolean => true,
@@ -645,14 +523,8 @@
             description:
               "Is your company ISO45001 certified? If yes, please share the certificate with us. (Management Systems of Occupational Health and Safety)",
             label: "ISO 45001 Certification",
-<<<<<<< HEAD
-            component: "YesNoFormField",
-            required: false,
-=======
-            required: true,
-            component: "YesNoFormField",
-            validation: "required",
->>>>>>> 351ab014
+            component: "YesNoFormField",
+            required: false,
           },
           {
             showIf: (): boolean => true,
@@ -660,14 +532,8 @@
             name: "iso14000Certification",
             description: "Is your company ISO14000 certified? If yes, please share the certificate with us.",
             label: "ISO 14000 Certification",
-<<<<<<< HEAD
-            component: "YesNoFormField",
-            required: false,
-=======
-            required: true,
-            component: "YesNoFormField",
-            validation: "required",
->>>>>>> 351ab014
+            component: "YesNoFormField",
+            required: false,
           },
           {
             showIf: (): boolean => true,
@@ -676,14 +542,8 @@
             description:
               "Is your company certified according to EMAS? If yes, please share the certificate with us. (Voluntary environmental management)",
             label: "EMAS Certification",
-<<<<<<< HEAD
-            component: "YesNoFormField",
-            required: false,
-=======
-            required: true,
-            component: "YesNoFormField",
-            validation: "required",
->>>>>>> 351ab014
+            component: "YesNoFormField",
+            required: false,
           },
           {
             showIf: (): boolean => true,
@@ -692,14 +552,8 @@
             description:
               "Is your company ISO37001 certified? If yes, please share the certificate with us. (Anti-bribery management systems)",
             label: "ISO 37001 Certification",
-<<<<<<< HEAD
-            component: "YesNoFormField",
-            required: false,
-=======
-            required: true,
-            component: "YesNoFormField",
-            validation: "required",
->>>>>>> 351ab014
+            component: "YesNoFormField",
+            required: false,
           },
           {
             showIf: (): boolean => true,
@@ -708,14 +562,8 @@
             description:
               "Is your company ISO37301 certified? If yes, please share the certificate with us. (Compliance Management System)",
             label: "ISO37301 Certification",
-<<<<<<< HEAD
-            component: "YesNoFormField",
-            required: false,
-=======
-            required: true,
-            component: "YesNoFormField",
-            validation: "required",
->>>>>>> 351ab014
+            component: "YesNoFormField",
+            required: false,
           },
           {
             showIf: (): boolean => true,
@@ -723,14 +571,8 @@
             name: "riskManagementSystemCertification",
             description: "Is the Risk Management System internationally recognized and certified? (e.g.: ISO 31000)",
             label: "Risk Management System Certification",
-<<<<<<< HEAD
-            component: "YesNoFormField",
-            required: false,
-=======
-            required: true,
-            component: "YesNoFormField",
-            validation: "required",
->>>>>>> 351ab014
+            component: "YesNoFormField",
+            required: false,
           },
           {
             showIf: (): boolean => true,
@@ -739,14 +581,8 @@
             description:
               "Does your company have a current amfori BSCI audit report? If yes, please share the certificate with us.",
             label: "amfori BSCI Audit Report",
-<<<<<<< HEAD
-            component: "YesNoFormField",
-            required: false,
-=======
-            required: true,
-            component: "YesNoFormField",
-            validation: "required",
->>>>>>> 351ab014
+            component: "YesNoFormField",
+            required: false,
           },
           {
             showIf: (): boolean => true,
@@ -755,14 +591,8 @@
             description:
               "Is your company Responsible Business Association (RBA) certified? If yes, please share the certificate with us. (Social Responsibility)",
             label: "Responsible Business Association Certification",
-<<<<<<< HEAD
-            component: "YesNoFormField",
-            required: false,
-=======
-            required: true,
-            component: "YesNoFormField",
-            validation: "required",
->>>>>>> 351ab014
+            component: "YesNoFormField",
+            required: false,
           },
           {
             showIf: (): boolean => true,
@@ -771,14 +601,8 @@
             description:
               "Is your company Fair Labor Association (FLA) certified? If yes, please share the certificate with us. (Adherence to international and national labor laws)",
             label: "Fair Labor Association Certification",
-<<<<<<< HEAD
-            component: "YesNoFormField",
-            required: false,
-=======
-            required: true,
-            component: "YesNoFormField",
-            validation: "required",
->>>>>>> 351ab014
+            component: "YesNoFormField",
+            required: false,
           },
           {
             showIf: (): boolean => true,
@@ -796,14 +620,8 @@
             description:
               "Has your company implemented and enforced (e.g., within the Code Of Conducts) internal behavioural guidelines that address the issues of human rights protection and respect for the environment?",
             label: "Code Of Conduct",
-<<<<<<< HEAD
-            component: "YesNoFormField",
-            required: false,
-=======
-            required: true,
-            component: "YesNoFormField",
-            validation: "required",
->>>>>>> 351ab014
+            component: "YesNoFormField",
+            required: false,
           },
           {
             showIf: (dataModel: LksgData): boolean =>
@@ -813,14 +631,8 @@
             description:
               "Are your employees regularly made aware of the internal rules of conduct and trained on them?",
             label: "Code Of Conduct Training",
-<<<<<<< HEAD
-            component: "YesNoFormField",
-            required: false,
-=======
-            required: true,
-            component: "YesNoFormField",
-            validation: "required",
->>>>>>> 351ab014
+            component: "YesNoFormField",
+            required: false,
           },
           {
             showIf: (): boolean => true,
@@ -829,14 +641,8 @@
             description:
               "Does your company have a Supplier Code Of Conduct? (If yes, please share the Supplier Code of Conduct with us)",
             label: "Supplier Code Of Conduct",
-<<<<<<< HEAD
-            component: "YesNoFormField",
-            required: false,
-=======
-            required: true,
-            component: "YesNoFormField",
-            validation: "required",
->>>>>>> 351ab014
+            component: "YesNoFormField",
+            required: false,
           },
           {
             showIf: (): boolean => true,
@@ -844,14 +650,8 @@
             name: "policyStatement",
             description: "Does your company have a policy statement on its human rights strategy?",
             label: "Policy Statement",
-<<<<<<< HEAD
-            component: "YesNoFormField",
-            required: false,
-=======
-            required: true,
-            component: "YesNoFormField",
-            validation: "required",
->>>>>>> 351ab014
+            component: "YesNoFormField",
+            required: false,
           },
           {
             showIf: (dataModel: LksgData): boolean =>
@@ -870,14 +670,8 @@
             description:
               "Does your company have a Environmental Impact Policy? (If yes, please share the policy with us)",
             label: "Environmental Impact Policy",
-<<<<<<< HEAD
-            component: "YesNoFormField",
-            required: false,
-=======
-            required: true,
-            component: "YesNoFormField",
-            validation: "required",
->>>>>>> 351ab014
+            component: "YesNoFormField",
+            required: false,
           },
           {
             showIf: (): boolean => true,
@@ -886,14 +680,8 @@
             description:
               "Does your company have a Fair Working Conditions Policy? (If yes, please share the policy with us)",
             label: "Fair Working Conditions Policy",
-<<<<<<< HEAD
-            component: "YesNoFormField",
-            required: false,
-=======
-            required: true,
-            component: "YesNoFormField",
-            validation: "required",
->>>>>>> 351ab014
+            component: "YesNoFormField",
+            required: false,
           },
         ],
       },
@@ -908,14 +696,8 @@
             description:
               "Has your company established, according to the nature and extent of the enterprise’s business activities, official responsibilities for the topic of fair working conditions?",
             label: "Responsibilities For Fair Working Conditions",
-<<<<<<< HEAD
-            component: "YesNoFormField",
-            required: false,
-=======
-            required: true,
-            component: "YesNoFormField",
-            validation: "required",
->>>>>>> 351ab014
+            component: "YesNoFormField",
+            required: false,
           },
           {
             showIf: (): boolean => true,
@@ -924,14 +706,8 @@
             description:
               "Has your company established, according to the nature and extent of the enterprise’s business activities, official responsibilities for the topic of the environment?",
             label: "Responsibilities For The Environment",
-<<<<<<< HEAD
-            component: "YesNoFormField",
-            required: false,
-=======
-            required: true,
-            component: "YesNoFormField",
-            validation: "required",
->>>>>>> 351ab014
+            component: "YesNoFormField",
+            required: false,
           },
           {
             showIf: (): boolean => true,
@@ -940,14 +716,8 @@
             description:
               "Has your company established, according to the nature and extent of the enterprise’s business activities, official responsibilities for the topic of occupational safety?",
             label: "Responsibilities For Occupational Safety",
-<<<<<<< HEAD
-            component: "YesNoFormField",
-            required: false,
-=======
-            required: true,
-            component: "YesNoFormField",
-            validation: "required",
->>>>>>> 351ab014
+            component: "YesNoFormField",
+            required: false,
           },
           {
             showIf: (): boolean => true,
@@ -956,14 +726,8 @@
             description:
               "Has your company been involved in the last 5 years, in legal disputes (including currently ongoing disputes) with third parties regarding human rights and environmental violations?",
             label: "Legal Proceedings",
-<<<<<<< HEAD
-            component: "YesNoFormField",
-            required: false,
-=======
-            required: true,
-            component: "YesNoFormField",
-            validation: "required",
->>>>>>> 351ab014
+            component: "YesNoFormField",
+            required: false,
           },
           {
             showIf: (): boolean => true,
@@ -972,14 +736,8 @@
             description:
               "Have there been any violations of human rights or environmental aspects on your part in the last 5 years?",
             label: "Human Rights Violation",
-<<<<<<< HEAD
-            component: "YesNoFormField",
-            required: false,
-=======
-            required: true,
-            component: "YesNoFormField",
-            validation: "required",
->>>>>>> 351ab014
+            component: "YesNoFormField",
+            required: false,
           },
           {
             showIf: (dataModel: LksgData): boolean =>
@@ -987,14 +745,8 @@
             name: "humanRightsViolations",
             description: "What were the violations?",
             label: "Human Rights Violations",
-<<<<<<< HEAD
             component: "InputTextFormField",
             required: false,
-=======
-            required: true,
-            component: "InputTextFormField",
-            validation: "required",
->>>>>>> 351ab014
           },
           {
             showIf: (dataModel: LksgData): boolean =>
@@ -1003,14 +755,8 @@
             name: "humanRightsViolationAction",
             description: "Has action been taken to address the violations?",
             label: "Human Rights Violation Action",
-<<<<<<< HEAD
-            component: "YesNoFormField",
-            required: false,
-=======
-            required: true,
-            component: "YesNoFormField",
-            validation: "required",
->>>>>>> 351ab014
+            component: "YesNoFormField",
+            required: false,
           },
           {
             showIf: (dataModel: LksgData): boolean =>
@@ -1018,14 +764,8 @@
             name: "humanRightsViolationActionMeasures",
             description: "What measures have been taken?",
             label: "Human Rights Violation Action Measures",
-<<<<<<< HEAD
             component: "InputTextFormField",
             required: false,
-=======
-            required: true,
-            component: "InputTextFormField",
-            validation: "required",
->>>>>>> 351ab014
           },
           {
             showIf: (): boolean => true,
@@ -1033,14 +773,8 @@
             name: "highRiskCountriesRawMaterials",
             description: "Do you source your raw materials from verified conflict or high-risk regions?",
             label: "High Risk Countries Raw Materials",
-<<<<<<< HEAD
-            component: "YesNoFormField",
-            required: false,
-=======
-            required: true,
-            component: "YesNoFormField",
-            validation: "required",
->>>>>>> 351ab014
+            component: "YesNoFormField",
+            required: false,
           },
           {
             showIf: (dataModel: LksgData): boolean =>
@@ -1051,13 +785,8 @@
             name: "highRiskCountriesRawMaterialsLocation",
             description: "From which conflict/high-risk regions do you source your raw materials?",
             label: "High Risk Countries Raw Materials Location",
-<<<<<<< HEAD
             component: "MultiSelectFormField",
             required: false,
-=======
-            required: true,
-            component: "MultiSelectFormField",
->>>>>>> 351ab014
           },
           {
             showIf: (): boolean => true,
@@ -1066,14 +795,8 @@
             description:
               "Does your company have activities in countries where there are high risks for human rights and/or the environment?",
             label: "High Risk Countries Activity",
-<<<<<<< HEAD
-            component: "YesNoFormField",
-            required: false,
-=======
-            required: true,
-            component: "YesNoFormField",
-            validation: "required",
->>>>>>> 351ab014
+            component: "YesNoFormField",
+            required: false,
           },
           {
             showIf: (dataModel: LksgData): boolean =>
@@ -1084,13 +807,8 @@
             name: "highRiskCountries",
             description: "In which high risk countries does your company have activities?",
             label: "High Risk Countries",
-<<<<<<< HEAD
             component: "MultiSelectFormField",
             required: false,
-=======
-            required: true,
-            component: "MultiSelectFormField",
->>>>>>> 351ab014
           },
           {
             showIf: (): boolean => true,
@@ -1099,14 +817,8 @@
             description:
               "Does your company procure from countries with high risks for human rights and/or the environment?",
             label: "High Risk Countries Procurement",
-<<<<<<< HEAD
-            component: "YesNoFormField",
-            required: false,
-=======
-            required: true,
-            component: "YesNoFormField",
-            validation: "required",
->>>>>>> 351ab014
+            component: "YesNoFormField",
+            required: false,
           },
           {
             showIf: (dataModel: LksgData): boolean =>
@@ -1143,19 +855,11 @@
           },
           {
             showIf: (dataModel: LksgData): boolean => dataModel?.social?.childLabor?.employeeUnder18 === "Yes",
-<<<<<<< HEAD
+            certificateRequiredIfYes: false,
             name: "employeeUnder15",
             description:
               "With regard to the place of employment and the applicable laws: do you employ school-age children or children under the age of 15 on a full-time basis?",
             label: "Employee Under 15",
-            component: "YesNoFormField",
-=======
-            certificateRequiredIfYes: false,
-            name: "employeeUnder18Under15",
-            description:
-              "With regard to the place of employment and the applicable laws: do you employ school-age children or children under the age of 15 on a full-time basis?",
-            label: "Employee Under 18 Under 15",
->>>>>>> 351ab014
             required: false,
             component: "YesNoFormField",
           },
@@ -1691,12 +1395,8 @@
             name: "representedEmployees",
             description: "What is your percentage of employees who are represented by trade unions?",
             label: "Represented Employees",
-<<<<<<< HEAD
             component: "PercentageFormField",
-=======
->>>>>>> 351ab014
-            required: false,
-            component: "NumberFormField",
+            required: false,
           },
           {
             showIf: (dataModel: LksgData): boolean =>
