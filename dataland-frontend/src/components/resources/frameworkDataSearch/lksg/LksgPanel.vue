<template>
  <div v-if="waitingForData" class="d-center-div text-center px-7 py-4">
    <p class="font-medium text-xl">Loading LkSG Data...</p>
    <em class="pi pi-spinner pi-spin" aria-hidden="true" style="z-index: 20; color: #e67f3f" />
  </div>
  <div v-if="lksgDataAndMetaInfo && !waitingForData">
    <CompanyDataTable
      :kpiDataObjects="kpiDataObjects"
<<<<<<< HEAD
      :DataDateOfDataSets="listOfDataDateToDisplayAsColumns"
      :kpiNameMappings="kpisNameMappings"
      :kpiInfoMappings="kpisInfoMappings"
      :subAreaNameMappings="subAreasNameMappings"
=======
      :dataDateOfDataSets="listOfDataDateToDisplayAsColumns"
      :kpiNameMappings="lksgKpisNameMappings"
      :kpiInfoMappings="lksgKpisInfoMappings"
      :subAreaNameMappings="lksgSubAreasNameMappings"
>>>>>>> fdb3087b
      tableDataTitle="LkSG Data"
    />
  </div>
</template>

<script lang="ts">
import { ApiClientProvider } from "@/services/ApiClients";
<<<<<<< HEAD
import { DataAndMetaInformationLksgData, DatasetQualityStatus } from "@clients/backend";
=======
import { DataAndMetaInformationLksgData } from "@clients/backend";
>>>>>>> fdb3087b
import { defineComponent, inject } from "vue";
import Keycloak from "keycloak-js";
import { assertDefined } from "@/utils/TypeScriptUtils";
import { sortDatesToDisplayAsColumns } from "@/utils/DataTableDisplay";
import CompanyDataTable from "@/components/general/CompanyDataTable.vue";
import {
<<<<<<< HEAD
  subAreasNameMappings,
  kpisNameMappings,
  kpisInfoMappings,
} from "@/components/resources/frameworkDataSearch/DataModelsTranslations";
=======
  lksgSubAreasNameMappings,
  lksgKpisNameMappings,
  lksgKpisInfoMappings,
} from "@/components/resources/frameworkDataSearch/lksg/DataModelsTranslations";
>>>>>>> fdb3087b

export default defineComponent({
  name: "LksgPanel",
  components: { CompanyDataTable },
  data() {
    return {
      waitingForData: true,
      lksgDataAndMetaInfo: [] as Array<DataAndMetaInformationLksgData>,
      listOfDataDateToDisplayAsColumns: [] as Array<{ dataId: string; dataDate: string }>,
      kpiDataObjects: [] as { [index: string]: string | object; subAreaKey: string; kpiKey: string }[],
<<<<<<< HEAD
      kpisNameMappings,
      kpisInfoMappings,
      subAreasNameMappings,
=======
      lksgKpisNameMappings,
      lksgKpisInfoMappings,
      lksgSubAreasNameMappings,
>>>>>>> fdb3087b
    };
  },
  props: {
    companyId: {
      type: String,
    },
  },
  watch: {
    companyId() {
      this.listOfDataDateToDisplayAsColumns = [];
<<<<<<< HEAD
      void this.fetchAllAcceptedDatasets();
=======
      void this.fetchDataForAllDataIds();
>>>>>>> fdb3087b
    },
  },
  setup() {
    return {
      getKeycloakPromise: inject<() => Promise<Keycloak>>("getKeycloakPromise"),
    };
  },
  created() {
    void this.fetchAllAcceptedDatasets();
  },
  methods: {
    /**
     * Fetches all accepted LkSG datasets for the current company and converts them to the requried frontend format.
     */
    async fetchAllAcceptedDatasets() {
      try {
        this.waitingForData = true;
        const lksgDataControllerApi = await new ApiClientProvider(
          assertDefined(this.getKeycloakPromise)()
        ).getLksgDataControllerApi();
        this.lksgDataAndMetaInfo = (
          await lksgDataControllerApi.getAllCompanyLksgData(assertDefined(this.companyId))
<<<<<<< HEAD
        ).data.filter(
          (dataAndMetaInfo: DataAndMetaInformationLksgData) =>
            dataAndMetaInfo.metaInfo.qualityStatus == DatasetQualityStatus.Accepted
        );
=======
        ).data;
>>>>>>> fdb3087b
        this.convertLksgDataToFrontendFormat();
        this.waitingForData = false;
      } catch (error) {
        console.error(error);
      }
    },

    /**
     * Creates kpi data objects to pass them to the data table.
     *
     * @param kpiKey The field name of a kpi
     * @param kpiValue The corresponding value to the kpiKey
     * @param subAreaKey The sub area to which the kpi belongs
     * @param dataIdOfLksgDataset The value of the date kpi of an LkSG dataset
     */
    createKpiDataObjects(
      kpiKey: string,
      kpiValue: object | string | number,
      subAreaKey: string,
      dataIdOfLksgDataset: string
    ): void {
      if (kpiKey === "totalRevenue" && typeof kpiValue === "number") {
        kpiValue = this.convertToMillions(kpiValue);
      }
      let indexOfExistingItem = -1;
      const kpiDataObject = {
        subAreaKey: subAreaKey == "general" ? `_${subAreaKey}` : subAreaKey,
        kpiKey: kpiKey,
        [dataIdOfLksgDataset]: kpiValue,
      };
      indexOfExistingItem = this.kpiDataObjects.findIndex(
        (singleKpiDataObject) => singleKpiDataObject.kpiKey === kpiKey
      );
      if (indexOfExistingItem !== -1) {
        Object.assign(this.kpiDataObjects[indexOfExistingItem], kpiDataObject);
      } else {
        this.kpiDataObjects.push(kpiDataObject);
      }
    },

    /**
     * Retrieves and converts the stored array of LkSG datasets in order to make it displayable in the frontend.
     */
    convertLksgDataToFrontendFormat(): void {
      if (this.lksgDataAndMetaInfo.length) {
        this.lksgDataAndMetaInfo.forEach((oneLksgDataset: DataAndMetaInformationLksgData) => {
          const dataIdOfLksgDataset = oneLksgDataset.metaInfo?.dataId ?? "";
          const dataDateOfLksgDataset = oneLksgDataset.data.social?.general?.dataDate ?? "";
          this.listOfDataDateToDisplayAsColumns.push({
            dataId: dataIdOfLksgDataset,
            dataDate: dataDateOfLksgDataset,
          });
          for (const areaObject of Object.values(oneLksgDataset.data)) {
            for (const [subAreaKey, subAreaObject] of Object.entries(areaObject as object) as [string, object][]) {
              for (const [kpiKey, kpiValue] of Object.entries(subAreaObject) as [string, object][]) {
                this.createKpiDataObjects(kpiKey, kpiValue, subAreaKey, dataIdOfLksgDataset);
              }
            }
          }
        });
      }
      this.listOfDataDateToDisplayAsColumns = sortDatesToDisplayAsColumns(this.listOfDataDateToDisplayAsColumns);
    },

    /**
     * Converts a number to millions with max two decimal places and adds "MM" at the end of the number.
     *
     * @param inputNumber The numbert to convert
     * @returns a string with the converted number and "MM" at the end
     */
    convertToMillions(inputNumber: number): string {
      return `${(inputNumber / 1000000).toLocaleString("en-GB", { maximumFractionDigits: 2 })} MM`;
    },
  },
});
</script><|MERGE_RESOLUTION|>--- conflicted
+++ resolved
@@ -6,17 +6,10 @@
   <div v-if="lksgDataAndMetaInfo && !waitingForData">
     <CompanyDataTable
       :kpiDataObjects="kpiDataObjects"
-<<<<<<< HEAD
-      :DataDateOfDataSets="listOfDataDateToDisplayAsColumns"
-      :kpiNameMappings="kpisNameMappings"
-      :kpiInfoMappings="kpisInfoMappings"
-      :subAreaNameMappings="subAreasNameMappings"
-=======
       :dataDateOfDataSets="listOfDataDateToDisplayAsColumns"
       :kpiNameMappings="lksgKpisNameMappings"
       :kpiInfoMappings="lksgKpisInfoMappings"
       :subAreaNameMappings="lksgSubAreasNameMappings"
->>>>>>> fdb3087b
       tableDataTitle="LkSG Data"
     />
   </div>
@@ -24,28 +17,17 @@
 
 <script lang="ts">
 import { ApiClientProvider } from "@/services/ApiClients";
-<<<<<<< HEAD
-import { DataAndMetaInformationLksgData, DatasetQualityStatus } from "@clients/backend";
-=======
 import { DataAndMetaInformationLksgData } from "@clients/backend";
->>>>>>> fdb3087b
 import { defineComponent, inject } from "vue";
 import Keycloak from "keycloak-js";
 import { assertDefined } from "@/utils/TypeScriptUtils";
 import { sortDatesToDisplayAsColumns } from "@/utils/DataTableDisplay";
 import CompanyDataTable from "@/components/general/CompanyDataTable.vue";
 import {
-<<<<<<< HEAD
-  subAreasNameMappings,
-  kpisNameMappings,
-  kpisInfoMappings,
-} from "@/components/resources/frameworkDataSearch/DataModelsTranslations";
-=======
   lksgSubAreasNameMappings,
   lksgKpisNameMappings,
   lksgKpisInfoMappings,
 } from "@/components/resources/frameworkDataSearch/lksg/DataModelsTranslations";
->>>>>>> fdb3087b
 
 export default defineComponent({
   name: "LksgPanel",
@@ -56,15 +38,9 @@
       lksgDataAndMetaInfo: [] as Array<DataAndMetaInformationLksgData>,
       listOfDataDateToDisplayAsColumns: [] as Array<{ dataId: string; dataDate: string }>,
       kpiDataObjects: [] as { [index: string]: string | object; subAreaKey: string; kpiKey: string }[],
-<<<<<<< HEAD
-      kpisNameMappings,
-      kpisInfoMappings,
-      subAreasNameMappings,
-=======
       lksgKpisNameMappings,
       lksgKpisInfoMappings,
       lksgSubAreasNameMappings,
->>>>>>> fdb3087b
     };
   },
   props: {
@@ -75,11 +51,7 @@
   watch: {
     companyId() {
       this.listOfDataDateToDisplayAsColumns = [];
-<<<<<<< HEAD
-      void this.fetchAllAcceptedDatasets();
-=======
       void this.fetchDataForAllDataIds();
->>>>>>> fdb3087b
     },
   },
   setup() {
@@ -102,14 +74,10 @@
         ).getLksgDataControllerApi();
         this.lksgDataAndMetaInfo = (
           await lksgDataControllerApi.getAllCompanyLksgData(assertDefined(this.companyId))
-<<<<<<< HEAD
         ).data.filter(
           (dataAndMetaInfo: DataAndMetaInformationLksgData) =>
             dataAndMetaInfo.metaInfo.qualityStatus == DatasetQualityStatus.Accepted
         );
-=======
-        ).data;
->>>>>>> fdb3087b
         this.convertLksgDataToFrontendFormat();
         this.waitingForData = false;
       } catch (error) {
