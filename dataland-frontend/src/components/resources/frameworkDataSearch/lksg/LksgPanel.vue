--- conflicted
+++ resolved
@@ -159,12 +159,7 @@
 
     /**
      * Converts a number to millions with max two decimal places and adds "MM" at the end of the number.
-<<<<<<< HEAD
-     *
      * @param inputNumber The number to convert
-=======
-     * @param inputNumber The numbert to convert
->>>>>>> 3d77335c
      * @returns a string with the converted number and "MM" at the end
      */
     convertToMillions(inputNumber: number): string {
