<template>
  <div v-if="waitingForData" class="d-center-div text-center px-7 py-4">
    <p class="font-medium text-xl">Loading LkSG Data...</p>
    <em class="pi pi-spinner pi-spin" aria-hidden="true" style="z-index: 20; color: #e67f3f" />
  </div>
  <div v-if="lksgData && !waitingForData">
    <CompanyDataTable
      :kpiDataObjects="kpiDataObjects"
<<<<<<< HEAD
      :DataDateOfDataSets="listOfDataDateToDisplayAsColumns"
      :kpiNameMappings="kpisNameMappings"
      :kpiInfoMappings="kpisInfoMappings"
      :subAreaNameMappings="subAreasNameMappings"
      tableDataTitle="LkSG data"
=======
      :dataDatesOfDataSets="listOfDatesToDisplayAsColumns"
      :kpiNameMappings="lksgKpiNameMappings"
      :kpiInfoMappings="lksgKpiInfoMappings"
      :subAreaNameMappings="lksgSubAreaNameMappings"
      tableDataTitle="LkSG Data"
>>>>>>> ed365f83
    />
  </div>
</template>

<script lang="ts">
import { ApiClientProvider } from "@/services/ApiClients";
import { DataAndMetaInformationLksgData, LksgData } from "@clients/backend";
import { defineComponent, inject } from "vue";
import Keycloak from "keycloak-js";
import { assertDefined } from "@/utils/TypeScriptUtils";
import { sortDatesToDisplayAsColumns } from "@/utils/DataTableDisplay";
import CompanyDataTable from "@/components/general/CompanyDataTable.vue";
import {
  subAreasNameMappings,
  kpisNameMappings,
  kpisInfoMappings,
} from "@/components/resources/frameworkDataSearch/DataModelsTranslations";

export default defineComponent({
  name: "LksgPanel",
  components: { CompanyDataTable },
  data() {
    return {
      waitingForData: true,
      lksgData: [] as Array<LksgData>,
      listOfDataDateToDisplayAsColumns: [] as Array<{ dataId: string; dataDate: string }>,
      kpiDataObjects: [] as { [index: string]: string | object; subAreaKey: string; kpiKey: string }[],
      kpisNameMappings,
      kpisInfoMappings,
      subAreasNameMappings,
    };
  },
  props: {
    companyId: {
      type: String,
    },
  },
  watch: {
    companyId() {
      this.listOfDataDateToDisplayAsColumns = [];
      void this.fetchDataForAllDataIds();
    },
  },
  setup() {
    return {
      getKeycloakPromise: inject<() => Promise<Keycloak>>("getKeycloakPromise"),
    };
  },
  created() {
    void this.fetchDataForAllDataIds();
  },
  methods: {
    /**
     * Fetches all LkSG datasets for the current company and converts them to the requried frontend format.
     */
    async fetchDataForAllDataIds() {
      try {
        this.waitingForData = true;
        const lksgDataControllerApi = await new ApiClientProvider(
          assertDefined(this.getKeycloakPromise)()
        ).getLksgDataControllerApi();
        this.lksgData = (await lksgDataControllerApi.getAllCompanyLksgData(assertDefined(this.companyId))).data;
        this.convertLksgDataToFrontendFormat();
        this.waitingForData = false;
      } catch (error) {
        console.error(error);
      }
    },

    /**
     * Creates kpi data objects to pass them to the data table.
     *
     * @param kpiKey The field name of a kpi
     * @param kpiValue The corresponding value to the kpiKey
     * @param subAreaKey The sub area to which the kpi belongs
     * @param dataIdOfLksgDataset The value of the date kpi of an LkSG dataset
     */
    createKpiDataObjects(
      kpiKey: string,
      kpiValue: object | string | number,
      subAreaKey: string,
      dataIdOfLksgDataset: string
    ): void {
      if (kpiKey === "totalRevenue" && typeof kpiValue === "number") {
        kpiValue = this.convertToMillions(kpiValue);
      }
      let indexOfExistingItem = -1;
      const kpiDataObject = {
        subAreaKey: subAreaKey == "general" ? `_${subAreaKey}` : subAreaKey,
        kpiKey: kpiKey,
        [dataIdOfLksgDataset]: kpiValue,
      };
      indexOfExistingItem = this.kpiDataObjects.findIndex(
        (singleKpiDataObject) => singleKpiDataObject.kpiKey === kpiKey
      );
      if (indexOfExistingItem !== -1) {
        Object.assign(this.kpiDataObjects[indexOfExistingItem], kpiDataObject);
      } else {
        this.kpiDataObjects.push(kpiDataObject);
      }
    },

    /**
<<<<<<< HEAD
     * Retrieves and converts values from an array of LkSG datasets in order to make it displayable in the frontend.
     *
     * @param lksgData The LkSG dataset that shall be converted
     */
    convertLksgDataToFrontendFormat(lksgData: Array<DataAndMetaInformationLksgData>): void {
      if (lksgData.length) {
        lksgData.forEach((oneLksgDataset) => {
          const dataIdOfLksgDataset = oneLksgDataset.metaInfo?.dataId ?? "";
          const dataDateOfLksgDataset = oneLksgDataset.data.social?.general?.dataDate ?? "";
          this.listOfDataDateToDisplayAsColumns.push({
            dataId: dataIdOfLksgDataset,
            dataDate: dataDateOfLksgDataset,
          });
          for (const areaObject of Object.values(oneLksgDataset.data)) {
            for (const [subAreaKey, subAreaObject] of Object.entries(areaObject as object) as [string, object][]) {
              for (const [kpiKey, kpiValue] of Object.entries(subAreaObject) as [string, object][]) {
                this.createKpiDataObjects(kpiKey, kpiValue, subAreaKey, dataIdOfLksgDataset);
              }
=======
     * Sorts dates to ensure that LkSG datasets are displayed chronologically in the table of all LkSG datasets.
     */
    sortDatesToDisplayAsColumns(): void {
      this.listOfDatesToDisplayAsColumns.sort((dateA, dateB) => {
        if (Date.parse(dateA) < Date.parse(dateB)) {
          return 1;
        } else {
          return -1;
        }
      });
    },

    /**
     * Retrieves and converts the stored array of LkSG datasets in order to make it displayable in the frontend.
     */
    convertLksgDataToFrontendFormat(): void {
      this.lksgData.forEach((oneLksgDataset) => {
        const dataDateOfLksgDataset = oneLksgDataset.social?.general?.dataDate ?? "";
        this.listOfDatesToDisplayAsColumns.push(dataDateOfLksgDataset);
        for (const areaObject of Object.values(oneLksgDataset)) {
          for (const [subAreaKey, subAreaObject] of Object.entries(areaObject as object) as [string, object][]) {
            for (const [kpiKey, kpiValue] of Object.entries(subAreaObject) as [string, object][]) {
              this.createKpiDataObjects(kpiKey, kpiValue, subAreaKey, dataDateOfLksgDataset);
>>>>>>> ed365f83
            }
          }
        });
      }
      this.listOfDataDateToDisplayAsColumns = sortDatesToDisplayAsColumns(this.listOfDataDateToDisplayAsColumns);
    },

    /**
     * Converts a number to millions with max two decimal places and adds "MM" at the end of the number.
     *
     * @param inputNumber The numbert to convert
     * @returns a string with the converted number and "MM" at the end
     */
    convertToMillions(inputNumber: number): string {
      return `${(inputNumber / 1000000).toLocaleString("en-GB", { maximumFractionDigits: 2 })} MM`;
    },
  },
});
</script><|MERGE_RESOLUTION|>--- conflicted
+++ resolved
@@ -6,19 +6,11 @@
   <div v-if="lksgData && !waitingForData">
     <CompanyDataTable
       :kpiDataObjects="kpiDataObjects"
-<<<<<<< HEAD
       :DataDateOfDataSets="listOfDataDateToDisplayAsColumns"
       :kpiNameMappings="kpisNameMappings"
       :kpiInfoMappings="kpisInfoMappings"
       :subAreaNameMappings="subAreasNameMappings"
-      tableDataTitle="LkSG data"
-=======
-      :dataDatesOfDataSets="listOfDatesToDisplayAsColumns"
-      :kpiNameMappings="lksgKpiNameMappings"
-      :kpiInfoMappings="lksgKpiInfoMappings"
-      :subAreaNameMappings="lksgSubAreaNameMappings"
       tableDataTitle="LkSG Data"
->>>>>>> ed365f83
     />
   </div>
 </template>
@@ -122,14 +114,11 @@
     },
 
     /**
-<<<<<<< HEAD
-     * Retrieves and converts values from an array of LkSG datasets in order to make it displayable in the frontend.
-     *
-     * @param lksgData The LkSG dataset that shall be converted
+     * Retrieves and converts the stored array of LkSG datasets in order to make it displayable in the frontend.
      */
-    convertLksgDataToFrontendFormat(lksgData: Array<DataAndMetaInformationLksgData>): void {
-      if (lksgData.length) {
-        lksgData.forEach((oneLksgDataset) => {
+    convertLksgDataToFrontendFormat(): void {
+      if (this.lksgData.length) {
+        this.lksgData.forEach((oneLksgDataset) => {
           const dataIdOfLksgDataset = oneLksgDataset.metaInfo?.dataId ?? "";
           const dataDateOfLksgDataset = oneLksgDataset.data.social?.general?.dataDate ?? "";
           this.listOfDataDateToDisplayAsColumns.push({
@@ -141,31 +130,6 @@
               for (const [kpiKey, kpiValue] of Object.entries(subAreaObject) as [string, object][]) {
                 this.createKpiDataObjects(kpiKey, kpiValue, subAreaKey, dataIdOfLksgDataset);
               }
-=======
-     * Sorts dates to ensure that LkSG datasets are displayed chronologically in the table of all LkSG datasets.
-     */
-    sortDatesToDisplayAsColumns(): void {
-      this.listOfDatesToDisplayAsColumns.sort((dateA, dateB) => {
-        if (Date.parse(dateA) < Date.parse(dateB)) {
-          return 1;
-        } else {
-          return -1;
-        }
-      });
-    },
-
-    /**
-     * Retrieves and converts the stored array of LkSG datasets in order to make it displayable in the frontend.
-     */
-    convertLksgDataToFrontendFormat(): void {
-      this.lksgData.forEach((oneLksgDataset) => {
-        const dataDateOfLksgDataset = oneLksgDataset.social?.general?.dataDate ?? "";
-        this.listOfDatesToDisplayAsColumns.push(dataDateOfLksgDataset);
-        for (const areaObject of Object.values(oneLksgDataset)) {
-          for (const [subAreaKey, subAreaObject] of Object.entries(areaObject as object) as [string, object][]) {
-            for (const [kpiKey, kpiValue] of Object.entries(subAreaObject) as [string, object][]) {
-              this.createKpiDataObjects(kpiKey, kpiValue, subAreaKey, dataDateOfLksgDataset);
->>>>>>> ed365f83
             }
           }
         });
