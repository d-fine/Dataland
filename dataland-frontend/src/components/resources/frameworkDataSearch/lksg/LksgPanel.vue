--- conflicted
+++ resolved
@@ -5,13 +5,8 @@
   </div>
   <div v-if="mapOfKpiKeysToDataObjects.size > 0 && !waitingForData">
     <LksgCompanyDataTable
-<<<<<<< HEAD
-      :kpiDataObjects="kpiDataObjects"
-      :reportingPeriodsOfDataSets="listOfColumnIdentifierObjects"
-=======
       :arrayOfKpiDataObjects="Array.from(mapOfKpiKeysToDataObjects.values())"
       :list-of-reporting-periods-with-data-id="listOfDataSetReportingPeriods"
->>>>>>> 05687ee5
     />
   </div>
 </template>
