<template>
  <div v-if="waitingForData" class="d-center-div text-center px-7 py-4">
    <p class="font-medium text-xl">Loading LkSG Data...</p>
    <em class="pi pi-spinner pi-spin" aria-hidden="true" style="z-index: 20; color: #e67f3f" />
  </div>
  <div v-if="mapOfKpiKeysToDataObjects.size > 0 && !waitingForData">
    <DisplayFrameworkDataTable
      :arrayOfKpiDataObjects="Array.from(mapOfKpiKeysToDataObjects.values())"
      :list-of-reporting-periods-with-data-id="arrayOfReportingPeriodWithDataId"
      headerInputStyle="width: 30vw;"
    />
  </div>
</template>

<script lang="ts">
import { naceCodeMap } from "@/components/forms/parts/elements/derived/NaceCodeTree";
import { KpiDataObject, KpiValue } from "@/components/resources/frameworkDataSearch/KpiDataObject";
import { PanelProps } from "@/components/resources/frameworkDataSearch/PanelComponentOptions";
import DisplayFrameworkDataTable from "@/components/resources/frameworkDataSearch/DisplayFrameworkDataTable.vue";
import { lksgDataModel } from "@/components/resources/frameworkDataSearch/lksg/LksgDataModel";
import { ApiClientProvider } from "@/services/ApiClients";
import { ReportingPeriodOfDataSetWithId, sortReportingPeriodsToDisplayAsColumns } from "@/utils/DataTableDisplay";
import { Subcategory, Field } from "@/utils/GenericFrameworkTypes";
import { assertDefined } from "@/utils/TypeScriptUtils";
import { DataAndMetaInformationLksgData, LksgData, LksgProcurementCategory } from "@clients/backend";
import Keycloak from "keycloak-js";
import { defineComponent, inject } from "vue";
<<<<<<< HEAD
import { getCountryNameFromCountryCode } from "@/utils/CountryCodeConverter";
import { DropdownOption } from "@/utils/PremadeDropdownDatasets";
=======
import { ProcurementCategoryType } from "@/api-models/ProcurementCategoryType";
>>>>>>> e91b2dea

export default defineComponent({
  name: "LksgPanel",
  components: { DisplayFrameworkDataTable },
  data() {
    return {
      firstRender: true,
      waitingForData: true,
      lksgDataAndMetaInfo: [] as Array<DataAndMetaInformationLksgData>,
      arrayOfReportingPeriodWithDataId: [] as Array<ReportingPeriodOfDataSetWithId>,
      mapOfKpiKeysToDataObjects: new Map() as Map<string, KpiDataObject>,
    };
  },
  props: PanelProps,
  watch: {
    companyId() {
      this.arrayOfReportingPeriodWithDataId = [];
      void this.fetchLksgData();
    },
    singleDataMetaInfoToDisplay() {
      if (!this.firstRender) {
        this.arrayOfReportingPeriodWithDataId = [];
        void this.fetchLksgData();
      }
    },
  },
  setup() {
    return {
      getKeycloakPromise: inject<() => Promise<Keycloak>>("getKeycloakPromise"),
    };
  },
  created() {
    void this.fetchLksgData();
    this.firstRender = false;
  },
  methods: {
    /**
     * Fetches all accepted LkSG datasets for the current company and converts them to the required frontend format.
     */
    async fetchLksgData() {
      try {
        this.waitingForData = true;
        const lksgDataControllerApi = await new ApiClientProvider(
          assertDefined(this.getKeycloakPromise)()
        ).getLksgDataControllerApi();
        if (this.singleDataMetaInfoToDisplay) {
          const singleLksgData = (
            await lksgDataControllerApi.getCompanyAssociatedLksgData(this.singleDataMetaInfoToDisplay.dataId)
          ).data.data;

          this.lksgDataAndMetaInfo = [{ metaInfo: this.singleDataMetaInfoToDisplay, data: singleLksgData }];
        } else {
          this.lksgDataAndMetaInfo = (
            await lksgDataControllerApi.getAllCompanyLksgData(assertDefined(this.companyId))
          ).data;
        }
        this.convertLksgDataToFrontendFormat();
        this.waitingForData = false;
      } catch (error) {
        console.error(error);
      }
    },

    /**
     * Creates kpi data objects to pass them to the data table.
     * @param kpiKey The field name of a kpi
     * @param kpiValue The corresponding value to the kpiKey
     * @param subcategory The sub category to which the kpi belongs
     * @param dataIdOfLksgDataset The value of the date kpi of an LkSG dataset
     */
    createKpiDataObjects(
      kpiKey: string,
      kpiValue: KpiValue,
      subcategory: Subcategory,
      dataIdOfLksgDataset: string
    ): void {
      const kpiField = assertDefined(subcategory.fields.find((field) => field.name === kpiKey));

      const kpiData = {
        subcategoryKey: subcategory.name == "masterData" ? `_${subcategory.name}` : subcategory.name,
        subcategoryLabel: subcategory.label ? subcategory.label : subcategory.name,
        kpiKey: kpiKey,
        kpiLabel: kpiField?.label ? kpiField.label : kpiKey,
        kpiDescription: kpiField?.description ? kpiField.description : "",
        kpiFormFieldComponent: kpiField?.component ?? "",
        content: { [dataIdOfLksgDataset]: this.reformatValueForDisplay(kpiField, kpiValue) },
      } as KpiDataObject;
      if (this.mapOfKpiKeysToDataObjects.has(kpiKey)) {
        Object.assign(kpiData.content, this.mapOfKpiKeysToDataObjects.get(kpiKey)?.content);
      }
      this.mapOfKpiKeysToDataObjects.set(kpiKey, kpiData);
    },

    /**
     * Retrieves and converts the stored array of LkSG datasets in order to make it displayable in the frontend.
     */
    convertLksgDataToFrontendFormat(): void {
      if (this.lksgDataAndMetaInfo.length) {
        this.lksgDataAndMetaInfo.forEach((oneLksgDataset: DataAndMetaInformationLksgData) => {
          const dataIdOfLksgDataset = oneLksgDataset.metaInfo?.dataId ?? "";
          const reportingPeriodOfLksgDataset = oneLksgDataset.metaInfo?.reportingPeriod ?? "";
          this.arrayOfReportingPeriodWithDataId.push({
            dataId: dataIdOfLksgDataset,
            reportingPeriod: reportingPeriodOfLksgDataset,
          });
          this.addKpisOfOneDatasetToTableModel(oneLksgDataset.data, dataIdOfLksgDataset);
        });
      }
      this.arrayOfReportingPeriodWithDataId = sortReportingPeriodsToDisplayAsColumns(
        this.arrayOfReportingPeriodWithDataId as ReportingPeriodOfDataSetWithId[]
      );
    },
<<<<<<< HEAD
=======
    /**
     * Adds the kpis of an LkSG dataset to the model passed to the data table
     * @param lksgData the LkSG dataset to iterate over
     * @param dataId the datasets ID
     */
    addKpisOfOneDatasetToTableModel(lksgData: LksgData, dataId: string) {
      for (const [categoryKey, categoryObject] of Object.entries(lksgData) as [string, object | null]) {
        if (categoryObject == null) continue;
        for (const [subCategoryKey, subCategoryObject] of Object.entries(categoryObject as object) as [
          string,
          object | null
        ][]) {
          if (subCategoryObject == null) continue;
          for (const [kpiKey, kpiValue] of Object.entries(subCategoryObject)) {
            if (kpiValue == null) continue;
            const subcategory = assertDefined(
              lksgDataModel
                .find((category) => category.name === categoryKey)
                ?.subcategories.find((subCategory) => subCategory.name === subCategoryKey)
            );
            this.createKpiDataObjects(kpiKey, kpiValue as KpiValue, subcategory, dataId);
          }
        }
      }
    },

>>>>>>> e91b2dea
    /**
     * Converts a number to millions with max two decimal places and adds "MM" at the end of the number.
     * @param inputNumber The number to convert
     * @returns a string with the converted number and "MM" at the end
     */
    convertToMillions(inputNumber: number): string {
      return `${(inputNumber / 1000000).toLocaleString("en-GB", { maximumFractionDigits: 2 })} MM`;
    },

    /**
     * Converts a nace code to a human readable value
     * @param kpiValue the value that should be reformated corresponding to its field
     * @returns the reformatted Country value ready for display
     */
    reformatIndustriesValue(kpiValue: KpiValue): string | string[] | number | object | null {
      return Array.isArray(kpiValue)
        ? kpiValue.map((naceCodeShort: string) => naceCodeMap.get(naceCodeShort)?.label ?? naceCodeShort)
        : naceCodeMap.get(kpiValue as string)?.label ?? kpiValue;
    },

    /**
     * Converts a country code to a human readable value
     * @param kpiValue the value that should be reformated corresponding to its field
     * @returns the reformatted Country value ready for display
     */
    reformatCountriesValue(kpiValue: KpiValue): string | string[] {
      return Array.isArray(kpiValue)
        ? kpiValue.map((countryCodeShort: string) => getCountryNameFromCountryCode(countryCodeShort))
        : getCountryNameFromCountryCode(kpiValue as string) ?? kpiValue;
    },

    /**
<<<<<<< HEAD
     * Reformats the kpis into the necessary format for the frontend
=======
     * Generates a list of readable strings (or just a single one) combining suppliers and their associated countries
     * @param numberOfSuppliersPerCountryCode the map of number of suppliers and associated companies
     * from which strings are written
     * @returns the constructed collection of readable strings
     */
    generateReadableCombinationOfNumberOfSuppliersAndCountries(
      numberOfSuppliersPerCountryCode?: Map<string, number | undefined | null>
    ) {
      if (numberOfSuppliersPerCountryCode != undefined) {
        const readableListOfSuppliersAndCountries = Array.from(numberOfSuppliersPerCountryCode.entries()).map(
          ([countryCode, numberOfSuppliers]) => {
            const countryName = getCountryNameFromCountryCode(countryCode);
            if (numberOfSuppliers != undefined) {
              return String(numberOfSuppliers) + " suppliers from " + countryName;
            } else {
              return "There are suppliers from " + countryName;
            }
          }
        );
        if (readableListOfSuppliersAndCountries.length > 1) {
          return readableListOfSuppliersAndCountries;
        } else {
          return readableListOfSuppliersAndCountries[0];
        }
      } else {
        return null;
      }
    },

    /**
     * Converts the map of ProcurementCategory and LksgProductCategory into an array for a proper handling of the
     * DetailsCompanyDataTable in the LksgCompanyDataTable (modal showing information related to Procurement Categories)
     * @param inputObject Map to convert to array
     * @returns The constructed map
     */
    reformatProcurementCategoriesValue(inputObject: Map<ProcurementCategoryType, LksgProcurementCategory> | null) {
      if (inputObject == null) return null;
      const inputObjectEntries = Object.entries(inputObject) as [ProcurementCategoryType, LksgProcurementCategory][];
      return inputObjectEntries.map((inputEntry: [ProcurementCategoryType, LksgProcurementCategory]) => {
        const [procurementCategoryType, lksgProcurementCategory] = inputEntry;
        const definitionsOfProductTypeOrService =
          lksgProcurementCategory.procuredProductTypesAndServicesNaceCodes.length > 1
            ? lksgProcurementCategory.procuredProductTypesAndServicesNaceCodes
            : lksgProcurementCategory.procuredProductTypesAndServicesNaceCodes[0] ?? "";

        return {
          procurementCategory: procurementCategoryType,
          definitionsOfProductTypeOrService,
          suppliersAndCountries: this.generateReadableCombinationOfNumberOfSuppliersAndCountries(
            new Map(Object.entries(lksgProcurementCategory.numberOfSuppliersPerCountryCode ?? {}))
          ),
          percentageOfTotalProcurement:
            lksgProcurementCategory.percentageOfTotalProcurement != null
              ? String(lksgProcurementCategory.percentageOfTotalProcurement)
              : null,
        };
      });
    },

    /**
     *
>>>>>>> e91b2dea
     * @param kpiField the Field to which the value belongs
     * @param kpiValue the value that should be reformated corresponding to its field
     * @returns the reformatted value ready for display
     */
    reformatValueForDisplay(kpiField: Field, kpiValue: KpiValue): KpiValue {
      if (kpiField.name === "totalRevenue" && typeof kpiValue === "number") {
        kpiValue = this.convertToMillions(kpiValue);
      }
      if (kpiField.name === "industry" || kpiField.name === "subcontractingCompaniesIndustries") {
        kpiValue = this.reformatIndustriesValue(kpiValue);
      }
      if (kpiField.name.includes("Countries") && kpiField.component !== "YesNoFormField") {
        kpiValue = this.reformatCountriesValue(kpiValue);
      }
      if (kpiField.name === "procurementCategories") {
        kpiValue = this.reformatProcurementCategoriesValue(
          kpiValue as Map<ProcurementCategoryType, LksgProcurementCategory> | null
        );
      }

      let returnValue;

      if (kpiField.options?.length) {
        const filteredOption = kpiField.options.find((option: DropdownOption) => option.value === kpiValue);
        if (filteredOption) returnValue = filteredOption.label;
      }

      return returnValue ?? kpiValue;
    },
  },
});
</script><|MERGE_RESOLUTION|>--- conflicted
+++ resolved
@@ -25,12 +25,7 @@
 import { DataAndMetaInformationLksgData, LksgData, LksgProcurementCategory } from "@clients/backend";
 import Keycloak from "keycloak-js";
 import { defineComponent, inject } from "vue";
-<<<<<<< HEAD
-import { getCountryNameFromCountryCode } from "@/utils/CountryCodeConverter";
-import { DropdownOption } from "@/utils/PremadeDropdownDatasets";
-=======
 import { ProcurementCategoryType } from "@/api-models/ProcurementCategoryType";
->>>>>>> e91b2dea
 
 export default defineComponent({
   name: "LksgPanel",
@@ -143,8 +138,6 @@
         this.arrayOfReportingPeriodWithDataId as ReportingPeriodOfDataSetWithId[]
       );
     },
-<<<<<<< HEAD
-=======
     /**
      * Adds the kpis of an LkSG dataset to the model passed to the data table
      * @param lksgData the LkSG dataset to iterate over
@@ -171,7 +164,6 @@
       }
     },
 
->>>>>>> e91b2dea
     /**
      * Converts a number to millions with max two decimal places and adds "MM" at the end of the number.
      * @param inputNumber The number to convert
@@ -186,7 +178,7 @@
      * @param kpiValue the value that should be reformated corresponding to its field
      * @returns the reformatted Country value ready for display
      */
-    reformatIndustriesValue(kpiValue: KpiValue): string | string[] | number | object | null {
+    reformatIndustriesValue(kpiValue: KpiValue) {
       return Array.isArray(kpiValue)
         ? kpiValue.map((naceCodeShort: string) => naceCodeMap.get(naceCodeShort)?.label ?? naceCodeShort)
         : naceCodeMap.get(kpiValue as string)?.label ?? kpiValue;
@@ -197,16 +189,13 @@
      * @param kpiValue the value that should be reformated corresponding to its field
      * @returns the reformatted Country value ready for display
      */
-    reformatCountriesValue(kpiValue: KpiValue): string | string[] {
+    reformatCountriesValue(kpiValue: KpiValue) {
       return Array.isArray(kpiValue)
         ? kpiValue.map((countryCodeShort: string) => getCountryNameFromCountryCode(countryCodeShort))
         : getCountryNameFromCountryCode(kpiValue as string) ?? kpiValue;
     },
 
     /**
-<<<<<<< HEAD
-     * Reformats the kpis into the necessary format for the frontend
-=======
      * Generates a list of readable strings (or just a single one) combining suppliers and their associated countries
      * @param numberOfSuppliersPerCountryCode the map of number of suppliers and associated companies
      * from which strings are written
@@ -267,8 +256,7 @@
     },
 
     /**
-     *
->>>>>>> e91b2dea
+     * Reformats the kpis into the necessary format for the frontend
      * @param kpiField the Field to which the value belongs
      * @param kpiValue the value that should be reformated corresponding to its field
      * @returns the reformatted value ready for display
