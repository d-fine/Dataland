--- conflicted
+++ resolved
@@ -43,28 +43,14 @@
     };
   },
   props: {
-<<<<<<< HEAD
-    companyID: {
+    companyId: {
       type: String,
       default: () => ""
     },
   },
   watch: {
-    companyID() {
-      void this.allDataSets();
-    },
-    lksgData() {
-      void this.generateConvertedData();
-=======
-    lksgDataIds: {
-      type: Array,
-      default: () => [],
-    },
-  },
-  watch: {
-    lksgDataIds() {
-      void this.fetchDataForAllDataIds(this.lksgDataIds as []);
->>>>>>> 66c5124e
+    companyId() {
+      void this.fetchDataForAllDataIds();
     },
   },
   setup() {
@@ -73,60 +59,32 @@
     };
   },
   created() {
-    this.allDataSets();
+    this.fetchDataForAllDataIds();
   },
   methods: {
-<<<<<<< HEAD
-    async allDataSets() {
+    async fetchDataForAllDataIds() {
       try {
         this.waitingForData = true;
         const lksgDataControllerApi = await new ApiClientProvider(
           assertDefined(this.getKeycloakPromise)()
         ).getLksgDataControllerApi();
-        this.lksgData = (await lksgDataControllerApi.getAllCompanyLksgData(assertDefined(this.companyID!))).data;
+        this.lksgData = (await lksgDataControllerApi.getAllCompanyLksgData(assertDefined(this.companyId!))).data;
+        this.convertLksgDataToFrontendFormat();
         this.waitingForData = false;
-=======
-    async getCompanyLksgDataset(dataId: string) {
-      try {
-        const LksgDataControllerApi = await new ApiClientProvider(
-          assertDefined(this.getKeycloakPromise)()
-        ).getLksgDataControllerApi();
-        const companyAssociatedData = await LksgDataControllerApi.getCompanyAssociatedLksgData(assertDefined(dataId));
-        return companyAssociatedData.data.data;
->>>>>>> 66c5124e
       } catch (error) {
         console.error(error);
       }
     },
 
-<<<<<<< HEAD
-    generateConvertedData(): void {
-      this.lksgData?.forEach((dataByYear) => {
-=======
-    async fetchDataForAllDataIds(dataIds: []) {
-      this.waitingForData = true;
-      this.lksgData = (await Promise.all(
-        dataIds.map((dataId) => this.getCompanyLksgDataset(dataId))
-      )) as Array<LksgData>; // TODO can Florians new endpoint make this to just one call?
-      void this.convertLksgDataToFrontendFormat();
-      this.waitingForData = false;
-    },
-
     convertLksgDataToFrontendFormat(): void {
       this.listOfDatesToDisplayAsColumns = []
       this.lksgData?.forEach((oneLksgDataSet) => {
->>>>>>> 66c5124e
         let dataDate = "";
         for (const area of Object.values(oneLksgDataSet)) {
           for (const [topic, topicValues] of Object.entries(area)) {
             for (const [kpi, kpiValues] of Object.entries(topicValues as LksgData)) { // TODO why as LksgData, dont we iterate over the fields of a whole LksgData structure
               let indexOfExistingItem = -1;
-<<<<<<< HEAD
               if (kpi === "dataDate") { // TODO this only works as long as dataDate is the first entry in LksgData
-                this.dataSetColumns.push(kpiValues as string);
-=======
-              if (kpi === "dataDate") {
->>>>>>> 66c5124e
                 dataDate = kpiValues as string;
                 this.listOfDatesToDisplayAsColumns.push(dataDate);
               }
