--- conflicted
+++ resolved
@@ -45,37 +45,6 @@
               slotProps.data.content[reportingPeriodWithDataId.dataId] !== undefined &&
               slotProps.data.content[reportingPeriodWithDataId.dataId] !== null
             "
-<<<<<<< HEAD
-            @click="openModalAndDisplayValuesInSubTable(data[reportingPeriod.dataId], data.kpiLabel, data.kpiKey)"
-            class="link"
-            >Show "{{ data.kpiLabel }}"
-            <em class="material-icons" aria-hidden="true" title=""> dataset </em>
-          </a>
-          <span v-else-if="typeof data[reportingPeriod.dataId] === 'object' && data[reportingPeriod.dataId]?.value">
-            <span v-if="isYesNo(data[reportingPeriod.dataId].value) && hasDocument(data[reportingPeriod.dataId])">
-              <DocumentLink
-                :label="yesLabelMap.get(isCertificate(data.kpiLabel))"
-                :download-name="data[reportingPeriod.dataId].dataSource.name"
-                :reference="data[reportingPeriod.dataId].dataSource.reference"
-                show-icon
-              />
-            </span>
-            <span v-else-if="isYesNo(data[reportingPeriod.dataId].value) && isCertificate(data.kpiLabel)">
-              {{ data[reportingPeriod.dataId].value === YesNo.Yes ? "Certified" : "Uncertified" }}
-            </span>
-            <span v-else>
-              {{ data[reportingPeriod.dataId].value }}
-            </span>
-          </span>
-
-          <span v-else
-            >{{
-              Array.isArray(data[reportingPeriod.dataId])
-                ? data[reportingPeriod.dataId][0]
-                : data[reportingPeriod.dataId]
-            }}
-          </span>
-=======
           >
             <template v-if="Array.isArray(slotProps.data.content[reportingPeriodWithDataId.dataId])">
               <a
@@ -105,11 +74,23 @@
                 slotProps.data.content[reportingPeriodWithDataId.dataId]?.value !== undefined
               "
             >
-              {{ slotProps.data.content[reportingPeriodWithDataId.dataId].value }}
+              <span v-if="isYesNo(slotProps.data[reportingPeriodWithDataId.dataId].value) && hasDocument(data[reportingPeriodWithDataId.dataId])">
+              <DocumentLink
+                      :label="yesLabelMap.get(isCertificate(slotProps.data.kpiLabel))"
+                      :download-name="slotProps.data[reportingPeriodWithDataId.dataId].dataSource.name"
+                      :reference="slotProps.data[reportingPeriodWithDataId.dataId].dataSource.reference"
+                      show-icon
+              />
+            </span>
+            <span v-else-if="isYesNo(slotProps.data[reportingPeriodWithDataId.dataId].value) && isCertificate(slotProps.data.kpiLabel)">
+              {{ slotProps.data[reportingPeriodWithDataId.dataId].value === YesNo.Yes ? "Certified" : "Uncertified" }}
+            </span>
+            <span v-else>
+              {{ slotProps.data[reportingPeriodWithDataId.dataId].value }}
+            </span>
             </span>
             <span v-else>{{ slotProps.data.content[reportingPeriodWithDataId.dataId] }} </span>
           </template>
->>>>>>> 05687ee5
         </template>
       </Column>
 
@@ -130,12 +111,9 @@
 import Column from "primevue/column";
 import DetailsCompanyDataTable from "@/components/general/DetailsCompanyDataTable.vue";
 import { KpiDataObject } from "@/components/resources/frameworkDataSearch/KpiDataObject";
-<<<<<<< HEAD
 import DocumentLink from "@/components/resources/frameworkDataSearch/DocumentLink.vue";
 import { BaseDataPointYesNo, YesNo } from "@clients/backend";
-=======
 import { ReportingPeriodOfDataSetWithId } from "@/utils/DataTableDisplay";
->>>>>>> 05687ee5
 
 export default defineComponent({
   name: "LksgCompanyDataTable",
@@ -162,13 +140,10 @@
       type: Array as PropType<Array<KpiDataObject>>,
       default: () => [],
     },
-<<<<<<< HEAD
-=======
     listOfReportingPeriodsWithDataId: {
       type: Array as PropType<Array<ReportingPeriodOfDataSetWithId>>,
       default: () => [],
     },
->>>>>>> 05687ee5
   },
   mounted() {
     document.addEventListener("click", (e) => this.expandRowGroupOnHeaderClick(e));
