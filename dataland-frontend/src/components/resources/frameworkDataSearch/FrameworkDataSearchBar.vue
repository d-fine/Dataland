<template>
  <div class="grid">
    <div class="col-8 text-left">
      <span class="p-fluid">
        <span class="p-input-icon-left p-input-icon-right">
          <i
            class="pi pi-search d-framework-searchbar-input-icon"
            aria-hidden="true"
            style="z-index: 20; color: #958d7c"
          />
          <AutoComplete
            :inputId="searchBarId"
            ref="autocomplete"
            v-model="searchBarInput"
            :suggestions="autocompleteArrayDisplayed"
            optionLabel="companyName"
            :autoOptionFocus="false"
            :min-length="3"
            placeholder="Search company by name or identifier (e.g. PermID, LEI, ...)"
            inputClass="h-3rem d-framework-searchbar-input"
            panelClass="d-framework-searchbar-panel"
            style="z-index: 10"
            @complete="searchCompanyName"
            @keydown="noteThatAKeyWasPressed"
            @keydown.down="getCurrentFocusedOptionIndex"
            @keydown.up="getCurrentFocusedOptionIndex"
            @item-select="handleItemSelect"
            @keyup.enter="executeSearchIfNoItemFocused"
            @focus="setCurrentFocusedOptionIndexToDefault"
          >
            <template #option="slotProps">
              <i class="pi pi-search pl-3 pr-3" aria-hidden="true" />
              <SearchResultHighlighter :text="slotProps.option.companyName" :searchString="latestValidSearchString" />
            </template>

            <template #footer>
              <ul
                class="p-autocomplete-items pt-0"
                v-if="autocompleteArray && autocompleteArray.length >= maxNumOfDisplayedAutocompleteEntries"
              >
                <li class="p-autocomplete-item" @click="executeSearchIfNoItemFocused">
                  <span class="text-primary font-medium underline pl-3"> View all results </span>
                </li>
              </ul>
            </template>
          </AutoComplete>
        </span>
      </span>
    </div>
  </div>
</template>

<script lang="ts">
import AutoComplete from 'primevue/autocomplete';
import SearchResultHighlighter from '@/components/resources/frameworkDataSearch/SearchResultHighlighter.vue';
import {
  getCompanyDataForFrameworkDataSearchPage,
  type FrameworkDataSearchFilterInterface,
  getNumberOfCompaniesForFrameworkDataSearchPage,
  getCompanyDataForFrameworkDataSearchPageWithoutFilters,
<<<<<<< HEAD
} from "@/utils/SearchCompaniesForFrameworkDataPageDataRequester";
import { defineComponent, inject, ref } from "vue";
import type Keycloak from "keycloak-js";
import { useRoute } from "vue-router";
import { assertDefined } from "@/utils/TypeScriptUtils";
import { FRAMEWORKS_WITH_VIEW_PAGE } from "@/utils/Constants";
import { type BasicCompanyInformation, type DataTypeEnum } from "@clients/backend";
=======
} from '@/utils/SearchCompaniesForFrameworkDataPageDataRequester';
import { defineComponent, inject, ref } from 'vue';
import type Keycloak from 'keycloak-js';
import { useRoute } from 'vue-router';
import { assertDefined } from '@/utils/TypeScriptUtils';
import { ARRAY_OF_FRAMEWORKS_WITH_VIEW_PAGE } from '@/utils/Constants';
import { type BasicCompanyInformation, type DataTypeEnum } from '@clients/backend';
>>>>>>> 87173766

/**
 * This interface defines the internal state of the autocomplete component
 * not exposed in their typescript definition
 */
export interface AutoCompleteInternalState {
  focusedOptionIndex: number | null;
  hide(): void;
  $refs: {
    focusInput: HTMLInputElement;
  };
}

export default defineComponent({
  setup() {
    return {
      getKeycloakPromise: inject<() => Promise<Keycloak>>('getKeycloakPromise'),
      autocomplete: ref<InstanceType<typeof AutoComplete> & AutoCompleteInternalState>(),
    };
  },
  name: 'FrameworkDataSearchBar',
  components: { AutoComplete, SearchResultHighlighter },

  emits: ['companies-received', 'search-confirmed'],

  props: {
    searchBarId: {
      type: String,
      default: 'framework_data_search_bar_standard',
    },
    chunkSize: {
      type: Number,
      default: null,
    },
    currentPage: {
      type: Number,
      default: 0,
    },
    filter: {
      type: Object as () => FrameworkDataSearchFilterInterface,
      default(): FrameworkDataSearchFilterInterface {
        return {
<<<<<<< HEAD
          companyNameFilter: "",
          frameworkFilter: FRAMEWORKS_WITH_VIEW_PAGE,
=======
          companyNameFilter: '',
          frameworkFilter: ARRAY_OF_FRAMEWORKS_WITH_VIEW_PAGE,
>>>>>>> 87173766
          sectorFilter: [],
          countryCodeFilter: [],
        };
      },
    },
    maxNumOfDisplayedAutocompleteEntries: {
      type: Number,
      default: 3,
    },
    emitSearchResultsArray: {
      type: Boolean,
      default: false,
    },
  },
  mounted() {
    this.searchBarInput = this.filter?.companyNameFilter ?? '';
    void this.queryCompany();
    if (!this.route.query.input) {
      this.focusOnSearchBar();
    }
  },

  watch: {
    searchBarId() {
      this.focusOnSearchBar();
    },
    searchBarInput(newValue: string) {
      this.saveCurrentSearchStringIfValid(newValue);
    },
    filter: {
      handler() {
        this.searchBarInput = this.filter?.companyNameFilter ?? '';
        void this.queryCompany();
      },
      deep: true,
    },
    currentPage() {
      this.queryCompany(this.currentPage).catch(() => {
        console.error(`Unable to load data for ${this.currentPage} page`);
      });
    },
  },

  data: function () {
    return {
      wereKeysPressed: false,
      currentFocusedOptionIndex: -1,
      searchBarInput: '',
      latestValidSearchString: '',
      autocompleteArray: [] as Array<object>,
      autocompleteArrayDisplayed: [] as Array<object>,
      route: useRoute(),
    };
  },
  methods: {
    /**
     * Sets the wereKeysPressed variable to true
     */
    noteThatAKeyWasPressed() {
      this.wereKeysPressed = true;
    },

    /**
     * Updates the local search string if the new search string is well-defined
     * @param currentSearchString the potentially new search string
     */
    saveCurrentSearchStringIfValid(currentSearchString: string | object) {
      if (currentSearchString && typeof currentSearchString === 'string') {
        this.latestValidSearchString = currentSearchString;
      }
    },

    /**
     * Called on button presses of the up/down keys and updates the index of the currently selected element.
     */
    getCurrentFocusedOptionIndex() {
      this.currentFocusedOptionIndex = this.autocomplete?.focusedOptionIndex ?? -1;
    },

    /**
     * Resets the currently selected index variable
     */
    setCurrentFocusedOptionIndexToDefault() {
      this.currentFocusedOptionIndex = -1;
    },

    /**
     * Focuses the search bar
     */
    focusOnSearchBar() {
      this.autocomplete?.$refs?.focusInput.focus();
    },

    /**
     * Called when an item is selected from the dropdown. Navigates to the company cockpit page for the selected company
     * @param event the click event
     * @param event.value the company that was clicked on
     */
    handleItemSelect(event: { value: BasicCompanyInformation }) {
      const companyIdOfSelectedItem = event.value.companyId;
      void this.$router.push(`/companies/${companyIdOfSelectedItem}`);
    },

    /**
     * Called when enter is pressed in the search bar. Performs a company search with the new search bar text
     * if no specific company is highlighted
     */
    executeSearchIfNoItemFocused() {
      if (this.currentFocusedOptionIndex === -1 && this.wereKeysPressed) {
        this.autocomplete?.hide();
        this.autocomplete?.$refs.focusInput.blur();
        this.$emit('search-confirmed', this.searchBarInput);
        void this.queryCompany();
      }
    },
    /**
     * Performs the company search if the parent component indicated it wants to receive the given chunk of the
     * complete search results
     * and the total number of records
     * @param chunkIndex the index of the requested chunk
     */
    async queryCompany(chunkIndex = 0) {
      if (this.emitSearchResultsArray) {
        const resultsArray = await this.getCompanies(chunkIndex);
        const totalNumberOfCompanies = await this.getTotalNumberOfCompanies();
        this.$emit('companies-received', resultsArray, chunkIndex, totalNumberOfCompanies);
      }
    },
    /**
     * Performs the company search if the parent component indicated it wants to receive the complete search results
     * @param chunkIndex the index of the requested chunk
     * @returns chunk of companies
     */
    async getCompanies(chunkIndex: number) {
      return await getCompanyDataForFrameworkDataSearchPage(
        this.searchBarInput,
        new Set(this.filter?.frameworkFilter),
        new Set(this.filter?.countryCodeFilter),
        new Set(this.filter?.sectorFilter),
        assertDefined(this.getKeycloakPromise)(),
        this.chunkSize,
        chunkIndex
      );
    },
    /**
     * Get the total number of copanies with the given filter
     * @returns total number of companies
     */
    async getTotalNumberOfCompanies() {
      return await getNumberOfCompaniesForFrameworkDataSearchPage(
        this.searchBarInput,
        new Set(this.filter?.frameworkFilter),
        new Set(this.filter?.countryCodeFilter),
        new Set(this.filter?.sectorFilter),
        assertDefined(this.getKeycloakPromise)()
      );
    },
    /**
     * This function is called to obtain search suggestions for the dropdown. Uses the Dataland API to search
     * companies by the current search bar input (and selected filters).
     * @param companyName the autocomplete suggestion event
     * @param companyName.query the query text entered into the search bar
     */
    async searchCompanyName(companyName: { query: string }) {
      if (
        areAllFiltersDeactivated(
          this.filter?.frameworkFilter,
          this.filter?.countryCodeFilter,
          this.filter?.sectorFilter
        )
      ) {
        this.autocompleteArray = await getCompanyDataForFrameworkDataSearchPageWithoutFilters(
          companyName.query,
          assertDefined(this.getKeycloakPromise)(),
          this.maxNumOfDisplayedAutocompleteEntries
        );
      } else {
        this.autocompleteArray = await getCompanyDataForFrameworkDataSearchPage(
          companyName.query,
          new Set(this.filter?.frameworkFilter),
          new Set(this.filter?.countryCodeFilter),
          new Set(this.filter?.sectorFilter),
          assertDefined(this.getKeycloakPromise)(),
          this.maxNumOfDisplayedAutocompleteEntries,
          0
        );
      }
      this.autocompleteArrayDisplayed = this.autocompleteArray;
    },
  },
});

/**
 * Checks if all filteres are deactivated. Is used for triggering a special case function
 * @param frameworkFilter selection options of framework filter
 * @param countryCodeFilter selection options of country code filter
 * @param sectorFilter selection options of sector filter
 * @returns boolean value representing check result
 */
function areAllFiltersDeactivated(
  frameworkFilter: Array<DataTypeEnum>,
  countryCodeFilter: Array<string>,
  sectorFilter: Array<string>
): boolean {
  return !(frameworkFilter.length + countryCodeFilter.length + sectorFilter.length);
}
</script><|MERGE_RESOLUTION|>--- conflicted
+++ resolved
@@ -58,23 +58,13 @@
   type FrameworkDataSearchFilterInterface,
   getNumberOfCompaniesForFrameworkDataSearchPage,
   getCompanyDataForFrameworkDataSearchPageWithoutFilters,
-<<<<<<< HEAD
-} from "@/utils/SearchCompaniesForFrameworkDataPageDataRequester";
-import { defineComponent, inject, ref } from "vue";
-import type Keycloak from "keycloak-js";
-import { useRoute } from "vue-router";
-import { assertDefined } from "@/utils/TypeScriptUtils";
-import { FRAMEWORKS_WITH_VIEW_PAGE } from "@/utils/Constants";
-import { type BasicCompanyInformation, type DataTypeEnum } from "@clients/backend";
-=======
 } from '@/utils/SearchCompaniesForFrameworkDataPageDataRequester';
 import { defineComponent, inject, ref } from 'vue';
 import type Keycloak from 'keycloak-js';
 import { useRoute } from 'vue-router';
 import { assertDefined } from '@/utils/TypeScriptUtils';
-import { ARRAY_OF_FRAMEWORKS_WITH_VIEW_PAGE } from '@/utils/Constants';
+import { FRAMEWORKS_WITH_VIEW_PAGE } from '@/utils/Constants';
 import { type BasicCompanyInformation, type DataTypeEnum } from '@clients/backend';
->>>>>>> 87173766
 
 /**
  * This interface defines the internal state of the autocomplete component
@@ -117,13 +107,8 @@
       type: Object as () => FrameworkDataSearchFilterInterface,
       default(): FrameworkDataSearchFilterInterface {
         return {
-<<<<<<< HEAD
-          companyNameFilter: "",
+          companyNameFilter: '',
           frameworkFilter: FRAMEWORKS_WITH_VIEW_PAGE,
-=======
-          companyNameFilter: '',
-          frameworkFilter: ARRAY_OF_FRAMEWORKS_WITH_VIEW_PAGE,
->>>>>>> 87173766
           sectorFilter: [],
           countryCodeFilter: [],
         };
