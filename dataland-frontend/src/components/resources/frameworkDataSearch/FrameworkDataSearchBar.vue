--- conflicted
+++ resolved
@@ -159,23 +159,11 @@
     };
   },
   methods: {
-<<<<<<< HEAD
-    handleInput(inputEvent: { target: { value: string } }) {
-      this.$emit("update:modelValue", inputEvent.target.value);
-    },
-
-    async handleItemSelect(event: { value: DataSearchStoredCompany }) {
-      await this.$router.push(this.getRouterLinkTargetFrameworkInt(event.value));
-    },
-    async handleKeyupEnter() {
-      await this.queryCompany();
-=======
     handleItemSelect(event: { value: DataSearchStoredCompany }) {
       this.$router.push(getRouterLinkTargetFramework(event.value));
     },
     handleKeyupEnter() {
       this.$emit("search-confirmed", this.searchBarInput);
->>>>>>> 1db974dc
       this.autocomplete.hideOverlay();
       this.autocomplete.$refs.input.blur();
       this.queryCompany();
