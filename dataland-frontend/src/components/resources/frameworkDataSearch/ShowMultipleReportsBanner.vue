<template>
  <div class="next-to-each-other my-4">
    <h4 class="m-0" data-test="frameworkNewDataTableTitle">
      Data extracted from the company report. Company Reports ({{ reportingPeriods[indexOfNewestReportingPeriod] }}):
    </h4>
    <div class="flex">
      <span v-for="(report, name, index) in reports[indexOfNewestReportingPeriod]" :key="index" class="link-in-list">
<<<<<<< HEAD
        <a @click="openReportDataTableModal(report, name as string)" class="link" :data-test="`report-link-${name}`">
          <span>{{ name }}</span>
        </a>
=======
        <DocumentLink
          data-test="documentLinkTest"
          :download-name="`${name}`"
          :fileReference="report.fileReference"
          font-style="font-semibold"
        />
>>>>>>> b017ee66
      </span>
    </div>
    <span
      v-if="doPreviousReportsExist(reports, indexOfNewestReportingPeriod)"
      class="link font-semibold underline mr-0 ml-auto"
      @click="openModalAndDisplayPreviousReportsInTable(reportingPeriods)"
      data-test="previousReportsLinkToModal"
    >
      Previous years reports
    </span>
  </div>
</template>

<script lang="ts">
import { defineComponent } from "vue";
import PreviousReportsModal from "@/components/resources/frameworkDataSearch/PreviousReportsModal.vue";
import type { CompanyReport } from "@clients/backend";
import { openReportDataTableModal } from "@/utils/ReferencedReportsUtil";

export default defineComponent({
  name: "ShowMultipleReportsBanner",
  data() {
    return {
      indexOfNewestReportingPeriod: -1 as number,
    };
  },
  props: {
    reports: { type: Array<{ [p: string]: CompanyReport }>, required: true },
    reportingPeriods: { type: Array<string>, required: true },
  },
  mounted() {
    this.indexOfNewestReportingPeriod = this.calculateIndexOfNewestReportingPeriod(this.reportingPeriods);
  },
  methods: {
    /**
     * Opens a modal to display a table containing detailed information about the report.
     * @param report the report
     * @param reportName the name of the report
     */
    openReportDataTableModal(report: CompanyReport, reportName: string) {
      openReportDataTableModal(this, report, reportName);
    },

    /**
     * Opens a modal to display a table containing previous referenced reports.
     * @param reportingPeriods States the origin year of the report.
     */
    openModalAndDisplayPreviousReportsInTable(reportingPeriods: Array<string>) {
      const passedData = {
        reportingPeriodsForTable: reportingPeriods,
        referencedReportsForModal: this.reports,
        indexOfNewestReportingPeriodForModal: this.indexOfNewestReportingPeriod,
      };
      this.$dialog.open(PreviousReportsModal, {
        props: {
          header: "Previous years reports",
          modal: true,
          dismissableMask: true,
        },
        data: passedData,
      });
    },

    /**
     * Returns the index of the with the newest reporting period in the array containing all reporting periods.
     * @param reportingPeriods Array containing all reporting periods.
     * @returns Index of the newest reporting period.
     */
    calculateIndexOfNewestReportingPeriod(reportingPeriods: Array<string>): number {
      let indexOfHighestReportingPeriod = 0;
      let tempHighestReportingPeriodNumber = 0;
      for (let i = 0; i < reportingPeriods.length; i++) {
        if (Number(reportingPeriods[i]) > tempHighestReportingPeriodNumber) {
          tempHighestReportingPeriodNumber = Number(reportingPeriods[i]);
          indexOfHighestReportingPeriod = i;
        }
      }
      return indexOfHighestReportingPeriod;
    },

    /**
     * Checks whether a report of the previous year exists.
     * @param reports Array of all reports.
     * @param indexOfNewestReport Index of newest report in the reports array.
     * @returns Returns a boolean whether a report has been found.
     */
    doPreviousReportsExist(reports: Array<{ [p: string]: CompanyReport }>, indexOfNewestReport: number): boolean {
      if (!reports) {
        return false;
      }
      let reportsFound = false;
      reports.forEach((report, index) => {
        if (index != indexOfNewestReport) {
          if (report) {
            reportsFound = true;
          }
        }
      });
      return reportsFound;
    },
  },
});
</script><|MERGE_RESOLUTION|>--- conflicted
+++ resolved
@@ -3,20 +3,11 @@
     <h4 class="m-0" data-test="frameworkNewDataTableTitle">
       Data extracted from the company report. Company Reports ({{ reportingPeriods[indexOfNewestReportingPeriod] }}):
     </h4>
-    <div class="flex">
+    <div id="reportList" style="display: flex">
       <span v-for="(report, name, index) in reports[indexOfNewestReportingPeriod]" :key="index" class="link-in-list">
-<<<<<<< HEAD
         <a @click="openReportDataTableModal(report, name as string)" class="link" :data-test="`report-link-${name}`">
           <span>{{ name }}</span>
         </a>
-=======
-        <DocumentLink
-          data-test="documentLinkTest"
-          :download-name="`${name}`"
-          :fileReference="report.fileReference"
-          font-style="font-semibold"
-        />
->>>>>>> b017ee66
       </span>
     </div>
     <span
