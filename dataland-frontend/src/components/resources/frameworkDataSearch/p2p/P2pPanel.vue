--- conflicted
+++ resolved
@@ -23,12 +23,8 @@
       >
       </Column>
     </DataTable>
-<<<<<<< HEAD
-    <div v-for="(arrayOfKpiDataObject, index) in mapOfKpiKeysToDataObjectsArrays" :key="index" style="font-size: 16px; text-align: left;"> //TODO: @click einfügen und probieren oder link auf innere a umgebung für virtuelles klicken
-=======
     <div v-for="(arrayOfKpiDataObject, index) in mapOfKpiKeysToDataObjectsArrays" :key="index" style="font-size: 16px; text-align: left;">
         <!-- //TODO: @click einfügen und probieren oder link auf innere a umgebung für virtuelles klicken -->
->>>>>>> d3694a86
       <div v-if="shouldCategoryBeRendered(arrayOfKpiDataObject[0])">
         <div :class="`p-badge badge-${colorOfCategory(arrayOfKpiDataObject[0])}`">
           <a @click="toggleExpansion(index)">{{ arrayOfKpiDataObject[0].toUpperCase() }}</a>
