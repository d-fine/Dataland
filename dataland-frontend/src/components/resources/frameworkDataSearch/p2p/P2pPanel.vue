<template>
  <div v-if="waitingForData" class="d-center-div text-center px-7 py-4">
    <p class="font-medium text-xl">Loading P2P Data...</p>
    <em class="pi pi-spinner pi-spin" aria-hidden="true" style="z-index: 20; color: #e67f3f" />
  </div>
  <div v-if="mapOfKpiKeysToDataObjects.size > 0 && !waitingForData">
<<<<<<< HEAD
    <div v-for="(arrayOfKpiDataObject, index) in mapOfKpiKeysToDataObjectsArrays" :key="index" style="font-size: 16px; text-align: left;">
      <a @click="toggleExpansion(arrayOfKpiDataObject)">{{ arrayOfKpiDataObject[0] }}</a>
      <div v-show="isExpanded(index)">
        <P2pCompanyDataTable
          :arrayOfKpiDataObjects="arrayOfKpiDataObject[1]"
          :list-of-reporting-periods-with-data-id="listOfDataSetReportingPeriods"
        />
=======
    <div v-for="(arrayOfKpiDataObject, index) in mapOfKpiKeysToDataObjectsArrays" :key="index">
      <div v-if="shouldCategoryBeRendered(arrayOfKpiDataObject[0])">
        <a @click="toggleExpansion(index)">{{ arrayOfKpiDataObject[0] }}</a>
        <div v-show="isExpanded(index)">
          <P2pCompanyDataTable
              :arrayOfKpiDataObjects="arrayOfKpiDataObject[1]"
              :list-of-reporting-periods-with-data-id="listOfDataSetReportingPeriods"
          />
        </div>
        <hr />
>>>>>>> 67ce3c4b
      </div>
    </div>
  </div>
</template>

<script lang="ts">
import { naceCodeMap } from "@/components/forms/parts/elements/derived/NaceCodeTree";
import { KpiDataObject, KpiValue } from "@/components/resources/frameworkDataSearch/KpiDataObject";
import { PanelProps } from "@/components/resources/frameworkDataSearch/PanelComponentOptions";
import P2pCompanyDataTable from "@/components/resources/frameworkDataSearch/p2p/P2pCompanyDataTable.vue";
import { p2pDataModel } from "@/components/resources/frameworkDataSearch/p2p/P2pDataModel";
import { ApiClientProvider } from "@/services/ApiClients";
import { getCountryNameFromCountryCode } from "@/utils/CountryCodeConverter";
import { ReportingPeriodOfDataSetWithId, sortReportingPeriodsToDisplayAsColumns } from "@/utils/DataTableDisplay";
import { Category, Field, Subcategory } from "@/utils/GenericFrameworkTypes";
import { DropdownOption } from "@/utils/PremadeDropdownDatasets";
import { assertDefined } from "@/utils/TypeScriptUtils";
import { DataAndMetaInformationPathwaysToParisData, PathwaysToParisData } from "@clients/backend";
import Keycloak from "keycloak-js";
import { defineComponent, inject } from "vue";

export default defineComponent({
  name: "P2pPanel",
  components: { P2pCompanyDataTable },
  data() {
    return {
      firstRender: true,
      waitingForData: true,
      testData: null as PathwaysToParisData | null | undefined,
      resultKpiData: null as KpiDataObject,
      categoryName: String(),
      p2pDataAndMetaInfo: [] as Array<DataAndMetaInformationPathwaysToParisData>,
      listOfDataSetReportingPeriods: [] as Array<ReportingPeriodOfDataSetWithId>,
      mapOfKpiKeysToDataObjects: new Map() as Map<string, KpiDataObject>,
      listOfDataObjects: [] as Array<KpiDataObject>,
      mapOfKpiKeysToDataObjectsArrays: new Map() as Map<string, Array<KpiDataObject>>,
      heading: "Plan Communications",
      // isExpanded: false,
      expandedGroup: [],
    };
  },
  props: PanelProps,
  watch: {
    companyId() {
      this.listOfDataSetReportingPeriods = [];
      void this.fetchP2pData();
    },
    singleDataMetaInfoToDisplay() {
      if (!this.firstRender) {
        this.listOfDataSetReportingPeriods = [];
        void this.fetchP2pData();
      }
    },
  },
  setup() {
    return {
      getKeycloakPromise: inject<() => Promise<Keycloak>>("getKeycloakPromise"),
    };
  },
  created() {
    void this.fetchP2pData();
    this.firstRender = false;
  },
  methods: {
    /**
     * Fetches all accepted P2P datasets for the current company and converts them to the required frontend format.
     */
    async fetchP2pData() {
      try {
        this.waitingForData = true;
        const p2pDataControllerApi = await new ApiClientProvider(
          assertDefined(this.getKeycloakPromise)()
        ).getP2pDataControllerApi();
        if (this.singleDataMetaInfoToDisplay) {
          const singleP2pData = (
            await p2pDataControllerApi.getCompanyAssociatedP2pData(this.singleDataMetaInfoToDisplay.dataId)
          ).data.data;
          this.testData = singleP2pData;
          this.p2pDataAndMetaInfo = [{ metaInfo: this.singleDataMetaInfoToDisplay, data: singleP2pData }];
        } else {
          this.p2pDataAndMetaInfo = (
            await p2pDataControllerApi.getAllCompanyP2pData(assertDefined(this.companyId))
          ).data;
        }
        this.convertP2pDataToFrontendFormat();
        this.waitingForData = false;
      } catch (error) {
        console.error(error);
      }
    },

    /**
     * Creates kpi data objects to pass them to the data table.
     * @param kpiKey The field name of a kpi
     * @param kpiValue The corresponding value to the kpiKey
     * @param subcategory The sub category to which the kpi belongs
     * @param category category to which the kpi belongs to
     * @param dataIdOfP2pDataset The value of the date kpi of an LkSG dataset
     */
    createKpiDataObjects(
      kpiKey: string,
      kpiValue: KpiValue,
      subcategory: Subcategory,
      category: Category,
      dataIdOfP2pDataset: string
    ): void {
      const kpiField = assertDefined(subcategory.fields.find((field) => field.name === kpiKey));
      const kpiData = {
        categoryKey: category.name == "general" ? `_${category.name}` : category.name,
        categoryLabel: category.label ? category.label : category.name,
        subcategoryKey: subcategory.name == "general" ? `_${subcategory.name}` : subcategory.name,
        subcategoryLabel: subcategory.label ? subcategory.label : subcategory.name,
        kpiKey: kpiKey,
        kpiLabel: kpiField?.label ? kpiField.label : kpiKey,
        kpiDescription: kpiField?.description ? kpiField.description : "",
        kpiFormFieldComponent: kpiField?.component ?? "",
        content: { [dataIdOfP2pDataset]: this.reformatValueForDisplay(kpiField, kpiValue) },
      } as KpiDataObject;
      if (this.mapOfKpiKeysToDataObjects.has(kpiKey)) {
        Object.assign(kpiData.content, this.mapOfKpiKeysToDataObjects.get(kpiKey)?.content);
      }
      this.mapOfKpiKeysToDataObjects.set(kpiKey, kpiData);
      this.resultKpiData = kpiData;
      //methode die distinkte category aus der map raus zieht
      //mit categories die subcategories rausziehen (einfiltern der Map nach Kategorien)
    },
    /*convertToCategoryMap(mapOfKpiKeysToDataObjects: Map<string, KpiDataObject>): void{
        console.log(this.mapOfKpiKeysToDataObjects)
         for (const kpiKey in mapOfKpiKeysToDataObjects) {
          const categoryName = mapOfKpiKeysToDataObjects.get(kpiKey).categoryLabel
             this.mapOfKpiKeysToDataObjectsArrays.set(categoryName, mapOfKpiKeysToDataObjects.get(kpiKey))


         }
         console.log(this.mapOfKpiKeysToDataObjectsArrays)
    },
    */
    /**
     * Retrieves and converts the stored array of LkSG datasets in order to make it displayable in the frontend.
     */
    convertP2pDataToFrontendFormat(): void {
      if (this.p2pDataAndMetaInfo.length) {
        this.p2pDataAndMetaInfo.forEach((oneP2pDataset: DataAndMetaInformationPathwaysToParisData) => {
          const dataIdOfP2pDataset = oneP2pDataset.metaInfo?.dataId ?? "";
          const reportingPeriodOfP2pDataset = oneP2pDataset.metaInfo?.reportingPeriod ?? "";
          this.listOfDataSetReportingPeriods.push({
            dataId: dataIdOfP2pDataset,
            reportingPeriod: reportingPeriodOfP2pDataset,
          });
          for (const [categoryKey, categoryObject] of Object.entries(oneP2pDataset.data) as [string, object] | null) {
            if (categoryObject == null) continue;
            this.listOfDataObjects = [];
            //categories einsammeln
            for (const [subCategoryKey, subCategoryObject] of Object.entries(categoryObject as object) as [
              string,
              object | null
            ][]) {
              if (subCategoryObject == null) continue;
              for (const [kpiKey, kpiValue] of Object.entries(subCategoryObject) as [string, object] | null) {
                if (kpiValue == null) continue;
                const subcategory = assertDefined(
                  p2pDataModel
                    .find((category) => category.name === categoryKey)
                    ?.subcategories.find((subCategory) => subCategory.name === subCategoryKey)
                );
                const categoryResult = assertDefined(p2pDataModel.find((category) => category.name === categoryKey));
                this.categoryName = categoryResult.label.toString();
                const field = assertDefined(subcategory.fields.find((field) => field.name == kpiKey));
                if (
                  this.p2pDataAndMetaInfo
                    .map((dataAndMetaInfo) => dataAndMetaInfo.data)
                    .some((singleP2pData) => field.showIf(singleP2pData))
                ) {
                  this.createKpiDataObjects(
                    kpiKey,
                    kpiValue as KpiValue,
                    subcategory,
                    categoryResult,
                    dataIdOfP2pDataset
                  );
                  this.listOfDataObjects.push(this.resultKpiData);
                }
              }
            }

            this.mapOfKpiKeysToDataObjectsArrays.set(this.categoryName, this.listOfDataObjects);
          }
          console.log(this.mapOfKpiKeysToDataObjectsArrays);
          const test = this.mapOfKpiKeysToDataObjectsArrays.get(this.categoryName);
          console.log(test);
        });
      }
      //TODO check if the old map mapOfKpiKeysToDataObjects is still necessary
      this.listOfDataSetReportingPeriods = sortReportingPeriodsToDisplayAsColumns(
        this.listOfDataSetReportingPeriods as ReportingPeriodOfDataSetWithId[]
      );
    },

    /**
     * Checks whether a given category shall be displayed for at least one of the P2P datasets to display
     * @param categoryName The name of the category to check
     * @returns true if category shall be displayed, else false
     */
    shouldCategoryBeRendered(categoryName: string): boolean {
      const category = assertDefined(p2pDataModel.find((category) => category.label === categoryName));
      return this.p2pDataAndMetaInfo.map((dataAndMetaInfo) => dataAndMetaInfo.data).some((singleP2pData) => category.showIf(singleP2pData));
    },

    /**
     * Converts a number to millions with max two decimal places and adds "MM" at the end of the number.
     * @param inputNumber The number to convert
     * @returns a string with the converted number and "MM" at the end
     */
    convertToMillions(inputNumber: number): string {
      return `${(inputNumber / 1000000).toLocaleString("en-GB", { maximumFractionDigits: 2 })} MM`;
    },

    /**
     * Converts a nace code to a human readable value
     * @param kpiValue the value that should be reformated corresponding to its field
     * @returns the reformatted Country value ready for display
     */
    reformatIndustriesValue(kpiValue: KpiValue) {
      return Array.isArray(kpiValue)
        ? kpiValue.map((naceCodeShort: string) => naceCodeMap.get(naceCodeShort)?.label ?? naceCodeShort)
        : naceCodeMap.get(kpiValue as string)?.label ?? kpiValue;
    },

    /**
     * Converts a country code to a human readable value
     * @param kpiValue the value that should be reformated corresponding to its field
     * @returns the reformatted Country value ready for display
     */
    reformatCountriesValue(kpiValue: KpiValue) {
      return Array.isArray(kpiValue)
        ? kpiValue.map(
            (countryCodeShort: string) => getCountryNameFromCountryCode(countryCodeShort) ?? countryCodeShort
          )
        : getCountryNameFromCountryCode(kpiValue as string) ?? kpiValue;
    },

    /**
     *
     * @param kpiField the Field to which the value belongs
     * @param kpiValue the value that should be reformated corresponding to its field
     * @returns the reformatted value ready for display
     */
    reformatValueForDisplay(kpiField: Field, kpiValue: KpiValue): KpiValue {
      if (kpiField.name === "totalRevenue" && typeof kpiValue === "number") {
        kpiValue = this.convertToMillions(kpiValue);
      }
      if (kpiField.name === "industry" || kpiField.name === "subcontractingCompaniesIndustries") {
        kpiValue = this.reformatIndustriesValue(kpiValue);
      }
      if (kpiField.name.includes("Countries") && kpiField.component !== "YesNoFormField") {
        kpiValue = this.reformatCountriesValue(kpiValue);
      }

      let returnValue;

      if (kpiField.options?.length) {
        const filteredOption = kpiField.options.find((option: DropdownOption) => option.value === kpiValue);
        if (filteredOption) returnValue = filteredOption.label;
      }

      return returnValue ?? kpiValue;
    },
    isExpanded(key) {
      return this.expandedGroup.indexOf(key) !== -1;
    },
    toggleExpansion(key) {
      if (this.isExpanded(key)) this.expandedGroup.splice(this.expandedGroup.indexOf(key), 1);
      else this.expandedGroup.push(key);
    },
  },
});
const coll = document.getElementsByClassName("collapsible");
let i;

for (i = 0; i < coll.length; i++) {
  coll[i].addEventListener("click", function () {
    this.classList.toggle("active");
    const content = this.nextElementSibling;
    if (content.style.display === "block") {
      content.style.display = "none";
    } else {
      content.style.display = "block";
    }
  });
}
</script>
<style scoped>
.collapsible {
  background-color: #777;
  color: white;
  cursor: pointer;
  padding: 18px;
  width: 100%;
  border: none;
  text-align: left;
  outline: none;
  font-size: 15px;
}

.active,
.collapsible:hover {
  background-color: #555;
}

.content {
  padding: 0 18px;
  display: none;
  overflow: hidden;
  background-color: #f1f1f1;
}
</style><|MERGE_RESOLUTION|>--- conflicted
+++ resolved
@@ -4,15 +4,6 @@
     <em class="pi pi-spinner pi-spin" aria-hidden="true" style="z-index: 20; color: #e67f3f" />
   </div>
   <div v-if="mapOfKpiKeysToDataObjects.size > 0 && !waitingForData">
-<<<<<<< HEAD
-    <div v-for="(arrayOfKpiDataObject, index) in mapOfKpiKeysToDataObjectsArrays" :key="index" style="font-size: 16px; text-align: left;">
-      <a @click="toggleExpansion(arrayOfKpiDataObject)">{{ arrayOfKpiDataObject[0] }}</a>
-      <div v-show="isExpanded(index)">
-        <P2pCompanyDataTable
-          :arrayOfKpiDataObjects="arrayOfKpiDataObject[1]"
-          :list-of-reporting-periods-with-data-id="listOfDataSetReportingPeriods"
-        />
-=======
     <div v-for="(arrayOfKpiDataObject, index) in mapOfKpiKeysToDataObjectsArrays" :key="index">
       <div v-if="shouldCategoryBeRendered(arrayOfKpiDataObject[0])">
         <a @click="toggleExpansion(index)">{{ arrayOfKpiDataObject[0] }}</a>
@@ -23,7 +14,6 @@
           />
         </div>
         <hr />
->>>>>>> 67ce3c4b
       </div>
     </div>
   </div>
