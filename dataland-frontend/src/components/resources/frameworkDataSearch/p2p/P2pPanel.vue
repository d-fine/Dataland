--- conflicted
+++ resolved
@@ -3,13 +3,8 @@
     <p class="font-medium text-xl">Loading P2P Data...</p>
     <em class="pi pi-spinner pi-spin" aria-hidden="true" style="z-index: 20; color: #e67f3f" />
   </div>
-<<<<<<< HEAD
-  <div v-if="mapOfKpiKeysToDataObjects.size > 0 && !waitingForData">
+  <div v-if="mapOfKpiKeysToDataObjectsArrays.size > 0 && !waitingForData">
     <DataTable tableClass="onlyHeaders">
-=======
-  <div v-if="mapOfKpiKeysToDataObjectsArrays.size > 0 && !waitingForData">
-    <DataTable>
->>>>>>> 9df443ea
       <Column bodyClass="headers-bg" headerStyle="width: 30vw;" headerClass="horizontal-headers-size" header="KPIs">
       </Column>
       <Column
@@ -24,13 +19,8 @@
     </DataTable>
     <div v-for="(arrayOfKpiDataObject, index) in mapOfKpiKeysToDataObjectsArrays" :key="index" class="d-table-style">
       <div v-if="shouldCategoryBeRendered(arrayOfKpiDataObject[0])">
-<<<<<<< HEAD
         <div>
           <div class="pt-2 pl-2 pb-2 w-full d-cursor-pointer border-bottom-table p-2" @click="toggleExpansion(index)">
-=======
-        <div style="height: 40px">
-          <div class="pt-1 w-full d-cursor-pointer" @click="toggleExpansion(index)">
->>>>>>> 9df443ea
             <div v-if="!isExpanded(index)">
               <span :class="`p-badge badge-${colorOfCategory(arrayOfKpiDataObject[0])}`">{{
                 arrayOfKpiDataObject[0].toUpperCase()
