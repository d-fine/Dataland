--- conflicted
+++ resolved
@@ -24,11 +24,7 @@
 import { humanizeStringOrNumber } from "@/utils/StringHumanizer";
 import ThreeLayerTable from "@/components/resources/frameworkDataSearch/ThreeLayerDataTable.vue";
 import { getViewModelWithIdentityApiModel } from "@/components/resources/ViewModel";
-<<<<<<< HEAD
-import { formatNumberToReadableFormat, formatPercentageNumberAsString } from "@/utils/Formatter";
-=======
 import { formatValueForDisplay } from "@/components/resources/frameworkDataSearch/p2p/P2pFormatValueForDisplay";
->>>>>>> 657f594e
 
 export default defineComponent({
   name: "P2pPanel",
@@ -97,27 +93,6 @@
     handleFinishedDataConversion() {
       this.waitingForData = false;
     },
-<<<<<<< HEAD
-    /**
-     * Formats KPI values for display
-     * @param field the considered KPI field
-     * @param value the value to be formatted
-     * @returns the formatted value
-     */
-    formatValueForDisplay(field: Field, value: KpiValue): KpiValue {
-      if (field.name == "sector") {
-        return (value as string[]).map((sector) => humanizeStringOrNumber(sector));
-      }
-      if (field.component == "PercentageFormField") {
-        return formatPercentageNumberAsString(value as number);
-      }
-      if (typeof value === "number") {
-        return formatNumberToReadableFormat(value);
-      }
-      return value;
-    },
-=======
->>>>>>> 657f594e
   },
 });
 </script>