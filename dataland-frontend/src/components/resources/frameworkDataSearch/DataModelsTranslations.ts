--- conflicted
+++ resolved
@@ -130,7 +130,7 @@
   employeeUnder18: "Employee Under 18",
   codeOfConductRiskManagementTopics: "Code Of Conduct Risk Management Topics",
   responsibilitiesForTheEnvironment: "Responsibilities For The Environment",
-<<<<<<< HEAD
+  inHouseProductionOrContractProcessing: "Is in-house production or is Contract Processing",
   fiscalYear: "Fiscal Year",
   fiscalYearEnd: "Fiscal Year End",
   annualReport: "Annual Report",
@@ -244,9 +244,6 @@
   tagName: "Tag Name",
   page: "Page",
   raport: "Raport",
-=======
-  inHouseProductionOrContractProcessing: "Is in-house production or is Contract Processing",
->>>>>>> ed365f83
 };
 
 export const kpisInfoMappings = {
@@ -457,7 +454,7 @@
   addressesOfProductionSites:
     "Addresses of the production sites (format: street, house number, zip code, city, country)",
   listOfGoodsOrServices: "Which goods/services are manufactured or provided at the (production) sites?",
-<<<<<<< HEAD
+  inHouseProductionOrContractProcessing: "Is in-house production or is Contract Processing",
 
   fiscalYear: "Fiscal Year (Deviation/ No Deviation)",
   fiscalYearEnd: "The date the fiscal year ends",
@@ -603,9 +600,6 @@
   waterReused: "Amount of water reused/reclaimed by the company",
   waterStressAreaExposure:
     "Does the company has sites located in areas of high water stress without a water management policy?",
-=======
-  inHouseProductionOrContractProcessing: "Is in-house production or is Contract Processing",
->>>>>>> ed365f83
 };
 
 export const listOfProductionSitesConvertedNames = {
