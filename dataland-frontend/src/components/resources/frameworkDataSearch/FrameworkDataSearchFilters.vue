--- conflicted
+++ resolved
@@ -69,11 +69,8 @@
   type FrameworkSelectableItem,
   type SelectableItem,
 } from "@/utils/FrameworkDataSearchDropDownFilterTypes";
-<<<<<<< HEAD
 import { getFrameworkDefinition } from "@/frameworks/FrameworkRegistry";
 
-=======
->>>>>>> cf5b0d1d
 export default defineComponent({
   name: "FrameworkDataSearchFilters",
   components: { FrameworkDataSearchDropdownFilter },
