--- conflicted
+++ resolved
@@ -17,11 +17,7 @@
 
 <script lang="ts">
 import { ApiClientProvider } from "@/services/ApiClients";
-<<<<<<< HEAD
-import { DataAndMetaInformationSfdrData, QAStatus } from "@clients/backend";
-=======
 import { SfdrData, DataAndMetaInformationSfdrData, DataMetaInformation } from "@clients/backend";
->>>>>>> caccb3f0
 import { defineComponent, inject } from "vue";
 import Keycloak from "keycloak-js";
 import { assertDefined } from "@/utils/TypeScriptUtils";
@@ -61,33 +57,18 @@
     },
   },
   created() {
-<<<<<<< HEAD
-    void this.fetchAllAcceptedDatasets();
-=======
     void this.fetchData();
->>>>>>> caccb3f0
   },
   methods: {
     /**
      * Fetches all accepted Sfdr datasets for the current company and converts them to the required frontend format.
      */
-<<<<<<< HEAD
-    async fetchAllAcceptedDatasets() {
-=======
     async fetchData() {
->>>>>>> caccb3f0
       try {
         this.waitingForData = true;
         const sfdrDataControllerApi = await new ApiClientProvider(
           assertDefined(this.getKeycloakPromise)()
         ).getSfdrDataControllerApi();
-<<<<<<< HEAD
-        this.sfdrDataAndMetaInfo = (
-          await sfdrDataControllerApi.getAllCompanySfdrData(assertDefined(this.companyId))
-        ).data.filter(
-          (dataAndMetaInfo: DataAndMetaInformationSfdrData) => dataAndMetaInfo.metaInfo.qaStatus == QAStatus.Accepted
-        );
-=======
 
         if (this.singleDataMetaInfoToDisplay) {
           const singleSfdrData = (
@@ -100,7 +81,6 @@
             await sfdrDataControllerApi.getAllCompanySfdrData(assertDefined(this.companyId))
           ).data;
         }
->>>>>>> caccb3f0
         this.convertSfdrDataToFrontendFormat();
         this.waitingForData = false;
       } catch (error) {
@@ -139,12 +119,8 @@
     },
 
     /**
-<<<<<<< HEAD
-     * Retrieves and converts values from an array of SDFG datasets in order to make it displayable in the frontend.
-=======
      * Retrieves and converts values from an array of SDFR datasets in order to make it displayable in the frontend.
      *
->>>>>>> caccb3f0
      */
     convertSfdrDataToFrontendFormat(): void {
       if (this.sfdrDataAndMetaInfo.length) {
@@ -170,11 +146,7 @@
   watch: {
     companyId() {
       this.listOfDataDateToDisplayAsColumns = [];
-<<<<<<< HEAD
-      void this.fetchAllAcceptedDatasets();
-=======
       void this.fetchData();
->>>>>>> caccb3f0
     },
   },
 });
