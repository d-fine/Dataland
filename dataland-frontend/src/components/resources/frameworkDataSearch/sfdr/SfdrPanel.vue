<template>
  <div v-if="waitingForData" class="d-center-div text-center px-7 py-4">
    <p class="font-medium text-xl">Loading SFDR Data...</p>
    <em class="pi pi-spinner pi-spin" aria-hidden="true" style="z-index: 20; color: #e67f3f" />
  </div>
  <div v-if="kpiDataObjects.length && !waitingForData">
    <CompanyDataTable
      :kpiDataObjects="kpiDataObjects"
      :reportingPeriodsOfDataSets="listOfColumnIdentifierObjects"
      :kpiNameMappings="sfdrKpisNameMappings"
      :kpiInfoMappings="sfdrKpisInfoMappings"
      :subAreaNameMappings="sfdrSubAreasNameMappings"
      tableDataTitle="SFDR data"
    />
  </div>
</template>

<script lang="ts">
import { ApiClientProvider } from "@/services/ApiClients";
<<<<<<< HEAD
import { SfdrData, DataAndMetaInformationSfdrData } from "@clients/backend";
import { defineComponent, inject } from "vue";
import Keycloak from "keycloak-js";
import { assertDefined } from "@/utils/TypeScriptUtils";
=======
import { DataAndMetaInformationSfdrData, SfdrData } from "@clients/backend";
import { defineComponent } from "vue";
>>>>>>> 682f0a6b
import { sortReportingPeriodsToDisplayAsColumns } from "@/utils/DataTableDisplay";
import CompanyDataTable from "@/components/general/CompanyDataTable.vue";
import {
  sfdrKpisInfoMappings,
  sfdrKpisNameMappings,
  sfdrSubAreasNameMappings,
} from "@/components/resources/frameworkDataSearch/sfdr/DataModelsTranslations";
import { PanelProps } from "@/components/resources/frameworkDataSearch/PanelComponentOptions";

export default defineComponent({
  name: "SfdrPanel",
  components: { CompanyDataTable },
  data() {
    return {
      firstRender: true,
      waitingForData: true,
      sfdrDataAndMetaInfo: [] as Array<DataAndMetaInformationSfdrData>,
      listOfColumnIdentifierObjects: [] as Array<{ dataId: string; reportingPeriod: string }>,
      kpiDataObjects: [] as { [index: string]: string | object; subAreaKey: string; kpiKey: string }[],
      sfdrKpisNameMappings,
      sfdrKpisInfoMappings,
      sfdrSubAreasNameMappings,
    };
  },
  props: PanelProps,
  watch: {
    companyId() {
      this.listOfColumnIdentifierObjects = [];
      void this.fetchData();
    },
    singleDataMetaInfoToDisplay() {
      if (!this.firstRender) {
        this.listOfColumnIdentifierObjects = [];
        void this.fetchData();
      }
    },
  },
  setup() {
    return {
      getKeycloakPromise: inject<() => Promise<Keycloak>>("getKeycloakPromise"),
    };
  },
  created() {
    void this.fetchData();
    this.firstRender = false;
  },
  methods: {
    /**
     * Fetches all accepted Sfdr datasets for the current company and converts them to the required frontend format.
     */
    async fetchData() {
      try {
        this.waitingForData = true;
        const sfdrDataControllerApi = await new ApiClientProvider(
          this.getKeycloakPromise!()
        ).getSfdrDataControllerApi();

        if (this.singleDataMetaInfoToDisplay) {
          const singleSfdrData = (
            await sfdrDataControllerApi.getCompanyAssociatedSfdrData(this.singleDataMetaInfoToDisplay.dataId)
          ).data.data as SfdrData;
          this.sfdrDataAndMetaInfo = [{ metaInfo: this.singleDataMetaInfoToDisplay, data: singleSfdrData }];
        } else {
          this.sfdrDataAndMetaInfo = (await sfdrDataControllerApi.getAllCompanySfdrData(this.companyId)).data;
        }
        this.convertSfdrDataToFrontendFormat();
        this.waitingForData = false;
      } catch (error) {
        console.error(error);
      }
    },

    /**
     * Creates kpi data objects to pass them to the data table.
     * @param kpiKey The field name of a kpi
     * @param kpiValue The corresponding value to the kpiKey
     * @param subAreaKey The sub area to which the kpi belongs
     * @param dataIdOfSfdrDataset The value of the data Id of an Sfdr dataset
     */
    createKpiDataObjects(
      kpiKey: string,
      kpiValue: object | string,
      subAreaKey: string,
      dataIdOfSfdrDataset: string
    ): void {
      let indexOfExistingItem = -1;
      const kpiDataObject = {
        subAreaKey: subAreaKey == "general" ? `_${subAreaKey}` : subAreaKey,
        kpiKey: kpiKey,
        [dataIdOfSfdrDataset]: kpiValue,
      };
      indexOfExistingItem = this.kpiDataObjects.findIndex(
        (singleKpiDataObject) => singleKpiDataObject.kpiKey === kpiKey
      );
      if (indexOfExistingItem !== -1) {
        Object.assign(this.kpiDataObjects[indexOfExistingItem], kpiDataObject);
      } else {
        this.kpiDataObjects.push(kpiDataObject);
      }
    },

    /**
     * Retrieves and converts values from an array of SFDR datasets in order to make it displayable in the frontend.
     *
     */
    convertSfdrDataToFrontendFormat(): void {
      if (this.sfdrDataAndMetaInfo.length) {
        this.sfdrDataAndMetaInfo.forEach((oneSfdrDataset: DataAndMetaInformationSfdrData) => {
          const dataIdOfSfdrDataset = oneSfdrDataset.metaInfo?.dataId ?? "";
          const reportingPeriodOfSfdrDataset = oneSfdrDataset.metaInfo?.reportingPeriod ?? "";
          this.listOfColumnIdentifierObjects.push({
            dataId: dataIdOfSfdrDataset,
            reportingPeriod: reportingPeriodOfSfdrDataset,
          });
          for (const areaObject of Object.values(oneSfdrDataset.data)) {
            for (const [subAreaKey, subAreaObject] of Object.entries(areaObject as object) as [string, object][]) {
              for (const [kpiKey, kpiValue] of Object.entries(subAreaObject) as [string, object][]) {
                this.createKpiDataObjects(kpiKey, kpiValue, subAreaKey, dataIdOfSfdrDataset);
              }
            }
          }
        });
      }
      this.listOfColumnIdentifierObjects = sortReportingPeriodsToDisplayAsColumns(this.listOfColumnIdentifierObjects);
    },
  },
});
</script><|MERGE_RESOLUTION|>--- conflicted
+++ resolved
@@ -17,15 +17,10 @@
 
 <script lang="ts">
 import { ApiClientProvider } from "@/services/ApiClients";
-<<<<<<< HEAD
 import { SfdrData, DataAndMetaInformationSfdrData } from "@clients/backend";
 import { defineComponent, inject } from "vue";
 import Keycloak from "keycloak-js";
-import { assertDefined } from "@/utils/TypeScriptUtils";
-=======
-import { DataAndMetaInformationSfdrData, SfdrData } from "@clients/backend";
-import { defineComponent } from "vue";
->>>>>>> 682f0a6b
+
 import { sortReportingPeriodsToDisplayAsColumns } from "@/utils/DataTableDisplay";
 import CompanyDataTable from "@/components/general/CompanyDataTable.vue";
 import {
@@ -54,12 +49,12 @@
   watch: {
     companyId() {
       this.listOfColumnIdentifierObjects = [];
-      void this.fetchData();
+      void this.fetchSfdrData();
     },
     singleDataMetaInfoToDisplay() {
       if (!this.firstRender) {
         this.listOfColumnIdentifierObjects = [];
-        void this.fetchData();
+        void this.fetchSfdrData();
       }
     },
   },
@@ -69,14 +64,14 @@
     };
   },
   created() {
-    void this.fetchData();
+    void this.fetchSfdrData();
     this.firstRender = false;
   },
   methods: {
     /**
      * Fetches all accepted Sfdr datasets for the current company and converts them to the required frontend format.
      */
-    async fetchData() {
+    async fetchSfdrData() {
       try {
         this.waitingForData = true;
         const sfdrDataControllerApi = await new ApiClientProvider(
