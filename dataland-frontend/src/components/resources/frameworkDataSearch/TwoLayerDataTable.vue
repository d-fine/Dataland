<template>
  <div class="card">
    <DataTable
      :value="arrayOfKpiDataObjects"
      rowGroupMode="subheader"
      groupRowsBy="subcategoryKey"
      dataKey="subcategoryKey"
      :sortField="sortBySubcategoryKey ? 'subcategoryKey' : undefined"
      :sortOrder="sortBySubcategoryKey ? 1 : undefined"
      sortMode="single"
      :expandableRowGroups="true"
      :headerInputStyle="headerInputStyle"
      v-model:expandedRowGroups="expandedRowGroups"
    >
      <Column
        bodyClass="headers-bg"
        headerClass="horizontal-headers-size"
        :headerStyle="headerInputStyle"
        field="kpiKey"
        header="KPIs"
      >
        <template #body="slotProps">
          <span class="table-left-label" :data-test="slotProps.data.kpiKey">{{ slotProps.data.kpiLabel }}</span>
          <em
            v-if="slotProps.data.kpiDescription"
            class="material-icons info-icon"
            aria-hidden="true"
            :title="slotProps.data.kpiLabel ? slotProps.data.kpiLabel : ''"
            v-tooltip.top="{
              value: slotProps.data.kpiDescription ? slotProps.data.kpiDescription : '',
            }"
            >info</em
          >
        </template>
      </Column>
      <Column
        v-for="reportingPeriodWithDataId of listOfReportingPeriodsWithDataId"
        headerClass="horizontal-headers-size"
        :headerStyle="headerInputStyle"
        :field="reportingPeriodWithDataId.dataId"
        :header="reportingPeriodWithDataId.reportingPeriod"
        :key="reportingPeriodWithDataId.dataId"
      >
        <template #body="slotProps">
          <template
            v-if="
              slotProps.data.content[reportingPeriodWithDataId.dataId] !== undefined &&
              slotProps.data.content[reportingPeriodWithDataId.dataId] !== null
            "
          >
<<<<<<< HEAD
            <template
              v-if="
                slotProps.data.content[reportingPeriodWithDataId.dataId] &&
                isModal(slotProps.data.kpiFormFieldComponent)
              "
            >
              <ModalsComponent
                :component-name="slotProps.data.kpiFormFieldComponent"
                :data="{
                  dataId: reportingPeriodWithDataId.dataId,
                  ...slotProps.data,
                  columnHeaders: modalColumnHeaders,
                }"
              />
            </template>

            <template v-else-if="Array.isArray(slotProps.data.content[reportingPeriodWithDataId.dataId])">
              {{ filterStringArray(slotProps.data.content[reportingPeriodWithDataId.dataId]) }}
            </template>

            <span
              v-else-if="
                slotProps.data.kpiFormFieldComponent === 'PercentageFormField' &&
                slotProps.data.content[reportingPeriodWithDataId.dataId] !== ''
              "
            >
              {{ slotProps.data.content[reportingPeriodWithDataId.dataId] }} %</span
            >
=======
>>>>>>> 3049842d
            <span
              :data-test="`${reportingPeriodWithDataId.reportingPeriod}_${slotProps.data.categoryKey}_${slotProps.data.kpiKey}`"
            >
              <template v-if="Array.isArray(slotProps.data.content[reportingPeriodWithDataId.dataId])">
                <a
                  v-if="
                    slotProps.data.content[reportingPeriodWithDataId.dataId].length > 1 ||
                    slotProps.data.content[reportingPeriodWithDataId.dataId].some((el) => typeof el === 'object')
                  "
                  @click="
                    openModalAndDisplayValuesInSubTable(
                      slotProps.data.content[reportingPeriodWithDataId.dataId],
                      slotProps.data.kpiLabel,
                      slotProps.data.kpiKey,
                      slotProps.data.kpiFormFieldComponent,
                    )
                  "
                  class="link"
                  >Show "{{ slotProps.data.kpiLabel }}"
                  <em class="material-icons" aria-hidden="true" title=""> dataset </em>
                </a>

                <span v-else> {{ slotProps.data.content[reportingPeriodWithDataId.dataId][0] }} </span>
              </template>
              <span
                v-else-if="
                  slotProps.data.kpiFormFieldComponent === 'PercentageFormField' &&
                  slotProps.data.content[reportingPeriodWithDataId.dataId] !== ''
                "
              >
                {{ slotProps.data.content[reportingPeriodWithDataId.dataId] }}</span
              >
              <span
                v-else-if="
                  typeof slotProps.data.content[reportingPeriodWithDataId.dataId] === 'object' &&
                  slotProps.data.content[reportingPeriodWithDataId.dataId]?.value !== undefined
                "
              >
                <span
                  v-if="
                    isYesNo(slotProps.data.content[reportingPeriodWithDataId.dataId].value) &&
                    hasDocument(slotProps.data.content[reportingPeriodWithDataId.dataId])
                  "
                >
                  <DocumentLink
                    :label="yesLabelMap.get(isCertificate(slotProps.data.kpiLabel))"
                    :download-name="slotProps.data.content[reportingPeriodWithDataId.dataId].dataSource.name"
                    :reference="slotProps.data.content[reportingPeriodWithDataId.dataId].dataSource.reference"
                    show-icon
                  />
                </span>
                <span
                  v-else-if="
                    isYesNo(slotProps.data.content[reportingPeriodWithDataId.dataId].value) &&
                    isCertificate(slotProps.data.kpiLabel)
                  "
                >
                  {{
                    slotProps.data.content[reportingPeriodWithDataId.dataId].value === YesNo.Yes
                      ? yesLabelMap.get(true)
                      : noLabelMap.get(true)
                  }}
                </span>
                <span v-else>{{ slotProps.data.content[reportingPeriodWithDataId.dataId].value }}</span>
              </span>
              <span v-else style="white-space: pre-wrap">{{
                slotProps.data.content[reportingPeriodWithDataId.dataId]
              }}</span>
            </span>
          </template>
        </template>
      </Column>

      <Column field="subcategoryKey"></Column>
      <template #groupheader="slotProps">
        <span
          :data-test="slotProps.data.subcategoryKey"
          :data-table-id="dataTableIdentifier"
          :id="slotProps.data.subcategoryKey"
          data-row-header-click
          style="cursor: pointer"
        >
          {{ slotProps.data.subcategoryLabel ? slotProps.data.subcategoryLabel : slotProps.data.subcategoryKey }}
        </span>
      </template>
    </DataTable>
  </div>
</template>

<script lang="ts">
import DocumentLink from "@/components/resources/frameworkDataSearch/DocumentLink.vue";
import { type KpiDataObject } from "@/components/resources/frameworkDataSearch/KpiDataObject";
import {
  type ReportingPeriodOfDataSetWithId,
  mountRowHeaderClickEventListeners,
  unmountRowHeaderClickEventListeners,
} from "@/utils/DataTableDisplay";
import { type BaseDataPointYesNo, YesNo } from "@clients/backend";
import Column from "primevue/column";
import DataTable from "primevue/datatable";
import Tooltip from "primevue/tooltip";
import { defineComponent, type PropType } from "vue";
import ModalsComponent, { isModal } from "@/components/general/ModalsComponent.vue";

export default defineComponent({
  name: "TwoLayerDataTable",
  components: {
    DataTable,
    Column,
    DocumentLink,
    ModalsComponent,
  },
  directives: {
    tooltip: Tooltip,
  },
  data() {
    return {
      expandedRowGroups: ["_masterData", "_general", "_basicInformation"],
      yesLabelMap: new Map<boolean, string>([
        [true, "Certified"],
        [false, "Yes"],
      ]),
      noLabelMap: new Map<boolean, string>([
        [true, "Uncertified"],
        [false, "No"],
      ]),
      YesNo,
      rowClickHandlersMap: new Map() as Map<Element, EventListener>,
      dataTableIdentifier: "" as string,
    };
  },
  props: {
    arrayOfKpiDataObjects: {
      type: Array as PropType<Array<KpiDataObject>>,
      default: () => [],
    },
    headerInputStyle: {
      type: String,
    },
    listOfReportingPeriodsWithDataId: {
      type: Array as PropType<Array<ReportingPeriodOfDataSetWithId>>,
      default: () => [],
    },
    modalColumnHeaders: {
      type: Object,
      default: () => ({}),
    },
    sortBySubcategoryKey: {
      type: Boolean,
      default: true,
    },
    unfoldSubcategories: {
      type: Boolean,
      default: false,
    },
  },
  created() {
    if (this.unfoldSubcategories) {
      this.expandedRowGroups = this.arrayOfKpiDataObjects?.map((kpiDataObject) => kpiDataObject.subcategoryKey) ?? [];
    }
    this.dataTableIdentifier = (Math.random() + 1).toString(36).substring(2);
    setTimeout(() => {
      this.rowClickHandlersMap = mountRowHeaderClickEventListeners(
        this.dataTableIdentifier,
        () => this.expandedRowGroups,
        (expandedRowGroups) => (this.expandedRowGroups = expandedRowGroups),
      );
    });
  },
  unmounted() {
    unmountRowHeaderClickEventListeners(this.rowClickHandlersMap);
    this.rowClickHandlersMap = new Map();
  },
  methods: {
    /**
     * Checks if the BaseDataPoint holds a document reference
     * @param dataPoint the object to check for a reference
     * @returns true if the data point contains a document reference and has the appropriate value
     */
    hasDocument(dataPoint: BaseDataPointYesNo): boolean {
      return (
        dataPoint?.value === YesNo.Yes &&
        dataPoint?.dataSource?.reference != undefined &&
        dataPoint.dataSource.reference.length > 0
      );
    },
    /**
     * Checks if a label belongs to a certificate
     * @param label the label to check
     * @returns true if the label belongs to a certificate
     */
    isCertificate(label: string): boolean {
      const lowerCaseLabel = label.toLowerCase();
      return lowerCaseLabel.includes("certificate") || lowerCaseLabel.includes("certification");
    },
    /**
     * Checks if a string is 'Yes' or 'No'
     * @param value the string to check
     * @returns true if the string is 'Yes' or 'No'
     */
    isYesNo(value: string) {
      return Object.values(YesNo).includes(value);
    },
    /**
     * @param componentName name of component to be checked
     * @returns whether passed component is a modal
     */
    isModal(componentName: string): boolean {
      return isModal(componentName) as boolean;
    },
    /**
     * @param content the array value from the field
     * @returns an array with undefined and null values filtered out
     */
    filterStringArray(content: unknown[]): string {
      if (Array.isArray(content) && content.length > 0) {
        return content.filter((item) => typeof item !== "string").join(", ");
      }
      return "";
    },
  },
});
</script>

<style lang="scss" scoped>
.p-rowgroup-footer td {
  font-weight: 500;
}

::v-deep(.p-rowgroup-header) {
  span {
    font-weight: 500;
  }

  .p-row-toggler {
    vertical-align: middle;
    margin-right: 0.25rem;
    float: right;
    cursor: pointer;
  }
}
</style><|MERGE_RESOLUTION|>--- conflicted
+++ resolved
@@ -48,60 +48,27 @@
               slotProps.data.content[reportingPeriodWithDataId.dataId] !== null
             "
           >
-<<<<<<< HEAD
-            <template
-              v-if="
-                slotProps.data.content[reportingPeriodWithDataId.dataId] &&
-                isModal(slotProps.data.kpiFormFieldComponent)
-              "
-            >
-              <ModalsComponent
-                :component-name="slotProps.data.kpiFormFieldComponent"
-                :data="{
-                  dataId: reportingPeriodWithDataId.dataId,
-                  ...slotProps.data,
-                  columnHeaders: modalColumnHeaders,
-                }"
-              />
-            </template>
-
-            <template v-else-if="Array.isArray(slotProps.data.content[reportingPeriodWithDataId.dataId])">
-              {{ filterStringArray(slotProps.data.content[reportingPeriodWithDataId.dataId]) }}
-            </template>
-
-            <span
-              v-else-if="
-                slotProps.data.kpiFormFieldComponent === 'PercentageFormField' &&
-                slotProps.data.content[reportingPeriodWithDataId.dataId] !== ''
-              "
-            >
-              {{ slotProps.data.content[reportingPeriodWithDataId.dataId] }} %</span
-            >
-=======
->>>>>>> 3049842d
             <span
               :data-test="`${reportingPeriodWithDataId.reportingPeriod}_${slotProps.data.categoryKey}_${slotProps.data.kpiKey}`"
             >
-              <template v-if="Array.isArray(slotProps.data.content[reportingPeriodWithDataId.dataId])">
-                <a
-                  v-if="
-                    slotProps.data.content[reportingPeriodWithDataId.dataId].length > 1 ||
-                    slotProps.data.content[reportingPeriodWithDataId.dataId].some((el) => typeof el === 'object')
-                  "
-                  @click="
-                    openModalAndDisplayValuesInSubTable(
-                      slotProps.data.content[reportingPeriodWithDataId.dataId],
-                      slotProps.data.kpiLabel,
-                      slotProps.data.kpiKey,
-                      slotProps.data.kpiFormFieldComponent,
-                    )
-                  "
-                  class="link"
-                  >Show "{{ slotProps.data.kpiLabel }}"
-                  <em class="material-icons" aria-hidden="true" title=""> dataset </em>
-                </a>
-
-                <span v-else> {{ slotProps.data.content[reportingPeriodWithDataId.dataId][0] }} </span>
+              <template
+                v-if="
+                  slotProps.data.content[reportingPeriodWithDataId.dataId] &&
+                  isModal(slotProps.data.kpiFormFieldComponent)
+                "
+              >
+                <ModalsComponent
+                  :component-name="slotProps.data.kpiFormFieldComponent"
+                  :data="{
+                    dataId: reportingPeriodWithDataId.dataId,
+                    ...slotProps.data,
+                    columnHeaders: modalColumnHeaders,
+                  }"
+                />
+              </template>
+
+              <template v-else-if="Array.isArray(slotProps.data.content[reportingPeriodWithDataId.dataId])">
+                {{ filterStringArray(slotProps.data.content[reportingPeriodWithDataId.dataId]) }}
               </template>
               <span
                 v-else-if="
@@ -109,7 +76,7 @@
                   slotProps.data.content[reportingPeriodWithDataId.dataId] !== ''
                 "
               >
-                {{ slotProps.data.content[reportingPeriodWithDataId.dataId] }}</span
+                {{ slotProps.data.content[reportingPeriodWithDataId.dataId] }} %</span
               >
               <span
                 v-else-if="
