--- conflicted
+++ resolved
@@ -14,7 +14,7 @@
             class="link"
             :data-test="`report-link-${nameInner}`"
           >
-            <span>{{ nameInner ? nameInner : "Unnamed_File" }}</span>
+            <span>{{ nameInner ? nameInner : 'Unnamed_File' }}</span>
           </a>
         </div>
       </div>
@@ -23,26 +23,14 @@
 </template>
 
 <script lang="ts">
-<<<<<<< HEAD
 import { defineComponent } from 'vue';
 import type { DynamicDialogInstance } from 'primevue/dynamicdialogoptions';
-import DocumentLink from '@/components/resources/frameworkDataSearch/DocumentLink.vue';
 import type { CompanyReport } from '@clients/backend';
+import { openReportDataTableModal } from '@/utils/ReferencedReportsUtil';
 
 export default defineComponent({
-  components: { DocumentLink },
   inject: ['dialogRef'],
   name: 'PreviousReportsModal',
-=======
-import { defineComponent } from "vue";
-import type { DynamicDialogInstance } from "primevue/dynamicdialogoptions";
-import type { CompanyReport } from "@clients/backend";
-import { openReportDataTableModal } from "@/utils/ReferencedReportsUtil";
-
-export default defineComponent({
-  inject: ["dialogRef"],
-  name: "PreviousReportsModal",
->>>>>>> 1fc7c837
   data() {
     return {
       reportingPeriods: [] as Array<string>,
