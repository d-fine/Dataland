<template>
<<<<<<< HEAD
  <div class="dialog-sm" data-test="previousReportsList">
=======
  <div class="dataland-dialog dataland-dialog-sm">
>>>>>>> 7ac253d6
    <div v-for="(referencedReportObject, indexOuter) in referencedReportsList" :key="indexOuter" class="row">
      <h4>{{ `Company Reports (${reportingPeriods[indexOuter]})` }}</h4>

      <div v-for="(report, nameInner, indexInner) in referencedReportObject" :key="indexInner" class="row mb-2">
        <DocumentLink :download-name="nameInner" :reference="report.reference" show-icon />
      </div>
    </div>
  </div>
</template>

<script lang="ts">
import { defineComponent } from "vue";
import type { DynamicDialogInstance } from "primevue/dynamicdialogoptions";
import DocumentLink from "@/components/resources/frameworkDataSearch/DocumentLink.vue";
import type { CompanyReport } from "@clients/backend";

export default defineComponent({
  components: { DocumentLink },
  inject: ["dialogRef"],
  name: "PreviousReportsModal",
  data() {
    return {
      reportingPeriods: [] as Array<string>,
      referencedReportsList: [] as Array<{ [p: string]: CompanyReport }>,
    };
  },
  created() {
    const dialogRefToDisplay = this.dialogRef as DynamicDialogInstance;
    const dialogRefData = dialogRefToDisplay.data as {
      reportingPeriodsForTable: Array<string>;
      referencedReportsForModal: Array<{ [p: string]: CompanyReport }>;
    };
    this.reportingPeriods = dialogRefData.reportingPeriodsForTable;
    this.referencedReportsList = dialogRefData.referencedReportsForModal;
    this.reportingPeriods.reverse();
    this.referencedReportsList.reverse();
  },
});
</script>

<style scoped>
a:link {
  color: var(--yellow-700);
}
</style><|MERGE_RESOLUTION|>--- conflicted
+++ resolved
@@ -1,13 +1,14 @@
 <template>
-<<<<<<< HEAD
-  <div class="dialog-sm" data-test="previousReportsList">
-=======
-  <div class="dataland-dialog dataland-dialog-sm">
->>>>>>> 7ac253d6
+  <div class="dataland-dialog dataland-dialog-sm" data-test="previousReportsList">
     <div v-for="(referencedReportObject, indexOuter) in referencedReportsList" :key="indexOuter" class="row">
       <h4>{{ `Company Reports (${reportingPeriods[indexOuter]})` }}</h4>
 
-      <div v-for="(report, nameInner, indexInner) in referencedReportObject" :key="indexInner" class="row mb-2">
+      <div
+        v-for="(report, nameInner, indexInner) in referencedReportObject"
+        :key="indexInner"
+        class="row mb-2"
+        data-test="previousReportsList"
+      >
         <DocumentLink :download-name="nameInner" :reference="report.reference" show-icon />
       </div>
     </div>
