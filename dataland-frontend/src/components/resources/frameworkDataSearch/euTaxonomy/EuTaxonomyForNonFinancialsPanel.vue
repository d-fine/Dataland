--- conflicted
+++ resolved
@@ -37,11 +37,8 @@
 import { euTaxonomyForNonFinancialsModalColumnHeaders } from "@/components/resources/frameworkDataSearch/euTaxonomy/EuTaxonomyForNonFinancialsModalColumnHeaders";
 import { euTaxonomyForNonFinancialsDisplayDataModel } from "@/components/resources/frameworkDataSearch/euTaxonomy/EuTaxonomyForNonFinancialsDisplayDataModel";
 import { DataAndMetaInformationEuTaxonomyForNonFinancialsViewModel } from "@/components/resources/frameworkDataSearch/euTaxonomy/EuTaxonomyForNonFinancialsViewModel";
-<<<<<<< HEAD
-=======
 import { formatAmountWithCurrency } from "@/utils/Formatter";
 import { roundNumber } from "@/utils/NumberConversionUtils";
->>>>>>> 31195968
 
 export default defineComponent({
   name: "EuTaxonomyForNonFinancialsPanel",
@@ -135,15 +132,6 @@
     },
 
     /**
-<<<<<<< HEAD
-     * Formats an AmountWithCurrency object by concatenating the amount and the currency.
-     * @param amountWithCurrency the object that holds the amount and currency
-     * @returns the resulting string from the concatenation
-     */
-    formatAmountWithCurrency(amountWithCurrency: AmountWithCurrency) {
-      if (amountWithCurrency.amount == undefined) {
-        return null;
-=======
      * Checks if a KpiValue is a string with one of the Enum values of Assurance
      * @param kpiValue the kpiValue that shall be checked
      * @returns a boolean based on the result of the check
@@ -153,7 +141,6 @@
         return Object.values(AssuranceDataAssuranceEnum).includes(kpiValue as AssuranceDataAssuranceEnum);
       } else {
         return false;
->>>>>>> 31195968
       }
     },
 
@@ -162,17 +149,12 @@
      * @param kpiValue the kpiValue that shall be checked
      * @returns a boolean based on the result of the check
      */
-<<<<<<< HEAD
-    formatPercentageNumber(relativeShareInPercent: number) {
-      return `${relativeShareInPercent.toFixed(2).toString()}`;
-=======
     isKpiObjectFiscalYearDeviation(kpiValue: KpiValue): boolean {
       if (typeof kpiValue === "string") {
         return Object.values(FiscalYearDeviation).includes(kpiValue as FiscalYearDeviation);
       } else {
         return false;
       }
->>>>>>> 31195968
     },
 
     /**
@@ -185,13 +167,6 @@
       if (kpiValueToFormat == null) {
         return kpiValueToFormat;
       }
-<<<<<<< HEAD
-      if (field.component == "PercentageFormField") {
-        return this.formatPercentageNumber(kpiValueToFormat as number);
-      }
-      if (this.isKpiObjectAmountWithCurrency(kpiValueToFormat)) {
-        return this.formatAmountWithCurrency(kpiValueToFormat as AmountWithCurrency);
-=======
       if (this.isKpiObjectFiscalYearDeviation(kpiValueToFormat) || this.isKpiObjectAssuranceLevel(kpiValueToFormat)) {
         return humanizeStringOrNumber(kpiValueToFormat as string);
       }
@@ -200,7 +175,6 @@
       }
       if (this.hasKpiObjectAmountOrCurrency(kpiValueToFormat)) {
         return formatAmountWithCurrency(kpiValueToFormat as AmountWithCurrency);
->>>>>>> 31195968
       }
       return kpiValueToFormat;
     },
