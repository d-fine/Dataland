--- conflicted
+++ resolved
@@ -36,11 +36,8 @@
   AssuranceDataAssuranceEnum,
   type DataAndMetaInformationEuTaxonomyDataForNonFinancials,
   DataTypeEnum,
-<<<<<<< HEAD
   type EuTaxonomyDataForNonFinancials,
-=======
   FiscalYearDeviation,
->>>>>>> b525226d
 } from "@clients/backend";
 import type Keycloak from "keycloak-js";
 import { defineComponent, inject } from "vue";
@@ -51,14 +48,10 @@
 import { euTaxonomyForNonFinancialsModalColumnHeaders } from "@/components/resources/frameworkDataSearch/euTaxonomy/EuTaxonomyForNonFinancialsModalColumnHeaders";
 import { euTaxonomyForNonFinancialsDisplayDataModel } from "@/components/resources/frameworkDataSearch/euTaxonomy/EuTaxonomyForNonFinancialsDisplayDataModel";
 import { DataAndMetaInformationEuTaxonomyForNonFinancialsViewModel } from "@/components/resources/frameworkDataSearch/euTaxonomy/EuTaxonomyForNonFinancialsViewModel";
-<<<<<<< HEAD
-import { EnvironmentalObjective } from "@/api-models/EnvironmentalObjective";
+import { formatAmountWithCurrency } from "@/utils/Formatter";
+import { roundNumber } from "@/utils/NumberConversionUtils";
 import ShowMultipleReportsBanner from "@/components/resources/frameworkDataSearch/ShowMultipleReportsBanner.vue";
 import type { CompanyReport } from "@clients/backend";
-=======
-import { formatAmountWithCurrency } from "@/utils/Formatter";
-import { roundNumber } from "@/utils/NumberConversionUtils";
->>>>>>> b525226d
 
 export default defineComponent({
   name: "EuTaxonomyForNonFinancialsPanel",
@@ -72,16 +65,12 @@
       convertedDataAndMetaInfo: [] as Array<DataAndMetaInformationEuTaxonomyForNonFinancialsViewModel>,
       euTaxonomyForNonFinancialsModalColumnHeaders,
       euTaxonomyForNonFinancialsDisplayDataModel,
-<<<<<<< HEAD
-      namesOfFieldsToFormatAsPercentages: ["relativeShareInPercent", "totalEnablingShare", "totalTransitionalShare"],
       dataSet: null as EuTaxonomyDataForNonFinancials | null | undefined,
       dataAndMetaInfoSets: null as Array<DataAndMetaInformationEuTaxonomyDataForNonFinancials> | null | undefined,
       extractedReportsAndReportingPeriods: null as
         | [({ [p: string]: CompanyReport } | undefined)[], Array<string>]
         | null
         | undefined,
-=======
->>>>>>> b525226d
     };
   },
   props: PanelProps,
