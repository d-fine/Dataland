--- conflicted
+++ resolved
@@ -118,13 +118,8 @@
         const euTaxonomyDataForNonFinancialsControllerApi = await new ApiClientProvider(
           assertDefined(this.getKeycloakPromise)()
         ).getEuTaxonomyDataForNonFinancialsControllerApi();
-<<<<<<< HEAD
         const companyAssociatedData = await euTaxonomyDataForNonFinancialsControllerApi.getCompanyAssociatedData1(
-          this.dataID
-=======
-        const companyAssociatedData = await euTaxonomyDataForNonFinancialsControllerApi.getCompanyAssociatedData(
-          assertDefined(this.dataID)
->>>>>>> 4790a84c
+            assertDefined(this.dataID)
         );
         this.dataSet = companyAssociatedData.data.data;
       } catch (error) {
