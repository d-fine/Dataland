import { type Category } from "@/utils/GenericFrameworkTypes";

/*
Note: This file is not in the same state as it is in the devtools repo, where it has been auto-generated.
Manual adjustments have been made in oder to make the view page work while using this file here.
Therefore, the view page for eu-taxo will break if you replace the current content of this file here with the
content from the auto-generated file in the devtools repo.
 */

export const euTaxonomyForNonFinancialsDisplayDataModel = [
  {
    name: "basicInformation",
    label: "Basic Information",
    color: "orange",
    showIf: (): boolean => true,
    subcategories: [
      {
        name: "basicInformation",
        label: "Basic Information",
        fields: [
          {
            name: "fiscalYearDeviation",
            label: "Fiscal Year Deviation",
            description: "Fiscal Year (Deviation/ No Deviation)",
            unit: "",
            component: "RadioButtonsFormField",
            evidenceDesired: false,
            options: [
              {
                label: "Deviation",
                value: "Deviation",
              },
              {
                label: "No Deviation",
                value: "NoDeviation",
              },
            ],
            required: false,
            showIf: (): boolean => true,
          },
          {
            name: "fiscalYearEnd",
            label: "Fiscal Year End",
            description: "The date the fiscal year ends",
            unit: "",
            component: "DateFormField",
            evidenceDesired: false,
            required: true,
            showIf: (): boolean => true,
            validation: "required",
          },
          {
            name: "scopeOfEntities",
            label: "Scope Of Entities",
            description:
              "Does a list of legal entities covered by Sust./Annual/Integrated/ESEF report match with a list of legal entities covered by Audited Consolidated Financial Statement ",
            unit: "",
            component: "YesNoNaFormField",
            evidenceDesired: false,
            required: false,
            showIf: (): boolean => true,
            certificateRequiredIfYes: false,
          },
          {
            name: "euTaxonomyActivityLevelReporting",
            label: "EU Taxonomy Activity Level Reporting",
            description: "Activity Level disclosure",
            unit: "",
            component: "YesNoFormField",
            evidenceDesired: false,
            required: false,
            showIf: (): boolean => true,
            certificateRequiredIfYes: false,
          },
          {
            name: "numberOfEmployees",
            label: "Number Of Employees",
            description: "Total number of employees (including temporary workers)",
            unit: "",
            component: "NumberFormField",
            evidenceDesired: false,
            required: false,
            showIf: (): boolean => true,
          },
          {
            name: "nfrdMandatory",
            label: "NFRD Mandatory",
            description: "The reporting obligation for companies whose number of employees is greater or equal to 500",
            unit: "",
            component: "YesNoFormField",
            evidenceDesired: false,
            required: false,
            showIf: (): boolean => true,
            certificateRequiredIfYes: false,
          },
        ],
      },
    ],
  },
  {
    name: "assurance",
    label: "Assurance",
    showIf: (): boolean => true,
    subcategories: [
      {
        name: "assurance",
        label: "Assurance",
        fields: [
          {
            name: "levelOfAssurance",
            label: "Level of Assurance",
            description:
              "Level of Assurance of the EU Taxonomy disclosure (Reasonable Assurance, Limited Assurance, None)",
            unit: "",
            component: "UndefinedFormField",
            evidenceDesired: true,
            required: false,
            showIf: (): boolean => true,
          },
          {
            name: "assuranceProvider",
            label: "Assurance Provider",
            description: "Provider of the Assurance",
            unit: "",
            component: "UndefinedFormField",
            evidenceDesired: true,
            required: false,
            showIf: (): boolean => true,
          },
        ],
      },
    ],
  },
  {
    name: "revenue",
    label: "Revenue",
    color: "yellow",
    showIf: (): boolean => true,
    subcategories: [
      {
        name: "totalAmount",
        label: "Total Revenue",
        fields: [
          {
            name: "quality",
            label: "Quality",
            description: "The quality of the provided data",
            unit: "",
            component: "UndefinedFormField",
            evidenceDesired: false,
            required: false,
            showIf: (): boolean => true,
          },
          {
            name: "value",
            label: "Value",
            description: "The provided data",
            unit: "",
            component: "UndefinedFormField",
            evidenceDesired: false,
            required: false,
            showIf: (): boolean => true,
          },
          {
            name: "dataSource",
            label: "Data Source",
            description: "",
            unit: "",
            component: "UndefinedFormField",
            evidenceDesired: false,
            required: false,
            showIf: (): boolean => false,
          },
          {
            name: "comment",
            label: "Comment",
            description: "",
            unit: "",
            component: "UndefinedFormField",
            evidenceDesired: false,
            required: false,
            showIf: (): boolean => false,
          },
          {
            name: "unit",
            label: "Currency",
            description: "",
            unit: "",
            component: "UndefinedFormField",
            evidenceDesired: false,
            required: false,
            showIf: (): boolean => true,
          },
        ],
      },
      {
        name: "eligibleShare",
        label: "Eligible Revenue",
        fields: [
          {
            name: "relativeShareInPercent",
            label: "Percentage",
            description: "The relative share on the financial asset",
            unit: "",
            component: "PercentageFormField",
            evidenceDesired: false,
            required: false,
            showIf: (): boolean => true,
          },
          {
            name: "absoluteShare",
            label: "Absolute share",
            description: "The absolute share on the financial asset",
            unit: "",
            component: "UndefinedFormField",
            evidenceDesired: false,
            required: false,
            showIf: (): boolean => true,
          },
        ],
      },
      {
        name: "alignedShare",
        label: "Aligned Revenue",
        fields: [
          {
            name: "relativeShareInPercent",
            label: "Percentage",
            description: "The relative share on the financial asset",
            unit: "",
            component: "PercentageFormField",
            evidenceDesired: false,
            required: false,
            showIf: (): boolean => true,
          },
          {
            name: "absoluteShare",
            label: "Absolute share",
            description: "The absolute share on the financial asset",
            unit: "",
            component: "UndefinedFormField",
            evidenceDesired: false,
            required: false,
            showIf: (): boolean => true,
          },
          {
<<<<<<< HEAD
            name: "substantialContributionToClimateChangeMitigation",
=======
            name: "substantialContributionToClimateChangeMitigationInPercent",
>>>>>>> 31195968
            label: "Substantial Contribution to Climate Change Mitigation",
            showIf: (): boolean => true,
            description: "",
            component: "PercentageFormField",
          },
          {
<<<<<<< HEAD
            name: "substantialContributionToClimateChangeAdaption",
=======
            name: "substantialContributionToClimateChangeAdaptionInPercent",
>>>>>>> 31195968
            label: "Substantial Contribution to Climate Change Adaption",
            showIf: (): boolean => true,
            description: "",
            component: "PercentageFormField",
          },
          {
<<<<<<< HEAD
            name: "substantialContributionToSustainableUseAndProtectionOfWaterAndMarineResources",
=======
            name: "substantialContributionToSustainableUseAndProtectionOfWaterAndMarineResourcesInPercent",
>>>>>>> 31195968
            label: "Substantial Contribution to Sustainable Use and Protection of Water and Marine Resources",
            showIf: (): boolean => true,
            description: "",
            component: "PercentageFormField",
          },
          {
<<<<<<< HEAD
            name: "substantialContributionToTransitionToACircularEconomy",
=======
            name: "substantialContributionToTransitionToACircularEconomyInPercent",
>>>>>>> 31195968
            label: "Substantial Contribution to Transition to a Circular Economy",
            showIf: (): boolean => true,
            description: "",
            component: "PercentageFormField",
          },
          {
<<<<<<< HEAD
            name: "substantialContributionToPollutionPreventionAndControl",
=======
            name: "substantialContributionToPollutionPreventionAndControlInPercent",
>>>>>>> 31195968
            label: "Substantial Contribution to Pollution Prevention and Control",
            showIf: (): boolean => true,
            description: "",
            component: "PercentageFormField",
          },
          {
<<<<<<< HEAD
            name: "substantialContributionToProtectionAndRestorationOfBiodiversityAndEcosystems",
=======
            name: "substantialContributionToProtectionAndRestorationOfBiodiversityAndEcosystemsInPercent",
>>>>>>> 31195968
            label: "Substantial Contribution to Protection and Restoration of Biodiversity and Ecosystems",
            showIf: (): boolean => true,
            description: "",
            component: "PercentageFormField",
          },
          {
            name: "alignedActivities",
            label: "Aligned Revenue per Activity",
            description: "",
            unit: "",
            component: "AlignedActivitiesDataTable",
            evidenceDesired: false,
            required: false,
            showIf: (): boolean => true,
          },
        ],
      },
      {
        name: "nonAlignedShare",
        label: "Non-Aligned Revenue",
        fields: [
          {
            name: "relativeShareInPercent",
            label: "Percentage",
            description: "The relative share on the financial asset",
            unit: "",
            component: "PercentageFormField",
            evidenceDesired: false,
            required: false,
            showIf: (): boolean => true,
          },
          {
            name: "absoluteShare",
            label: "Absolute share",
            description: "The absolute share on the financial asset",
            unit: "",
            component: "UndefinedFormField",
            evidenceDesired: false,
            required: false,
            showIf: (): boolean => true,
          },
          {
            name: "nonAlignedActivities",
            label: "Non-Aligned Revenue per Activity",
            description: "",
            unit: "",
            component: "NonAlignedActivitiesDataTable",
            evidenceDesired: false,
            required: false,
            showIf: (): boolean => true,
          },
        ],
      },
      {
        name: "nonEligibleShare",
        label: "Non-Eligible Revenue",
        fields: [
          {
            name: "relativeShareInPercent",
            label: "Percentage",
            description: "The relative share on the financial asset",
            unit: "",
            component: "PercentageFormField",
            evidenceDesired: false,
            required: false,
            showIf: (): boolean => true,
          },
          {
            name: "absoluteShare",
            label: "Absolute share",
            description: "The absolute share on the financial asset",
            unit: "",
            component: "UndefinedFormField",
            evidenceDesired: false,
            required: false,
            showIf: (): boolean => true,
          },
        ],
      },
      {
        name: "enablingShare",
        label: "Enabling Revenue",
        fields: [
          {
<<<<<<< HEAD
            name: "enablingShare",
            label: "Enabling Revenue",
=======
            name: "enablingShareInPercent",
            label: "Enabling Revenue (%)",
>>>>>>> 31195968
            description: "",
            unit: "",
            component: "PercentageFormField",
            evidenceDesired: false,
            required: false,
            showIf: (): boolean => true,
          },
        ],
      },
      {
        name: "transitionalShare",
        label: "Transitional Revenue",
        fields: [
          {
<<<<<<< HEAD
            name: "transitionalShare",
            label: "Transitional Revenue",
=======
            name: "transitionalShareInPercent",
            label: "Transitional Revenue (%)",
>>>>>>> 31195968
            description: "",
            unit: "",
            component: "PercentageFormField",
            evidenceDesired: false,
            required: false,
            showIf: (): boolean => true,
          },
        ],
      },
    ],
  },
  {
    name: "capex",
    label: "CapEx",
    color: "green",
    showIf: (): boolean => true,
    subcategories: [
      {
        name: "totalAmount",
        label: "Total CapEx",
        fields: [
          {
            name: "quality",
            label: "Quality",
            description: "The quality of the provided data",
            unit: "",
            component: "UndefinedFormField",
            evidenceDesired: false,
            required: false,
            showIf: (): boolean => true,
          },
          {
            name: "value",
            label: "Value",
            description: "The provided data",
            unit: "",
            component: "UndefinedFormField",
            evidenceDesired: false,
            required: false,
            showIf: (): boolean => true,
          },
          {
            name: "dataSource",
            label: "Data Source",
            description: "",
            unit: "",
            component: "UndefinedFormField",
            evidenceDesired: false,
            required: false,
            showIf: (): boolean => false,
          },
          {
            name: "comment",
            label: "Comment",
            description: "",
            unit: "",
            component: "UndefinedFormField",
            evidenceDesired: false,
            required: false,
            showIf: (): boolean => false,
          },
          {
            name: "unit",
            label: "Currency",
            description: "",
            unit: "",
            component: "UndefinedFormField",
            evidenceDesired: false,
            required: false,
            showIf: (): boolean => true,
          },
        ],
      },
      {
        name: "eligibleShare",
        label: "Eligible CapEx",
        fields: [
          {
            name: "relativeShareInPercent",
            label: "Percentage",
            description: "The relative share on the financial asset",
            unit: "",
            component: "PercentageFormField",
            evidenceDesired: false,
            required: false,
            showIf: (): boolean => true,
          },
          {
            name: "absoluteShare",
            label: "Absolute share",
            description: "The absolute share on the financial asset",
            unit: "",
            component: "UndefinedFormField",
            evidenceDesired: false,
            required: false,
            showIf: (): boolean => true,
          },
        ],
      },
      {
        name: "alignedShare",
        label: "Aligned CapEx",
        fields: [
          {
            name: "relativeShareInPercent",
            label: "Percentage",
            description: "The relative share on the financial asset",
            unit: "",
            component: "PercentageFormField",
            evidenceDesired: false,
            required: false,
            showIf: (): boolean => true,
          },
          {
            name: "absoluteShare",
            label: "Absolute share",
            description: "The absolute share on the financial asset",
            unit: "",
            component: "UndefinedFormField",
            evidenceDesired: false,
            required: false,
            showIf: (): boolean => true,
          },
          {
<<<<<<< HEAD
            name: "substantialContributionToClimateChangeMitigation",
=======
            name: "substantialContributionToClimateChangeMitigationInPercent",
>>>>>>> 31195968
            label: "Substantial Contribution to Climate Change Mitigation",
            showIf: (): boolean => true,
            description: "",
            component: "PercentageFormField",
          },
          {
<<<<<<< HEAD
            name: "substantialContributionToClimateChangeAdaption",
=======
            name: "substantialContributionToClimateChangeAdaptionInPercent",
>>>>>>> 31195968
            label: "Substantial Contribution to Climate Change Adaption",
            showIf: (): boolean => true,
            description: "",
            component: "PercentageFormField",
          },
          {
<<<<<<< HEAD
            name: "substantialContributionToSustainableUseAndProtectionOfWaterAndMarineResources",
=======
            name: "substantialContributionToSustainableUseAndProtectionOfWaterAndMarineResourcesInPercent",
>>>>>>> 31195968
            label: "Substantial Contribution to Sustainable Use and Protection of Water and Marine Resources",
            showIf: (): boolean => true,
            description: "",
            component: "PercentageFormField",
          },
          {
<<<<<<< HEAD
            name: "substantialContributionToTransitionToACircularEconomy",
=======
            name: "substantialContributionToTransitionToACircularEconomyInPercent",
>>>>>>> 31195968
            label: "Substantial Contribution to Transition to a Circular Economy",
            showIf: (): boolean => true,
            description: "",
            component: "PercentageFormField",
          },
          {
<<<<<<< HEAD
            name: "substantialContributionToPollutionPreventionAndControl",
=======
            name: "substantialContributionToPollutionPreventionAndControlInPercent",
>>>>>>> 31195968
            label: "Substantial Contribution to Pollution Prevention and Control",
            showIf: (): boolean => true,
            description: "",
            component: "PercentageFormField",
          },
          {
<<<<<<< HEAD
            name: "substantialContributionToProtectionAndRestorationOfBiodiversityAndEcosystems",
=======
            name: "substantialContributionToProtectionAndRestorationOfBiodiversityAndEcosystemsInPercent",
>>>>>>> 31195968
            label: "Substantial Contribution to Protection and Restoration of Biodiversity and Ecosystems",
            showIf: (): boolean => true,
            description: "",
            component: "PercentageFormField",
          },
          {
            name: "alignedActivities",
            label: "Aligned CapEx per Activity",
            description: "",
            unit: "",
            component: "AlignedActivitiesDataTable",
            evidenceDesired: false,
            required: false,
            showIf: (): boolean => true,
          },
        ],
      },
      {
        name: "nonAlignedShare",
        label: "Non-Aligned CapEx",
        fields: [
          {
            name: "relativeShareInPercent",
            label: "Percentage",
            description: "The relative share on the financial asset",
            unit: "",
            component: "PercentageFormField",
            evidenceDesired: false,
            required: false,
            showIf: (): boolean => true,
          },
          {
            name: "absoluteShare",
            label: "Absolute share",
            description: "The absolute share on the financial asset",
            unit: "",
            component: "UndefinedFormField",
            evidenceDesired: false,
            required: false,
            showIf: (): boolean => true,
          },
          {
            name: "nonAlignedActivities",
            label: "Non-Aligned CapEx per Activity",
            description: "",
            unit: "",
            component: "NonAlignedActivitiesDataTable",
            evidenceDesired: false,
            required: false,
            showIf: (): boolean => true,
          },
        ],
      },
      {
        name: "nonEligibleShare",
        label: "Non-Eligible CapEx",
        fields: [
          {
            name: "relativeShareInPercent",
            label: "Percentage",
            description: "The relative share on the financial asset",
            unit: "",
            component: "PercentageFormField",
            evidenceDesired: false,
            required: false,
            showIf: (): boolean => true,
          },
          {
            name: "absoluteShare",
            label: "Absolute share",
            description: "The absolute share on the financial asset",
            unit: "",
            component: "UndefinedFormField",
            evidenceDesired: false,
            required: false,
            showIf: (): boolean => true,
          },
        ],
      },
      {
        name: "enablingShare",
        label: "Enabling CapEx",
        fields: [
          {
<<<<<<< HEAD
            name: "enablingShare",
            label: "Enabling CapEx",
=======
            name: "enablingShareInPercent",
            label: "Enabling CapEx (%)",
>>>>>>> 31195968
            description: "",
            unit: "",
            component: "PercentageFormField",
            evidenceDesired: false,
            required: false,
            showIf: (): boolean => true,
          },
        ],
      },
      {
        name: "transitionalShare",
        label: "Transitional CapEx",
        fields: [
          {
<<<<<<< HEAD
            name: "transitionalShare",
            label: "Transitional CapEx",
=======
            name: "transitionalShareInPercent",
            label: "Transitional CapEx (%)",
>>>>>>> 31195968
            description: "",
            unit: "",
            component: "PercentageFormField",
            evidenceDesired: false,
            required: false,
            showIf: (): boolean => true,
          },
        ],
      },
    ],
  },
  {
    name: "opex",
    label: "OpEx",
    color: "blue",
    showIf: (): boolean => true,
    subcategories: [
      {
        name: "totalAmount",
        label: "Total OpEx",
        fields: [
          {
            name: "quality",
            label: "Quality",
            description: "The quality of the provided data",
            unit: "",
            component: "UndefinedFormField",
            evidenceDesired: false,
            required: false,
            showIf: (): boolean => true,
          },
          {
            name: "value",
            label: "Value",
            description: "The provided data",
            unit: "",
            component: "UndefinedFormField",
            evidenceDesired: false,
            required: false,
            showIf: (): boolean => true,
          },
          {
            name: "dataSource",
            label: "Data Source",
            description: "",
            unit: "",
            component: "UndefinedFormField",
            evidenceDesired: false,
            required: false,
            showIf: (): boolean => false,
          },
          {
            name: "comment",
            label: "Comment",
            description: "",
            unit: "",
            component: "UndefinedFormField",
            evidenceDesired: false,
            required: false,
            showIf: (): boolean => false,
          },
          {
            name: "unit",
            label: "Currency",
            description: "",
            unit: "",
            component: "UndefinedFormField",
            evidenceDesired: false,
            required: false,
            showIf: (): boolean => true,
          },
        ],
      },
      {
        name: "eligibleShare",
        label: "Eligible OpEx",
        fields: [
          {
            name: "relativeShareInPercent",
            label: "Percentage",
            description: "The relative share on the financial asset",
            unit: "",
            component: "PercentageFormField",
            evidenceDesired: false,
            required: false,
            showIf: (): boolean => true,
          },
          {
            name: "absoluteShare",
            label: "Absolute share",
            description: "The absolute share on the financial asset",
            unit: "",
            component: "UndefinedFormField",
            evidenceDesired: false,
            required: false,
            showIf: (): boolean => true,
          },
        ],
      },
      {
        name: "alignedShare",
        label: "Aligned OpEx",
        fields: [
          {
            name: "relativeShareInPercent",
            label: "Percentage",
            description: "The relative share on the financial asset",
            unit: "",
            component: "PercentageFormField",
            evidenceDesired: false,
            required: false,
            showIf: (): boolean => true,
          },
          {
            name: "absoluteShare",
            label: "Absolute share",
            description: "The absolute share on the financial asset",
            unit: "",
            component: "UndefinedFormField",
            evidenceDesired: false,
            required: false,
            showIf: (): boolean => true,
          },
          {
<<<<<<< HEAD
            name: "substantialContributionToClimateChangeMitigation",
=======
            name: "substantialContributionToClimateChangeMitigationInPercent",
>>>>>>> 31195968
            label: "Substantial Contribution to Climate Change Mitigation",
            showIf: (): boolean => true,
            description: "",
            component: "PercentageFormField",
          },
          {
<<<<<<< HEAD
            name: "substantialContributionToClimateChangeAdaption",
=======
            name: "substantialContributionToClimateChangeAdaptionInPercent",
>>>>>>> 31195968
            label: "Substantial Contribution to Climate Change Adaption",
            showIf: (): boolean => true,
            description: "",
            component: "PercentageFormField",
          },
          {
<<<<<<< HEAD
            name: "substantialContributionToSustainableUseAndProtectionOfWaterAndMarineResources",
=======
            name: "substantialContributionToSustainableUseAndProtectionOfWaterAndMarineResourcesInPercent",
>>>>>>> 31195968
            label: "Substantial Contribution to Sustainable Use and Protection of Water and Marine Resources",
            showIf: (): boolean => true,
            description: "",
            component: "PercentageFormField",
          },
          {
<<<<<<< HEAD
            name: "substantialContributionToTransitionToACircularEconomy",
=======
            name: "substantialContributionToTransitionToACircularEconomyInPercent",
>>>>>>> 31195968
            label: "Substantial Contribution to Transition to a Circular Economy",
            showIf: (): boolean => true,
            description: "",
            component: "PercentageFormField",
          },
          {
<<<<<<< HEAD
            name: "substantialContributionToPollutionPreventionAndControl",
=======
            name: "substantialContributionToPollutionPreventionAndControlInPercent",
>>>>>>> 31195968
            label: "Substantial Contribution to Pollution Prevention and Control",
            showIf: (): boolean => true,
            description: "",
            component: "PercentageFormField",
          },
          {
<<<<<<< HEAD
            name: "substantialContributionToProtectionAndRestorationOfBiodiversityAndEcosystems",
=======
            name: "substantialContributionToProtectionAndRestorationOfBiodiversityAndEcosystemsInPercent",
>>>>>>> 31195968
            label: "Substantial Contribution to Protection and Restoration of Biodiversity and Ecosystems",
            showIf: (): boolean => true,
            description: "",
            component: "PercentageFormField",
          },
          {
            name: "alignedActivities",
            label: "Aligned OpEx per Activity",
            description: "",
            unit: "",
            component: "AlignedActivitiesDataTable",
            evidenceDesired: false,
            required: false,
            showIf: (): boolean => true,
          },
        ],
      },
      {
        name: "nonAlignedShare",
        label: "Non-Aligned OpEx",
        fields: [
          {
            name: "relativeShareInPercent",
            label: "Percentage",
            description: "The relative share on the financial asset",
            unit: "",
            component: "PercentageFormField",
            evidenceDesired: false,
            required: false,
            showIf: (): boolean => true,
          },
          {
            name: "absoluteShare",
            label: "Absolute share",
            description: "The absolute share on the financial asset",
            unit: "",
            component: "UndefinedFormField",
            evidenceDesired: false,
            required: false,
            showIf: (): boolean => true,
          },
          {
            name: "nonAlignedActivities",
            label: "Non-Aligned OpEx per Activity",
            description: "",
            unit: "",
            component: "NonAlignedActivitiesDataTable",
            evidenceDesired: false,
            required: false,
            showIf: (): boolean => true,
          },
        ],
      },
      {
        name: "nonEligibleShare",
        label: "Non-Eligible OpEx",
        fields: [
          {
            name: "relativeShareInPercent",
            label: "Percentage",
            description: "The relative share on the financial asset",
            unit: "",
            component: "PercentageFormField",
            evidenceDesired: false,
            required: false,
            showIf: (): boolean => true,
          },
          {
            name: "absoluteShare",
            label: "Absolute share",
            description: "The absolute share on the financial asset",
            unit: "",
            component: "UndefinedFormField",
            evidenceDesired: false,
            required: false,
            showIf: (): boolean => true,
          },
        ],
      },
      {
        name: "enablingShare",
        label: "Enabling OpEx",
        fields: [
          {
<<<<<<< HEAD
            name: "enablingShare",
            label: "Enabling OpEx",
=======
            name: "enablingShareInPercent",
            label: "Enabling OpEx (%)",
>>>>>>> 31195968
            description: "",
            unit: "",
            component: "PercentageFormField",
            evidenceDesired: false,
            required: false,
            showIf: (): boolean => true,
          },
        ],
      },
      {
        name: "transitionalShare",
        label: "Transitional OpEx",
        fields: [
          {
<<<<<<< HEAD
            name: "transitionalShare",
            label: "Transitional OpEx",
=======
            name: "transitionalShareInPercent",
            label: "Transitional OpEx (%)",
>>>>>>> 31195968
            description: "",
            unit: "",
            component: "PercentageFormField",
            evidenceDesired: false,
            required: false,
            showIf: (): boolean => true,
          },
        ],
      },
    ],
  },
] as Array<Category>;<|MERGE_RESOLUTION|>--- conflicted
+++ resolved
@@ -244,66 +244,42 @@
             showIf: (): boolean => true,
           },
           {
-<<<<<<< HEAD
-            name: "substantialContributionToClimateChangeMitigation",
-=======
             name: "substantialContributionToClimateChangeMitigationInPercent",
->>>>>>> 31195968
             label: "Substantial Contribution to Climate Change Mitigation",
             showIf: (): boolean => true,
             description: "",
             component: "PercentageFormField",
           },
           {
-<<<<<<< HEAD
-            name: "substantialContributionToClimateChangeAdaption",
-=======
             name: "substantialContributionToClimateChangeAdaptionInPercent",
->>>>>>> 31195968
             label: "Substantial Contribution to Climate Change Adaption",
             showIf: (): boolean => true,
             description: "",
             component: "PercentageFormField",
           },
           {
-<<<<<<< HEAD
-            name: "substantialContributionToSustainableUseAndProtectionOfWaterAndMarineResources",
-=======
             name: "substantialContributionToSustainableUseAndProtectionOfWaterAndMarineResourcesInPercent",
->>>>>>> 31195968
             label: "Substantial Contribution to Sustainable Use and Protection of Water and Marine Resources",
             showIf: (): boolean => true,
             description: "",
             component: "PercentageFormField",
           },
           {
-<<<<<<< HEAD
-            name: "substantialContributionToTransitionToACircularEconomy",
-=======
             name: "substantialContributionToTransitionToACircularEconomyInPercent",
->>>>>>> 31195968
             label: "Substantial Contribution to Transition to a Circular Economy",
             showIf: (): boolean => true,
             description: "",
             component: "PercentageFormField",
           },
           {
-<<<<<<< HEAD
-            name: "substantialContributionToPollutionPreventionAndControl",
-=======
             name: "substantialContributionToPollutionPreventionAndControlInPercent",
->>>>>>> 31195968
             label: "Substantial Contribution to Pollution Prevention and Control",
             showIf: (): boolean => true,
             description: "",
             component: "PercentageFormField",
           },
           {
-<<<<<<< HEAD
-            name: "substantialContributionToProtectionAndRestorationOfBiodiversityAndEcosystems",
-=======
             name: "substantialContributionToProtectionAndRestorationOfBiodiversityAndEcosystemsInPercent",
->>>>>>> 31195968
             label: "Substantial Contribution to Protection and Restoration of Biodiversity and Ecosystems",
             showIf: (): boolean => true,
             description: "",
@@ -388,13 +364,8 @@
         label: "Enabling Revenue",
         fields: [
           {
-<<<<<<< HEAD
-            name: "enablingShare",
+            name: "enablingShareInPercent",
             label: "Enabling Revenue",
-=======
-            name: "enablingShareInPercent",
-            label: "Enabling Revenue (%)",
->>>>>>> 31195968
             description: "",
             unit: "",
             component: "PercentageFormField",
@@ -409,13 +380,8 @@
         label: "Transitional Revenue",
         fields: [
           {
-<<<<<<< HEAD
-            name: "transitionalShare",
+            name: "transitionalShareInPercent",
             label: "Transitional Revenue",
-=======
-            name: "transitionalShareInPercent",
-            label: "Transitional Revenue (%)",
->>>>>>> 31195968
             description: "",
             unit: "",
             component: "PercentageFormField",
@@ -540,66 +506,42 @@
             showIf: (): boolean => true,
           },
           {
-<<<<<<< HEAD
-            name: "substantialContributionToClimateChangeMitigation",
-=======
             name: "substantialContributionToClimateChangeMitigationInPercent",
->>>>>>> 31195968
             label: "Substantial Contribution to Climate Change Mitigation",
             showIf: (): boolean => true,
             description: "",
             component: "PercentageFormField",
           },
           {
-<<<<<<< HEAD
-            name: "substantialContributionToClimateChangeAdaption",
-=======
             name: "substantialContributionToClimateChangeAdaptionInPercent",
->>>>>>> 31195968
             label: "Substantial Contribution to Climate Change Adaption",
             showIf: (): boolean => true,
             description: "",
             component: "PercentageFormField",
           },
           {
-<<<<<<< HEAD
-            name: "substantialContributionToSustainableUseAndProtectionOfWaterAndMarineResources",
-=======
             name: "substantialContributionToSustainableUseAndProtectionOfWaterAndMarineResourcesInPercent",
->>>>>>> 31195968
             label: "Substantial Contribution to Sustainable Use and Protection of Water and Marine Resources",
             showIf: (): boolean => true,
             description: "",
             component: "PercentageFormField",
           },
           {
-<<<<<<< HEAD
-            name: "substantialContributionToTransitionToACircularEconomy",
-=======
             name: "substantialContributionToTransitionToACircularEconomyInPercent",
->>>>>>> 31195968
             label: "Substantial Contribution to Transition to a Circular Economy",
             showIf: (): boolean => true,
             description: "",
             component: "PercentageFormField",
           },
           {
-<<<<<<< HEAD
-            name: "substantialContributionToPollutionPreventionAndControl",
-=======
             name: "substantialContributionToPollutionPreventionAndControlInPercent",
->>>>>>> 31195968
             label: "Substantial Contribution to Pollution Prevention and Control",
             showIf: (): boolean => true,
             description: "",
             component: "PercentageFormField",
           },
           {
-<<<<<<< HEAD
-            name: "substantialContributionToProtectionAndRestorationOfBiodiversityAndEcosystems",
-=======
             name: "substantialContributionToProtectionAndRestorationOfBiodiversityAndEcosystemsInPercent",
->>>>>>> 31195968
             label: "Substantial Contribution to Protection and Restoration of Biodiversity and Ecosystems",
             showIf: (): boolean => true,
             description: "",
@@ -684,13 +626,8 @@
         label: "Enabling CapEx",
         fields: [
           {
-<<<<<<< HEAD
-            name: "enablingShare",
+            name: "enablingShareInPercent",
             label: "Enabling CapEx",
-=======
-            name: "enablingShareInPercent",
-            label: "Enabling CapEx (%)",
->>>>>>> 31195968
             description: "",
             unit: "",
             component: "PercentageFormField",
@@ -705,13 +642,8 @@
         label: "Transitional CapEx",
         fields: [
           {
-<<<<<<< HEAD
-            name: "transitionalShare",
+            name: "transitionalShareInPercent",
             label: "Transitional CapEx",
-=======
-            name: "transitionalShareInPercent",
-            label: "Transitional CapEx (%)",
->>>>>>> 31195968
             description: "",
             unit: "",
             component: "PercentageFormField",
@@ -836,66 +768,42 @@
             showIf: (): boolean => true,
           },
           {
-<<<<<<< HEAD
-            name: "substantialContributionToClimateChangeMitigation",
-=======
             name: "substantialContributionToClimateChangeMitigationInPercent",
->>>>>>> 31195968
             label: "Substantial Contribution to Climate Change Mitigation",
             showIf: (): boolean => true,
             description: "",
             component: "PercentageFormField",
           },
           {
-<<<<<<< HEAD
-            name: "substantialContributionToClimateChangeAdaption",
-=======
             name: "substantialContributionToClimateChangeAdaptionInPercent",
->>>>>>> 31195968
             label: "Substantial Contribution to Climate Change Adaption",
             showIf: (): boolean => true,
             description: "",
             component: "PercentageFormField",
           },
           {
-<<<<<<< HEAD
-            name: "substantialContributionToSustainableUseAndProtectionOfWaterAndMarineResources",
-=======
             name: "substantialContributionToSustainableUseAndProtectionOfWaterAndMarineResourcesInPercent",
->>>>>>> 31195968
             label: "Substantial Contribution to Sustainable Use and Protection of Water and Marine Resources",
             showIf: (): boolean => true,
             description: "",
             component: "PercentageFormField",
           },
           {
-<<<<<<< HEAD
-            name: "substantialContributionToTransitionToACircularEconomy",
-=======
             name: "substantialContributionToTransitionToACircularEconomyInPercent",
->>>>>>> 31195968
             label: "Substantial Contribution to Transition to a Circular Economy",
             showIf: (): boolean => true,
             description: "",
             component: "PercentageFormField",
           },
           {
-<<<<<<< HEAD
-            name: "substantialContributionToPollutionPreventionAndControl",
-=======
             name: "substantialContributionToPollutionPreventionAndControlInPercent",
->>>>>>> 31195968
             label: "Substantial Contribution to Pollution Prevention and Control",
             showIf: (): boolean => true,
             description: "",
             component: "PercentageFormField",
           },
           {
-<<<<<<< HEAD
-            name: "substantialContributionToProtectionAndRestorationOfBiodiversityAndEcosystems",
-=======
             name: "substantialContributionToProtectionAndRestorationOfBiodiversityAndEcosystemsInPercent",
->>>>>>> 31195968
             label: "Substantial Contribution to Protection and Restoration of Biodiversity and Ecosystems",
             showIf: (): boolean => true,
             description: "",
@@ -980,13 +888,8 @@
         label: "Enabling OpEx",
         fields: [
           {
-<<<<<<< HEAD
-            name: "enablingShare",
+            name: "enablingShareInPercent",
             label: "Enabling OpEx",
-=======
-            name: "enablingShareInPercent",
-            label: "Enabling OpEx (%)",
->>>>>>> 31195968
             description: "",
             unit: "",
             component: "PercentageFormField",
@@ -1001,13 +904,8 @@
         label: "Transitional OpEx",
         fields: [
           {
-<<<<<<< HEAD
-            name: "transitionalShare",
+            name: "transitionalShareInPercent",
             label: "Transitional OpEx",
-=======
-            name: "transitionalShareInPercent",
-            label: "Transitional OpEx (%)",
->>>>>>> 31195968
             description: "",
             unit: "",
             component: "PercentageFormField",
