--- conflicted
+++ resolved
@@ -15,27 +15,12 @@
 import { type DataAndMetaInformationViewModel, type FrameworkViewModel } from "@/components/resources/ViewModel";
 
 interface EuTaxonomyDetailsPerCashFlowViewModel {
-<<<<<<< HEAD
   totalAmount?: DataPointWithUnitBigDecimal;
-=======
-  totalAmount?: DataPointOneValueAmountWithCurrency;
->>>>>>> 31195968
   nonEligibleShare?: RelativeAndAbsoluteFinancialShare;
   eligibleShare?: RelativeAndAbsoluteFinancialShare;
   nonAlignedShare?: RelativeAndAbsoluteFinancialShare & { nonAlignedActivities?: EuTaxonomyActivity[] };
   alignedShare?: RelativeAndAbsoluteFinancialShare & {
     alignedActivities?: EuTaxonomyAlignedActivity[];
-<<<<<<< HEAD
-    substantialContributionToClimateChangeMitigation?: number;
-    substantialContributionToClimateChangeAdaption?: number;
-    substantialContributionToSustainableUseAndProtectionOfWaterAndMarineResources?: number;
-    substantialContributionToTransitionToACircularEconomy?: number;
-    substantialContributionToPollutionPreventionAndControl?: number;
-    substantialContributionToProtectionAndRestorationOfBiodiversityAndEcosystems?: number;
-  };
-  enablingShare?: { enablingShare?: number };
-  transitionalShare?: { transitionalShare?: number };
-=======
     substantialContributionToClimateChangeMitigationInPercent?: number;
     substantialContributionToClimateChangeAdaptionInPercent?: number;
     substantialContributionToSustainableUseAndProtectionOfWaterAndMarineResourcesInPercent?: number;
@@ -45,7 +30,6 @@
   };
   enablingShare?: { enablingShareInPercent?: number };
   transitionalShare?: { transitionalShareInPercent?: number };
->>>>>>> 31195968
 }
 
 export class EuTaxonomyForNonFinancialsViewModel implements FrameworkViewModel {
@@ -128,18 +112,6 @@
       eligibleShare: apiModel.eligibleShare,
       alignedShare: {
         ...(apiModel.alignedShare ?? {}),
-<<<<<<< HEAD
-        substantialContributionToClimateChangeMitigation: apiModel.substantialContributionToClimateChangeMitigation,
-        substantialContributionToClimateChangeAdaption: apiModel.substantialContributionToClimateChangeAdaption,
-        substantialContributionToSustainableUseAndProtectionOfWaterAndMarineResources:
-          apiModel.substantialContributionToSustainableUseAndProtectionOfWaterAndMarineResources,
-        substantialContributionToTransitionToACircularEconomy:
-          apiModel.substantialContributionToTransitionToACircularEconomy,
-        substantialContributionToPollutionPreventionAndControl:
-          apiModel.substantialContributionToPollutionPreventionAndControl,
-        substantialContributionToProtectionAndRestorationOfBiodiversityAndEcosystems:
-          apiModel.substantialContributionToProtectionAndRestorationOfBiodiversityAndEcosystems,
-=======
         substantialContributionToClimateChangeMitigationInPercent:
           apiModel.substantialContributionToClimateChangeMitigationInPercent,
         substantialContributionToClimateChangeAdaptionInPercent:
@@ -152,7 +124,6 @@
           apiModel.substantialContributionToPollutionPreventionAndControlInPercent,
         substantialContributionToProtectionAndRestorationOfBiodiversityAndEcosystemsInPercent:
           apiModel.substantialContributionToProtectionAndRestorationOfBiodiversityAndEcosystemsInPercent,
->>>>>>> 31195968
         alignedActivities: apiModel.alignedActivities,
       },
       nonAlignedShare: {
@@ -160,13 +131,8 @@
         nonAlignedActivities: apiModel.nonAlignedActivities,
       },
       nonEligibleShare: apiModel.nonEligibleShare,
-<<<<<<< HEAD
-      enablingShare: { enablingShare: apiModel.enablingShare },
-      transitionalShare: { transitionalShare: apiModel.transitionalShare },
-=======
       enablingShare: { enablingShareInPercent: apiModel.enablingShareInPercent },
       transitionalShare: { transitionalShareInPercent: apiModel.transitionalShareInPercent },
->>>>>>> 31195968
     };
   }
 
@@ -177,7 +143,6 @@
       return undefined;
     }
     return {
-<<<<<<< HEAD
       totalAmount: viewModel.totalAmount,
       nonEligibleShare: viewModel.nonEligibleShare,
       eligibleShare: viewModel.eligibleShare,
@@ -185,43 +150,20 @@
       alignedShare: viewModel.alignedShare,
       nonAlignedActivities: viewModel.nonAlignedShare?.nonAlignedActivities,
       alignedActivities: viewModel.alignedShare?.alignedActivities,
-      substantialContributionToClimateChangeMitigation:
-        viewModel.alignedShare?.substantialContributionToClimateChangeMitigation,
-      substantialContributionToClimateChangeAdaption:
-        viewModel.alignedShare?.substantialContributionToClimateChangeAdaption,
-      substantialContributionToSustainableUseAndProtectionOfWaterAndMarineResources:
-        viewModel.alignedShare?.substantialContributionToSustainableUseAndProtectionOfWaterAndMarineResources,
-      substantialContributionToTransitionToACircularEconomy:
-        viewModel.alignedShare?.substantialContributionToTransitionToACircularEconomy,
-      substantialContributionToPollutionPreventionAndControl:
-        viewModel.alignedShare?.substantialContributionToPollutionPreventionAndControl,
-      substantialContributionToProtectionAndRestorationOfBiodiversityAndEcosystems:
-        viewModel.alignedShare?.substantialContributionToProtectionAndRestorationOfBiodiversityAndEcosystems,
-      enablingShare: viewModel.enablingShare?.enablingShare,
-      transitionalShare: viewModel.transitionalShare?.transitionalShare,
-=======
-      totalAmount: details.totalAmount,
-      nonEligibleShare: details.nonEligibleShare,
-      eligibleShare: details.eligibleShare,
-      nonAlignedShare: details.nonAlignedShare,
-      alignedShare: details.alignedShare,
-      nonAlignedActivities: details.nonAlignedShare?.nonAlignedActivities,
-      alignedActivities: details.alignedShare?.alignedActivities,
       substantialContributionToClimateChangeMitigationInPercent:
-        details.alignedShare?.substantialContributionToClimateChangeMitigationInPercent,
+        viewModel.alignedShare?.substantialContributionToClimateChangeMitigationInPercent,
       substantialContributionToClimateChangeAdaptionInPercent:
-        details.alignedShare?.substantialContributionToClimateChangeAdaptionInPercent,
+        viewModel.alignedShare?.substantialContributionToClimateChangeAdaptionInPercent,
       substantialContributionToSustainableUseAndProtectionOfWaterAndMarineResourcesInPercent:
-        details.alignedShare?.substantialContributionToSustainableUseAndProtectionOfWaterAndMarineResourcesInPercent,
+        viewModel.alignedShare?.substantialContributionToSustainableUseAndProtectionOfWaterAndMarineResourcesInPercent,
       substantialContributionToTransitionToACircularEconomyInPercent:
-        details.alignedShare?.substantialContributionToTransitionToACircularEconomyInPercent,
+        viewModel.alignedShare?.substantialContributionToTransitionToACircularEconomyInPercent,
       substantialContributionToPollutionPreventionAndControlInPercent:
-        details.alignedShare?.substantialContributionToPollutionPreventionAndControlInPercent,
+        viewModel.alignedShare?.substantialContributionToPollutionPreventionAndControlInPercent,
       substantialContributionToProtectionAndRestorationOfBiodiversityAndEcosystemsInPercent:
-        details.alignedShare?.substantialContributionToProtectionAndRestorationOfBiodiversityAndEcosystemsInPercent,
-      enablingShareInPercent: details.enablingShare?.enablingShareInPercent,
-      transitionalShareInPercent: details.transitionalShare?.transitionalShareInPercent,
->>>>>>> 31195968
+        viewModel.alignedShare?.substantialContributionToProtectionAndRestorationOfBiodiversityAndEcosystemsInPercent,
+      enablingShareInPercent: viewModel.enablingShare?.enablingShareInPercent,
+      transitionalShareInPercent: viewModel.transitionalShare?.transitionalShareInPercent,
     };
   }
 }
