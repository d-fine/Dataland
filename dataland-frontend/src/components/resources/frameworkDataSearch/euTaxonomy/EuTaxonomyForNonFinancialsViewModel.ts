import {
  type AssuranceDataPointValueEnum,
  type DataAndMetaInformationEuTaxonomyDataForNonFinancials,
  type DataMetaInformation,
  type EuTaxonomyActivity,
  type EuTaxonomyAlignedActivity,
  type FiscalYearDeviation,
  type EuTaxonomyDataForNonFinancials,
  type EuTaxonomyDetailsPerCashFlowType,
  type RelativeAndAbsoluteFinancialShare,
  type YesNo,
  type YesNoNa,
  type CurrencyDataPoint,
} from "@clients/backend";
import { type DataAndMetaInformationViewModel, type FrameworkViewModel } from "@/components/resources/ViewModel";

interface EuTaxonomyDetailsPerCashFlowViewModel {
<<<<<<< HEAD
  totalAmount?: CurrencyDataPoint;
  nonEligibleShare?: RelativeAndAbsoluteFinancialShare;
  eligibleShare?: RelativeAndAbsoluteFinancialShare;
  nonAlignedShare?: RelativeAndAbsoluteFinancialShare & { nonAlignedActivities?: EuTaxonomyActivity[] };
  alignedShare?: RelativeAndAbsoluteFinancialShare & {
    alignedActivities?: EuTaxonomyAlignedActivity[];
    substantialContributionToClimateChangeMitigationInPercent?: number;
    substantialContributionToClimateChangeAdaptionInPercent?: number;
    substantialContributionToSustainableUseAndProtectionOfWaterAndMarineResourcesInPercent?: number;
    substantialContributionToTransitionToACircularEconomyInPercent?: number;
    substantialContributionToPollutionPreventionAndControlInPercent?: number;
    substantialContributionToProtectionAndRestorationOfBiodiversityAndEcosystemsInPercent?: number;
  };
  enablingShare?: { enablingShareInPercent?: number };
  transitionalShare?: { transitionalShareInPercent?: number };
=======
  totalAmount?: DataPointWithUnitBigDecimal | null;
  nonEligibleShare?: RelativeAndAbsoluteFinancialShare | null;
  eligibleShare?: RelativeAndAbsoluteFinancialShare | null;
  nonAlignedShare?: (RelativeAndAbsoluteFinancialShare & { nonAlignedActivities?: EuTaxonomyActivity[] | null }) | null;
  alignedShare?:
    | (RelativeAndAbsoluteFinancialShare & {
        alignedActivities?: EuTaxonomyAlignedActivity[] | null;
        substantialContributionToClimateChangeMitigationInPercent?: number | null;
        substantialContributionToClimateChangeAdaptionInPercent?: number | null;
        substantialContributionToSustainableUseAndProtectionOfWaterAndMarineResourcesInPercent?: number | null;
        substantialContributionToTransitionToACircularEconomyInPercent?: number | null;
        substantialContributionToPollutionPreventionAndControlInPercent?: number | null;
        substantialContributionToProtectionAndRestorationOfBiodiversityAndEcosystemsInPercent?: number | null;
      })
    | null;
  enablingShare?: { enablingShareInPercent?: number | null } | null;
  transitionalShare?: { transitionalShareInPercent?: number | null } | null;
>>>>>>> 5f935bbf
}

export class EuTaxonomyForNonFinancialsViewModel implements FrameworkViewModel {
  general?: {
    general: {
      fiscalYearDeviation?: FiscalYearDeviation | null;
      fiscalYearEnd?: string | null;
      scopeOfEntities?: YesNoNa | null;
      nfrdMandatory?: YesNo | null;
      euTaxonomyActivityLevelReporting?: YesNo | null;
      numberOfEmployees?: number | null;
    };
  };
  assurance?: {
    assurance: {
<<<<<<< HEAD
      levelOfAssurance: AssuranceDataPointValueEnum;
      assuranceProvider?: string;
=======
      levelOfAssurance: AssuranceDataAssuranceEnum;
      assuranceProvider?: string | null;
>>>>>>> 5f935bbf
    };
  };
  revenue?: EuTaxonomyDetailsPerCashFlowViewModel | null;
  capex?: EuTaxonomyDetailsPerCashFlowViewModel | null;
  opex?: EuTaxonomyDetailsPerCashFlowViewModel | null;

  constructor(apiModel: EuTaxonomyDataForNonFinancials) {
    this.general = {
      general: {
        fiscalYearDeviation: apiModel.general?.fiscalYearDeviation,
        fiscalYearEnd: apiModel.general?.fiscalYearEnd,
        scopeOfEntities: apiModel.general?.scopeOfEntities,
        euTaxonomyActivityLevelReporting: apiModel.general?.euTaxonomyActivityLevelReporting,
        numberOfEmployees: apiModel.general?.numberOfEmployees,
        nfrdMandatory: apiModel.general?.nfrdMandatory,
      },
    };
    this.assurance =
      apiModel.general?.assurance?.value == undefined
        ? undefined
        : {
            assurance: {
              levelOfAssurance: apiModel.general.assurance.value,
              assuranceProvider: apiModel.general.assurance.provider,
            },
          };
    this.revenue = EuTaxonomyForNonFinancialsViewModel.convertDetailsPerCashFlowApiModelToViewModel(apiModel.revenue);
    this.capex = EuTaxonomyForNonFinancialsViewModel.convertDetailsPerCashFlowApiModelToViewModel(apiModel.capex);
    this.opex = EuTaxonomyForNonFinancialsViewModel.convertDetailsPerCashFlowApiModelToViewModel(apiModel.opex);
  }

  toApiModel(): EuTaxonomyDataForNonFinancials {
    return {
      general: {
        fiscalYearDeviation: this.general?.general?.fiscalYearDeviation,
        fiscalYearEnd: this.general?.general?.fiscalYearEnd,
        scopeOfEntities: this.general?.general?.scopeOfEntities,
        nfrdMandatory: this.general?.general?.nfrdMandatory,
        euTaxonomyActivityLevelReporting: this.general?.general?.euTaxonomyActivityLevelReporting,
        assurance:
          this.assurance == undefined
            ? undefined
            : {
                value: this.assurance?.assurance.levelOfAssurance,
                provider: this.assurance?.assurance.assuranceProvider,
              },
        numberOfEmployees: this.general?.general?.numberOfEmployees,
      },
      revenue: EuTaxonomyForNonFinancialsViewModel.convertDetailsPerCashFlowViewModelToApiModel(this.revenue),
      capex: EuTaxonomyForNonFinancialsViewModel.convertDetailsPerCashFlowViewModelToApiModel(this.capex),
      opex: EuTaxonomyForNonFinancialsViewModel.convertDetailsPerCashFlowViewModelToApiModel(this.opex),
    };
  }

  private static convertDetailsPerCashFlowApiModelToViewModel(
    apiModel?: EuTaxonomyDetailsPerCashFlowType | null,
  ): EuTaxonomyDetailsPerCashFlowViewModel | undefined {
    if (apiModel == undefined) {
      return undefined;
    }
    return {
      totalAmount: apiModel.totalAmount,
      eligibleShare: apiModel.eligibleShare,
      alignedShare: {
        ...(apiModel.alignedShare ?? {}),
        substantialContributionToClimateChangeMitigationInPercent:
          apiModel.substantialContributionToClimateChangeMitigationInPercent,
        substantialContributionToClimateChangeAdaptionInPercent:
          apiModel.substantialContributionToClimateChangeAdaptionInPercent,
        substantialContributionToSustainableUseAndProtectionOfWaterAndMarineResourcesInPercent:
          apiModel.substantialContributionToSustainableUseAndProtectionOfWaterAndMarineResourcesInPercent,
        substantialContributionToTransitionToACircularEconomyInPercent:
          apiModel.substantialContributionToTransitionToACircularEconomyInPercent,
        substantialContributionToPollutionPreventionAndControlInPercent:
          apiModel.substantialContributionToPollutionPreventionAndControlInPercent,
        substantialContributionToProtectionAndRestorationOfBiodiversityAndEcosystemsInPercent:
          apiModel.substantialContributionToProtectionAndRestorationOfBiodiversityAndEcosystemsInPercent,
        alignedActivities: apiModel.alignedActivities,
      },
      nonAlignedShare: {
        ...(apiModel.nonAlignedShare ?? {}),
        nonAlignedActivities: apiModel.nonAlignedActivities,
      },
      nonEligibleShare: apiModel.nonEligibleShare,
      enablingShare: { enablingShareInPercent: apiModel.enablingShareInPercent },
      transitionalShare: { transitionalShareInPercent: apiModel.transitionalShareInPercent },
    };
  }

  private static convertDetailsPerCashFlowViewModelToApiModel(
    viewModel?: EuTaxonomyDetailsPerCashFlowViewModel | null,
  ): EuTaxonomyDetailsPerCashFlowType | undefined {
    if (viewModel == undefined) {
      return undefined;
    }
    return {
      totalAmount: viewModel.totalAmount,
      nonEligibleShare: viewModel.nonEligibleShare,
      eligibleShare: viewModel.eligibleShare,
      nonAlignedShare: viewModel.nonAlignedShare,
      alignedShare: viewModel.alignedShare,
      nonAlignedActivities: viewModel.nonAlignedShare?.nonAlignedActivities,
      alignedActivities: viewModel.alignedShare?.alignedActivities,
      substantialContributionToClimateChangeMitigationInPercent:
        viewModel.alignedShare?.substantialContributionToClimateChangeMitigationInPercent,
      substantialContributionToClimateChangeAdaptionInPercent:
        viewModel.alignedShare?.substantialContributionToClimateChangeAdaptionInPercent,
      substantialContributionToSustainableUseAndProtectionOfWaterAndMarineResourcesInPercent:
        viewModel.alignedShare?.substantialContributionToSustainableUseAndProtectionOfWaterAndMarineResourcesInPercent,
      substantialContributionToTransitionToACircularEconomyInPercent:
        viewModel.alignedShare?.substantialContributionToTransitionToACircularEconomyInPercent,
      substantialContributionToPollutionPreventionAndControlInPercent:
        viewModel.alignedShare?.substantialContributionToPollutionPreventionAndControlInPercent,
      substantialContributionToProtectionAndRestorationOfBiodiversityAndEcosystemsInPercent:
        viewModel.alignedShare?.substantialContributionToProtectionAndRestorationOfBiodiversityAndEcosystemsInPercent,
      enablingShareInPercent: viewModel.enablingShare?.enablingShareInPercent,
      transitionalShareInPercent: viewModel.transitionalShare?.transitionalShareInPercent,
    };
  }
}

export class DataAndMetaInformationEuTaxonomyForNonFinancialsViewModel
  implements DataAndMetaInformationViewModel<EuTaxonomyForNonFinancialsViewModel>
{
  metaInfo: DataMetaInformation;
  data: EuTaxonomyForNonFinancialsViewModel;

  constructor(dataAndMetaInfoApiModel: DataAndMetaInformationEuTaxonomyDataForNonFinancials) {
    this.metaInfo = dataAndMetaInfoApiModel.metaInfo;
    this.data = new EuTaxonomyForNonFinancialsViewModel(dataAndMetaInfoApiModel.data);
  }

  toApiModel(): DataAndMetaInformationEuTaxonomyDataForNonFinancials {
    return {
      metaInfo: this.metaInfo,
      data: this.data.toApiModel(),
    };
  }
}<|MERGE_RESOLUTION|>--- conflicted
+++ resolved
@@ -15,24 +15,7 @@
 import { type DataAndMetaInformationViewModel, type FrameworkViewModel } from "@/components/resources/ViewModel";
 
 interface EuTaxonomyDetailsPerCashFlowViewModel {
-<<<<<<< HEAD
-  totalAmount?: CurrencyDataPoint;
-  nonEligibleShare?: RelativeAndAbsoluteFinancialShare;
-  eligibleShare?: RelativeAndAbsoluteFinancialShare;
-  nonAlignedShare?: RelativeAndAbsoluteFinancialShare & { nonAlignedActivities?: EuTaxonomyActivity[] };
-  alignedShare?: RelativeAndAbsoluteFinancialShare & {
-    alignedActivities?: EuTaxonomyAlignedActivity[];
-    substantialContributionToClimateChangeMitigationInPercent?: number;
-    substantialContributionToClimateChangeAdaptionInPercent?: number;
-    substantialContributionToSustainableUseAndProtectionOfWaterAndMarineResourcesInPercent?: number;
-    substantialContributionToTransitionToACircularEconomyInPercent?: number;
-    substantialContributionToPollutionPreventionAndControlInPercent?: number;
-    substantialContributionToProtectionAndRestorationOfBiodiversityAndEcosystemsInPercent?: number;
-  };
-  enablingShare?: { enablingShareInPercent?: number };
-  transitionalShare?: { transitionalShareInPercent?: number };
-=======
-  totalAmount?: DataPointWithUnitBigDecimal | null;
+  totalAmount?: CurrencyDataPoint | null;
   nonEligibleShare?: RelativeAndAbsoluteFinancialShare | null;
   eligibleShare?: RelativeAndAbsoluteFinancialShare | null;
   nonAlignedShare?: (RelativeAndAbsoluteFinancialShare & { nonAlignedActivities?: EuTaxonomyActivity[] | null }) | null;
@@ -49,7 +32,6 @@
     | null;
   enablingShare?: { enablingShareInPercent?: number | null } | null;
   transitionalShare?: { transitionalShareInPercent?: number | null } | null;
->>>>>>> 5f935bbf
 }
 
 export class EuTaxonomyForNonFinancialsViewModel implements FrameworkViewModel {
@@ -65,18 +47,13 @@
   };
   assurance?: {
     assurance: {
-<<<<<<< HEAD
       levelOfAssurance: AssuranceDataPointValueEnum;
-      assuranceProvider?: string;
-=======
-      levelOfAssurance: AssuranceDataAssuranceEnum;
       assuranceProvider?: string | null;
->>>>>>> 5f935bbf
     };
   };
-  revenue?: EuTaxonomyDetailsPerCashFlowViewModel | null;
-  capex?: EuTaxonomyDetailsPerCashFlowViewModel | null;
-  opex?: EuTaxonomyDetailsPerCashFlowViewModel | null;
+  revenue?: EuTaxonomyDetailsPerCashFlowViewModel;
+  capex?: EuTaxonomyDetailsPerCashFlowViewModel;
+  opex?: EuTaxonomyDetailsPerCashFlowViewModel;
 
   constructor(apiModel: EuTaxonomyDataForNonFinancials) {
     this.general = {
