--- conflicted
+++ resolved
@@ -51,7 +51,7 @@
   DataTypeEnum,
   type EuTaxonomyDataForFinancials,
   type EutaxonomyNonFinancialsData,
-<<<<<<< HEAD
+  type SfdrData,
 } from '@clients/backend';
 import type Keycloak from 'keycloak-js';
 import { ApiClientProvider } from '@/services/ApiClients';
@@ -59,16 +59,6 @@
 import { editMultiLayerDataTableConfigForHighlightingHiddenFields } from '@/components/resources/frameworkDataSearch/frameworkPanel/MultiLayerDataTableQaHighlighter';
 import { getFrameworkDataApiForIdentifier } from '@/frameworks/FrameworkApiUtils';
 import { type BaseFrameworkDataApi } from '@/utils/api/UnifiedFrameworkDataApi';
-=======
-  type SfdrData,
-} from "@clients/backend";
-import type Keycloak from "keycloak-js";
-import { ApiClientProvider } from "@/services/ApiClients";
-import { assertDefined } from "@/utils/TypeScriptUtils";
-import { editMultiLayerDataTableConfigForHighlightingHiddenFields } from "@/components/resources/frameworkDataSearch/frameworkPanel/MultiLayerDataTableQaHighlighter";
-import { getFrameworkDataApiForIdentifier } from "@/frameworks/FrameworkApiUtils";
-import { type BaseFrameworkDataApi } from "@/utils/api/UnifiedFrameworkDataApi";
->>>>>>> 1fc7c837
 
 type ViewPanelStates = 'LoadingDatasets' | 'DisplayingDatasets' | 'Error';
 
@@ -97,21 +87,10 @@
 const sortedReports = computed(() => {
   switch (props.frameworkIdentifier) {
     case DataTypeEnum.EutaxonomyNonFinancials: {
-<<<<<<< HEAD
-      return sortedDataAndMetaInfo.value.map(
-        (singleDataAndMetaInfo) =>
-          (singleDataAndMetaInfo.data as EutaxonomyNonFinancialsData).general?.referencedReports ?? {}
-      );
-    }
-    case DataTypeEnum.EutaxonomyFinancials: {
-      return sortedDataAndMetaInfo.value.map(
-        (singleDataAndMetaInfo) => (singleDataAndMetaInfo.data as EuTaxonomyDataForFinancials).referencedReports ?? {}
-      );
-=======
       return sortedDataAndMetaInfo.value
         .map(
           (singleDataAndMetaInfo) =>
-            (singleDataAndMetaInfo.data as EutaxonomyNonFinancialsData).general?.referencedReports,
+            (singleDataAndMetaInfo.data as EutaxonomyNonFinancialsData).general?.referencedReports
         )
         .filter((reports): reports is { [key: string]: CompanyReport } => reports !== null && reports !== undefined);
     }
@@ -124,7 +103,6 @@
       return sortedDataAndMetaInfo.value
         .map((singleDataAndMetaInfo) => (singleDataAndMetaInfo.data as SfdrData).general?.general.referencedReports)
         .filter((reports): reports is { [key: string]: CompanyReport } => reports !== null && reports !== undefined);
->>>>>>> 1fc7c837
     }
     default: {
       return []; //Since other frameworks don't have referenced reports and therefore banners, reports don't need
