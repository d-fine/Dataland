<template>
  <PrimeDialog
    id="claimOwnerShipDialog"
    :dismissable-mask="true"
    :modal="true"
    header="Header"
    :closable="!claimIsSubmitted"
    footer="Footer"
    class="col-6"
    v-model:visible="dialogIsVisible"
  >
    <template #header>
      <h2 v-if="!claimIsSubmitted" class="m-0">Claim dataset ownership for your company.</h2>
      <h2 v-else class="m-0">Thank you for claiming data ownership for {{ companyName }}.</h2>
    </template>

    <div v-if="!claimIsSubmitted">
      <p data-test="claimOwnershipDialogMessage">
        Are you responsible for the datasets of {{ companyName }}? Claim dataset ownership in order to ensure high
        quality and transparency over your company's data.
      </p>
      <p>Feel free to share any additional information with us:</p>

      <FormKit
        v-model="claimOwnershipMessage"
        type="textarea"
        name="claimOwnershipMessage"
        placeholder="Write your message."
        data-test="messageInputField"
        wrapper-class="full-width-wrapper"
        input-class="textarea"
        inner-class="no-shadow"
      />
    </div>
    <div v-else>
      <p data-test="claimOwnershipDialogSubmittedMessage">We will reach out to you soon via email.</p>
    </div>
    <template #footer v-if="!claimIsSubmitted">
      <PrimeButton class="w-full" label="SUBMIT" @click="submitInput" data-test="submitButton" />
    </template>
    <template #footer v-else>
      <PrimeButton class="p-button p-button-outlined" label="CLOSE" @click="closeDialog" data-test="closeButton" />
    </template>
  </PrimeDialog>
</template>

<script lang="ts">
import PrimeDialog from "primevue/dialog";
import PrimeButton from "primevue/button";
import { ApiClientProvider } from "@/services/ApiClients";
import { assertDefined } from "@/utils/TypeScriptUtils";
import { inject, defineComponent } from "vue";
import type Keycloak from "keycloak-js";
import { FormKit } from "@formkit/vue";

export default defineComponent({
  name: "ClaimOwnershipDialog",
  setup() {
    return {
      getKeycloakPromise: inject<() => Promise<Keycloak>>("getKeycloakPromise"),
    };
  },
  components: {
    PrimeDialog,
    PrimeButton,
    FormKit,
  },
  data() {
    return {
      claimOwnershipMessage: "",
      dialogIsVisible: false,
    };
  },
  props: {
    dialogIsOpen: {
      type: Boolean,
      required: false,
      default: false,
    },
    companyName: {
      type: String,
      required: true,
    },
    companyId: {
      type: String,
      required: true,
    },
    claimIsSubmitted: {
      type: Boolean,
      required: false,
      default: false,
    },
  },
  emits: ["claimSubmitted", "closeDialog"],
  methods: {
    /**
     * Makes the API request in order to post the request for data ownership
     */
<<<<<<< HEAD
    async submitInput(): void {
      const dataOwnerControllerApi = new ApiClientProvider(assertDefined(this.getKeycloakPromise)()).apiClients
        .dataOwnerController;
=======
    async submitInput(): Promise<void> {
      const companyDataControllerApi = new ApiClientProvider(assertDefined(this.getKeycloakPromise)()).backendClients
        .companyDataController;
>>>>>>> 1fc7c837
      try {
        const axiosResponse = await dataOwnerControllerApi.postDataOwnershipRequest(
          this.companyId,
          this.claimOwnershipMessage ? this.claimOwnershipMessage : undefined,
        );
        if (axiosResponse.status == 200) {
          this.$emit("claimSubmitted");
        }
      } catch (error) {
        console.error(error);
      }
    },
    /**
     * closes the dialog window and emits this event
     */
    closeDialog(): void {
      this.dialogIsVisible = false;
      this.$emit("closeDialog");
    },
  },
  watch: {
    dialogIsOpen(newValue: boolean): void {
      this.dialogIsVisible = newValue;
    },
  },
});
</script>

<style lang="scss">
.full-width-wrapper {
  max-width: 100%;
}

.textarea {
  background-color: var(--gray-200);
}

.no-shadow {
  box-shadow: none;
}
</style><|MERGE_RESOLUTION|>--- conflicted
+++ resolved
@@ -96,15 +96,9 @@
     /**
      * Makes the API request in order to post the request for data ownership
      */
-<<<<<<< HEAD
-    async submitInput(): void {
-      const dataOwnerControllerApi = new ApiClientProvider(assertDefined(this.getKeycloakPromise)()).apiClients
-        .dataOwnerController;
-=======
     async submitInput(): Promise<void> {
       const companyDataControllerApi = new ApiClientProvider(assertDefined(this.getKeycloakPromise)()).backendClients
         .companyDataController;
->>>>>>> 1fc7c837
       try {
         const axiosResponse = await dataOwnerControllerApi.postDataOwnershipRequest(
           this.companyId,
