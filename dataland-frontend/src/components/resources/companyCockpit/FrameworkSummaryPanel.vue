--- conflicted
+++ resolved
@@ -36,19 +36,11 @@
 </template>
 
 <script setup lang="ts">
-<<<<<<< HEAD
-import { computed, inject } from "vue";
-import { DataTypeEnum } from "@clients/backend";
-import { humanizeStringOrNumber } from "@/utils/StringFormatter";
-import { FRAMEWORKS_WITH_UPLOAD_FORM, FRAMEWORKS_WITH_VIEW_PAGE } from "@/utils/Constants";
-import { useRouter } from "vue-router";
-=======
 import { computed, inject } from 'vue';
 import { DataTypeEnum } from '@clients/backend';
 import { humanizeStringOrNumber } from '@/utils/StringFormatter';
-import { ARRAY_OF_FRAMEWORKS_WITH_UPLOAD_FORM, ARRAY_OF_FRAMEWORKS_WITH_VIEW_PAGE } from '@/utils/Constants';
+import { FRAMEWORKS_WITH_UPLOAD_FORM, FRAMEWORKS_WITH_VIEW_PAGE } from '@/utils/Constants';
 import { useRouter } from 'vue-router';
->>>>>>> 87173766
 
 const router = useRouter();
 
