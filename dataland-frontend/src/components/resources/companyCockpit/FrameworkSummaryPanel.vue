<template>
  <div :class="`summary-panel${hasAccessibleViewPage && !useMobileView ? '--interactive' : ''}`" @click="onClickPanel">
    <div>
      <div class="summary-panel__title">
        {{ title }}
      </div>
      <div class="summary-panel__subtitle" v-if="subtitle">
        {{ subtitle }}
      </div>
      <div class="summary-panel__subtitle-placeholder" v-else />
      <div class="summary-panel__separator" />
      <div>
        <span class="summary-panel__data" v-if="props.numberOfProvidedReportingPeriods != undefined">
          <span class="summary-panel__value" :data-test="`${framework}-panel-value`">
            {{ props.numberOfProvidedReportingPeriods }}
          </span>
          <template v-if="props.numberOfProvidedReportingPeriods == 1"> Reporting Period</template>
          <template v-else> Reporting Periods</template>
        </span>
      </div>
    </div>
    <a
      v-if="showProvideDataButton && !useMobileView"
      class="summary-panel__provide-button"
      :href="`/companies/${props.companyId}/frameworks/${props.framework}/upload`"
      @pointerenter="onCursorEnterProvideButton"
      @pointerleave="onCursorLeaveProvideButton"
      :data-test="`${framework}-provide-data-button`"
    >
      PROVIDE DATA
    </a>
  </div>
</template>

<script setup lang="ts">
import { computed, inject, onBeforeMount, onMounted, ref } from "vue";
import { DataTypeEnum } from "@clients/backend";
import { humanizeStringOrNumber } from "@/utils/StringHumanizer";
import { checkIfUserHasRole, KEYCLOAK_ROLE_UPLOADER } from "@/utils/KeycloakUtils";
import { ARRAY_OF_FRAMEWORKS_WITH_UPLOAD_FORM, ARRAY_OF_FRAMEWORKS_WITH_VIEW_PAGE } from "@/utils/Constants";
import type Keycloak from "keycloak-js";
import { useRouter } from "vue-router";

const router = useRouter();

const props = defineProps<{
  companyId: string;
  framework: DataTypeEnum;
  numberOfProvidedReportingPeriods?: number | null;
}>();

const euTaxonomyFrameworks = new Set<DataTypeEnum>([
  DataTypeEnum.EutaxonomyFinancials,
  DataTypeEnum.EutaxonomyNonFinancials,
]);
const title = computed(() => {
  if (!euTaxonomyFrameworks.has(props.framework)) {
    return humanizeStringOrNumber(props.framework as string);
  } else {
    return "EU Taxonomy";
  }
});
const subtitle = computed(() => {
  if (!euTaxonomyFrameworks.has(props.framework)) {
    return "";
  } else if (props.framework == DataTypeEnum.EutaxonomyFinancials) {
    return "for financial companies";
  } else {
    return "for non-financial companies";
  }
});
<<<<<<< HEAD
const windowWidth = ref<number>();
onMounted(() => {
  window.addEventListener("resize", () => {
    windowWidth.value = window.innerWidth;
  });
});
const isMobileView = computed<boolean>(() => {
  return windowWidth.value <= 768; // TODO don't hardcode this number $small here, shift this as a provider to App.vue
});
=======

const useMobileView = inject<boolean>("useMobileView")
>>>>>>> 8216b737

const getKeycloakPromise = inject<() => Promise<Keycloak>>("getKeycloakPromise");
const isUserUploader = ref<boolean>();
onBeforeMount(() => {
  checkIfUserHasRole(KEYCLOAK_ROLE_UPLOADER, getKeycloakPromise)
    .then((result) => {
      isUserUploader.value = result;
    })
    .catch((error) => console.log(error));
});
const showProvideDataButton = computed(() => {
  return isUserUploader.value && ARRAY_OF_FRAMEWORKS_WITH_UPLOAD_FORM.includes(props.framework);
});

const authenticated = inject<{ value: boolean }>("authenticated");
const hasAccessibleViewPage = computed(() => {
  return (
    authenticated?.value &&
    ARRAY_OF_FRAMEWORKS_WITH_VIEW_PAGE.includes(props.framework) &&
    props.numberOfProvidedReportingPeriods
  );
});

let provideDataButtonHovered: boolean = false;

/**
 * If no other clickable component on the panel is hovered and the user can access the viewpage of the provided framework
 * the view page is visted
 */
function onClickPanel() {
  if (!provideDataButtonHovered && hasAccessibleViewPage.value) {
    void router.push(`/companies/${props.companyId}/frameworks/${props.framework}`);
  }
}

/**
 * Sets flag for tracking the cursor hovered state of the provide data button to true
 */
function onCursorEnterProvideButton() {
  provideDataButtonHovered = true;
}

/**
 * Sets flag for tracking the cursor hovered state of the provide data button to false
 */
function onCursorLeaveProvideButton() {
  provideDataButtonHovered = false;
}
</script>

<style scoped lang="scss">
.summary-panel {
  width: 100%;
  max-width: 339px;
  height: 282px;
  background-color: var(--surface-card);
  padding: 24px;
  border-radius: 8px;
  text-align: left;
  box-shadow: 0 0 12px #9494943d;
  display: flex;
  flex-direction: column;
  justify-content: space-between;

  @media only screen and (min-width: $small) {
    &--interactive {
      width: 339px;
      height: 282px;
      background-color: var(--surface-card);
      padding: 24px;
      border-radius: 8px;
      text-align: left;
      box-shadow: 0 0 12px #9494943d;
      display: flex;
      flex-direction: column;
      cursor: pointer;
      justify-content: space-between;

      &:hover {
        box-shadow: 0 0 32px 8px #1e1e1e14;
      }

      &:hover {
        .summary-panel__separator {
          border-bottom-color: var(--primary-color);
        }
      }
    }
  }

  &__title {
    font-size: 21px;
    font-weight: 700;
    line-height: 27px;
  }

  &__subtitle {
    font-size: 16px;
    font-weight: 400;
    line-height: 21px;

    margin-top: 8px;
  }

  &__subtitle-placeholder {
    margin-top: 8px;
    height: 21px;
  }

  &__separator {
    width: 100%;
    border-bottom: #e0dfde solid 1px;
    margin-top: 8px;
    margin-bottom: 24px;
  }

  &__data {
    font-size: 16px;
    font-weight: 300;
    line-height: 21px;
  }

  &__value {
    font-weight: 600;
  }

  &__provide-button {
    display: block;
    width: 100%;
    color: var(--primary-color);
    border: var(--primary-color) solid 2px;
    text-decoration-line: none;
    font-size: 16px;
    font-weight: 600;
    line-height: 20px;
    padding-top: 10px;
    padding-bottom: 10px;
    text-align: center;
  }
}
</style><|MERGE_RESOLUTION|>--- conflicted
+++ resolved
@@ -69,20 +69,8 @@
     return "for non-financial companies";
   }
 });
-<<<<<<< HEAD
-const windowWidth = ref<number>();
-onMounted(() => {
-  window.addEventListener("resize", () => {
-    windowWidth.value = window.innerWidth;
-  });
-});
-const isMobileView = computed<boolean>(() => {
-  return windowWidth.value <= 768; // TODO don't hardcode this number $small here, shift this as a provider to App.vue
-});
-=======
 
 const useMobileView = inject<boolean>("useMobileView")
->>>>>>> 8216b737
 
 const getKeycloakPromise = inject<() => Promise<Keycloak>>("getKeycloakPromise");
 const isUserUploader = ref<boolean>();
