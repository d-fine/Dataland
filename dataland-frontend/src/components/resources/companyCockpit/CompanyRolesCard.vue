--- conflicted
+++ resolved
@@ -270,13 +270,8 @@
     role: CompanyRole.Analyst,
     title: 'Analysts',
     icon: 'pi pi-users',
-<<<<<<< HEAD
-    info: 'Analysts have the ability to request unlimited data. They are key users on Dataland, utilising the data available to make informed decisions or produce reports.',
-    description: 'Unlimited access to data requests.',
-=======
     info: 'Analysts can create requests and use active portfolio monitoring.',
     description: 'Creation of data requests.',
->>>>>>> 8d2537ab
   },
   {
     role: CompanyRole.CompanyOwner,
