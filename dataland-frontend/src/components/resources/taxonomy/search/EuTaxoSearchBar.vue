--- conflicted
+++ resolved
@@ -110,13 +110,8 @@
         this.scrolled = document.documentElement.scrollTop >= 50;
       } else{
         //ScrollDOWN event
-<<<<<<< HEAD
         this.scrolled = document.documentElement.scrollTop > 80;
-        this.currentScrollPosition = scrolled;
-=======
-        this.scrolled = document.documentElement.scrollTop > 150;
         this.latestScrollPosition = windowScrollY;
->>>>>>> 6c52de98
       }
       this.$emit('scrolling', this.scrolled)
       if (!this.scrolled && this.$refs.autocomplete) {
