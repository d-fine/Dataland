--- conflicted
+++ resolved
@@ -8,7 +8,6 @@
             <i v-if="loading" class="pi pi-spinner pi-spin" aria-hidden="true" style="z-index: 20; color: #e67f3f" />
             <i v-else aria-hidden="true" />
             <AutoComplete
-<<<<<<< HEAD
                 :suggestions="autocompleteArrayDisplayed" :name="taxoSearchBarName"
                 :modelValue="modelValue"
                 ref="autocomplete" inputClass="h-3rem" field="companyName" style="z-index:10"
@@ -22,32 +21,12 @@
                   <li class="p-autocomplete-item text-primary font-semibold" @click="handleCompanyQuery">
                     View all results.
                   </li>
-=======
-              v-model="selectedCompany"
-              :suggestions="filteredCompaniesBasic"
-              @focus="focused"
-              @focusout="unfocused"
-              @complete="searchCompany($event)"
-              placeholder="Search company by name or PermID"
-              inputClass="h-3rem"
-              ref="autocomplete"
-              field="companyName"
-              style="z-index: 10"
-              name="eu_taxonomy_search_input"
-              @keyup.enter="handleQuery"
-              @item-select="handleItemSelect"
-            >
-              <template #footer>
-                <ul v-if="autocompleteArray && autocompleteArray.length > 0" class="p-autocomplete-items pt-0">
-                  <li class="p-autocomplete-item text-primary font-semibold" @click="handleQuery">View all results.</li>
->>>>>>> 55b41639
                 </ul>
               </template>
             </AutoComplete>
           </span>
         </span>
       </div>
-<<<<<<< HEAD
     </div>
   </MarginWrapper>
 </template>
@@ -85,50 +64,10 @@
     this.$refs.autocomplete.focus()
   },
 
-=======
-      <div class="col-12 align-items-center grid bg-white d-search-toggle fixed" v-if="scrolled">
-        <span class="mr-3 font-semibold">Search EU Taxonomy data</span>
-        <Button
-          icon="pi pi-search"
-          class="p-button-rounded surface-ground border-none"
-          @click="activateSearchBar"
-          name="search_bar_collapse"
-        >
-          <i class="pi pi-search" aria-hidden="true" style="z-index: 20; color: #958d7c" />
-        </Button>
-        <IndexTabs v-if="showIndexTabs" :initIndex="selectedIndex" @tab-click="toggleIndexTabs" ref="indexTabs" />
-      </div>
-    </div>
-  </MarginWrapper>
-  <MarginWrapper>
-    <IndexTabs
-      v-if="showIndexTabs && !scrolled"
-      :initIndex="selectedIndex"
-      @tab-click="toggleIndexTabs"
-      ref="indexTabs"
-    />
-  </MarginWrapper>
-  <EuTaxoSearchResults v-if="showSearchResultsTable" :data="responseArray" />
-</template>
-
-<script>
-import { ApiClientProvider } from "@/services/ApiClients";
-import AutoComplete from "primevue/autocomplete";
-import EuTaxoSearchResults from "@/components/resources/taxonomy/search/EuTaxoSearchResults";
-import MarginWrapper from "@/components/wrapper/MarginWrapper";
-import IndexTabs from "@/components/resources/indices/IndexTabs";
-import Button from "primevue/button";
-import { useRoute } from "vue-router";
-
-export default {
-  name: "EuTaxoSearchBar",
-  components: { MarginWrapper, EuTaxoSearchResults, AutoComplete, Button, IndexTabs },
->>>>>>> 55b41639
   data() {
     return {
       route: useRoute(),
       autocompleteArray: [],
-<<<<<<< HEAD
       autocompleteArrayDisplayed: null,
       loading: false
     }
@@ -148,79 +87,18 @@
     handleCompanyQuery(event) {
       this.queryCompany(event.target.value)
       this.$refs.autocomplete.hideOverlay()
-=======
-      loading: false,
-      selectedCompany: null,
-      filteredCompaniesBasic: null,
-      latestScrollPosition: 0,
-    };
-  },
-  created() {
-    window.addEventListener("scroll", this.handleScroll);
-  },
-  mounted() {
-    if (this.route.query && this.route.query.input) {
-      this.selectedCompany = this.route.query.input;
-      this.queryCompany();
-    } else if (this.route.path === "/searchtaxonomy") {
-      this.toggleIndexTabs("Dax", 1);
-    }
-  },
-  inject: ["getKeycloakInitPromise", "keycloak_init"],
-  methods: {
-    activateSearchBar() {
-      window.scrollTo({ top: 0, behavior: "smooth" });
-    },
-    close() {
-      this.$refs.autocomplete.hideOverlay();
-    },
-    focused() {
-      this.$emit("autocomplete-focus", true);
-    },
-    handleItemSelect() {
-      this.showSearchResultsTable = false;
-      this.$router.push(`/companies/${this.selectedCompany.companyId}/eutaxonomies`);
-    },
-    handleQuery() {
-      if (this.$refs.indexTabs) {
-        this.$refs.indexTabs.activeIndex = null;
-      }
-      this.showSearchResultsTable = true;
-      this.$router.push({ name: "Search Eu Taxonomy", query: { input: this.selectedCompany } });
-      this.queryCompany();
-      this.close();
-    },
-    handleScroll() {
-      const windowScrollY = window.scrollY;
-      if (this.latestScrollPosition > windowScrollY) {
-        //ScrollUP event
-        this.latestScrollPosition = windowScrollY;
-        this.scrolled = document.documentElement.scrollTop >= 50;
-      } else {
-        //ScrollDOWN event
-        this.scrolled = document.documentElement.scrollTop > 80;
-        this.latestScrollPosition = windowScrollY;
-      }
-      this.$emit("scrolling", this.scrolled);
-      if (!this.scrolled && this.$refs.autocomplete) {
-        this.$refs.autocomplete.focus();
-      }
->>>>>>> 55b41639
     },
 
     responseMapper(response) {
-      return response.data.map((e) => ({
-        companyName: e.companyInformation.companyName,
-        companyInformation: e.companyInformation,
-        companyId: e.companyId,
-        permId: e.companyInformation.identifiers
-          .map((identifier) => {
-            return identifier.identifierType === "PermId" ? identifier.identifierValue : "";
-          })
-          .pop(),
-      }));
+      return response.data.map(e => ({
+        "companyName": e.companyInformation.companyName,
+        "companyInformation": e.companyInformation,
+        "companyId": e.companyId,
+        "permId": e.companyInformation.identifiers.map((identifier) => {
+          return identifier.identifierType === "PermId" ? identifier.identifierValue : ""
+        }).pop()
+      }))
     },
-<<<<<<< HEAD
 
 
 
@@ -230,95 +108,33 @@
         const companyDataControllerApi = await new ApiClientProvider(this.getKeycloakInitPromise(), this.keycloak_init).getCompanyDataControllerApi()
         this.responseArray = await companyDataControllerApi.getCompanies(companyName, "", false).then(this.responseMapper)
         this.filteredCompaniesBasic = this.responseArray.slice(0, 3)
-=======
-    toggleIndexTabs(stockIndex, index) {
-      this.selectedIndex = index;
-      this.showIndexTabs = true;
-      this.filterByIndex(stockIndex);
-    },
-    unfocused() {
-      this.$emit("autocomplete-focus", false);
-    },
-    async filterByIndex(stockIndex) {
-      try {
-        this.loading = true;
-        const companyDataControllerApi = await new ApiClientProvider(
-          this.getKeycloakInitPromise(),
-          this.keycloak_init
-        ).getCompanyDataControllerApi();
-        this.responseArray = await companyDataControllerApi
-          .getCompanies("", stockIndex, false)
-          .then(this.responseMapper);
-        this.filteredCompaniesBasic = this.responseArray.slice(0, 3);
       } catch (error) {
-        console.error(error);
+        console.error(error)
       } finally {
-        this.loading = false;
-        this.showSearchResultsTable = true;
-      }
-    },
-    async queryCompany() {
-      try {
-        this.loading = true;
-        this.showIndexTabs = true;
-        const companyDataControllerApi = await new ApiClientProvider(
-          this.getKeycloakInitPromise(),
-          this.keycloak_init
-        ).getCompanyDataControllerApi();
-        this.responseArray = await companyDataControllerApi
-          .getCompanies(this.selectedCompany, "", false)
-          .then(this.responseMapper);
-        this.filteredCompaniesBasic = this.responseArray.slice(0, 3);
->>>>>>> 55b41639
-      } catch (error) {
-        console.error(error);
-      } finally {
-<<<<<<< HEAD
         this.loading = false
         this.showSearchResultsTable = true
         this.selectedIndex = null
         this.$emit("queryCompany", this.responseArray)
-=======
-        this.loading = false;
-        this.showSearchResultsTable = true;
-        this.selectedIndex = null;
->>>>>>> 55b41639
       }
     },
 
     async searchCompanyName(companyName) {
       try {
-<<<<<<< HEAD
         this.loading = true
         const companyDataControllerApi = await new ApiClientProvider(this.getKeycloakInitPromise(), this.keycloak_init).getCompanyDataControllerApi()
         this.autocompleteArray = await companyDataControllerApi.getCompanies(companyName.query, "", true).then(this.responseMapper)
         this.autocompleteArrayDisplayed = this.autocompleteArray.slice(0, this.maxNumAutoCompleteEntries)
-=======
-        this.loading = true;
-        const companyDataControllerApi = await new ApiClientProvider(
-          this.getKeycloakInitPromise(),
-          this.keycloak_init
-        ).getCompanyDataControllerApi();
-        this.autocompleteArray = await companyDataControllerApi
-          .getCompanies(event.query, "", true)
-          .then(this.responseMapper);
-        this.filteredCompaniesBasic = this.autocompleteArray.slice(0, 3);
->>>>>>> 55b41639
       } catch (error) {
-        console.error(error);
+        console.error(error)
       } finally {
-        this.loading = false;
-        this.selectedIndex = null;
+        this.loading = false
+        this.selectedIndex = null
       }
-    },
+    }
   },
-<<<<<<< HEAD
 
-=======
-  emits: ["autocomplete-focus", "scrolling"],
->>>>>>> 55b41639
   unmounted() {
-    window.removeEventListener("scroll", this.handleScroll);
-  },
-};
+    window.removeEventListener('scroll', this.handleScroll);
+  }
+}
 </script>