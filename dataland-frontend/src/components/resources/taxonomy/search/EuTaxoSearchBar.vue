--- conflicted
+++ resolved
@@ -28,8 +28,7 @@
         <Button icon="pi pi-search" class="p-button-rounded surface-ground border-none" @click="toggleSearchBar" name="search_bar_collapse">
           <i class="pi pi-search" aria-hidden="true" style="z-index:20; color:#958D7C"/>
         </Button>
-<<<<<<< HEAD
-        <IndexTabs v-if="showIndexTabs" :initIndex="index" @tab-click="toggleIndexTabs" ref="indexTabs"/>
+        <IndexTabs v-if="showIndexTabs" :initIndex="selectedIndex" @tab-click="toggleIndexTabs" ref="indexTabs"/>
         <div class="col-8 text-left" v-if="searchBarActivated">
         <span class="p-fluid">
           <span class="p-input-icon-left p-input-icon-right ">
@@ -52,9 +51,6 @@
           </span>
         </span>
         </div>
-=======
-        <IndexTabs v-if="showIndexTabs" :initIndex="selectedIndex" @tab-click="toggleIndexTabs" ref="indexTabs"/>
->>>>>>> 7a3cf633
       </div>
     </div>
   </MarginWrapper>
