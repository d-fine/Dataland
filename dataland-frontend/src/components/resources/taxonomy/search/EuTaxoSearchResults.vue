<template>
  <MarginWrapper bgClass="surface-800">
    <div class="grid align-items-center pr-2">
      <div class="col-1 text-left">
        <h2>Results</h2>
      </div>
    </div>
    <div class="grid">
      <div class="col-12 text-left">
<<<<<<< HEAD
        <DataTable v-if="data" :value="data" responsive-layout="scroll" :paginator="true" :rows="100"
                   paginatorTemplate="FirstPageLink PrevPageLink PageLinks NextPageLink LastPageLink CurrentPageReport"
                   :alwaysShowPaginator="false"
                   currentPageReportTemplate="Showing {first} to {last} of {totalRecords} entries"
                   @update:first="scrollToTop"
=======
        <DataTable
          v-if="data"
          :value="data"
          responsive-layout="scroll"
          :paginator="true"
          :rows="100"
          paginatorTemplate="FirstPageLink PrevPageLink PageLinks NextPageLink LastPageLink CurrentPageReport"
          currentPageReportTemplate="Showing {first} to {last} of {totalRecords} entries"
          @update:first="scrollToTop"
>>>>>>> 55b41639
        >
          <Column
            field="companyInformation.companyName"
            header="COMPANY"
            :sortable="true"
            class="surface-0 w-3 d-datatable-column-left"
          >
          </Column>
          <Column field="companyInformation.permId" :sortable="false" class="surface-0 w-2">
            <template #header>
              <span class="uppercase">PERM ID</span>
              <i
                class="material-icons pl-2"
                aria-hidden="true"
                title="Perm ID"
                v-tooltip.top="{
                  value:
                    'Permanent Identifier (PermID) is a machine readable identifier that provides a unique reference ' +
                    'for data items including organizations, instruments, funds, issuers and people. You can search and verify an id at permid.org/search',
                  class: 'd-tooltip-mw25',
                }"
                >info</i
              >
            </template>
            <template #body="{ data }">
              {{ data.permId ? data.permId : "Not available" }}
            </template>
          </Column>
          <Column field="companyInformation.sector" header="SECTOR" :sortable="true" class="surface-0 w-2"> </Column>
          <Column
            field="companyInformation.marketCap"
            header="MARKET CAP"
            :sortable="true"
            class="surface-0 w-1 text-right"
          >
            <template #body="{ data }">
              {{ orderOfMagnitudeSuffix(data.companyInformation.marketCap) }}
            </template>
          </Column>
          <Column field="companyInformation.headquarters" header="LOCATION" :sortable="true" class="surface-0 w-2">
            <template #body="{ data }">
              {{ buildLocationString(data.companyInformation.headquarters, data.companyInformation.countryCode) }}
            </template>
          </Column>
          <Column field="companyId" header="" class="surface-0 w-1 d-datatable-column-right">
            <template #body="{ data }">
              <router-link
                :to="'/companies/' + data.companyId + '/eutaxonomies'"
                class="text-primary no-underline font-bold"
                ><span> VIEW</span> <span class="ml-3">></span>
              </router-link>
            </template>
          </Column>
        </DataTable>
        <p v-else>
          The resource you requested does not exist yet. You can create it:
          <router-link to="/upload">Create Data</router-link>
        </p>
      </div>
    </div>
  </MarginWrapper>
</template>

<script>
import DataTable from "primevue/datatable";
import Column from "primevue/column";
import MarginWrapper from "@/components/wrapper/MarginWrapper";
import { numberFormatter } from "@/utils/currencyMagnitude";
import Tooltip from "primevue/tooltip";

export default {
  name: "EuTaxoSearchResults",
  components: { MarginWrapper, DataTable, Column },
  directives: {
    tooltip: Tooltip,
  },
  props: {
    data: {
      type: Object,
      default: null,
    },
    processed: {
      type: Boolean,
      default: false,
    },
  },
  methods: {
    orderOfMagnitudeSuffix(value) {
      return numberFormatter(value, 2) + " €";
    },
    buildLocationString(headquarters, countryCode) {
      return headquarters + ", " + countryCode;
    },
    scrollToTop() {
      window.scrollTo(0, 0);
    },
  },
};
</script><|MERGE_RESOLUTION|>--- conflicted
+++ resolved
@@ -7,23 +7,11 @@
     </div>
     <div class="grid">
       <div class="col-12 text-left">
-<<<<<<< HEAD
         <DataTable v-if="data" :value="data" responsive-layout="scroll" :paginator="true" :rows="100"
                    paginatorTemplate="FirstPageLink PrevPageLink PageLinks NextPageLink LastPageLink CurrentPageReport"
                    :alwaysShowPaginator="false"
                    currentPageReportTemplate="Showing {first} to {last} of {totalRecords} entries"
                    @update:first="scrollToTop"
-=======
-        <DataTable
-          v-if="data"
-          :value="data"
-          responsive-layout="scroll"
-          :paginator="true"
-          :rows="100"
-          paginatorTemplate="FirstPageLink PrevPageLink PageLinks NextPageLink LastPageLink CurrentPageReport"
-          currentPageReportTemplate="Showing {first} to {last} of {totalRecords} entries"
-          @update:first="scrollToTop"
->>>>>>> 55b41639
         >
           <Column
             field="companyInformation.companyName"
