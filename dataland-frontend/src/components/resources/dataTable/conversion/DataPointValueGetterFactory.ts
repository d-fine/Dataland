import {
  type AvailableMLDTDisplayObjectTypes,
  MLDTDisplayObjectForEmptyString,
  MLDTDisplayComponentName,
  type MLDTDisplayObject,
} from "@/components/resources/dataTable/MultiLayerDataTableCellDisplayer";
import { type CurrencyDataPoint, type ExtendedDataPointBigDecimal } from "@clients/backend";
import {
  getFieldValueFromFrameworkDataset,
  getGloballyReferencableDocuments,
  hasDataPointValidReference,
} from "@/components/resources/dataTable/conversion/Utils";
import { type Field } from "@/utils/GenericFrameworkTypes";
<<<<<<< HEAD
import { formatNumberToReadableFormat } from "@/utils/Formatter";
=======
import { formatAmountWithCurrency, formatNumberToReadableFormat } from "@/utils/Formatter";
>>>>>>> 89538249

/**
 * Returns a value factory that returns the value of the DataPointFormField
 * @param path the path to the field
 * @param field the field from the data model
 * @returns the created getter
 */
export function dataPointValueGetterFactory(
  path: string,
  field: Field,
  // eslint-disable-next-line @typescript-eslint/no-explicit-any
): (dataset: any) => AvailableMLDTDisplayObjectTypes {
  return (dataset) => {
<<<<<<< HEAD
    const datapoint = getFieldValueFromFrameworkDataset(path, dataset) as ExtendedDataPointBigDecimal | undefined;

    if (!datapoint?.value) {
      // TODO then QA sees nothing
      return MLDTDisplayObjectForEmptyString;
    }

    const datapointValue = formatNumberToReadableFormat(datapoint.value);
    let datapointUnitSuffix: string;

    if ((datapoint as CurrencyDataPoint)?.currency && (datapoint as CurrencyDataPoint)!.currency!.length > 0) {
      datapointUnitSuffix = (datapoint as CurrencyDataPoint)!.currency!;
    } else if (field.options?.length) {
      // TODO why does the following check for field unit as well as options? This should never happen, right?
      const datapointUnitRaw = field.unit ?? "";
      const matchingEntry = field.options.find((it) => it.value == datapointUnitRaw);
      datapointUnitSuffix = matchingEntry?.label ?? datapointUnitRaw;
    } else {
      datapointUnitSuffix = field.unit ?? "";
    }

    const formattedValue: string = datapointValue ? `${datapointValue} ${datapointUnitSuffix}`.trim() : ""; // TODO Data hidden from QA
=======
    const datapoint = getFieldValueFromFrameworkDataset(path, dataset) as ExtendedDataPointBigDecimal;
    if (datapoint?.value == null) {
      return MLDTDisplayObjectForEmptyString;
    }
    let datapointValue = formatNumberToReadableFormat(datapoint.value);
    let datapointUnitSuffix: string;
    if ((datapoint as CurrencyDataPoint)?.currency && (datapoint as CurrencyDataPoint)?.currency?.length) {
      datapointUnitSuffix = (datapoint as CurrencyDataPoint)?.currency ?? "";
      datapointValue = formatAmountWithCurrency({ amount: datapoint.value });
    } else {
      datapointUnitSuffix = field.unit ?? "";
    }
    const formattedValue: string = datapointValue ? `${datapointValue} ${datapointUnitSuffix}`.trim() : "";
>>>>>>> 89538249
    if (hasDataPointValidReference(datapoint)) {
      const documentName = getGloballyReferencableDocuments(dataset).find(
        (document) => document.fileName == datapoint?.dataSource?.fileName,
      );
      if (documentName == undefined) {
        throw Error(
          `There is no document with name ${
            datapoint?.dataSource?.fileName ?? "NOT PROVIDED"
          } referenced in this dataset`,
        );
      }
      return {
        displayComponentName: MLDTDisplayComponentName.DataPointDisplayComponent,
        displayValue: {
<<<<<<< HEAD
          fieldLabel: field.label,
          value: formattedValue,
          dataSource: datapoint?.dataSource,
          quality: datapoint?.quality,
          comment: datapoint?.comment,
        },
      } as MLDTDisplayObject<MLDTDisplayComponentName.DataPointDisplayComponent>;
=======
          label: formattedValue,
          fileReference: datapoint?.dataSource?.fileReference as string,
          fileName: datapoint?.dataSource?.fileName as string,
          page: datapoint?.dataSource?.page ?? undefined,
        },
      };
>>>>>>> 89538249
    } else {
      return {
        displayComponentName: MLDTDisplayComponentName.StringDisplayComponent,
        displayValue: formattedValue,
<<<<<<< HEAD
      } as MLDTDisplayObject<MLDTDisplayComponentName.StringDisplayComponent>;
=======
      };
>>>>>>> 89538249
    }
  };
}<|MERGE_RESOLUTION|>--- conflicted
+++ resolved
@@ -11,11 +11,9 @@
   hasDataPointValidReference,
 } from "@/components/resources/dataTable/conversion/Utils";
 import { type Field } from "@/utils/GenericFrameworkTypes";
-<<<<<<< HEAD
 import { formatNumberToReadableFormat } from "@/utils/Formatter";
-=======
+
 import { formatAmountWithCurrency, formatNumberToReadableFormat } from "@/utils/Formatter";
->>>>>>> 89538249
 
 /**
  * Returns a value factory that returns the value of the DataPointFormField
@@ -29,34 +27,11 @@
   // eslint-disable-next-line @typescript-eslint/no-explicit-any
 ): (dataset: any) => AvailableMLDTDisplayObjectTypes {
   return (dataset) => {
-<<<<<<< HEAD
-    const datapoint = getFieldValueFromFrameworkDataset(path, dataset) as ExtendedDataPointBigDecimal | undefined;
-
-    if (!datapoint?.value) {
-      // TODO then QA sees nothing
-      return MLDTDisplayObjectForEmptyString;
-    }
-
-    const datapointValue = formatNumberToReadableFormat(datapoint.value);
-    let datapointUnitSuffix: string;
-
-    if ((datapoint as CurrencyDataPoint)?.currency && (datapoint as CurrencyDataPoint)!.currency!.length > 0) {
-      datapointUnitSuffix = (datapoint as CurrencyDataPoint)!.currency!;
-    } else if (field.options?.length) {
-      // TODO why does the following check for field unit as well as options? This should never happen, right?
-      const datapointUnitRaw = field.unit ?? "";
-      const matchingEntry = field.options.find((it) => it.value == datapointUnitRaw);
-      datapointUnitSuffix = matchingEntry?.label ?? datapointUnitRaw;
-    } else {
-      datapointUnitSuffix = field.unit ?? "";
-    }
-
-    const formattedValue: string = datapointValue ? `${datapointValue} ${datapointUnitSuffix}`.trim() : ""; // TODO Data hidden from QA
-=======
     const datapoint = getFieldValueFromFrameworkDataset(path, dataset) as ExtendedDataPointBigDecimal;
     if (datapoint?.value == null) {
       return MLDTDisplayObjectForEmptyString;
     }
+
     let datapointValue = formatNumberToReadableFormat(datapoint.value);
     let datapointUnitSuffix: string;
     if ((datapoint as CurrencyDataPoint)?.currency && (datapoint as CurrencyDataPoint)?.currency?.length) {
@@ -66,7 +41,6 @@
       datapointUnitSuffix = field.unit ?? "";
     }
     const formattedValue: string = datapointValue ? `${datapointValue} ${datapointUnitSuffix}`.trim() : "";
->>>>>>> 89538249
     if (hasDataPointValidReference(datapoint)) {
       const documentName = getGloballyReferencableDocuments(dataset).find(
         (document) => document.fileName == datapoint?.dataSource?.fileName,
@@ -81,7 +55,6 @@
       return {
         displayComponentName: MLDTDisplayComponentName.DataPointDisplayComponent,
         displayValue: {
-<<<<<<< HEAD
           fieldLabel: field.label,
           value: formattedValue,
           dataSource: datapoint?.dataSource,
@@ -89,23 +62,11 @@
           comment: datapoint?.comment,
         },
       } as MLDTDisplayObject<MLDTDisplayComponentName.DataPointDisplayComponent>;
-=======
-          label: formattedValue,
-          fileReference: datapoint?.dataSource?.fileReference as string,
-          fileName: datapoint?.dataSource?.fileName as string,
-          page: datapoint?.dataSource?.page ?? undefined,
-        },
-      };
->>>>>>> 89538249
     } else {
       return {
         displayComponentName: MLDTDisplayComponentName.StringDisplayComponent,
         displayValue: formattedValue,
-<<<<<<< HEAD
       } as MLDTDisplayObject<MLDTDisplayComponentName.StringDisplayComponent>;
-=======
-      };
->>>>>>> 89538249
     }
   };
 }