<<<<<<< HEAD
import {
  type AvailableMLDTDisplayObjectTypes,
  MLDTDisplayComponentName,
  MLDTDisplayObjectForEmptyString,
} from "@/components/resources/dataTable/MultiLayerDataTableCellDisplayer";
import { type Field } from "@/utils/GenericFrameworkTypes";
import { type BaseDataPoint, type ExtendedDataPoint } from "@/utils/DataPoint";
import { QualityOptions } from "@clients/backend";

=======
>>>>>>> a9a3b630
/**
 * Retrieves a deeply nested value from an object by an identifier.
 * @param identifier the path to the value to retrieve (dot-seperated)
 * @param frameworkDataset the data object of some framework to retrieve the value from
 * @returns the value at the path if it exists, undefined otherwise
 */
// This function is inherently not type-safe, but still required for the data-model conversion.
// eslint-disable-next-line @typescript-eslint/no-explicit-any
export function getFieldValueFromFrameworkDataset(identifier: string, frameworkDataset: any): any {
  const splits = identifier.split(".");
  // eslint-disable-next-line @typescript-eslint/no-unsafe-assignment,@typescript-eslint/no-explicit-any
  let currentObject: any = frameworkDataset;
  for (const split of splits) {
    if (currentObject === undefined || currentObject === null) return currentObject;
    // eslint-disable-next-line @typescript-eslint/no-unsafe-assignment,@typescript-eslint/no-unsafe-member-access
    currentObject = currentObject[split];
  }
  return currentObject;
}

/**
<<<<<<< HEAD
 * Checks if a given data point has a valid reference set
 * @param dataPoint the datapoint whose reference to check
 * @param dataPoint.dataSource the data source of the data point
 * @returns true if the reference is properly set
 */
// eslint-disable-next-line @typescript-eslint/no-explicit-any
export function hasDataPointValidReference(dataPoint: ExtendedDataPoint<any> | BaseDataPoint<any>): boolean {
  return !!dataPoint?.dataSource?.fileReference?.trim().length;
}

/**
 * Returns the document references globally available in a dataset
 * @param path the path to the field value
 * @param field the field
 * @param formatter a function to transform the datapoint value ot a display value
 * @returns the data point getter factory
 */
export function getDataPointGetterFactory<
  V,
  D extends BaseDataPoint<V | null | undefined> | ExtendedDataPoint<V> = ExtendedDataPoint<V>,
>(
  path: string,
  field: Field,
  formatter: (dataPoint?: D) => string | undefined,
  // eslint-disable-next-line @typescript-eslint/no-explicit-any
): (dataset: any) => AvailableMLDTDisplayObjectTypes {
  return (dataset) => {
    const dataPoint = getFieldValueFromFrameworkDataset(path, dataset) as D | undefined;
    if (!dataPoint) {
      return MLDTDisplayObjectForEmptyString;
    }
    const formattedValue = formatter(dataPoint);
    let displayValue: string;
    if (formattedValue == undefined || formattedValue == "") {
      displayValue = "No data provided";
    } else {
      displayValue = formattedValue;
    }
    const dataPointAsExtendedDataPoint = dataPoint as unknown as ExtendedDataPoint<V>;
    if (
      dataPointAsExtendedDataPoint.quality == QualityOptions.Na &&
      (!dataPointAsExtendedDataPoint.dataSource || dataPointAsExtendedDataPoint.dataSource?.fileReference == "")
    ) {
      return {
        displayComponentName: MLDTDisplayComponentName.StringDisplayComponent,
        displayValue: displayValue,
      };
    }
    if (
      dataPointAsExtendedDataPoint.quality ||
      dataPointAsExtendedDataPoint.comment?.length ||
      dataPointAsExtendedDataPoint.dataSource?.page != null
    ) {
      return {
        displayComponentName: MLDTDisplayComponentName.DataPointDisplayComponent,
        displayValue: {
          fieldLabel: field.label,
          value: displayValue,
          dataSource: dataPointAsExtendedDataPoint.dataSource,
          quality: dataPointAsExtendedDataPoint.quality,
          comment: dataPointAsExtendedDataPoint.comment,
        },
      } as AvailableMLDTDisplayObjectTypes;
    } else if (hasDataPointValidReference(dataPoint)) {
      return {
        displayComponentName: MLDTDisplayComponentName.DocumentLinkDisplayComponent,
        displayValue: {
          label: displayValue,
          dataSource: dataPoint.dataSource,
        },
      } as AvailableMLDTDisplayObjectTypes;
    } else {
      return {
        displayComponentName: MLDTDisplayComponentName.StringDisplayComponent,
        displayValue: displayValue,
      } as AvailableMLDTDisplayObjectTypes;
    }
  };
}

/**
=======
>>>>>>> a9a3b630
 * Retrieves a deeply nested value from an object by an identifier.
 * @param identifier the path to the value to retrieve (dot-seperated)
 * @param dataModel the data object to retrieve the value from
 * @returns the value at the path if it exists, undefined otherwise
 */
// This function is inherently not type-safe, but still required for the data-model conversion.
// eslint-disable-next-line @typescript-eslint/no-explicit-any
export function getFieldValueFromDataModel(identifier: string, dataModel: any): any {
  const splits = identifier.split(".");
  // eslint-disable-next-line @typescript-eslint/no-unsafe-assignment,@typescript-eslint/no-explicit-any
  let currentObject: any = dataModel;
  for (const split of splits) {
    if (currentObject === undefined || currentObject === null) return currentObject;
    // eslint-disable-next-line @typescript-eslint/no-unsafe-assignment,@typescript-eslint/no-unsafe-member-access
    currentObject = currentObject[split];
  }
  return currentObject;
}<|MERGE_RESOLUTION|>--- conflicted
+++ resolved
@@ -1,15 +1,3 @@
-<<<<<<< HEAD
-import {
-  type AvailableMLDTDisplayObjectTypes,
-  MLDTDisplayComponentName,
-  MLDTDisplayObjectForEmptyString,
-} from "@/components/resources/dataTable/MultiLayerDataTableCellDisplayer";
-import { type Field } from "@/utils/GenericFrameworkTypes";
-import { type BaseDataPoint, type ExtendedDataPoint } from "@/utils/DataPoint";
-import { QualityOptions } from "@clients/backend";
-
-=======
->>>>>>> a9a3b630
 /**
  * Retrieves a deeply nested value from an object by an identifier.
  * @param identifier the path to the value to retrieve (dot-seperated)
@@ -31,90 +19,6 @@
 }
 
 /**
-<<<<<<< HEAD
- * Checks if a given data point has a valid reference set
- * @param dataPoint the datapoint whose reference to check
- * @param dataPoint.dataSource the data source of the data point
- * @returns true if the reference is properly set
- */
-// eslint-disable-next-line @typescript-eslint/no-explicit-any
-export function hasDataPointValidReference(dataPoint: ExtendedDataPoint<any> | BaseDataPoint<any>): boolean {
-  return !!dataPoint?.dataSource?.fileReference?.trim().length;
-}
-
-/**
- * Returns the document references globally available in a dataset
- * @param path the path to the field value
- * @param field the field
- * @param formatter a function to transform the datapoint value ot a display value
- * @returns the data point getter factory
- */
-export function getDataPointGetterFactory<
-  V,
-  D extends BaseDataPoint<V | null | undefined> | ExtendedDataPoint<V> = ExtendedDataPoint<V>,
->(
-  path: string,
-  field: Field,
-  formatter: (dataPoint?: D) => string | undefined,
-  // eslint-disable-next-line @typescript-eslint/no-explicit-any
-): (dataset: any) => AvailableMLDTDisplayObjectTypes {
-  return (dataset) => {
-    const dataPoint = getFieldValueFromFrameworkDataset(path, dataset) as D | undefined;
-    if (!dataPoint) {
-      return MLDTDisplayObjectForEmptyString;
-    }
-    const formattedValue = formatter(dataPoint);
-    let displayValue: string;
-    if (formattedValue == undefined || formattedValue == "") {
-      displayValue = "No data provided";
-    } else {
-      displayValue = formattedValue;
-    }
-    const dataPointAsExtendedDataPoint = dataPoint as unknown as ExtendedDataPoint<V>;
-    if (
-      dataPointAsExtendedDataPoint.quality == QualityOptions.Na &&
-      (!dataPointAsExtendedDataPoint.dataSource || dataPointAsExtendedDataPoint.dataSource?.fileReference == "")
-    ) {
-      return {
-        displayComponentName: MLDTDisplayComponentName.StringDisplayComponent,
-        displayValue: displayValue,
-      };
-    }
-    if (
-      dataPointAsExtendedDataPoint.quality ||
-      dataPointAsExtendedDataPoint.comment?.length ||
-      dataPointAsExtendedDataPoint.dataSource?.page != null
-    ) {
-      return {
-        displayComponentName: MLDTDisplayComponentName.DataPointDisplayComponent,
-        displayValue: {
-          fieldLabel: field.label,
-          value: displayValue,
-          dataSource: dataPointAsExtendedDataPoint.dataSource,
-          quality: dataPointAsExtendedDataPoint.quality,
-          comment: dataPointAsExtendedDataPoint.comment,
-        },
-      } as AvailableMLDTDisplayObjectTypes;
-    } else if (hasDataPointValidReference(dataPoint)) {
-      return {
-        displayComponentName: MLDTDisplayComponentName.DocumentLinkDisplayComponent,
-        displayValue: {
-          label: displayValue,
-          dataSource: dataPoint.dataSource,
-        },
-      } as AvailableMLDTDisplayObjectTypes;
-    } else {
-      return {
-        displayComponentName: MLDTDisplayComponentName.StringDisplayComponent,
-        displayValue: displayValue,
-      } as AvailableMLDTDisplayObjectTypes;
-    }
-  };
-}
-
-/**
-=======
->>>>>>> a9a3b630
  * Retrieves a deeply nested value from an object by an identifier.
  * @param identifier the path to the value to retrieve (dot-seperated)
  * @param dataModel the data object to retrieve the value from
