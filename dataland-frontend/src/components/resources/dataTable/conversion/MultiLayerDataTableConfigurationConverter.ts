import { type Category, type Subcategory } from "@/utils/GenericFrameworkTypes";
import {
  type BadgeColor,
  type MLDTConfig,
  type MLDTSectionConfig,
} from "@/components/resources/dataTable/MultiLayerDataTableConfiguration";
import { getDataModelFieldCellConfig } from "@/components/resources/dataTable/conversion/MultiLayerDataTableFieldConverter";

// The effort of making this file type-safe greatly outweighs the benefit.
/* eslint @typescript-eslint/no-explicit-any: 0 */

const autoExpandingCategoryNames = new Set(["general", "masterData"]);

/**
 * Converts a Data-Model-Ts Category to a MLDTSectionConfig
 * @param category the category to convert
 * @returns the converted category
 */
<<<<<<< HEAD
function convertCategory(category: Category): MLDTSectionConfig<any> {
  const mldtCategoryChildren = category.subcategories.map((it) => convertSubCategory(category, it));
=======
function convertCategoryToMLDTSectionConfig(category: Category): MLDTSectionConfig<any> {
  const mldtCategoryChildren: MLDTConfig<any> = category.subcategories.map((subcategory) =>
    convertSubCategoryToMLDTSectionConfig(category, subcategory),
  );
>>>>>>> 8983c0e0

  return {
    type: "section",
    label: category.label,
    expandOnPageLoad: autoExpandingCategoryNames.has(category.name),
    children: mldtCategoryChildren,
    shouldDisplay: category.showIf,
    labelBadgeColor: category.color as BadgeColor,
  };
}

/**
 * Converts a Data-Model-Ts Subcategory to a MLDTSectionConfig
 * @param category the parent category
 * @param subcategory the subcategory to convert
 * @returns the converted subcategory
 */
function convertSubCategoryToMLDTSectionConfig(category: Category, subcategory: Subcategory): MLDTSectionConfig<any> {
  const mldtSubcategoryChildren: MLDTConfig<any> = [];

  for (const field of subcategory.fields) {
    const cellConfig = getDataModelFieldCellConfig(category.name + "." + subcategory.name + "." + field.name, field);
    if (cellConfig) {
      mldtSubcategoryChildren.push(cellConfig);
    }
  }

  return {
    type: "section",
    label: subcategory.label,
    expandOnPageLoad: autoExpandingCategoryNames.has(subcategory.name),
    children: mldtSubcategoryChildren,
    shouldDisplay: () => true,
  };
}

/**
 * Converts a Data-Model-Ts DataModel to a Multi-Layer-Data-Table Display configuration
 * @param dataModel the data model to convert
 * @returns the view configuration
 */
<<<<<<< HEAD
export function convertDataModel(dataModel: Array<Category>): MLDTConfig<any> {
  return dataModel.map((category) => convertCategory(category));
=======
export function convertDataModelToMLDTConfig(dataModel: Array<Category>): MLDTConfig<any> {
  return dataModel.map((category) => convertCategoryToMLDTSectionConfig(category));
>>>>>>> 8983c0e0
}<|MERGE_RESOLUTION|>--- conflicted
+++ resolved
@@ -16,15 +16,10 @@
  * @param category the category to convert
  * @returns the converted category
  */
-<<<<<<< HEAD
-function convertCategory(category: Category): MLDTSectionConfig<any> {
-  const mldtCategoryChildren = category.subcategories.map((it) => convertSubCategory(category, it));
-=======
 function convertCategoryToMLDTSectionConfig(category: Category): MLDTSectionConfig<any> {
   const mldtCategoryChildren: MLDTConfig<any> = category.subcategories.map((subcategory) =>
     convertSubCategoryToMLDTSectionConfig(category, subcategory),
   );
->>>>>>> 8983c0e0
 
   return {
     type: "section",
@@ -66,11 +61,6 @@
  * @param dataModel the data model to convert
  * @returns the view configuration
  */
-<<<<<<< HEAD
-export function convertDataModel(dataModel: Array<Category>): MLDTConfig<any> {
-  return dataModel.map((category) => convertCategory(category));
-=======
 export function convertDataModelToMLDTConfig(dataModel: Array<Category>): MLDTConfig<any> {
   return dataModel.map((category) => convertCategoryToMLDTSectionConfig(category));
->>>>>>> 8983c0e0
 }