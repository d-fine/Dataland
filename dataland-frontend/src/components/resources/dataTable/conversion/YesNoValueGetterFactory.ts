import { type Field } from "@/utils/GenericFrameworkTypes";
import {
<<<<<<< HEAD
  type AvailableDisplayValues,
  EmptyDisplayValue,
  MLDTDisplayComponents,
} from "@/components/resources/dataTable/MultiLayerDataTableCells";
import type { BaseDocumentReference } from "@clients/backend";
import { type BaseDataPointYesNoNa, type BaseDataPointYesNo, YesNoNa } from "@clients/backend";
import {
  getFieldValueFromDataModel,
  getGloballyReferencableDocuments,
  hasDataPointValidReference,
} from "@/components/resources/dataTable/conversion/Utils";
=======
  type AvailableMLDTDisplayObjectTypes,
  MLDTDisplayObjectForEmptyString,
  MLDTDisplayComponentName,
} from "@/components/resources/dataTable/MultiLayerDataTableCellDisplayer";
import { type BaseDataPointYesNoNa, type BaseDataPointYesNo, YesNoNa } from "@clients/backend";
import { getFieldValueFromFrameworkDataset } from "@/components/resources/dataTable/conversion/Utils";
>>>>>>> 8983c0e0

const humanReadableYesNoMap: { [key in YesNoNa]: string } = {
  Yes: "Yes",
  No: "No",
  NA: "N/A",
};

const certificateHumanReadableYesNoMap: { [key in YesNoNa]: string } = {
  Yes: "Certified",
  No: "Uncertified",
  NA: "N/A",
};

/**
 * Formats the value of a YesNoFormField if the field serves as a certificate
 * @param elementValue the value of the field
 * @param field the YesNoFormField
 * @returns the formatted display value
 */
function formatYesNoValueWhenCertificateRequiredIsYes(
  elementValue: BaseDataPointYesNoNa | BaseDataPointYesNo | undefined,
  field: Field,
): AvailableMLDTDisplayObjectTypes {
  if (!elementValue) {
    return MLDTDisplayObjectForEmptyString;
  }
  const lowerFieldLabel = field.label.toLowerCase();
  const isCertificationField = lowerFieldLabel.includes("certificate") || lowerFieldLabel.includes("certification");

  const displayValue = isCertificationField
    ? certificateHumanReadableYesNoMap[elementValue.value]
    : humanReadableYesNoMap[elementValue.value];

  if (elementValue.value == YesNoNa.Yes && elementValue.dataSource) {
    return {
      displayComponentName: MLDTDisplayComponentName.DocumentLinkDisplayComponent,
      displayValue: {
        label: displayValue,
        reference: elementValue.dataSource,
      },
    };
  } else {
    return {
      displayComponentName: MLDTDisplayComponentName.StringDisplayComponent,
      displayValue: displayValue,
    };
  }
}

/**
 * Formats the value of a YesNoFormField if evidence for the field value is required
 * @param elementValue the value of the field
 * @param dataset the to be displayed
 * @returns the formatted display value
 */
function formatYesNoValueWhenEvidenceDesiredIsYes(
  elementValue: BaseDataPointYesNoNa | undefined,
<<<<<<< HEAD
  // eslint-disable-next-line @typescript-eslint/no-explicit-any
  dataset: any,
): AvailableDisplayValues {
=======
): AvailableMLDTDisplayObjectTypes {
>>>>>>> 8983c0e0
  if (!elementValue?.value) {
    return MLDTDisplayObjectForEmptyString;
  }

  const yesNoValue = elementValue.value;
<<<<<<< HEAD
  if (hasDataPointValidReference(elementValue)) {
    const documentReference = getGloballyReferencableDocuments(dataset).find(
      (document: BaseDocumentReference) => document.fileName == elementValue.dataSource?.fileName,
    );
    if (documentReference == undefined) {
      throw Error(
        `There is no document with name ${
          elementValue.dataSource?.fileName ?? "NOT PROVIDED"
        } referenced in this dataset`,
      );
    }
    return {
      displayComponent: MLDTDisplayComponents.DataPointDisplayComponent,
      displayValue: {
        label: humanReadableYesNoMap[yesNoValue],
        reference: documentReference,
        //TODO Check if the datasource here should be of the kind BaseDocumentReference, ExtendedDocumentReference or CompanyReport
        //page: elementValue.dataSource?.page ?? undefined,
      },
    };
  } else {
    return {
      displayComponent: MLDTDisplayComponents.StringDisplayComponent,
      displayValue: humanReadableYesNoMap[yesNoValue],
    };
  }
=======
  return {
    displayComponentName: MLDTDisplayComponentName.StringDisplayComponent,
    displayValue: humanReadableYesNoMap[yesNoValue],
  };
>>>>>>> 8983c0e0
}

/**
 * Returns a value factory that returns the value of the Yes / No form field
 * If the form field requires certification, a link to the certificate is returned if available.
 * @param path the path to the field
 * @param field the field
 * @returns the created getter
 */
// eslint-disable-next-line @typescript-eslint/no-explicit-any
export function yesNoValueGetterFactory(path: string, field: Field): (dataset: any) => AvailableMLDTDisplayObjectTypes {
  return (dataset) => {
    if (field.certificateRequiredIfYes) {
      return formatYesNoValueWhenCertificateRequiredIsYes(
        getFieldValueFromFrameworkDataset(path, dataset) as BaseDataPointYesNo | BaseDataPointYesNoNa | undefined,
        field,
      );
    } else if (field.evidenceDesired) {
      return formatYesNoValueWhenEvidenceDesiredIsYes(
<<<<<<< HEAD
        getFieldValueFromDataModel(path, dataset) as BaseDataPointYesNoNa | undefined,
        dataset,
=======
        getFieldValueFromFrameworkDataset(path, dataset) as BaseDataPointYesNoNa | undefined,
>>>>>>> 8983c0e0
      );
    } else {
      const value = getFieldValueFromFrameworkDataset(path, dataset) as YesNoNa | undefined;
      const displayValue = value ? humanReadableYesNoMap[value] : "";
      return {
        displayComponentName: MLDTDisplayComponentName.StringDisplayComponent,
        displayValue: displayValue,
      };
    }
  };
}<|MERGE_RESOLUTION|>--- conflicted
+++ resolved
@@ -1,25 +1,11 @@
 import { type Field } from "@/utils/GenericFrameworkTypes";
 import {
-<<<<<<< HEAD
-  type AvailableDisplayValues,
-  EmptyDisplayValue,
-  MLDTDisplayComponents,
-} from "@/components/resources/dataTable/MultiLayerDataTableCells";
-import type { BaseDocumentReference } from "@clients/backend";
-import { type BaseDataPointYesNoNa, type BaseDataPointYesNo, YesNoNa } from "@clients/backend";
-import {
-  getFieldValueFromDataModel,
-  getGloballyReferencableDocuments,
-  hasDataPointValidReference,
-} from "@/components/resources/dataTable/conversion/Utils";
-=======
   type AvailableMLDTDisplayObjectTypes,
   MLDTDisplayObjectForEmptyString,
   MLDTDisplayComponentName,
 } from "@/components/resources/dataTable/MultiLayerDataTableCellDisplayer";
 import { type BaseDataPointYesNoNa, type BaseDataPointYesNo, YesNoNa } from "@clients/backend";
 import { getFieldValueFromFrameworkDataset } from "@/components/resources/dataTable/conversion/Utils";
->>>>>>> 8983c0e0
 
 const humanReadableYesNoMap: { [key in YesNoNa]: string } = {
   Yes: "Yes",
@@ -55,10 +41,10 @@
 
   if (elementValue.value == YesNoNa.Yes && elementValue.dataSource) {
     return {
-      displayComponentName: MLDTDisplayComponentName.DocumentLinkDisplayComponent,
+      displayComponentName: MLDTDisplayComponentName.DocumentLinkDisplayComponentName,
       displayValue: {
         label: displayValue,
-        reference: elementValue.dataSource,
+        dataSource: elementValue.dataSource,
       },
     };
   } else {
@@ -72,56 +58,20 @@
 /**
  * Formats the value of a YesNoFormField if evidence for the field value is required
  * @param elementValue the value of the field
- * @param dataset the to be displayed
  * @returns the formatted display value
  */
 function formatYesNoValueWhenEvidenceDesiredIsYes(
   elementValue: BaseDataPointYesNoNa | undefined,
-<<<<<<< HEAD
-  // eslint-disable-next-line @typescript-eslint/no-explicit-any
-  dataset: any,
-): AvailableDisplayValues {
-=======
 ): AvailableMLDTDisplayObjectTypes {
->>>>>>> 8983c0e0
   if (!elementValue?.value) {
     return MLDTDisplayObjectForEmptyString;
   }
 
   const yesNoValue = elementValue.value;
-<<<<<<< HEAD
-  if (hasDataPointValidReference(elementValue)) {
-    const documentReference = getGloballyReferencableDocuments(dataset).find(
-      (document: BaseDocumentReference) => document.fileName == elementValue.dataSource?.fileName,
-    );
-    if (documentReference == undefined) {
-      throw Error(
-        `There is no document with name ${
-          elementValue.dataSource?.fileName ?? "NOT PROVIDED"
-        } referenced in this dataset`,
-      );
-    }
-    return {
-      displayComponent: MLDTDisplayComponents.DataPointDisplayComponent,
-      displayValue: {
-        label: humanReadableYesNoMap[yesNoValue],
-        reference: documentReference,
-        //TODO Check if the datasource here should be of the kind BaseDocumentReference, ExtendedDocumentReference or CompanyReport
-        //page: elementValue.dataSource?.page ?? undefined,
-      },
-    };
-  } else {
-    return {
-      displayComponent: MLDTDisplayComponents.StringDisplayComponent,
-      displayValue: humanReadableYesNoMap[yesNoValue],
-    };
-  }
-=======
   return {
     displayComponentName: MLDTDisplayComponentName.StringDisplayComponent,
     displayValue: humanReadableYesNoMap[yesNoValue],
   };
->>>>>>> 8983c0e0
 }
 
 /**
@@ -141,12 +91,7 @@
       );
     } else if (field.evidenceDesired) {
       return formatYesNoValueWhenEvidenceDesiredIsYes(
-<<<<<<< HEAD
-        getFieldValueFromDataModel(path, dataset) as BaseDataPointYesNoNa | undefined,
-        dataset,
-=======
         getFieldValueFromFrameworkDataset(path, dataset) as BaseDataPointYesNoNa | undefined,
->>>>>>> 8983c0e0
       );
     } else {
       const value = getFieldValueFromFrameworkDataset(path, dataset) as YesNoNa | undefined;
