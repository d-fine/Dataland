import { type Field } from "@/utils/GenericFrameworkTypes";
import {
  type AvailableDisplayValues,
  MLDTDisplayComponents,
} from "@/components/resources/dataTable/MultiLayerDataTableCells";
<<<<<<< HEAD
import {
  type BaseDataPointYesNo,
  type BaseDataPointYesNoNa,
  type DataPointOneValueYesNo,
  type DocumentReference,
  YesNoNa,
} from "@clients/backend";
import {
  getFieldValueFromDataModel,
  getGloballyReferencableDocuments,
  hasDataPointValidReference,
} from "@/components/resources/dataTable/conversion/Utils";
=======
import { type BaseDataPointYesNoNa, type BaseDataPointYesNo, YesNoNa } from "@clients/backend";
import { getFieldValueFromDataModel } from "@/components/resources/dataTable/conversion/Utils";
>>>>>>> c5f9f1a1

const humanReadableYesNoMap: { [key in YesNoNa]: string } = {
  Yes: "Yes",
  No: "No",
  NA: "N/A",
};

/**
 * Formats the value of a YesNoFormField if the field serves as a certificate
 * @param elementValue the value of the field
 * @returns the formatted display value
 */
function formatYesNoValueWhenCertificateRequiredIsYes(
  elementValue: BaseDataPointYesNoNa | BaseDataPointYesNo | undefined,
): AvailableDisplayValues {
  if (!elementValue) {
    return {
      displayComponent: MLDTDisplayComponents.StringDisplayComponent,
      displayValue: "",
    };
  }

  if (elementValue.value == YesNoNa.Yes) {
    if (elementValue.dataSource) {
      return {
        displayComponent: MLDTDisplayComponents.DocumentLinkDisplayComponent,
        displayValue: {
          label: "Certified",
          reference: elementValue.dataSource,
        },
      };
    } else {
      return {
        displayComponent: MLDTDisplayComponents.StringDisplayComponent,
        displayValue: "Yes",
      };
    }
  } else if (elementValue.value == YesNoNa.No) {
    return {
      displayComponent: MLDTDisplayComponents.StringDisplayComponent,
      displayValue: "Uncertified",
    };
  } else if (elementValue.value == YesNoNa.Na) {
    return {
      displayComponent: MLDTDisplayComponents.StringDisplayComponent,
      displayValue: "N/A",
    };
  }
  return {
    displayComponent: MLDTDisplayComponents.StringDisplayComponent,
    displayValue: "",
  };
}

/**
 * Formats the value of a YesNoFormField if evidence for the field value is required
 * @param elementValue the value of the field
 * @param dataset the to be displayed
 * @returns the formatted display value
 */
function formatYesNoValueWhenEvidenceDesiredIsYes(
<<<<<<< HEAD
  elementValue: DataPointOneValueYesNo | undefined,
  // eslint-disable-next-line @typescript-eslint/no-explicit-any
  dataset: any,
=======
  elementValue: BaseDataPointYesNoNa | undefined,
>>>>>>> c5f9f1a1
): AvailableDisplayValues {
  if (!elementValue?.value) {
    return {
      displayComponent: MLDTDisplayComponents.StringDisplayComponent,
      displayValue: "",
    };
  }

  const yesNoValue = elementValue.value;
  if (hasDataPointValidReference(elementValue)) {
    const documentReference = getGloballyReferencableDocuments(dataset).find(
      (document: DocumentReference) => document.name == elementValue.dataSource?.report,
    );
    if (documentReference == undefined) {
      throw Error(
        `There is no document with name ${
          elementValue.dataSource?.report ?? "NOT PROVIDED"
        } referenced in this dataset`,
      );
    }
    return {
      displayComponent: MLDTDisplayComponents.DataPointDisplayComponent,
      displayValue: {
        label: humanReadableYesNoMap[yesNoValue],
        reference: documentReference,
        page: elementValue.dataSource?.page ?? undefined,
      },
    };
  } else {
    return {
      displayComponent: MLDTDisplayComponents.StringDisplayComponent,
      displayValue: humanReadableYesNoMap[yesNoValue],
    };
  }
}

/**
 * Returns a value factory that returns the value of the Yes / No form field
 * If the form field requires certification, a link to the certificate is returned if available.
 * @param path the path to the field
 * @param field the field
 * @returns the created getter
 */
// eslint-disable-next-line @typescript-eslint/no-explicit-any
export function yesNoValueGetterFactory(path: string, field: Field): (dataset: any) => AvailableDisplayValues {
  return (dataset) => {
    if (field.certificateRequiredIfYes) {
      return formatYesNoValueWhenCertificateRequiredIsYes(
        getFieldValueFromDataModel(path, dataset) as BaseDataPointYesNo | BaseDataPointYesNoNa | undefined,
      );
    } else if (field.evidenceDesired) {
      return formatYesNoValueWhenEvidenceDesiredIsYes(
<<<<<<< HEAD
        getFieldValueFromDataModel(path, dataset) as DataPointOneValueYesNo | undefined,
        dataset,
=======
        getFieldValueFromDataModel(path, dataset) as BaseDataPointYesNoNa | undefined,
>>>>>>> c5f9f1a1
      );
    } else {
      const value = getFieldValueFromDataModel(path, dataset) as YesNoNa | undefined;
      const displayValue = value ? humanReadableYesNoMap[value] : "";
      return {
        displayComponent: MLDTDisplayComponents.StringDisplayComponent,
        displayValue: displayValue,
      };
    }
  };
}<|MERGE_RESOLUTION|>--- conflicted
+++ resolved
@@ -3,23 +3,12 @@
   type AvailableDisplayValues,
   MLDTDisplayComponents,
 } from "@/components/resources/dataTable/MultiLayerDataTableCells";
-<<<<<<< HEAD
-import {
-  type BaseDataPointYesNo,
-  type BaseDataPointYesNoNa,
-  type DataPointOneValueYesNo,
-  type DocumentReference,
-  YesNoNa,
-} from "@clients/backend";
+import { type BaseDataPointYesNoNa, type BaseDataPointYesNo, YesNoNa } from "@clients/backend";
 import {
   getFieldValueFromDataModel,
   getGloballyReferencableDocuments,
   hasDataPointValidReference,
 } from "@/components/resources/dataTable/conversion/Utils";
-=======
-import { type BaseDataPointYesNoNa, type BaseDataPointYesNo, YesNoNa } from "@clients/backend";
-import { getFieldValueFromDataModel } from "@/components/resources/dataTable/conversion/Utils";
->>>>>>> c5f9f1a1
 
 const humanReadableYesNoMap: { [key in YesNoNa]: string } = {
   Yes: "Yes",
@@ -81,13 +70,9 @@
  * @returns the formatted display value
  */
 function formatYesNoValueWhenEvidenceDesiredIsYes(
-<<<<<<< HEAD
-  elementValue: DataPointOneValueYesNo | undefined,
+  elementValue: BaseDataPointYesNoNa | undefined,
   // eslint-disable-next-line @typescript-eslint/no-explicit-any
   dataset: any,
-=======
-  elementValue: BaseDataPointYesNoNa | undefined,
->>>>>>> c5f9f1a1
 ): AvailableDisplayValues {
   if (!elementValue?.value) {
     return {
@@ -140,12 +125,8 @@
       );
     } else if (field.evidenceDesired) {
       return formatYesNoValueWhenEvidenceDesiredIsYes(
-<<<<<<< HEAD
-        getFieldValueFromDataModel(path, dataset) as DataPointOneValueYesNo | undefined,
+        getFieldValueFromDataModel(path, dataset) as BaseDataPointYesNoNa | undefined,
         dataset,
-=======
-        getFieldValueFromDataModel(path, dataset) as BaseDataPointYesNoNa | undefined,
->>>>>>> c5f9f1a1
       );
     } else {
       const value = getFieldValueFromDataModel(path, dataset) as YesNoNa | undefined;
