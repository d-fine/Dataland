import {
  type AvailableMLDTDisplayObjectTypes,
  MLDTDisplayComponentName,
} from "@/components/resources/dataTable/MultiLayerDataTableCellDisplayer";
import { type YesNoNa } from "@clients/backend";
import { getFieldValueFromFrameworkDataset } from "@/components/resources/dataTable/conversion/Utils";
import { HumanizedYesNoNa } from "@/utils/YesNoNa";

/**
 * Formats the provided Yes/No/Na value for the data-table
 * @param value the value to display
 * @returns the value formatted for display
 */
export function formatYesNoValueForDatatable(value: YesNoNa | undefined | null): AvailableMLDTDisplayObjectTypes {
  const displayValue = value ? humanReadableYesNoMap[value] : "";
  return {
    displayComponentName: MLDTDisplayComponentName.StringDisplayComponent,
    displayValue: displayValue,
  };
}

/**
 * Returns a value factory that returns the value of the Yes / No form field
 * @param path the path to the field
 * @returns the created getter
 */
// eslint-disable-next-line @typescript-eslint/no-explicit-any
export function yesNoValueGetterFactory(path: string): (dataset: any) => AvailableMLDTDisplayObjectTypes {
  return (dataset) => {
<<<<<<< HEAD
    if (field.certificateRequiredIfYes) {
      return formatYesNoValueWhenCertificateRequiredIsYes(
        getFieldValueFromFrameworkDataset(path, dataset) as BaseDataPointYesNo | BaseDataPointYesNoNa | undefined,
        field,
      );
    } else if (field.evidenceDesired) {
      return formatYesNoValueWhenEvidenceDesiredIsYes(
        getFieldValueFromFrameworkDataset(path, dataset) as BaseDataPointYesNoNa | undefined,
      );
    } else {
      return formatYesNoValueForDatatable(getFieldValueFromFrameworkDataset(path, dataset) as YesNoNa | undefined);
    }
=======
    const value = getFieldValueFromFrameworkDataset(path, dataset) as YesNoNa | undefined;
    const displayValue = value ? HumanizedYesNoNa[value] : "";
    return {
      displayComponentName: MLDTDisplayComponentName.StringDisplayComponent,
      displayValue: displayValue,
    };
>>>>>>> 4c023a4d
  };
}<|MERGE_RESOLUTION|>--- conflicted
+++ resolved
@@ -12,11 +12,11 @@
  * @returns the value formatted for display
  */
 export function formatYesNoValueForDatatable(value: YesNoNa | undefined | null): AvailableMLDTDisplayObjectTypes {
-  const displayValue = value ? humanReadableYesNoMap[value] : "";
-  return {
-    displayComponentName: MLDTDisplayComponentName.StringDisplayComponent,
-    displayValue: displayValue,
-  };
+    const displayValue = value ? HumanizedYesNoNa[value] : "";
+    return {
+        displayComponentName: MLDTDisplayComponentName.StringDisplayComponent,
+        displayValue: displayValue,
+    };
 }
 
 /**
@@ -27,26 +27,6 @@
 // eslint-disable-next-line @typescript-eslint/no-explicit-any
 export function yesNoValueGetterFactory(path: string): (dataset: any) => AvailableMLDTDisplayObjectTypes {
   return (dataset) => {
-<<<<<<< HEAD
-    if (field.certificateRequiredIfYes) {
-      return formatYesNoValueWhenCertificateRequiredIsYes(
-        getFieldValueFromFrameworkDataset(path, dataset) as BaseDataPointYesNo | BaseDataPointYesNoNa | undefined,
-        field,
-      );
-    } else if (field.evidenceDesired) {
-      return formatYesNoValueWhenEvidenceDesiredIsYes(
-        getFieldValueFromFrameworkDataset(path, dataset) as BaseDataPointYesNoNa | undefined,
-      );
-    } else {
       return formatYesNoValueForDatatable(getFieldValueFromFrameworkDataset(path, dataset) as YesNoNa | undefined);
-    }
-=======
-    const value = getFieldValueFromFrameworkDataset(path, dataset) as YesNoNa | undefined;
-    const displayValue = value ? HumanizedYesNoNa[value] : "";
-    return {
-      displayComponentName: MLDTDisplayComponentName.StringDisplayComponent,
-      displayValue: displayValue,
-    };
->>>>>>> 4c023a4d
   };
 }