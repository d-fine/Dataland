--- conflicted
+++ resolved
@@ -26,12 +26,8 @@
  * @returns the formatted display value
  */
 function formatYesNoValueWhenCertificateRequiredIsYes(
-<<<<<<< HEAD
-  elementValue: BaseDataPointYesNo | BaseDataPointYesNoNa | undefined,
+  elementValue: BaseDataPointYesNoNa | BaseDataPointYesNo | undefined,
   field: Field,
-=======
-  elementValue: BaseDataPointYesNoNa | BaseDataPointYesNo | undefined,
->>>>>>> c5f9f1a1
 ): AvailableDisplayValues {
   if (!elementValue) {
     return EmptyDisplayValue;
