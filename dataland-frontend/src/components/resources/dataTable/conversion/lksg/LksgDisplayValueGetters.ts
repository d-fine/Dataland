import {
  type AvailableMLDTDisplayObjectTypes,
  MLDTDisplayComponentName,
  type MLDTDisplayObject,
  MLDTDisplayObjectForEmptyString,
} from "@/components/resources/dataTable/MultiLayerDataTableCellDisplayer";
import DetailsCompanyDataTable from "@/components/general/DetailsCompanyDataTable.vue";
import { type LksgProduct } from "@clients/backend/org/dataland/datalandfrontend/openApiClient/backend/model/lksg-product";
import { humanizeStringOrNumber } from "@/utils/StringFormatter";
import { convertNace, convertSingleNaceCode } from "@/utils/NaceCodeConverter";
import { getCountryNameFromCountryCode } from "@/utils/CountryCodeConverter";
import { formatPercentageNumberAsString } from "@/utils/Formatter";
<<<<<<< HEAD
import {
  type LksgGrievanceAssessmentMechanism,
  type LksgProductionSite,
  type LksgRiskOrViolationAssessment,
} from "@clients/backend";
=======
import { type LksgProcurementCategory, type LksgProductionSite } from "@clients/backend";
import { type ProcurementCategoryType } from "@/api-models/ProcurementCategoryType";
>>>>>>> c83650b8

export const lksgModalColumnHeaders = {
  listOfProductionSites: {
    nameOfProductionSite: "Name",
    addressOfProductionSite: "Address",
    listOfGoodsOrServices: "List of Goods or Services",
  },
  mostImportantProducts: {
    name: "Product Name",
    productionSteps: "Production Steps",
    relatedCorporateSupplyChain: "Related Corporate Supply Chain",
  },
  procurementCategories: {
    procurementCategory: "Procurement Category",
    procuredProductTypesAndServicesNaceCodes: "Procured Products/Services",
    suppliersAndCountries: "Number of Direct Suppliers and Countries",
    totalProcurementInPercent: "Order Volume",
  },
<<<<<<< HEAD
  riskPositions: {
    //todo check if these are correct
    riskPosition: "Risk Position",
    measuresTaken: "Measures taken",
    listedMeasures: "Listed Measures",
  },
  generalViolations: {
    //todo check if these are correct
    riskPosition: "Risk Position",
    measuresTaken: "Measures taken",
    listedMeasures: "Listed Measures",
  },
  grievanceMechanisms: {
    //todo put in the correct labels
    riskPositions: "Risk positions",
    specifiedComplaint: "specified Complaint",
    measuresTaken: "were measures taken?",
    listedMeasures: "Listed Measures",
=======
  subcontractingCompanies: {
    country: "Country",
    naceCodes: "Industries",
>>>>>>> c83650b8
  },
};

/**
 * Generates a list of readable strings (or just a single one) combining suppliers and their associated countries
 * @param numberOfSuppliersPerCountryCode the map of number of suppliers and associated companies
 * from which strings are written
 * @returns the constructed collection of readable strings
 */
function generateReadableCombinationOfNumberOfSuppliersAndCountries(numberOfSuppliersPerCountryCode: {
  [key: string]: number;
}): string[] {
  return Object.entries(numberOfSuppliersPerCountryCode).map(([countryCode, numberOfSuppliers]) => {
    const countryName = getCountryNameFromCountryCode(countryCode) ?? countryCode;
    if (numberOfSuppliers != undefined) {
      return `${numberOfSuppliers} suppliers from ${countryName}`;
    } else {
      return `There are suppliers from ${countryName}`;
    }
  });
}

type LksgProcurementType = { [key in ProcurementCategoryType]?: LksgProcurementCategory };
interface LksgProcurementCategoryDisplayFormat {
  procurementCategory: string;
  procuredProductTypesAndServicesNaceCodes: string[];
  suppliersAndCountries: string[];
  totalProcurementInPercent: string;
}

interface LksgSubcontractingCompaniesDisplayFormat {
  country: string;
  naceCodes: string[];
}

/**
 * Convert an object of type LksgProcurementType into a list that can be displayed using the standard
 * modal DataTable
 * @param datasetValue the value of the dataset
 * @returns the converted list
 */
function convertLksgProcumentTypeToListForModal(
  datasetValue: LksgProcurementType,
): LksgProcurementCategoryDisplayFormat[] {
  const listForModal: LksgProcurementCategoryDisplayFormat[] = [];
  for (const [procurementCategoryType, lksgProcurementCategory] of Object.entries(datasetValue)) {
    if (!lksgProcurementCategory) continue;

    listForModal.push({
      procurementCategory: humanizeStringOrNumber(procurementCategoryType),
      procuredProductTypesAndServicesNaceCodes: (
        lksgProcurementCategory.procuredProductTypesAndServicesNaceCodes ?? []
      ).map(convertSingleNaceCode),
      suppliersAndCountries: generateReadableCombinationOfNumberOfSuppliersAndCountries(
        lksgProcurementCategory.numberOfSuppliersPerCountryCode ?? {},
      ),
      totalProcurementInPercent:
        lksgProcurementCategory.shareOfTotalProcurementInPercent != null
          ? formatPercentageNumberAsString(lksgProcurementCategory.shareOfTotalProcurementInPercent)
          : "",
    });
  }
  return listForModal;
}

/**
 * Convert an object of type LksgSubcontractingCompanies into a list that can be displayed using the standard
 * modal DataTable
 * @param datasetValue the value of the dataset
 * @returns the converted list
 */
function convertLksgSubcontractingCompaniesToListForModal(datasetValue: {
  [key: string]: Array<string>;
}): LksgSubcontractingCompaniesDisplayFormat[] {
  const listForModal: LksgSubcontractingCompaniesDisplayFormat[] = [];
  for (const [countryCode, naceCodes] of Object.entries(datasetValue)) {
    listForModal.push(<LksgSubcontractingCompaniesDisplayFormat>{
      country: getCountryNameFromCountryCode(countryCode),
      naceCodes: convertNace(naceCodes),
    });
  }
  return listForModal;
}

/**
 * Generate a ModalLinkDisplayComponent that displays the most important products for Lksg
 * @returns a ModalLinkDisplayComponent to the modal (if any data is present).
 * @param input List of Lksg Products
 * @param fieldLabel Field Label for the corresponding object
 */
export function formatLksgMostImportantProductsForDisplay(
  input: LksgProduct[] | null | undefined,
  fieldLabel: string,
): AvailableMLDTDisplayObjectTypes {
  if (!input) {
    return MLDTDisplayObjectForEmptyString;
  }

  return <MLDTDisplayObject<MLDTDisplayComponentName.ModalLinkDisplayComponent>>{
    displayComponentName: MLDTDisplayComponentName.ModalLinkDisplayComponent,
    displayValue: {
      label: `Show ${fieldLabel}`,
      modalComponent: DetailsCompanyDataTable,
      modalOptions: {
        props: {
          header: fieldLabel,
          modal: true,
          dismissableMask: true,
        },
        data: {
          listOfRowContents: input,
          kpiKeyOfTable: "mostImportantProducts",
          columnHeaders: lksgModalColumnHeaders,
        },
      },
    },
  };
}

/**
 * Generates a display modal component for all procurement categories
 * @param input list of lksg procurement categories for display
 * @param fieldLabel Field label for the corresponding object
 * @returns ModalLinkDisplayComponent to the modal (if any data is present).
 */
export function formatLksgProcurementCategoriesForDisplay(
  input: LksgProcurementType | null | undefined,
  fieldLabel: string,
): AvailableMLDTDisplayObjectTypes {
  let convertedValueForModal = null;
  if (!input) {
    return MLDTDisplayObjectForEmptyString;
  }
  convertedValueForModal = convertLksgProcumentTypeToListForModal(input);

  return <MLDTDisplayObject<MLDTDisplayComponentName.ModalLinkDisplayComponent>>{
    displayComponentName: MLDTDisplayComponentName.ModalLinkDisplayComponent,
    displayValue: {
      label: `Show ${fieldLabel}`,
      modalComponent: DetailsCompanyDataTable,
      modalOptions: {
        props: {
          header: fieldLabel,
          modal: true,
          dismissableMask: true,
        },
        data: {
          listOfRowContents: convertedValueForModal,
          kpiKeyOfTable: "procurementCategories",
          columnHeaders: lksgModalColumnHeaders,
        },
      },
    },
  };
}

/**
 * Generates a display modal component for all subcontracting companies
 * @param input list of lksg procurement categories for display
 * @param fieldLabel Field label for the corresponding object
 * @returns ModalLinkDisplayComponent to the modal (if any data is present).
 */
export function formatLksgSubcontractingCompaniesForDisplay(
  input: { [key: string]: Array<string> } | null | undefined,
  fieldLabel: string,
): AvailableMLDTDisplayObjectTypes {
  let convertedValueForModal = null;
  if (!input) {
    return MLDTDisplayObjectForEmptyString;
  } else {
    convertedValueForModal = convertLksgSubcontractingCompaniesToListForModal(input);
  }

  return <MLDTDisplayObject<MLDTDisplayComponentName.ModalLinkDisplayComponent>>{
    displayComponentName: MLDTDisplayComponentName.ModalLinkDisplayComponent,
    displayValue: {
      label: `Show ${fieldLabel}`,
      modalComponent: DetailsCompanyDataTable,
      modalOptions: {
        props: {
          header: fieldLabel,
          modal: true,
          dismissableMask: true,
        },
        data: {
          listOfRowContents: convertedValueForModal,
          kpiKeyOfTable: "subcontractingCompanies",
          columnHeaders: lksgModalColumnHeaders,
        },
      },
    },
  };
}
/**
 * Generates a display modal component for all production sites
 * @param input list of lksg production site for display
 * @param fieldLabel field label for the corresponding object
 * @returns ModalLinkDisplayComponent to the modal (if any data is present).
 */
export function formatLksgProductionSitesForDisplay(
  input: LksgProductionSite[] | null | undefined,
  fieldLabel: string,
): AvailableMLDTDisplayObjectTypes {
  if (!input) {
    return MLDTDisplayObjectForEmptyString;
  }

  return <MLDTDisplayObject<MLDTDisplayComponentName.ModalLinkDisplayComponent>>{
    displayComponentName: MLDTDisplayComponentName.ModalLinkDisplayComponent,
    displayValue: {
      label: `Show ${fieldLabel}`,
      modalComponent: DetailsCompanyDataTable,
      modalOptions: {
        props: {
          header: fieldLabel,
          modal: true,
          dismissableMask: true,
        },
        data: {
          listOfRowContents: input,
          kpiKeyOfTable: "listOfProductionSites",
          columnHeaders: lksgModalColumnHeaders,
        },
      },
    },
  };
}

/**
 * Generates a display modal component for the general violations component
 * @param input list of lksg general violations for display
 * @param fieldLabel field label for the corresponding object
 * @returns ModalLinkDisplayComponent to the modal (if any data is present).
 */
export function formatLksgRiskPositionsForDisplay(
  input: LksgRiskOrViolationAssessment[] | null | undefined,
  fieldLabel: string,
): AvailableMLDTDisplayObjectTypes {
  if (!input) {
    return MLDTDisplayObjectForEmptyString;
  }

  return <MLDTDisplayObject<MLDTDisplayComponentName.ModalLinkDisplayComponent>>{
    displayComponentName: MLDTDisplayComponentName.ModalLinkDisplayComponent,
    displayValue: {
      label: `Show ${fieldLabel}`,
      modalComponent: DetailsCompanyDataTable,
      modalOptions: {
        props: {
          header: fieldLabel,
          modal: true,
          dismissableMask: true,
        },
        data: {
          listOfRowContents: input,
          kpiKeyOfTable: "riskPositions",
          columnHeaders: lksgModalColumnHeaders,
        },
      },
    },
  };
}

/**
 * Generates a display modal component for the general violations component
 * @param input list of lksg general violations for display
 * @param fieldLabel field label for the corresponding object
 * @returns ModalLinkDisplayComponent to the modal (if any data is present).
 */
export function formatLksgGeneralViolationsForDisplay(
  input: LksgRiskOrViolationAssessment[] | null | undefined,
  fieldLabel: string,
): AvailableMLDTDisplayObjectTypes {
  if (!input) {
    return MLDTDisplayObjectForEmptyString;
  }

  return <MLDTDisplayObject<MLDTDisplayComponentName.ModalLinkDisplayComponent>>{
    displayComponentName: MLDTDisplayComponentName.ModalLinkDisplayComponent,
    displayValue: {
      label: `Show ${fieldLabel}`,
      modalComponent: DetailsCompanyDataTable,
      modalOptions: {
        props: {
          header: fieldLabel,
          modal: true,
          dismissableMask: true,
        },
        data: {
          listOfRowContents: input,
          kpiKeyOfTable: "generalViolations",
          columnHeaders: lksgModalColumnHeaders,
        },
      },
    },
  };
}
/**
 * Generates a display modal component for the grievance mechanism component
 * @param input list of lksg grievance mechanism for display
 * @param fieldLabel field label for the corresponding object
 * @returns ModalLinkDisplayComponent to the modal (if any data is present).
 */
export function formatLksgGrievanceMechanismsForDisplay(
  input: LksgGrievanceAssessmentMechanism[] | null | undefined,
  fieldLabel: string,
): AvailableMLDTDisplayObjectTypes {
  if (!input) {
    return MLDTDisplayObjectForEmptyString;
  }

  return <MLDTDisplayObject<MLDTDisplayComponentName.ModalLinkDisplayComponent>>{
    displayComponentName: MLDTDisplayComponentName.ModalLinkDisplayComponent,
    displayValue: {
      label: `Show ${fieldLabel}`,
      modalComponent: DetailsCompanyDataTable,
      modalOptions: {
        props: {
          header: fieldLabel,
          modal: true,
          dismissableMask: true,
        },
        data: {
          listOfRowContents: input,
          kpiKeyOfTable: "grievanceMechanisms",
          columnHeaders: lksgModalColumnHeaders,
        },
      },
    },
  };
}<|MERGE_RESOLUTION|>--- conflicted
+++ resolved
@@ -10,16 +10,13 @@
 import { convertNace, convertSingleNaceCode } from "@/utils/NaceCodeConverter";
 import { getCountryNameFromCountryCode } from "@/utils/CountryCodeConverter";
 import { formatPercentageNumberAsString } from "@/utils/Formatter";
-<<<<<<< HEAD
 import {
   type LksgGrievanceAssessmentMechanism,
   type LksgProductionSite,
   type LksgRiskOrViolationAssessment,
 } from "@clients/backend";
-=======
 import { type LksgProcurementCategory, type LksgProductionSite } from "@clients/backend";
 import { type ProcurementCategoryType } from "@/api-models/ProcurementCategoryType";
->>>>>>> c83650b8
 
 export const lksgModalColumnHeaders = {
   listOfProductionSites: {
@@ -38,7 +35,10 @@
     suppliersAndCountries: "Number of Direct Suppliers and Countries",
     totalProcurementInPercent: "Order Volume",
   },
-<<<<<<< HEAD
+  subcontractingCompanies: {
+    country: "Country",
+    naceCodes: "Industries",
+  },
   riskPositions: {
     //todo check if these are correct
     riskPosition: "Risk Position",
@@ -57,11 +57,6 @@
     specifiedComplaint: "specified Complaint",
     measuresTaken: "were measures taken?",
     listedMeasures: "Listed Measures",
-=======
-  subcontractingCompanies: {
-    country: "Country",
-    naceCodes: "Industries",
->>>>>>> c83650b8
   },
 };
 
