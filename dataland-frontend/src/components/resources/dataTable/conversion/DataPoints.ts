--- conflicted
+++ resolved
@@ -122,21 +122,6 @@
           fieldLabel: fieldLabel,
         },
       };
-<<<<<<< HEAD
-  } else {
-    if (!inputValue || inputValue.displayValue == "") {
-      //TODO confirm that the first argument in the if statement
-      // can be removed
-      return MLDTDisplayObjectForEmptyString;
-    } else {
-      return {
-        displayComponentName: MLDTDisplayComponentName.DataPointWrapperDisplayComponent,
-        displayValue: {
-          innerContents: inputValue,
-        },
-      } as AvailableMLDTDisplayObjectTypes;
-    }
-=======
   } else if (inputValue.displayValue == "") {
     return MLDTDisplayObjectForEmptyString;
   } else {
@@ -146,7 +131,6 @@
         innerContents: inputValue,
       },
     } as AvailableMLDTDisplayObjectTypes;
->>>>>>> 3f4caab6
   }
 }
 
