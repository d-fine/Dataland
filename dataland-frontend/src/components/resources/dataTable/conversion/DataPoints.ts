--- conflicted
+++ resolved
@@ -4,19 +4,11 @@
   type AvailableMLDTDisplayObjectTypes,
   MLDTDisplayComponentName,
   MLDTDisplayObjectForEmptyString,
-<<<<<<< HEAD
 } from '@/components/resources/dataTable/MultiLayerDataTableCellDisplayer';
 import { getFieldValueFromFrameworkDataset } from '@/components/resources/dataTable/conversion/Utils';
-import { type BaseDocumentReference, type ExtendedDocumentReference, QualityOptions } from '@clients/backend';
+import { type BaseDocumentReference, type ExtendedDocumentReference } from '@clients/backend';
 import { NO_DATA_PROVIDED, ONLY_AUXILIARY_DATA_PROVIDED } from '@/utils/Constants';
 import { formatStringForDatatable } from '@/components/resources/dataTable/conversion/PlainStringValueGetterFactory';
-=======
-} from "@/components/resources/dataTable/MultiLayerDataTableCellDisplayer";
-import { getFieldValueFromFrameworkDataset } from "@/components/resources/dataTable/conversion/Utils";
-import { type BaseDocumentReference, type ExtendedDocumentReference } from "@clients/backend";
-import { NO_DATA_PROVIDED, ONLY_AUXILIARY_DATA_PROVIDED } from "@/utils/Constants";
-import { formatStringForDatatable } from "@/components/resources/dataTable/conversion/PlainStringValueGetterFactory";
->>>>>>> 1fc7c837
 /**
  * Checks if a given data point has a valid reference set
  * @param dataPoint the datapoint whose reference to check
@@ -112,13 +104,8 @@
       displayComponentName: MLDTDisplayComponentName.DataPointWrapperDisplayComponent,
       displayValue: {
         innerContents:
-<<<<<<< HEAD
           inputValue.displayValue == '' ? formatStringForDatatable(ONLY_AUXILIARY_DATA_PROVIDED) : inputValue,
-        quality: datapointProperties?.quality,
-=======
-          inputValue.displayValue == "" ? formatStringForDatatable(ONLY_AUXILIARY_DATA_PROVIDED) : inputValue,
         quality: datapointProperties?.quality ?? undefined,
->>>>>>> 1fc7c837
         comment: datapointProperties?.comment ?? undefined,
         dataSource: datapointProperties?.dataSource ?? undefined,
         fieldLabel: fieldLabel,
