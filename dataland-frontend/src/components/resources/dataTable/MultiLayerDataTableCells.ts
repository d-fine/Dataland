import { type BaseDocumentReference } from "@clients/backend";
import { type DynamicDialogOptions } from "primevue/dynamicdialogoptions";

export enum MLDTDisplayComponents {
  StringDisplayComponent = "StringDisplayComponent",
  DocumentLinkDisplayComponent = "DocumentLinkDisplayComponent",
<<<<<<< HEAD
  DataPointDisplayComponent = "DataPointDisplayComponent",
  ModalLinkDisplayComponent = "ModalLinkDisplayComponent",
=======
  ModalLinkDisplayComponent = "ModalLinkDisplayComponent",
  HighlightHiddenCellDisplayComponent = "HighlightHiddenCellDisplayComponent",
>>>>>>> ceea0669
}

export type MLDTDisplayComponentTypes = {
  [MLDTDisplayComponents.StringDisplayComponent]: string | undefined | null;
  [MLDTDisplayComponents.DocumentLinkDisplayComponent]: { label: string; reference: BaseDocumentReference };
<<<<<<< HEAD
  [MLDTDisplayComponents.DocumentLinkDisplayComponent]: { label: string; reference: DocumentReference };
  [MLDTDisplayComponents.DataPointDisplayComponent]: { label: string; reference: DocumentReference; page?: number };
=======
>>>>>>> ceea0669
  [MLDTDisplayComponents.ModalLinkDisplayComponent]: {
    label: string;
    // Ignored as "any" type comes from DynamicDialog
    // eslint-disable-next-line @typescript-eslint/no-explicit-any
    modalComponent: any;
    modalOptions?: DynamicDialogOptions;
  };
<<<<<<< HEAD
=======
  [MLDTDisplayComponents.HighlightHiddenCellDisplayComponent]: {
    innerContents: AvailableDisplayValues;
  };
>>>>>>> ceea0669
};

export type AvailableDisplayValues = {
  [K in MLDTDisplayComponents]: MLDTDisplayValue<K>;
}[MLDTDisplayComponents];

export const EmptyDisplayValue: AvailableDisplayValues = {
  displayComponent: MLDTDisplayComponents.StringDisplayComponent,
  displayValue: "",
};

export interface MLDTDisplayValue<DisplayComponent extends MLDTDisplayComponents> {
  displayComponent: DisplayComponent;
  displayValue: MLDTDisplayComponentTypes[DisplayComponent];
}<|MERGE_RESOLUTION|>--- conflicted
+++ resolved
@@ -4,23 +4,14 @@
 export enum MLDTDisplayComponents {
   StringDisplayComponent = "StringDisplayComponent",
   DocumentLinkDisplayComponent = "DocumentLinkDisplayComponent",
-<<<<<<< HEAD
   DataPointDisplayComponent = "DataPointDisplayComponent",
   ModalLinkDisplayComponent = "ModalLinkDisplayComponent",
-=======
-  ModalLinkDisplayComponent = "ModalLinkDisplayComponent",
   HighlightHiddenCellDisplayComponent = "HighlightHiddenCellDisplayComponent",
->>>>>>> ceea0669
 }
 
 export type MLDTDisplayComponentTypes = {
   [MLDTDisplayComponents.StringDisplayComponent]: string | undefined | null;
   [MLDTDisplayComponents.DocumentLinkDisplayComponent]: { label: string; reference: BaseDocumentReference };
-<<<<<<< HEAD
-  [MLDTDisplayComponents.DocumentLinkDisplayComponent]: { label: string; reference: DocumentReference };
-  [MLDTDisplayComponents.DataPointDisplayComponent]: { label: string; reference: DocumentReference; page?: number };
-=======
->>>>>>> ceea0669
   [MLDTDisplayComponents.ModalLinkDisplayComponent]: {
     label: string;
     // Ignored as "any" type comes from DynamicDialog
@@ -28,12 +19,18 @@
     modalComponent: any;
     modalOptions?: DynamicDialogOptions;
   };
-<<<<<<< HEAD
-=======
   [MLDTDisplayComponents.HighlightHiddenCellDisplayComponent]: {
     innerContents: AvailableDisplayValues;
   };
->>>>>>> ceea0669
+  [MLDTDisplayComponents.DocumentLinkDisplayComponent]: { label: string; reference: DocumentReference };
+  [MLDTDisplayComponents.DataPointDisplayComponent]: { label: string; reference: DocumentReference; page?: number };
+  [MLDTDisplayComponents.ModalLinkDisplayComponent]: {
+    label: string;
+    // Ignored as "any" type comes from DynamicDialog
+    // eslint-disable-next-line @typescript-eslint/no-explicit-any
+    modalComponent: any;
+    modalOptions?: DynamicDialogOptions;
+  };
 };
 
 export type AvailableDisplayValues = {
