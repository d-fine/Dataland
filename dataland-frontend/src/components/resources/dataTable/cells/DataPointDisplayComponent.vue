<template>
  <a @click="$dialog.open(DataPointDataTable, modalOptions)" class="link"
    >{{ content.displayValue?.value ?? NO_DATA_PROVIDED }}
    <em class="pl-2 material-icons" aria-hidden="true" title=""> dataset </em>
  </a>
</template>

<script lang="ts">
import { defineComponent } from "vue";
import {
  type MLDTDisplayComponentName,
  type MLDTDisplayObject,
} from "@/components/resources/dataTable/MultiLayerDataTableCellDisplayer";
import DataPointDataTable from "@/components/general/DataPointDataTable.vue";
import { NO_DATA_PROVIDED } from "@/utils/Constants";

export default defineComponent({
  name: "DataPointDisplayComponent",
  props: {
    content: {
      type: Object as () => MLDTDisplayObject<MLDTDisplayComponentName.DataPointDisplayComponent>,
      required: true,
    },
  },
  data() {
    return {
      DataPointDataTable,
<<<<<<< HEAD
      NO_DATA_PROVIDED: NO_DATA_PROVIDED,
=======
      NO_DATA_PROVIDED,
>>>>>>> 52a25783
    };
  },
  computed: {
    modalOptions() {
      return {
        props: {
          header: this.content.displayValue.fieldLabel,
          modal: true,
          dismissableMask: true,
        },
        data: {
          dataPointDisplay: this.convertedValueForModal,
        },
      };
    },
    convertedValueForModal() {
      const content = this.content.displayValue;
      return {
        value: content.value,
        quality: content.quality,
        dataSource: content.dataSource,
        comment: content.comment,
      };
    },
  },
});
</script><|MERGE_RESOLUTION|>--- conflicted
+++ resolved
@@ -25,11 +25,7 @@
   data() {
     return {
       DataPointDataTable,
-<<<<<<< HEAD
       NO_DATA_PROVIDED: NO_DATA_PROVIDED,
-=======
-      NO_DATA_PROVIDED,
->>>>>>> 52a25783
     };
   },
   computed: {
