<template>
  <a @click="$dialog.open(content.displayValue.modalComponent, modalOptions)" class="link"
    >{{ content.displayValue.label }}
    <em class="pl-2 material-icons" aria-hidden="true" title=""> dataset </em>
  </a>
</template>

<script lang="ts">
import { defineComponent } from 'vue';
import {
  type MLDTDisplayComponentName,
  type MLDTDisplayObject,
<<<<<<< HEAD
} from "@/components/resources/dataTable/MultiLayerDataTableCellDisplayer";
import { type DataMetaInformation } from "@clients/backend";
export default defineComponent({
  name: "ModalLinkDisplayComponent",
  computed: {
    modalOptions() {
      let updatedModalOptions = this.content.displayValue.modalOptions;
      updatedModalOptions!.data.metaInfo = this.metaInfo;
      return updatedModalOptions;
    },
  },
=======
} from '@/components/resources/dataTable/MultiLayerDataTableCellDisplayer';
export default defineComponent({
  name: 'ModalLinkDisplayComponent',
>>>>>>> 87173766
  props: {
    content: {
      type: Object as () => MLDTDisplayObject<MLDTDisplayComponentName.ModalLinkDisplayComponent>,
      required: true,
    },
    metaInfo: {
      type: Object as () => DataMetaInformation,
      required: true,
    },
  },
});
</script><|MERGE_RESOLUTION|>--- conflicted
+++ resolved
@@ -10,11 +10,10 @@
 import {
   type MLDTDisplayComponentName,
   type MLDTDisplayObject,
-<<<<<<< HEAD
-} from "@/components/resources/dataTable/MultiLayerDataTableCellDisplayer";
-import { type DataMetaInformation } from "@clients/backend";
+} from '@/components/resources/dataTable/MultiLayerDataTableCellDisplayer';
+import { type DataMetaInformation } from '@clients/backend';
 export default defineComponent({
-  name: "ModalLinkDisplayComponent",
+  name: 'ModalLinkDisplayComponent',
   computed: {
     modalOptions() {
       let updatedModalOptions = this.content.displayValue.modalOptions;
@@ -22,11 +21,6 @@
       return updatedModalOptions;
     },
   },
-=======
-} from '@/components/resources/dataTable/MultiLayerDataTableCellDisplayer';
-export default defineComponent({
-  name: 'ModalLinkDisplayComponent',
->>>>>>> 87173766
   props: {
     content: {
       type: Object as () => MLDTDisplayObject<MLDTDisplayComponentName.ModalLinkDisplayComponent>,
