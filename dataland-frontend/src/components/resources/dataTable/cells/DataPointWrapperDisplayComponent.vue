--- conflicted
+++ resolved
@@ -22,12 +22,7 @@
   type MLDTDisplayObject,
 } from "@/components/resources/dataTable/MultiLayerDataTableCellDisplayer";
 import DataPointDataTable from "@/components/general/DataPointDataTable.vue";
-<<<<<<< HEAD
 import { type DataMetaInformation, type ExtendedDocumentReference, QualityOptions } from "@clients/backend";
-=======
-import DocumentLink from "@/components/resources/frameworkDataSearch/DocumentLink.vue";
-import { type DataMetaInformation, type ExtendedDocumentReference } from "@clients/backend";
->>>>>>> 87dd386c
 
 export default defineComponent({
   name: "DataPointWrapperDisplayComponent",
@@ -79,11 +74,7 @@
       const dataSource = this.dataPointProperties.dataSource as ExtendedDocumentReference | undefined | null;
       const comment = this.dataPointProperties.comment;
       const quality = this.dataPointProperties.quality;
-<<<<<<< HEAD
-      return comment != undefined || (quality != undefined && quality != QualityOptions.Na) || dataSource != undefined;
-=======
       return comment != undefined || quality != undefined || dataSource?.page != undefined;
->>>>>>> 87dd386c
     },
   },
 });
