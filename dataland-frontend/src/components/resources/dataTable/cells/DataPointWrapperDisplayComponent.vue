<template>
  <div class="flex">
    <a
      v-if="isAnyDataPointPropertyAvailableThatIsWorthShowingInModal"
      @click="$dialog.open(DataPointDataTable, modalOptions)"
      class="link"
    >
      <slot></slot>
      <em class="pl-2 material-icons" aria-label="View datapoint details"> dataset </em>
    </a>
    <DocumentLink
      v-else-if="dataPointProperties.dataSource"
<<<<<<< HEAD
      :label="dataPointProperties.value ?? undefined"
=======
      :dataId="metaInfo.dataId"
      :dataType="metaInfo.dataType"
      :label="dataPointProperties.value"
>>>>>>> 0d861e82
      :download-name="dataPointProperties.dataSource.fileName ?? dataPointProperties.dataSource.fileReference"
      :file-reference="dataPointProperties.dataSource.fileReference"
      show-icon
    />
    <div v-else><slot></slot></div>
  </div>
</template>

<script lang="ts">
import { defineComponent } from "vue";
import {
  MLDTDisplayComponentName,
  type MLDTDisplayObject,
} from "@/components/resources/dataTable/MultiLayerDataTableCellDisplayer";
import DataPointDataTable from "@/components/general/DataPointDataTable.vue";
import DocumentLink from "@/components/resources/frameworkDataSearch/DocumentLink.vue";
import { type DataMetaInformation, type ExtendedDocumentReference, QualityOptions } from "@clients/backend";

export default defineComponent({
  name: "DataPointWrapperDisplayComponent",
  components: { DocumentLink },
  props: {
    content: {
      type: Object as () => MLDTDisplayObject<MLDTDisplayComponentName.DataPointWrapperDisplayComponent>,
      required: true,
    },
    metaInfo: {
      type: Object as () => DataMetaInformation,
      required: true,
    },
  },
  data() {
    return {
      DataPointDataTable,
    };
  },

  computed: {
    modalOptions() {
      return {
        props: {
          header: this.content.displayValue.fieldLabel,
          modal: true,
          dismissableMask: true,
        },
        data: {
          dataPointDisplay: this.dataPointProperties,
          dataId: this.metaInfo.dataId,
          dataType: this.metaInfo.dataType,
        },
      };
    },
    dataPointProperties() {
      const content = this.content.displayValue;
      let valueOption = undefined;
      if (content.innerContents.displayComponentName == MLDTDisplayComponentName.StringDisplayComponent) {
        valueOption = content.innerContents.displayValue;
      }
      return {
        value: valueOption,
        quality: content.quality,
        dataSource: content.dataSource,
        comment: content.comment,
      };
    },
    isAnyDataPointPropertyAvailableThatIsWorthShowingInModal() {
      const dataSource = this.dataPointProperties.dataSource as ExtendedDocumentReference | undefined | null;
      const comment = this.dataPointProperties.comment;
      const quality = this.dataPointProperties.quality;
      return (
        comment != undefined || (quality != undefined && quality != QualityOptions.Na) || dataSource?.page != undefined
      );
    },
  },
});
</script><|MERGE_RESOLUTION|>--- conflicted
+++ resolved
@@ -10,13 +10,9 @@
     </a>
     <DocumentLink
       v-else-if="dataPointProperties.dataSource"
-<<<<<<< HEAD
-      :label="dataPointProperties.value ?? undefined"
-=======
       :dataId="metaInfo.dataId"
       :dataType="metaInfo.dataType"
-      :label="dataPointProperties.value"
->>>>>>> 0d861e82
+      :label="dataPointProperties.value ?? undefined"
       :download-name="dataPointProperties.dataSource.fileName ?? dataPointProperties.dataSource.fileReference"
       :file-reference="dataPointProperties.dataSource.fileReference"
       show-icon
