--- conflicted
+++ resolved
@@ -22,14 +22,10 @@
 export interface MLDTSectionConfig<FrameworkDataType> {
   type: "section";
   label: string;
-<<<<<<< HEAD
-  labelBadgeColor?: BadgeColor;
-=======
->>>>>>> 0bc950b1
   expandOnPageLoad: boolean;
   shouldDisplay: (dataset: FrameworkDataType) => boolean;
   children: MLDTConfig<FrameworkDataType>;
-  labelBadgeColor?: BadgeColors;
+  labelBadgeColor?: BadgeColor;
   areThisSectionAndAllParentSectionsDisplayedForTheDataset?: (dataset: FrameworkDataType) => boolean;
 }
 
@@ -73,11 +69,7 @@
   sectionConfig: MLDTSectionConfig<FrameworkDataType>,
   mldtDatasets: Array<MLDTDataset<FrameworkDataType>>,
 ): boolean {
-<<<<<<< HEAD
-  const shouldShowSection = datasets.some((datasetEntry) => sectionConfig.shouldDisplay(datasetEntry.dataset));
-=======
   const shouldShowSection = mldtDatasets.some((mldtDataset) => sectionConfig.shouldDisplay(mldtDataset.dataset));
->>>>>>> 0bc950b1
 
   if (!shouldShowSection) return false;
 
