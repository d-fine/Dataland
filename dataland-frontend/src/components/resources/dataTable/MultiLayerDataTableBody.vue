--- conflicted
+++ resolved
@@ -2,94 +2,83 @@
   <template v-for="(cellOrSectionConfig, idx) in config" :key="idx">
     <template v-if="isCellOrSectionVisible(cellOrSectionConfig, dataAndMetaInfo)">
       <tr
-          v-if="cellOrSectionConfig.type == 'cell'"
-          v-show="isVisible"
-          :data-cell-label="cellOrSectionConfig.label"
-          :class="cellOrSectionConfig.class ?? null"
+        v-if="cellOrSectionConfig.type == 'cell'"
+        v-show="isVisible"
+        :data-cell-label="cellOrSectionConfig.label"
+        :class="cellOrSectionConfig.class ?? null"
       >
         <td
-            class="headers-bg pl-4 vertical-align-top header-column-width"
-            :data-cell-label="cellOrSectionConfig.label"
-            data-row-header="true"
+          class="headers-bg pl-4 vertical-align-top header-column-width"
+          :data-cell-label="cellOrSectionConfig.label"
+          data-row-header="true"
         >
           <span class="table-left-label">{{ cellOrSectionConfig.label }}</span>
           <em
-              v-if="cellOrSectionConfig.explanation"
-              class="material-icons info-icon"
-              aria-hidden="true"
-              :title="cellOrSectionConfig.label"
-              v-tooltip.top="{
+            v-if="cellOrSectionConfig.explanation"
+            class="material-icons info-icon"
+            aria-hidden="true"
+            :title="cellOrSectionConfig.label"
+            v-tooltip.top="{
               value: cellOrSectionConfig.explanation,
             }"
-          >info</em
+            >info</em
           >
         </td>
         <td
-            v-for="(sinlgeDataAndMetaInfo, idx) in dataAndMetaInfo"
-            :key="idx"
-            :data-cell-label="cellOrSectionConfig.label"
-            :data-dataset-index="idx"
-            :style="columnWidthStyle"
-            class="vertical-align-top"
+          v-for="(sinlgeDataAndMetaInfo, idx) in dataAndMetaInfo"
+          :key="idx"
+          :data-cell-label="cellOrSectionConfig.label"
+          :data-dataset-index="idx"
+          :style="columnWidthStyle"
+          class="vertical-align-top"
         >
           <MultiLayerDataTableCell
-              :content="cellOrSectionConfig.valueGetter(sinlgeDataAndMetaInfo.data)"
-              :meta-info="sinlgeDataAndMetaInfo.metaInfo"
-              :inReviewMode="inReviewMode"
+            :content="cellOrSectionConfig.valueGetter(sinlgeDataAndMetaInfo.data)"
+            :meta-info="sinlgeDataAndMetaInfo.metaInfo"
+            :inReviewMode="inReviewMode"
           />
-<<<<<<< HEAD
-          <PrimeButton
-            v-if="editModeIsOn"
-            icon="pi pi-pencil"
-            variant="text"
-            @click.stop="
-              openEditDataModal(idx, cellOrSectionConfig.uploadComponentName, cellOrSectionConfig.dataPointTypeId)
-            "
-          />
-=======
-          <PrimeButton v-if="editModeIsOn" icon="pi pi-pencil" variant="text" @click.stop="openEditDataModal(idx)"/>
->>>>>>> 31efff26
+          <PrimeButton v-if="editModeIsOn" icon="pi pi-pencil" variant="text" @click.stop="openEditDataModal(idx)" />
         </td>
       </tr>
       <template v-else-if="cellOrSectionConfig.type == 'section'">
         <tr
-            :class="
+          :class="
             isTopLevel
               ? ['p-rowgroup-header', 'p-topmost-header', 'border-bottom-table']
               : ['p-rowgroup-header', 'border-bottom-table']
           "
-            :data-section-label="cellOrSectionConfig.label"
-            :data-section-expanded="expandedSections.has(idx)"
-            @click="toggleSection(idx)"
-            v-show="isVisible"
+          :data-section-label="cellOrSectionConfig.label"
+          :data-section-expanded="expandedSections.has(idx)"
+          @click="toggleSection(idx)"
+          v-show="isVisible"
         >
           <td :colspan="dataAndMetaInfo.length + 1" :class="isTopLevel ? 'pl-2' : null">
             <i
-                v-if="expandedSections.has(idx)"
-                class="pi pi-chevron-down p-icon p-row-toggler-icon absolute right-0 mr-3"
+              v-if="expandedSections.has(idx)"
+              class="pi pi-chevron-down p-icon p-row-toggler-icon absolute right-0 mr-3"
             />
-            <i v-else class="pi pi-chevron-left p-icon p-row-toggler-icon absolute right-0 mr-3"/>
+            <i v-else class="pi pi-chevron-left p-icon p-row-toggler-icon absolute right-0 mr-3" />
             <i
-                v-if="shouldAddCrossedEyeSymbolToSectionLabel(cellOrSectionConfig) && inReviewMode"
-                class="pi pi-eye-slash pr-1 text-red-500"
-                aria-hidden="true"
-                data-test="hidden-icon"
+              v-if="shouldAddCrossedEyeSymbolToSectionLabel(cellOrSectionConfig) && inReviewMode"
+              class="pi pi-eye-slash pr-1 text-red-500"
+              aria-hidden="true"
+              data-test="hidden-icon"
             />
             <span
-                v-if="cellOrSectionConfig.labelBadgeColor"
-                :class="`p-badge badge-${cellOrSectionConfig.labelBadgeColor}`"
-            >{{ cellOrSectionConfig.label.toUpperCase() }}
+              v-if="cellOrSectionConfig.labelBadgeColor"
+              :class="`p-badge badge-${cellOrSectionConfig.labelBadgeColor}`"
+              >{{ cellOrSectionConfig.label.toUpperCase() }}
             </span>
             <span v-else class="font-medium">{{ cellOrSectionConfig.label }}</span>
           </td>
         </tr>
         <MultiLayerDataTableBody
-            :config="cellOrSectionConfig.children"
-            :dataAndMetaInfo="dataAndMetaInfo"
-            :isTopLevel="false"
-            :isVisible="isVisible && expandedSections.has(idx)"
-            :inReviewMode="inReviewMode"
-            @dataUpdated="$emit('dataUpdated')"
+          :config="cellOrSectionConfig.children"
+          :dataAndMetaInfo="dataAndMetaInfo"
+          :isTopLevel="false"
+          :isVisible="isVisible && expandedSections.has(idx)"
+          :inReviewMode="inReviewMode"
+          @dataUpdated="$emit('dataUpdated')"
         />
       </template>
     </template>
@@ -97,7 +86,7 @@
 </template>
 
 <script setup lang="ts" generic="T">
-import {type DataAndMetaInformation} from '@/api-models/DataAndMetaInformation';
+import { type DataAndMetaInformation } from '@/api-models/DataAndMetaInformation';
 import MultiLayerDataTableBody from '@/components/resources/dataTable/MultiLayerDataTableBody.vue';
 import MultiLayerDataTableCell from '@/components/resources/dataTable/MultiLayerDataTableCell.vue';
 import {
@@ -106,9 +95,9 @@
   type MLDTSectionConfig,
 } from '@/components/resources/dataTable/MultiLayerDataTableConfiguration';
 import Tooltip from 'primevue/tooltip';
-import {computed, inject, onMounted, ref} from 'vue';
+import { computed, inject, onMounted, ref } from 'vue';
 import PrimeButton from 'primevue/button';
-import {useDialog} from 'primevue/usedialog';
+import { useDialog } from 'primevue/usedialog';
 import EditDataPointDialog from '@/components/resources/dataTable/modals/EditDataPointDialog.vue';
 
 const expandedSections = ref(new Set<number>());
@@ -176,15 +165,10 @@
 /**
  * Opens a modal dialog for editing a data point.
  */
-<<<<<<< HEAD
 function openEditDataModal(idx?: number, uploadComponentName?: string, dataPointTypeId?: string): void {
-  const reportingPeriod = props.dataAndMetaInfo[idx ?? 0]?.metaInfo.reportingPeriod;
-=======
-function openEditDataModal(idx: number): void {
   const reportingPeriod = props.dataAndMetaInfo[idx]?.metaInfo.reportingPeriod;
   const companyId = props.dataAndMetaInfo[idx]?.metaInfo.companyId;
   const dataType = props.dataAndMetaInfo[idx]?.metaInfo.dataType;
->>>>>>> 31efff26
   dialog.open(EditDataPointDialog, {
     props: {
       modal: true,
@@ -203,11 +187,9 @@
     data: {
       companyId: companyId,
       reportingPeriod: reportingPeriod,
-<<<<<<< HEAD
+      dataId: dataType,
       uploadComponentName: uploadComponentName,
       dataPointTypeId: dataPointTypeId,
-=======
-      dataId: dataType,
     },
     onClose: (options) => {
       console.log('MultiLayerDataTableBody: onClose called', options);
@@ -215,7 +197,6 @@
         console.log('MultiLayerDataTableBody: emitting dataUpdated');
         emit('dataUpdated');
       }
->>>>>>> 31efff26
     },
   });
 }
