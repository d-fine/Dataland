<template>
  <template v-for="(cellOrSectionConfig, idx) in config" :key="idx">
    <template v-if="isCellOrSectionVisible(cellOrSectionConfig, dataAndMetaInfo)">
      <tr
        v-if="cellOrSectionConfig.type == 'cell'"
        v-show="isVisible"
        :data-cell-label="cellOrSectionConfig.label"
        :class="cellOrSectionConfig.class ?? null"
      >
        <td
          class="headers-bg pl-4 vertical-align-top header-column-width"
          :data-cell-label="cellOrSectionConfig.label"
          data-row-header="true"
        >
          <span class="table-left-label">{{ cellOrSectionConfig.label }}</span>
          <em
            v-if="cellOrSectionConfig.explanation"
            class="material-icons info-icon"
            aria-hidden="true"
            :title="cellOrSectionConfig.label"
            v-tooltip.top="{
              value: cellOrSectionConfig.explanation,
            }"
            >info</em
          >
        </td>
        <td
          v-for="(sinlgeDataAndMetaInfo, idx) in dataAndMetaInfo"
          :key="idx"
          :data-cell-label="cellOrSectionConfig.label"
          :data-dataset-index="idx"
          :style="columnWidthStyle"
          class="vertical-align-top"
        >
          <MultiLayerDataTableCell
            :content="cellOrSectionConfig.valueGetter(sinlgeDataAndMetaInfo.data)"
            :meta-info="sinlgeDataAndMetaInfo.metaInfo"
            :inReviewMode="inReviewMode"
          />
<<<<<<< HEAD
          <PrimeButton v-if="editModeIsOn" icon="pi pi-pencil" variant="text" @click.stop="openEditDataModal(idx, cellOrSectionConfig)"/>
=======
          <PrimeButton v-if="editModeIsOn" icon="pi pi-pencil" variant="text" @click.stop="openEditDataModal(idx)" />
>>>>>>> ee9bde85
        </td>
      </tr>
      <template v-else-if="cellOrSectionConfig.type == 'section'">
        <tr
          :class="
            isTopLevel
              ? ['p-rowgroup-header', 'p-topmost-header', 'border-bottom-table']
              : ['p-rowgroup-header', 'border-bottom-table']
          "
          :data-section-label="cellOrSectionConfig.label"
          :data-section-expanded="expandedSections.has(idx)"
          @click="toggleSection(idx)"
          v-show="isVisible"
        >
          <td :colspan="dataAndMetaInfo.length + 1" :class="isTopLevel ? 'pl-2' : null">
            <i
              v-if="expandedSections.has(idx)"
              class="pi pi-chevron-down p-icon p-row-toggler-icon absolute right-0 mr-3"
            />
            <i v-else class="pi pi-chevron-left p-icon p-row-toggler-icon absolute right-0 mr-3" />
            <i
              v-if="shouldAddCrossedEyeSymbolToSectionLabel(cellOrSectionConfig) && inReviewMode"
              class="pi pi-eye-slash pr-1 text-red-500"
              aria-hidden="true"
              data-test="hidden-icon"
            />
            <span
              v-if="cellOrSectionConfig.labelBadgeColor"
              :class="`p-badge badge-${cellOrSectionConfig.labelBadgeColor}`"
              >{{ cellOrSectionConfig.label.toUpperCase() }}
            </span>
            <span v-else class="font-medium">{{ cellOrSectionConfig.label }}</span>
          </td>
        </tr>
        <MultiLayerDataTableBody
          :config="cellOrSectionConfig.children"
          :dataAndMetaInfo="dataAndMetaInfo"
          :isTopLevel="false"
          :isVisible="isVisible && expandedSections.has(idx)"
          :inReviewMode="inReviewMode"
          @dataUpdated="$emit('dataUpdated')"
        />
      </template>
    </template>
  </template>
</template>

<script setup lang="ts" generic="T">
import { type DataAndMetaInformation } from '@/api-models/DataAndMetaInformation';
import MultiLayerDataTableBody from '@/components/resources/dataTable/MultiLayerDataTableBody.vue';
import MultiLayerDataTableCell from '@/components/resources/dataTable/MultiLayerDataTableCell.vue';
import {
  isCellOrSectionVisible, MLDTCellConfig,
  type MLDTConfig,
  type MLDTSectionConfig,
} from '@/components/resources/dataTable/MultiLayerDataTableConfiguration';
import Tooltip from 'primevue/tooltip';
import { computed, inject, onMounted, ref } from 'vue';
import PrimeButton from 'primevue/button';
import { useDialog } from 'primevue/usedialog';
import EditDataPointDialog from '@/components/resources/dataTable/modals/EditDataPointDialog.vue';

const expandedSections = ref(new Set<number>());
const vTooltip = Tooltip;
const editModeIsOn = inject('editModeIsOn');
const dialog = useDialog();
const emit = defineEmits<{
  dataUpdated: [];
}>();

/**
 * Toggle the visibility of the section at the given index in the configuration
 * @param idx the index of the element whose visibility should be toggled
 */
function toggleSection(idx: number): void {
  if (expandedSections.value.has(idx)) {
    expandedSections.value.delete(idx);
  } else {
    expandedSections.value.add(idx);
  }
}

/**
 * Expand all sections with "expandOnPageLoad" set to true
 */
function expandSectionsOnPageLoad(): void {
  for (let i = 0; i < props.config.length; i++) {
    const element = props.config[i];
    if (element && element.type == 'section' && element.expandOnPageLoad) {
      expandedSections.value.add(i);
    }
  }
}

const columnWidthStyle = computed(() => {
  return `width: ${70 / props.dataAndMetaInfo.length}%`;
});

/**
 * Check if a crossed-eye-symbol shall be added to a section label to express to a reviewer that this section is
 * hidden on the view-page for a normal user.
 * @param element the config for the section that is being validated
 * @returns a boolean stating if the crossed-eye-symbol shall be added to the section label
 */
function shouldAddCrossedEyeSymbolToSectionLabel(element: MLDTSectionConfig<T>): boolean {
  if (!props.dataAndMetaInfo[0]) return false;
  const datasetThatIsBeingReviewed = props.dataAndMetaInfo[0].data;
  if (element.areThisSectionAndAllParentSectionsDisplayedForTheDataset) {
    return !element.areThisSectionAndAllParentSectionsDisplayedForTheDataset(datasetThatIsBeingReviewed);
  } else return false;
}

const props = defineProps<{
  config: MLDTConfig<T>;
  dataAndMetaInfo: Array<DataAndMetaInformation<T>>;
  isTopLevel: boolean;
  isVisible: boolean;
  inReviewMode: boolean;
}>();

onMounted(() => {
  expandSectionsOnPageLoad();
});

/**
 * Opens a modal dialog for editing a data point.
 */
<<<<<<< HEAD
function openEditDataModal(idx: number, cellOrSectionConfig: MLDTCellConfig<T>): void {
=======
function openEditDataModal(idx?: number, uploadComponentName?: string, dataPointTypeId?: string): void {
>>>>>>> ee9bde85
  const reportingPeriod = props.dataAndMetaInfo[idx]?.metaInfo.reportingPeriod;
  const companyId = props.dataAndMetaInfo[idx]?.metaInfo.companyId;
  const data = props.dataAndMetaInfo[idx]?.data;
  const dataPoint = data !== undefined ? cellOrSectionConfig.valueGetter(data) : undefined;
  console.log('MultiLayerDataTableBody: openEditDataModal called for data point', dataPoint);
  dialog.open(EditDataPointDialog, {
    props: {
      modal: true,
      header: 'Edit Data Point',
      pt: {
        title: {
          style: {
            maxWidth: '20em',
            overflow: 'hidden',
            textOverflow: 'ellipsis',
            whiteSpace: 'nowrap',
          },
        },
      },
    },
    data: {
      companyId: companyId,
      reportingPeriod: reportingPeriod,
<<<<<<< HEAD
      dataPoint: dataPoint,
=======
      dataId: dataType,
      uploadComponentName: uploadComponentName,
      dataPointTypeId: dataPointTypeId,
>>>>>>> ee9bde85
    },
    onClose: (options) => {
      if (options?.data?.dataUpdated) {
        emit('dataUpdated');
      }
    },
  });
}
</script>

<style scoped>
.info-icon {
  cursor: help;
}

.vertical-align-top {
  vertical-align: top;
}

.header-column-width {
  width: 30%;
}
</style><|MERGE_RESOLUTION|>--- conflicted
+++ resolved
@@ -37,11 +37,7 @@
             :meta-info="sinlgeDataAndMetaInfo.metaInfo"
             :inReviewMode="inReviewMode"
           />
-<<<<<<< HEAD
-          <PrimeButton v-if="editModeIsOn" icon="pi pi-pencil" variant="text" @click.stop="openEditDataModal(idx, cellOrSectionConfig)"/>
-=======
-          <PrimeButton v-if="editModeIsOn" icon="pi pi-pencil" variant="text" @click.stop="openEditDataModal(idx)" />
->>>>>>> ee9bde85
+          <PrimeButton v-if="editModeIsOn" icon="pi pi-pencil" variant="text" @click.stop="openEditDataModal(idx, cellOrSectionConfig)" />
         </td>
       </tr>
       <template v-else-if="cellOrSectionConfig.type == 'section'">
@@ -169,16 +165,9 @@
 /**
  * Opens a modal dialog for editing a data point.
  */
-<<<<<<< HEAD
-function openEditDataModal(idx: number, cellOrSectionConfig: MLDTCellConfig<T>): void {
-=======
 function openEditDataModal(idx?: number, uploadComponentName?: string, dataPointTypeId?: string): void {
->>>>>>> ee9bde85
   const reportingPeriod = props.dataAndMetaInfo[idx]?.metaInfo.reportingPeriod;
   const companyId = props.dataAndMetaInfo[idx]?.metaInfo.companyId;
-  const data = props.dataAndMetaInfo[idx]?.data;
-  const dataPoint = data !== undefined ? cellOrSectionConfig.valueGetter(data) : undefined;
-  console.log('MultiLayerDataTableBody: openEditDataModal called for data point', dataPoint);
   dialog.open(EditDataPointDialog, {
     props: {
       modal: true,
@@ -197,13 +186,9 @@
     data: {
       companyId: companyId,
       reportingPeriod: reportingPeriod,
-<<<<<<< HEAD
       dataPoint: dataPoint,
-=======
-      dataId: dataType,
       uploadComponentName: uploadComponentName,
       dataPointTypeId: dataPointTypeId,
->>>>>>> ee9bde85
     },
     onClose: (options) => {
       if (options?.data?.dataUpdated) {
