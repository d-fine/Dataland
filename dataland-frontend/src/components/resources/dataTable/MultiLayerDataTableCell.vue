--- conflicted
+++ resolved
@@ -28,13 +28,8 @@
   components: {
     StringDisplayComponent,
     DocumentLinkDisplayComponent,
-<<<<<<< HEAD
     ModalLinkDisplayComponent,
     DataPointDisplayComponent,
-=======
-    DataPointDisplayComponent,
-    ModalLinkDisplayComponent,
->>>>>>> 89538249
   },
   props: {
     content: {
