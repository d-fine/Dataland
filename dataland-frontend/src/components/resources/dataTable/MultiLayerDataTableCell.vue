<template>
  <div class="flex" v-if="content.displayComponent == MLDTDisplayComponents.HighlightHiddenCellDisplayComponent">
    <i class="pi pi-eye-slash pr-1 text-red-500" aria-hidden="true" data-test="hidden-icon" />
    <MultiLayerDataTableCell :content="content.displayValue.innerContents" />
  </div>
  <component v-else :is="content.displayComponent" :content="content" />
</template>

<script lang="ts">
import {
  type AvailableDisplayValues,
  MLDTDisplayComponents,
} from "@/components/resources/dataTable/MultiLayerDataTableCells";
import DocumentLinkDisplayComponent from "@/components/resources/dataTable/cells/DocumentLinkDisplayComponent.vue";
import StringDisplayComponent from "@/components/resources/dataTable/cells/StringDisplayComponent.vue";
import DataPointDisplayComponent from "@/components/resources/dataTable/cells/DataPointDisplayComponent.vue";
import { defineComponent } from "vue";
import ModalLinkDisplayComponent from "@/components/resources/dataTable/cells/ModalLinkDisplayComponent.vue";

export default defineComponent({
  name: "MultiLayerDataTableCell",
<<<<<<< HEAD
  components: {
    StringDisplayComponent,
    DocumentLinkDisplayComponent,
    DataPointDisplayComponent,
    ModalLinkDisplayComponent,
  },
=======
  computed: {
    MLDTDisplayComponents() {
      return MLDTDisplayComponents;
    },
  },
  components: { StringDisplayComponent, DocumentLinkDisplayComponent, ModalLinkDisplayComponent },
>>>>>>> ceea0669
  props: {
    content: {
      type: Object as () => AvailableDisplayValues,
      required: true,
    },
  },
});
</script><|MERGE_RESOLUTION|>--- conflicted
+++ resolved
@@ -19,21 +19,17 @@
 
 export default defineComponent({
   name: "MultiLayerDataTableCell",
-<<<<<<< HEAD
+  computed: {
+    MLDTDisplayComponents() {
+      return MLDTDisplayComponents;
+    },
+  },
   components: {
     StringDisplayComponent,
     DocumentLinkDisplayComponent,
     DataPointDisplayComponent,
     ModalLinkDisplayComponent,
   },
-=======
-  computed: {
-    MLDTDisplayComponents() {
-      return MLDTDisplayComponents;
-    },
-  },
-  components: { StringDisplayComponent, DocumentLinkDisplayComponent, ModalLinkDisplayComponent },
->>>>>>> ceea0669
   props: {
     content: {
       type: Object as () => AvailableDisplayValues,
