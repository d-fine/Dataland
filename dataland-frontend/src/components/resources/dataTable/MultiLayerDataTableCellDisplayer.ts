--- conflicted
+++ resolved
@@ -5,11 +5,7 @@
   StringDisplayComponent = "StringDisplayComponent",
   DocumentLinkDisplayComponent = "DocumentLinkDisplayComponent",
   ModalLinkDisplayComponent = "ModalLinkDisplayComponent",
-<<<<<<< HEAD
-  HighlightHiddenCellDisplayComponent = "HighlightHiddenCellDisplayComponent",
-=======
   HighlightHiddenCellDisplay = "HighlightHiddenCellDisplay",
->>>>>>> 89538249
   DataPointDisplayComponent = "DataPointDisplayComponent",
 }
 
@@ -18,18 +14,11 @@
   [MLDTDisplayComponentName.StringDisplayComponent]: string | undefined | null;
   [MLDTDisplayComponentName.DocumentLinkDisplayComponent]: { label: string; dataSource: BaseDocumentReference };
   [MLDTDisplayComponentName.DataPointDisplayComponent]: {
-<<<<<<< HEAD
     fieldLabel: string;
     value: string;
     dataSource: ExtendedDocumentReference;
     quality?: string;
     comment?: string;
-=======
-    label: string;
-    fileName: string;
-    fileReference: string;
-    page?: number;
->>>>>>> 89538249
   };
   [MLDTDisplayComponentName.ModalLinkDisplayComponent]: {
     label: string;
