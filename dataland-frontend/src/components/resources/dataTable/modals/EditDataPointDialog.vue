<template>
<<<<<<< HEAD
  <span> {{ uploadComponentName }} - Edit Data Point </span>
  <span>
    {{ dataPointTypeId }}
  </span>
  <BigDecimalExtendedDataPointFormFieldDialog v-model:apiBody="apiBody" />
  <PrimeButton label="SAVE CHANGES" icon="pi pi-save" style="margin-top: var(--spacing-md)" @click="updateDataPoint" />
=======
  <BigDecimalExtendedDataPointFormFieldDialog v-model:apiBody="apiBody" />
  <div style="display: flex; justify-content: flex-end">
    <PrimeButton
      label="SAVE CHANGES"
      icon="pi pi-save"
      style="margin-top: var(--spacing-md)"
      @click="updateDataPoint"
    />
  </div>
>>>>>>> 31efff26
  <Message v-if="errorMessage" severity="error" variant="simple" size="small" data-test="reportingYearError">
    {{ errorMessage }}
  </Message>
</template>

<script setup lang="ts">
import { inject, type Ref, ref, provide } from 'vue';
import PrimeButton from 'primevue/button';
import BigDecimalExtendedDataPointFormFieldDialog from '@/components/resources/dataTable/modals/BigDecimalExtendedDataPointFormFieldDialog.vue';
import { ApiClientProvider } from '@/services/ApiClients.ts';
import type Keycloak from 'keycloak-js';
import { assertDefined } from '@/utils/TypeScriptUtils.ts';
import Message from 'primevue/message';
import type { DynamicDialogInstance } from 'primevue/dynamicdialogoptions';
import type { UploadedDataPoint } from '@clients/backend';
<<<<<<< HEAD

=======
>>>>>>> 31efff26
const apiBody = ref<UploadedDataPoint>({} as UploadedDataPoint);
const getKeycloakPromise = inject<() => Promise<Keycloak>>('getKeycloakPromise');
const apiClientProvider = new ApiClientProvider(assertDefined(getKeycloakPromise)());
const errorMessage = ref('');
const dialogRef = inject<Ref<DynamicDialogInstance>>('dialogRef');
const companyId = dialogRef?.value?.data?.companyId;
const reportingPeriod = dialogRef?.value?.data?.reportingPeriod;
<<<<<<< HEAD
const uploadComponentName = dialogRef?.value?.data?.uploadComponentName;
const dataPointTypeId = dialogRef?.value?.data?.dataPointTypeId;
provide('companyID', companyID as string);
=======
const dataId = dialogRef?.value?.data?.dataId as string;
const emit = defineEmits<{
  dataUpdated: ['dataUpdated'];
}>();
provide('companyId', companyId as string);
>>>>>>> 31efff26
provide('reportingPeriod', reportingPeriod as string);
provide('dataId', dataId);

/**
 * Updates the data point with the current API body.
 */
async function updateDataPoint(): Promise<void> {
  await apiClientProvider.apiClients.dataPointController.postDataPoint(apiBody.value, true).catch((error) => {
    console.error(error);
    errorMessage.value = error.message;
  });
<<<<<<< HEAD
=======
  dialogRef?.value?.close({ dataUpdated: true });
  console.log('EditDataPointDialog: emitting dataUpdated');
  emit('dataUpdated')
>>>>>>> 31efff26
}
</script><|MERGE_RESOLUTION|>--- conflicted
+++ resolved
@@ -1,12 +1,8 @@
 <template>
-<<<<<<< HEAD
   <span> {{ uploadComponentName }} - Edit Data Point </span>
   <span>
     {{ dataPointTypeId }}
   </span>
-  <BigDecimalExtendedDataPointFormFieldDialog v-model:apiBody="apiBody" />
-  <PrimeButton label="SAVE CHANGES" icon="pi pi-save" style="margin-top: var(--spacing-md)" @click="updateDataPoint" />
-=======
   <BigDecimalExtendedDataPointFormFieldDialog v-model:apiBody="apiBody" />
   <div style="display: flex; justify-content: flex-end">
     <PrimeButton
@@ -16,7 +12,6 @@
       @click="updateDataPoint"
     />
   </div>
->>>>>>> 31efff26
   <Message v-if="errorMessage" severity="error" variant="simple" size="small" data-test="reportingYearError">
     {{ errorMessage }}
   </Message>
@@ -32,10 +27,6 @@
 import Message from 'primevue/message';
 import type { DynamicDialogInstance } from 'primevue/dynamicdialogoptions';
 import type { UploadedDataPoint } from '@clients/backend';
-<<<<<<< HEAD
-
-=======
->>>>>>> 31efff26
 const apiBody = ref<UploadedDataPoint>({} as UploadedDataPoint);
 const getKeycloakPromise = inject<() => Promise<Keycloak>>('getKeycloakPromise');
 const apiClientProvider = new ApiClientProvider(assertDefined(getKeycloakPromise)());
@@ -43,17 +34,13 @@
 const dialogRef = inject<Ref<DynamicDialogInstance>>('dialogRef');
 const companyId = dialogRef?.value?.data?.companyId;
 const reportingPeriod = dialogRef?.value?.data?.reportingPeriod;
-<<<<<<< HEAD
+const dataId = dialogRef?.value?.data?.dataId as string;
 const uploadComponentName = dialogRef?.value?.data?.uploadComponentName;
 const dataPointTypeId = dialogRef?.value?.data?.dataPointTypeId;
-provide('companyID', companyID as string);
-=======
-const dataId = dialogRef?.value?.data?.dataId as string;
 const emit = defineEmits<{
   dataUpdated: ['dataUpdated'];
 }>();
 provide('companyId', companyId as string);
->>>>>>> 31efff26
 provide('reportingPeriod', reportingPeriod as string);
 provide('dataId', dataId);
 
@@ -65,11 +52,8 @@
     console.error(error);
     errorMessage.value = error.message;
   });
-<<<<<<< HEAD
-=======
   dialogRef?.value?.close({ dataUpdated: true });
   console.log('EditDataPointDialog: emitting dataUpdated');
-  emit('dataUpdated')
->>>>>>> 31efff26
+  emit('dataUpdated');
 }
 </script>