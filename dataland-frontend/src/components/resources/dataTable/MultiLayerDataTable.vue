--- conflicted
+++ resolved
@@ -16,13 +16,8 @@
               :data-dataset-index="idx"
             >
               <div class="p-column-header-content">
-<<<<<<< HEAD
-                <span class="p-column-title" style="display: flex; align-items: center"
-                  >{{ singleDataAndMetaInfo.metaInfo.reportingPeriod }}
-=======
                 <span class="p-column-title" style="display: flex; align-items: center">
                   {{ singleDataAndMetaInfo.metaInfo.reportingPeriod }}
->>>>>>> 1fc7c837
                   <i
                     class="material-icons info-icon pl-2"
                     aria-hidden="true"
@@ -33,13 +28,8 @@
                       class: 'd-tooltip',
                     }"
                     >info</i
-<<<<<<< HEAD
-                  ></span
-                >
-=======
                   >
                 </span>
->>>>>>> 1fc7c837
               </div>
             </th>
           </tr>
@@ -86,14 +76,6 @@
   directives: {
     tooltip: Tooltip,
   },
-<<<<<<< HEAD
-  methods: {
-    /**
-     * Generates the toolTip for reportingYear given DataAndMetaInformation.
-     * @param singleDataAndMetaInfo DataAndMetaInformation of a framework.
-     * @returns string the toolTip
-     */
-=======
   props: {
     config: {
       // @ts-ignore
@@ -121,7 +103,6 @@
      * @returns string the toolTip.
      */
     // @ts-ignore
->>>>>>> 1fc7c837
     reportingYearToolTip(singleDataAndMetaInfo: DataAndMetaInformation<T>): string {
       let latestDate = null;
       let referencedReports;
@@ -155,26 +136,5 @@
       return mostRecentSourceToolTip + datasetPublishedToolTip;
     },
   },
-<<<<<<< HEAD
-  props: {
-    config: {
-      type: Object as () => MLDTConfig<T>,
-      required: true,
-    },
-    dataAndMetaInfo: {
-      type: Array as () => Array<DataAndMetaInformation<T>>,
-      required: true,
-    },
-    ariaLabel: {
-      type: String,
-      required: false,
-    },
-    inReviewMode: {
-      type: Boolean,
-      required: true,
-    },
-  },
-=======
->>>>>>> 1fc7c837
 });
 </script>