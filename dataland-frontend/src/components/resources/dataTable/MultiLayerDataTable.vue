<template>
  <div class="p-datatable p-component">
    <div class="p-datatable-wrapper overflow-auto">
      <table class="p-datatable-table w-full" :aria-label="ariaLabel">
        <thead class="p-datatable-thead">
          <tr>
            <th class="horizontal-headers-size">
              <div class="p-column-header-content">
                <span class="p-column-title">KPIs</span>
              </div>
            </th>
            <th
              v-for="(singleDataAndMetaInfo, idx) in dataAndMetaInfo"
              :key="idx"
              class="horizontal-headers-size"
              :data-dataset-index="idx"
            >
              <div class="p-column-header-content">
                <span class="p-column-title" style="display: flex; align-items: center">
                  {{ singleDataAndMetaInfo.metaInfo.reportingPeriod }}
                  <i
                    class="material-icons info-icon pl-2"
                    aria-hidden="true"
                    :title="singleDataAndMetaInfo.metaInfo.reportingPeriod"
                    data-pd-tooltip="true"
                    v-tooltip.top="{
                      value: reportingYearToolTip(singleDataAndMetaInfo),
                      class: 'd-tooltip',
                    }"
                    >info</i
                  >
                </span>
              </div>
            </th>
          </tr>
        </thead>
        <tbody class="p-datatable-tbody">
          <MultiLayerDataTableBody
            :dataAndMetaInfo="dataAndMetaInfo"
            :inReviewMode="inReviewMode"
            :config="config"
            :isTopLevel="true"
            :isVisible="true"
          />
        </tbody>
      </table>
    </div>
  </div>
</template>

<style scoped>
.p-datatable-table {
  border-spacing: 0;
  border-collapse: collapse;
}
</style>

<<<<<<< HEAD
<script setup lang="ts" generic="T">
import { type MLDTConfig } from '@/components/resources/dataTable/MultiLayerDataTableConfiguration';
import MultiLayerDataTableBody from '@/components/resources/dataTable/MultiLayerDataTableBody.vue';
import { type DataAndMetaInformation } from '@/api-models/DataAndMetaInformation';
=======
<script lang="ts" generic="T">
import { defineComponent } from "vue";
import { type MLDTConfig } from "@/components/resources/dataTable/MultiLayerDataTableConfiguration";
import MultiLayerDataTableBody from "@/components/resources/dataTable/MultiLayerDataTableBody.vue";
import { type DataAndMetaInformation } from "@/api-models/DataAndMetaInformation";
import Tooltip from "primevue/tooltip";
import { convertUnixTimeInMsToDateString } from "@/utils/DataFormatUtils";
import {
  type CompanyReport,
  type EuTaxonomyDataForFinancials,
  type EutaxonomyNonFinancialsData,
  type SfdrData,
} from "@clients/backend";
>>>>>>> 1fc7c837

export default defineComponent({
  components: {
    MultiLayerDataTableBody,
  },
  directives: {
    tooltip: Tooltip,
  },
  props: {
    config: {
      // @ts-ignore
      type: Object as () => MLDTConfig<T>,
      required: true,
    },
    dataAndMetaInfo: {
      // @ts-ignore
      type: Array as () => Array<DataAndMetaInformation<T>>,
      required: true,
    },
    ariaLabel: {
      type: String,
      required: false,
    },
    inReviewMode: {
      type: Boolean,
      required: true,
    },
  },
  methods: {
    /**
     * Generates the toolTip for reportingYear given DataAndMetaInformation.
     * @param singleDataAndMetaInfo the DataAndMetaInformation of a framework.
     * @returns string the toolTip.
     */
    // @ts-ignore
    reportingYearToolTip(singleDataAndMetaInfo: DataAndMetaInformation<T>): string {
      let latestDate = null;
      let referencedReports;
      switch (singleDataAndMetaInfo.metaInfo.dataType) {
        case "sfdr":
          referencedReports = (singleDataAndMetaInfo.data as SfdrData).general?.general.referencedReports;
          break;
        case "eutaxonomy-financials":
          referencedReports = (singleDataAndMetaInfo.data as EuTaxonomyDataForFinancials).referencedReports;
          break;
        case "eutaxonomy-non-financials":
          referencedReports = (singleDataAndMetaInfo.data as EutaxonomyNonFinancialsData).general?.referencedReports;
          break;
        default:
          referencedReports = null;
          break;
      }
      if (referencedReports) {
        for (const key in referencedReports) {
          const companyReport: CompanyReport | undefined = referencedReports[key];
          const reportDate = companyReport?.reportDate;
          if (reportDate && (!latestDate || reportDate > latestDate)) {
            latestDate = reportDate;
          }
        }
      }
      const mostRecentSourceToolTip = latestDate ? `Publication date of most recent source:\n ${latestDate}\n\n` : "";
      const datasetPublishedToolTip =
        "Dataset published on Dataland:\n " +
        convertUnixTimeInMsToDateString(singleDataAndMetaInfo.metaInfo.uploadTime);
      return mostRecentSourceToolTip + datasetPublishedToolTip;
    },
  },
});
</script><|MERGE_RESOLUTION|>--- conflicted
+++ resolved
@@ -55,26 +55,19 @@
 }
 </style>
 
-<<<<<<< HEAD
-<script setup lang="ts" generic="T">
+<script lang="ts" generic="T">
+import { defineComponent } from 'vue';
 import { type MLDTConfig } from '@/components/resources/dataTable/MultiLayerDataTableConfiguration';
 import MultiLayerDataTableBody from '@/components/resources/dataTable/MultiLayerDataTableBody.vue';
 import { type DataAndMetaInformation } from '@/api-models/DataAndMetaInformation';
-=======
-<script lang="ts" generic="T">
-import { defineComponent } from "vue";
-import { type MLDTConfig } from "@/components/resources/dataTable/MultiLayerDataTableConfiguration";
-import MultiLayerDataTableBody from "@/components/resources/dataTable/MultiLayerDataTableBody.vue";
-import { type DataAndMetaInformation } from "@/api-models/DataAndMetaInformation";
-import Tooltip from "primevue/tooltip";
-import { convertUnixTimeInMsToDateString } from "@/utils/DataFormatUtils";
+import Tooltip from 'primevue/tooltip';
+import { convertUnixTimeInMsToDateString } from '@/utils/DataFormatUtils';
 import {
   type CompanyReport,
   type EuTaxonomyDataForFinancials,
   type EutaxonomyNonFinancialsData,
   type SfdrData,
-} from "@clients/backend";
->>>>>>> 1fc7c837
+} from '@clients/backend';
 
 export default defineComponent({
   components: {
@@ -114,13 +107,13 @@
       let latestDate = null;
       let referencedReports;
       switch (singleDataAndMetaInfo.metaInfo.dataType) {
-        case "sfdr":
+        case 'sfdr':
           referencedReports = (singleDataAndMetaInfo.data as SfdrData).general?.general.referencedReports;
           break;
-        case "eutaxonomy-financials":
+        case 'eutaxonomy-financials':
           referencedReports = (singleDataAndMetaInfo.data as EuTaxonomyDataForFinancials).referencedReports;
           break;
-        case "eutaxonomy-non-financials":
+        case 'eutaxonomy-non-financials':
           referencedReports = (singleDataAndMetaInfo.data as EutaxonomyNonFinancialsData).general?.referencedReports;
           break;
         default:
@@ -136,9 +129,9 @@
           }
         }
       }
-      const mostRecentSourceToolTip = latestDate ? `Publication date of most recent source:\n ${latestDate}\n\n` : "";
+      const mostRecentSourceToolTip = latestDate ? `Publication date of most recent source:\n ${latestDate}\n\n` : '';
       const datasetPublishedToolTip =
-        "Dataset published on Dataland:\n " +
+        'Dataset published on Dataland:\n ' +
         convertUnixTimeInMsToDateString(singleDataAndMetaInfo.metaInfo.uploadTime);
       return mostRecentSourceToolTip + datasetPublishedToolTip;
     },
