--- conflicted
+++ resolved
@@ -10,13 +10,8 @@
             <img src="@/assets/images/logos/logo_dataland_long.svg" alt="Dataland Logo" class="pl-3 pt-2" />
           </router-link>
         </div>
-<<<<<<< HEAD
         <div class="col-2 col-offset-4">
           <UserAuthenticationButtons/>
-=======
-        <div class="col-3 col-offset-3">
-          <UserAuthenticationButtons />
->>>>>>> 0424f6a9
         </div>
       </div>
       <div class="grid align-items-center m-0">
@@ -59,7 +54,6 @@
             </template>
             <template #content>
               <p class="text-gray-800 text-left">
-<<<<<<< HEAD
                 Register free to access Eu Taxonomy data from more than <strong>300</strong> Germany public companies.</p>
               <div class="grid">
                 <div class="col-10 col-offset-1 p-fluid pl-0">
@@ -69,22 +63,6 @@
                     </span>
                     <i class="material-icons pl-1" aria-hidden="true">chevron_right</i>
                   </Button>
-=======
-                Preview Dataland by looking at <strong>EU Taxonomy</strong> data from more than
-                <strong>300</strong> Germany public companies.
-              </p>
-              <div class="grid">
-                <div class="col-3 col-offset-4 p-fluid pl-0">
-                  <router-link to="/searchtaxonomy" class="no-underline">
-                    <Button
-                      class="uppercase p-button p-button pl-2 pr-1 pb-1 pt-1 justify-content-center h-2rem w-full"
-                      name="get_started_button"
-                    >
-                      <span class="d-letters d-button"> Get Started </span>
-                      <i class="material-icons pl-1" aria-hidden="true">chevron_right</i>
-                    </Button>
-                  </router-link>
->>>>>>> 0424f6a9
                 </div>
               </div>
             </template>
@@ -102,7 +80,6 @@
 
 export default {
   name: "LandingLogin",
-<<<<<<< HEAD
   components: {UserAuthenticationButtons, Card, Button},
   inject: ['authenticated', 'getKeycloakInitPromise'],
   methods: {
@@ -115,8 +92,4 @@
     },
   }
 }
-=======
-  components: { UserAuthenticationButtons, Card, Button },
-};
->>>>>>> 0424f6a9
 </script>