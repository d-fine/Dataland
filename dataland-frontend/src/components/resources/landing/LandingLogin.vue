--- conflicted
+++ resolved
@@ -5,7 +5,11 @@
         <div class="col-1 text-left p-0">
           <img src="@/assets/images/logos/preview_banner.svg" alt="Preview Banner">
         </div>
-<<<<<<< HEAD
+        <div class="col-5 text-left ">
+          <router-link to="/">
+            <img src="@/assets/images/logos/logo_dataland_long.svg" alt="Dataland Logo" class="pl-3 pt-2"/>
+          </router-link>
+        </div>
         <div class="col-3 col-offset-3">
           <Button label="Join" class="d-letters d-button uppercase p-button p-button-sm justify-content-center w-5rem" name="join_dataland_button" @click="openRegister" />
           <Dialog v-model:visible="displayRegister" :modal="true" :showHeader="false" :dismissableMask="true">
@@ -15,12 +19,6 @@
           <Dialog v-model:visible="displayLogin" :modal="true" :showHeader="false" :dismissableMask="true">
             <p class="m-0"> <SignIn/> </p>
           </Dialog>
-=======
-        <div class="col-5 text-left ">
-          <router-link to="/">
-            <img src="@/assets/images/logos/logo_dataland_long.svg" alt="Dataland Logo" class=""/>
-          </router-link>
->>>>>>> a558df30
         </div>
       </div>
       <div class="grid align-items-center m-0">
@@ -85,7 +83,6 @@
 
 <script>
 import Card from "primevue/card";
-<<<<<<< HEAD
 import Dialog from 'primevue/dialog';
 import InputText from 'primevue/inputtext';
 import Button from "primevue/button";
@@ -120,12 +117,5 @@
         displayLogin: false
       }
     }
-=======
-import Button from "primevue/button";
-export default {
-  name: "LandingLogin",
-  components: {Card, Button}
-
->>>>>>> a558df30
 }
 </script>