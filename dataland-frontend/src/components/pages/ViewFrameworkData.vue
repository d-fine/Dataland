--- conflicted
+++ resolved
@@ -53,16 +53,10 @@
   },
   data() {
     return {
-<<<<<<< HEAD
-      singleViewFrameworks: [DataTypeEnum.EutaxonomyFinancials, DataTypeEnum.EutaxonomyNonFinancials] as string[],
-      multiViewFrameworks: [
-        DataTypeEnum.NewEutaxonomyNonFinancials,
-        DataTypeEnum.Lksg,
-=======
       singleViewFrameworks: [DataTypeEnum.EutaxonomyFinancials] as string[],
       multiViewFrameworks: [
-        /* DataTypeEnum.EutaxonomyNonFinancials, */ DataTypeEnum.Lksg,
->>>>>>> 53aa7356
+        DataTypeEnum.EutaxonomyNonFinancials,
+          DataTypeEnum.Lksg,
         DataTypeEnum.Sfdr,
         DataTypeEnum.P2p,
         DataTypeEnum.Sme,
