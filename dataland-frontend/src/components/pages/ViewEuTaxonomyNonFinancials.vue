--- conflicted
+++ resolved
@@ -50,18 +50,8 @@
     };
   },
   methods: {
-<<<<<<< HEAD
-    /**
-     * Updates the id of the dataset to display
-     *
-     * @param id the new dataId
-     */
-    receiveDataId(id: undefined) {
-      this.frameworkDataId = id;
-=======
     handleReceivedListOfDataIds(receivedEuTaxoNonFinanicalsDataIds: []) {
       this.listOfReceivedEuTaxoNonFinanicalsDataIds = receivedEuTaxoNonFinanicalsDataIds;
->>>>>>> 3784c11c
     },
   },
 });
