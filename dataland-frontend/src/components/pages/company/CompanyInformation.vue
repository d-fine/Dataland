<template>
<<<<<<< HEAD
  <div v-if="company" class="grid align-items-end text-left">
    <div class="col-4">
      <h1>{{companyInformation.companyName}}</h1>
    </div>
    <div class="col-4 mb-4">
      <span>Market Cap:</span> <span class="font-semibold">{{OMS(companyInformation.marketCap)}}</span>
    </div>
    <div class="col-4 mb-4">
      Company Reports:
    </div>
    <div class="col-4">
      <span>Sector: </span> <span class="font-semibold" >{{companyInformation.industrialSector}}</span>
    </div>
    <div class="col-4">
      <span>Headquarter: </span> <span class="font-semibold" >{{companyInformation.headquarters}}</span>
    </div>
    <div class="col-4">
      <Button label="Financial and sustainability" class="uppercase bg-white text-primary font-semibold border-2"> Financial and sustainability 2021 <i class="pi pi-download pl-2" aria-hidden="true"/> </Button>
=======
  <div v-if="companyInfo" class="container">
    <div class="row">
      <div class="col m12 s12">
        <h2>Company Information about {{companyInfo.data.companyName}} (ID: {{companyInfo.data.companyId}})</h2>
        <ResultTable v-if="response" entity="Available Datasets" :data="response.data" route="/data/eutaxonomies/" :headers="['Data ID', 'Data Type']" linkKey="dataId" linkID="dataId" />
      </div>
>>>>>>> 27df49c2
    </div>
  </div>
</template>

<script>
<<<<<<< HEAD

import {CompanyDataControllerApi} from "@/../build/clients/backend";
import Button from "primevue/button";
import {DataStore} from "@/services/DataStore";
import {nFormatter} from "@/utils/currencyMagnitude";

const companyApi = new CompanyDataControllerApi()
=======
import {CompanyDataControllerApi, MetaDataControllerApi} from "@/../build/clients/backend";
import {DataStore} from "@/services/DataStore";
import ResultTable from "@/components/ui/ResultTable";

const companyApi = new CompanyDataControllerApi()
const metaDataApi = new MetaDataControllerApi()
const dataStore = new DataStore(metaDataApi.getListOfDataMetaInfo)
>>>>>>> 27df49c2
const companyStore = new DataStore(companyApi.getCompanyById)
export default {
  name: "CompanyInformation",
  components: { Button},
  data() {
    return {
      response: null,
      company: null,
      companyInformation: null
    }
  },
  props: {
    companyID: {
      type: Number
    }
  },
  created() {
      this.getCompanyInformation()
  },
  watch: {
    companyID(){
      this.getCompanyInformation()
    }
  },
  methods: {
    async getCompanyInformation() {
<<<<<<< HEAD
      try {
        this.company = await companyStore.perform(this.companyID)
        this.companyInformation = this.company.data.companyInformation
      } catch (error) {
        console.error(error)
        this.company=null
      }

    },
     OMS(value){
      return nFormatter(value)
     }
=======
      this.companyInfo = await companyStore.perform(this.companyID)
    },
    async getCompanyDataset() {
      this.response = await dataStore.perform(this.companyID, "")
    }
>>>>>>> 27df49c2
  }
}
</script><|MERGE_RESOLUTION|>--- conflicted
+++ resolved
@@ -1,5 +1,4 @@
 <template>
-<<<<<<< HEAD
   <div v-if="company" class="grid align-items-end text-left">
     <div class="col-4">
       <h1>{{companyInformation.companyName}}</h1>
@@ -17,21 +16,15 @@
       <span>Headquarter: </span> <span class="font-semibold" >{{companyInformation.headquarters}}</span>
     </div>
     <div class="col-4">
-      <Button label="Financial and sustainability" class="uppercase bg-white text-primary font-semibold border-2"> Financial and sustainability 2021 <i class="pi pi-download pl-2" aria-hidden="true"/> </Button>
-=======
-  <div v-if="companyInfo" class="container">
-    <div class="row">
-      <div class="col m12 s12">
-        <h2>Company Information about {{companyInfo.data.companyName}} (ID: {{companyInfo.data.companyId}})</h2>
-        <ResultTable v-if="response" entity="Available Datasets" :data="response.data" route="/data/eutaxonomies/" :headers="['Data ID', 'Data Type']" linkKey="dataId" linkID="dataId" />
-      </div>
->>>>>>> 27df49c2
+      <Button label="Financial and sustainability" class="uppercase bg-white text-primary font-semibold border-2">
+        Financial and sustainability 2021
+        <i class="material-icons pl-2" aria-hidden="true">download</i>
+      </Button>
     </div>
   </div>
 </template>
 
 <script>
-<<<<<<< HEAD
 
 import {CompanyDataControllerApi} from "@/../build/clients/backend";
 import Button from "primevue/button";
@@ -39,15 +32,6 @@
 import {nFormatter} from "@/utils/currencyMagnitude";
 
 const companyApi = new CompanyDataControllerApi()
-=======
-import {CompanyDataControllerApi, MetaDataControllerApi} from "@/../build/clients/backend";
-import {DataStore} from "@/services/DataStore";
-import ResultTable from "@/components/ui/ResultTable";
-
-const companyApi = new CompanyDataControllerApi()
-const metaDataApi = new MetaDataControllerApi()
-const dataStore = new DataStore(metaDataApi.getListOfDataMetaInfo)
->>>>>>> 27df49c2
 const companyStore = new DataStore(companyApi.getCompanyById)
 export default {
   name: "CompanyInformation",
@@ -74,7 +58,6 @@
   },
   methods: {
     async getCompanyInformation() {
-<<<<<<< HEAD
       try {
         this.company = await companyStore.perform(this.companyID)
         this.companyInformation = this.company.data.companyInformation
@@ -87,13 +70,6 @@
      OMS(value){
       return nFormatter(value)
      }
-=======
-      this.companyInfo = await companyStore.perform(this.companyID)
-    },
-    async getCompanyDataset() {
-      this.response = await dataStore.perform(this.companyID, "")
-    }
->>>>>>> 27df49c2
   }
 }
 </script>