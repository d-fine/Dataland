--- conflicted
+++ resolved
@@ -1,5 +1,4 @@
 <template>
-<<<<<<< HEAD
   <div v-if="companyInfo" class="grid align-items-end text-left">
     <div class="col-4">
       <h1>{{companyInfo.data.companyName}}</h1>
@@ -18,38 +17,15 @@
     </div>
     <div class="col-4">
       <Button label="Financial and sustainability" class="uppercase bg-white text-primary font-semibold border-2"> Financial and sustainability 2021 <i class="pi pi-download pl-2" aria-hidden="true"/> </Button>
-=======
-  <div v-if="company" class="container">
-    <div class="row">
-      <div class="col m12 s12">
-        <h2>Company Information about {{ companyInformation.companyName }} (ID: {{ company.data.companyId }})</h2>
-        <p>market cap: {{ companyInformation.marketCap }}</p>
-        <p>reporting Date Of MarketCap: {{ companyInformation.reportingDateOfMarketCap }}</p>
-        <p>headquarters: {{ companyInformation.headquarters }}</p>
-        <p>Industrial Sector: {{ companyInformation.industrialSector }}</p>
-        <ResultTable v-if="response" entity="Available Datasets" :data="response.data" route="/eutaxonomies/"
-                     :headers="['Data ID', 'Data Type']" linkKey="Data Type" linkID="Data ID"/>
-      </div>
->>>>>>> ed1db0d8
     </div>
   </div>
 </template>
 
 <script>
-<<<<<<< HEAD
 import {CompanyDataControllerApi} from "@/../build/clients/backend";
 import Button from "primevue/button";
 import {DataStore} from "@/services/DataStore";
 const companyApi = new CompanyDataControllerApi()
-=======
-import {CompanyDataControllerApi, MetaDataControllerApi} from "@/../build/clients/backend";
-import {DataStore} from "@/services/DataStore";
-import ResultTable from "@/components/ui/ResultTable";
-
-const companyApi = new CompanyDataControllerApi()
-const metaDataApi = new MetaDataControllerApi()
-const dataStore = new DataStore(metaDataApi.getListOfDataMetaInfo)
->>>>>>> ed1db0d8
 const companyStore = new DataStore(companyApi.getCompanyById)
 export default {
   name: "CompanyInformation",
@@ -76,9 +52,7 @@
   },
   methods: {
     async getCompanyInformation() {
-<<<<<<< HEAD
       this.companyInfo = await companyStore.perform(this.companyID)
-=======
       this.company = await companyStore.perform(this.companyID)
       this.companyInformation = this.company.data.companyInformation
       console.log(this.companyInformation)
@@ -87,7 +61,6 @@
     },
     async getCompanyDataset() {
       this.response = await dataStore.perform(this.companyID, "")
->>>>>>> ed1db0d8
     }
   }
 }
