--- conflicted
+++ resolved
@@ -1,19 +1,14 @@
 <template>
-  <div v-if="company" class="container">
+  <div v-if="companyInfo" class="container">
     <div class="row">
       <div class="col m12 s12">
-<<<<<<< HEAD
-        <h2>Company Information about {{ companyInformation.companyName }} (ID: {{ company.data.companyId }})</h2>
+        <h2>Company Information about {{ companyInformation.companyName }} (ID: {{ companyInfo.data.companyId }})</h2>
         <p>market cap: {{ companyInformation.marketCap }}</p>
         <p>reporting Date Of MarketCap: {{ companyInformation.reportingDateOfMarketCap }}</p>
         <p>headquarters: {{ companyInformation.headquarters }}</p>
         <p>Industrial Sector: {{ companyInformation.industrialSector }}</p>
-        <ResultTable v-if="response" entity="Available Datasets" :data="response.data" route="/eutaxonomies/"
+        <ResultTable v-if="response" entity="Available Datasets" :data="response.data" route="/data/eutaxonomies/"
                      :headers="['Data ID', 'Data Type']" linkKey="Data Type" linkID="Data ID"/>
-=======
-        <h2>Company Information about {{companyInfo.data.companyName}} (ID: {{companyInfo.data.companyId}})</h2>
-        <ResultTable v-if="response" entity="Available Datasets" :data="response.data" route="/data/eutaxonomies/" :headers="['Data ID', 'Data Type']" linkKey="dataId" linkID="dataId" />
->>>>>>> 27df49c2
       </div>
     </div>
   </div>
@@ -50,15 +45,11 @@
   },
   methods: {
     async getCompanyInformation() {
-<<<<<<< HEAD
       this.company = await companyStore.perform(this.companyID)
       this.companyInformation = this.company.data.companyInformation
       console.log(this.companyInformation)
       console.log(this.companyInformation.companyName)
       console.log(this.company.data.companyId)
-=======
-      this.companyInfo = await companyStore.perform(this.companyID)
->>>>>>> 27df49c2
     },
     async getCompanyDataset() {
       this.response = await dataStore.perform(this.companyID, "")
