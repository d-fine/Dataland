--- conflicted
+++ resolved
@@ -18,13 +18,8 @@
         <span class="font-semibold">{{ companyInformation.sector }}</span>
       </div>
     </div>
-<<<<<<< HEAD
-    <div v-else-if="companyIdDoesNotExist" class="col-12" data-test="Company_Not_Existing">
-      <h1 class="mb-0">No company with this ID present</h1>
-=======
     <div v-else-if="companyIdDoesNotExist" class="col-12">
       <h1 class="mb-0" data-test="noCompanyWithThisIdErrorIndicator">No company with this ID present</h1>
->>>>>>> e211a3bf
     </div>
   </TheContent>
 </template>
