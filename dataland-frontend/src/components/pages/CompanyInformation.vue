<template>
  <div>
    <div v-if="waitingForData" class="inline-loading text-center">
      <p class="font-medium text-xl">Loading company information...</p>
      <i class="pi pi-spinner pi-spin" aria-hidden="true" style="z-index: 20; color: #e67f3f" />
    </div>
    <div v-else-if="companyInformation && !waitingForData" class="company-details">
      <div class="company-details__headline">
        <div class="left-elements">
          <h1 data-test="companyNameTitle">{{ companyInformation.companyName }}</h1>
          <div class="p-badge badge-light-green outline" data-test="verifiedDataOwnerBadge" v-if="hasCompanyDataOwner">
            <span class="material-icons-outlined fs-sm">verified</span>
            Verified Data Owner
          </div>
        </div>
        <div class="right-elements">
          <SingleDataRequestButton :company-id="companyId" v-if="showSingleDataRequestButton" />
          <ContextMenuButton v-if="contextMenuItems.length > 0" :menu-items="contextMenuItems" />
        </div>
      </div>

      <ClaimOwnershipDialog
        :company-id="companyId"
        :company-name="companyInformation.companyName"
        :dialog-is-open="dialogIsOpen"
        :claim-is-submitted="claimIsSubmitted"
        @claim-submitted="onClaimSubmitted"
        @close-dialog="onCloseDialog"
      />

      <div class="company-details__separator" />

      <div class="company-details__info-holder">
        <div class="company-details__info">
          <span>Sector: </span>
          <span class="font-semibold">{{ displaySector }}</span>
        </div>
        <div class="company-details__info">
          <span>Headquarter: </span>
          <span class="font-semibold">{{ companyInformation.headquarters }}</span>
        </div>
        <div class="company-details__info">
          <span>ISIN: </span>
          <span class="font-semibold">{{ displayIsin }}</span>
        </div>
      </div>
    </div>
    <div v-else-if="companyIdDoesNotExist" class="col-12">
      <h1 class="mb-0" data-test="noCompanyWithThisIdErrorIndicator">No company with this ID present</h1>
    </div>
  </div>
</template>

<script lang="ts">
import { ApiClientProvider } from "@/services/ApiClients";
import { defineComponent, inject } from "vue";
import { type CompanyInformation, IdentifierType } from "@clients/backend";
import type Keycloak from "keycloak-js";
import { assertDefined } from "@/utils/TypeScriptUtils";
import ContextMenuButton from "@/components/general/ContextMenuButton.vue";
import ClaimOwnershipDialog from "@/components/resources/companyCockpit/ClaimOwnershipDialog.vue";
import { getErrorMessage } from "@/utils/ErrorMessageUtils";
<<<<<<< HEAD
import { getCompanyDataOwnerInformation } from "@/utils/api/CompanyDataOwner";
import { getUserId } from "@/utils/KeycloakUtils";
=======
import SingleDataRequestButton from "@/components/resources/companyCockpit/SingleDataRequestButton.vue";
>>>>>>> 8f97823c

export default defineComponent({
  name: "CompanyInformation",
  components: { ClaimOwnershipDialog, ContextMenuButton, SingleDataRequestButton },
  setup() {
    return {
      getKeycloakPromise: inject<() => Promise<Keycloak>>("getKeycloakPromise"),
    };
  },
  emits: ["fetchedCompanyInformation"],
  data() {
    return {
      companyInformation: null as CompanyInformation | null,
      waitingForData: true,
      companyIdDoesNotExist: false,
      isUserDataOwner: false,
      hasCompanyDataOwner: false,
      dialogIsOpen: false,
      claimIsSubmitted: false,
      userId: undefined as string | undefined,
    };
  },
  computed: {
    displaySector() {
      if (this.companyInformation?.sector) {
        return this.companyInformation?.sector;
      } else {
        return "—";
      }
    },
    displayIsin() {
      return this.companyInformation?.identifiers?.[IdentifierType.Isin]?.[0] ?? "—";
    },
    contextMenuItems() {
      const listOfItems = [];
      if (!this.isUserDataOwner && this.userId !== undefined) {
        listOfItems.push({
          label: "Claim Company Dataset Ownership",
          command: () => {
            this.dialogIsOpen = true;
          },
        });
      }
      return listOfItems;
    },

    isCompanyIdValid() {
      const uuidRegexExp = /^[0-9a-f]{8}-[0-9a-f]{4}-[0-5][0-9a-f]{3}-[089ab][0-9a-f]{3}-[0-9a-f]{12}$/i;
      return uuidRegexExp.test(this.companyId);
    },
  },
  props: {
    companyId: {
      type: String,
      required: true,
    },
    showSingleDataRequestButton: {
      type: Boolean,
      default: false,
    },
  },
  mounted() {
    void this.getCompanyInformation();
    void getCompanyDataOwnerInformation(assertDefined(this.getKeycloakPromise), this.companyId);
    void this.awaitUserId();
    void this.getUserDataOwnerInformation();
  },
  watch: {
    async companyId(newCompanyId, oldCompanyId) {
      if (newCompanyId !== oldCompanyId) {
        try {
          await this.getCompanyInformation();
          await getCompanyDataOwnerInformation(assertDefined(this.getKeycloakPromise), newCompanyId as string);
          await this.getUserDataOwnerInformation();
          this.claimIsSubmitted = false;
        } catch (error) {
          console.error("Error fetching data for new company:", error);
        }
      }
    },
  },
  methods: {
    /**
     * handles the close button click event of the dialog
     */
    onCloseDialog() {
      this.dialogIsOpen = false;
    },
    /**
     * Uses the dataland API to retrieve information about the company identified by the local
     * companyId object.
     */
    async getCompanyInformation() {
      try {
        this.waitingForData = true;
        if (this.companyId !== undefined) {
          const companyDataControllerApi = new ApiClientProvider(assertDefined(this.getKeycloakPromise)())
            .backendClients.companyDataController;
          this.companyInformation = (await companyDataControllerApi.getCompanyInfo(this.companyId)).data;
          this.waitingForData = false;
          this.$emit("fetchedCompanyInformation", this.companyInformation);
        }
      } catch (error) {
        console.error(error);
        if (getErrorMessage(error).includes("404")) {
          this.companyIdDoesNotExist = true;
        }
        this.waitingForData = false;
        this.companyInformation = null;
      }
    },
    /**
     * Get the Information about Data-ownership
     */
    async getUserDataOwnerInformation() {
      await this.awaitUserId();
      if (this.userId !== undefined && this.isCompanyIdValid) {
        try {
          const companyDataControllerApi = new ApiClientProvider(assertDefined(this.getKeycloakPromise)())
            .backendClients.companyDataController;
          const axiosResponse = await companyDataControllerApi.isUserDataOwnerForCompany(
            this.companyId,
            assertDefined(this.userId),
          );
          if (axiosResponse.status == 200) {
            this.isUserDataOwner = true;
          }
        } catch (error) {
          console.log(error);
          if (getErrorMessage(error).includes("404")) {
            this.isUserDataOwner = false;
          }
        }
      } else {
        this.isUserDataOwner = false;
      }
    },
    /**
     * handles the emitted claim event
     */
    onClaimSubmitted() {
      this.claimIsSubmitted = true;
    },
    /**
     * gets the user ID in an async manner
     */
    async awaitUserId(): Promise<void> {
      this.userId = await getUserId(assertDefined(this.getKeycloakPromise));
    },
  },
});
</script>

<style scoped lang="scss">
.inline-loading {
  width: 450px;
}

.company-details {
  display: flex;
  flex-direction: column;
  width: 100%;

  &__headline {
    display: flex;
    justify-content: space-between;
    flex-direction: row;
    align-items: center;
  }

  &__separator {
    @media only screen and (max-width: $small) {
      width: 100%;
      border-bottom: #e0dfde 1px solid;
      margin-bottom: 0.5rem;
    }
  }

  &__info-holder {
    display: flex;
    flex-direction: row;
    @media only screen and (max-width: $small) {
      flex-direction: column;
    }
  }

  &__info {
    padding-top: 0.3rem;
    @media only screen and (min-width: $small) {
      padding-right: 40px;
    }
  }
}

.left-elements,
.right-elements {
  display: flex;
  align-items: center;
}

.fs-sm {
  font-size: $fs-sm;
  margin-right: 0.25rem;
}
</style><|MERGE_RESOLUTION|>--- conflicted
+++ resolved
@@ -59,13 +59,10 @@
 import { assertDefined } from "@/utils/TypeScriptUtils";
 import ContextMenuButton from "@/components/general/ContextMenuButton.vue";
 import ClaimOwnershipDialog from "@/components/resources/companyCockpit/ClaimOwnershipDialog.vue";
+import { getUserId } from "@/utils/KeycloakUtils";
 import { getErrorMessage } from "@/utils/ErrorMessageUtils";
-<<<<<<< HEAD
+import SingleDataRequestButton from "@/components/resources/companyCockpit/SingleDataRequestButton.vue";
 import { getCompanyDataOwnerInformation } from "@/utils/api/CompanyDataOwner";
-import { getUserId } from "@/utils/KeycloakUtils";
-=======
-import SingleDataRequestButton from "@/components/resources/companyCockpit/SingleDataRequestButton.vue";
->>>>>>> 8f97823c
 
 export default defineComponent({
   name: "CompanyInformation",
@@ -177,6 +174,7 @@
         this.companyInformation = null;
       }
     },
+
     /**
      * Get the Information about Data-ownership
      */
