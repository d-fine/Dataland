--- conflicted
+++ resolved
@@ -4,11 +4,7 @@
       <p class="font-medium text-xl">Loading company information...</p>
       <i class="pi pi-spinner pi-spin" aria-hidden="true" style="z-index: 20; color: #e67f3f" />
     </div>
-<<<<<<< HEAD
-    <div v-if="companyInformation && !waitingForData" class="grid align-items-end text-left">
-=======
-    <div v-else-if="companyInformation && !waitingForData" class="meta-data-height grid align-items-end text-left">
->>>>>>> 0e5822c9
+    <div v-else-if="companyInformation && !waitingForData" class="grid align-items-end text-left">
       <div class="col-12">
         <h1 class="mb-0">{{ companyInformation.companyName }}</h1>
       </div>
@@ -91,4 +87,10 @@
     },
   },
 });
-</script>+</script>
+
+<style scoped>
+.inline-loading {
+  width: 450px;
+}
+</style>