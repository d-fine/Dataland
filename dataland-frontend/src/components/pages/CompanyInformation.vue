<template>
  <div>
    <div v-if="waitingForData" class="inline-loading text-center">
      <p class="font-medium text-xl">Loading company information...</p>
      <i class="pi pi-spinner pi-spin" aria-hidden="true" style="z-index: 20; color: #e67f3f" />
    </div>
    <div v-else-if="companyInformation && !waitingForData" class="company-details">
      <div class="company-details__headline">
        <div class="left-elements">
          <h1 data-test="companyNameTitle">{{ companyInformation.companyName }}</h1>
          <div
            class="p-badge badge-light-green outline rounded"
            data-test="verifiedDataOwnerBadge"
            v-if="hasCompanyDataOwner"
          >
            <span class="material-icons-outlined fs-sm">verified</span>
            Verified Data Owner
          </div>
        </div>
        <div class="right-elements">
          <ReviewRequestButtons
            v-if="!!framework && !!mapOfReportingPeriodToActiveDataset"
            :map-of-reporting-period-to-active-dataset="mapOfReportingPeriodToActiveDataset"
            :framework="framework"
            :company-id="companyId"
          />
          <SingleDataRequestButton :company-id="companyId" v-if="showSingleDataRequestButton" />
          <ContextMenuButton v-if="contextMenuItems.length > 0" :menu-items="contextMenuItems" />
        </div>
      </div>

      <ClaimOwnershipDialog
        :company-id="companyId"
        :company-name="companyInformation.companyName"
        :dialog-is-open="dialogIsOpen"
        :claim-is-submitted="claimIsSubmitted"
        @claim-submitted="onClaimSubmitted"
        @close-dialog="onCloseDialog"
      />

      <div class="company-details__separator" />

      <div class="company-details__info-holder">
        <div class="company-details__info">
          <span>Sector: </span>
          <span class="font-semibold" data-test="sector-visible">{{ displaySector }}</span>
        </div>
        <div class="company-details__info">
          <span>Headquarter: </span>
          <span class="font-semibold" data-test="headquarter-visible">{{ companyInformation.headquarters }}</span>
        </div>
        <div class="company-details__info">
          <span>LEI: </span>
          <span class="font-semibold" data-test="lei-visible">{{ displayLei }}</span>
        </div>
        <div class="company-details__info">
          <span>Parent Company: </span>
          <span v-if="hasParentCompany" class="font-semibold" style="cursor: pointer">
            <a class="link" style="display: inline-flex" data-test="parent-visible" @click="visitParentCompany()">
              {{ parentCompany?.companyName }}</a
            ></span
          >
          <span v-if="!hasParentCompany" data-test="parent-visible" class="font-semibold">—</span>
        </div>
      </div>
    </div>
    <div v-else-if="companyIdDoesNotExist" class="col-12">
      <h1 class="mb-0" data-test="noCompanyWithThisIdErrorIndicator">No company with this ID present</h1>
    </div>
  </div>
</template>

<script lang="ts">
import { ApiClientProvider } from "@/services/ApiClients";
import { defineComponent, inject, type PropType } from "vue";
<<<<<<< HEAD
import { type CompanyInformation, type DataMetaInformation, type DataTypeEnum, IdentifierType } from "@clients/backend";
=======
import { type CompanyIdAndName, type CompanyInformation, type DataTypeEnum, IdentifierType } from "@clients/backend";
>>>>>>> 3e7dca87
import type Keycloak from "keycloak-js";
import { assertDefined } from "@/utils/TypeScriptUtils";
import ContextMenuButton from "@/components/general/ContextMenuButton.vue";
import ClaimOwnershipDialog from "@/components/resources/companyCockpit/ClaimOwnershipDialog.vue";
import { getErrorMessage } from "@/utils/ErrorMessageUtils";
import SingleDataRequestButton from "@/components/resources/companyCockpit/SingleDataRequestButton.vue";
import { hasCompanyAtLeastOneDataOwner, isUserDataOwnerForCompany } from "@/utils/DataOwnerUtils";
import ReviewRequestButtons from "@/components/resources/dataRequest/ReviewRequestButtons.vue";
import { getCompanyDataForFrameworkDataSearchPageWithoutFilters } from "@/utils/SearchCompaniesForFrameworkDataPageDataRequester";

export default defineComponent({
  name: "CompanyInformation",
  components: { ClaimOwnershipDialog, ContextMenuButton, SingleDataRequestButton, ReviewRequestButtons },
  setup() {
    return {
      getKeycloakPromise: inject<() => Promise<Keycloak>>("getKeycloakPromise"),
      authenticated: inject<boolean>("authenticated"),
    };
  },
  emits: ["fetchedCompanyInformation"],
  data() {
    return {
      companyInformation: null as CompanyInformation | null,
      waitingForData: true,
      companyIdDoesNotExist: false,
      isUserDataOwner: false,
      hasCompanyDataOwner: false,
      dialogIsOpen: false,
      claimIsSubmitted: false,
      hasParentCompany: undefined as boolean | undefined,
      parentCompany: null as CompanyIdAndName | null,
    };
  },
  computed: {
    displaySector() {
      if (this.companyInformation?.sector) {
        return this.companyInformation?.sector;
      } else {
        return "—";
      }
    },
    displayLei() {
      return this.companyInformation?.identifiers?.[IdentifierType.Lei]?.[0] ?? "—";
    },
    contextMenuItems() {
      const listOfItems = [];
      if (!this.isUserDataOwner && this.authenticated) {
        listOfItems.push({
          label: "Claim Company Dataset Ownership",
          command: () => {
            this.dialogIsOpen = true;
          },
        });
      }
      return listOfItems;
    },
  },
  props: {
    companyId: {
      type: String,
      required: true,
    },
    showSingleDataRequestButton: {
      type: Boolean,
      default: false,
    },
    framework: {
      type: String as PropType<DataTypeEnum>,
      required: false,
    },
    mapOfReportingPeriodToActiveDataset: {
      type: Map as PropType<Map<string, DataMetaInformation>>,
      required: false,
    },
  },
  mounted() {
    void this.getCompanyInformation();
    void this.setDataOwnershipStatus();
    void this.updateHasCompanyDataOwner();
  },
  watch: {
    async companyId(newCompanyId) {
      try {
        void this.setDataOwnershipStatus();
        void this.getCompanyInformation();
        this.hasCompanyDataOwner = await hasCompanyAtLeastOneDataOwner(newCompanyId as string, this.getKeycloakPromise);
        this.claimIsSubmitted = false;
      } catch (error) {
        console.error("Error fetching data for new company:", error);
      }
    },
  },
  methods: {
    /**
     * triggers route push to parent company if the parent company exists
     * @returns route push
     */
    async visitParentCompany() {
      if (this.parentCompany) {
        const parentCompanyUrl = `/companies/${this.parentCompany.companyId}`;
        return this.$router.push(parentCompanyUrl);
      }
    },
    /**
     * Updates the hasCompanyDataOwner in an async way
     */
    async updateHasCompanyDataOwner() {
      this.hasCompanyDataOwner = await hasCompanyAtLeastOneDataOwner(this.companyId, this.getKeycloakPromise);
    },
    /**
     * Handles the close button click event of the dialog
     */
    onCloseDialog() {
      this.dialogIsOpen = false;
    },
    /**
     * Gets the parent company based on the lei
     * @param parentCompanyLei lei of the parent company
     */
    async getParentCompany(parentCompanyLei: string) {
      try {
        const companyIdAndNames = await getCompanyDataForFrameworkDataSearchPageWithoutFilters(
          parentCompanyLei,
          assertDefined(this.getKeycloakPromise)(),
          1,
        );
        if (companyIdAndNames.length > 0) {
          this.parentCompany = companyIdAndNames[0];
          this.hasParentCompany = true;
        } else {
          this.hasParentCompany = false;
        }
      } catch (e) {
        console.error(e);
      }
    },
    /**
     * Uses the dataland API to retrieve information about the company identified by the local
     * companyId object.
     */
    async getCompanyInformation() {
      try {
        this.waitingForData = true;
        if (this.companyId !== undefined) {
          const companyDataControllerApi = new ApiClientProvider(assertDefined(this.getKeycloakPromise)())
            .backendClients.companyDataController;
          this.companyInformation = (await companyDataControllerApi.getCompanyInfo(this.companyId)).data;
          if (this.companyInformation.parentCompanyLei != null) {
            this.getParentCompany(this.companyInformation.parentCompanyLei).catch(() => {
              console.error(`Unable to find company with LEI: ${this.companyInformation?.parentCompanyLei}`);
            });
          } else {
            this.hasParentCompany = false;
          }
          this.waitingForData = false;
          this.$emit("fetchedCompanyInformation", this.companyInformation);
        }
      } catch (error) {
        console.error(error);
        if (getErrorMessage(error).includes("404")) {
          this.companyIdDoesNotExist = true;
        }
        this.waitingForData = false;
        this.companyInformation = null;
      }
    },

    /**
     * Set the data-ownership status of current user
     * @returns a void promise so that the setter-function can be awaited
     */
    async setDataOwnershipStatus(): Promise<void> {
      return isUserDataOwnerForCompany(this.companyId, this.getKeycloakPromise).then((result) => {
        this.isUserDataOwner = result;
      });
    },
    /**
     * Handles the emitted claim event
     */
    onClaimSubmitted() {
      this.claimIsSubmitted = true;
    },
  },
});
</script>

<style scoped lang="scss">
.inline-loading {
  width: 450px;
}

.rounded {
  border-radius: 0.5rem;
}

.company-details {
  display: flex;
  flex-direction: column;
  width: 100%;

  &__headline {
    display: flex;
    justify-content: space-between;
    flex-direction: row;
    align-items: center;
  }

  &__separator {
    @media only screen and (max-width: $small) {
      width: 100%;
      border-bottom: #e0dfde 1px solid;
      margin-bottom: 0.5rem;
    }
  }

  &__info-holder {
    display: flex;
    flex-direction: row;
    @media only screen and (max-width: $small) {
      flex-direction: column;
    }
  }

  &__info {
    padding-top: 0.3rem;
    @media only screen and (min-width: $small) {
      padding-right: 40px;
    }
  }
}

.left-elements,
.right-elements {
  display: flex;
  align-items: center;
}

.fs-sm {
  font-size: $fs-sm;
  margin-right: 0.25rem;
}
</style><|MERGE_RESOLUTION|>--- conflicted
+++ resolved
@@ -73,11 +73,7 @@
 <script lang="ts">
 import { ApiClientProvider } from "@/services/ApiClients";
 import { defineComponent, inject, type PropType } from "vue";
-<<<<<<< HEAD
-import { type CompanyInformation, type DataMetaInformation, type DataTypeEnum, IdentifierType } from "@clients/backend";
-=======
 import { type CompanyIdAndName, type CompanyInformation, type DataTypeEnum, IdentifierType } from "@clients/backend";
->>>>>>> 3e7dca87
 import type Keycloak from "keycloak-js";
 import { assertDefined } from "@/utils/TypeScriptUtils";
 import ContextMenuButton from "@/components/general/ContextMenuButton.vue";
