--- conflicted
+++ resolved
@@ -160,15 +160,7 @@
 });
 
 onMounted(async () => {
-<<<<<<< HEAD
-  fetchDataForThisPage();
-  await checkIfUserIsMemberOrAdmin();
-  if (isMemberOfCompanyOrAdmin.value) {
-    await checkIfCompanyIsDatalandMember();
-  }
-=======
   await loadDataAndCheckForBadge();
->>>>>>> 8d2537ab
 });
 
 watch(
@@ -179,8 +171,6 @@
 );
 
 /**
-<<<<<<< HEAD
-=======
  * Loads all relevant data for the company page
  */
 async function loadDataAndCheckForBadge(): Promise<void> {
@@ -192,7 +182,6 @@
 }
 
 /**
->>>>>>> 8d2537ab
  * Checks if the company is a Dataland Member.
  */
 async function checkIfCompanyIsDatalandMember(): Promise<void> {
@@ -211,11 +200,7 @@
  */
 async function checkIfUserIsMemberOrAdmin(): Promise<void> {
   if (!props.companyId) return;
-<<<<<<< HEAD
-  const keycloak = await assertDefined(getKeycloakPromise)();
-=======
   const keycloak = await getKeycloakPromise();
->>>>>>> 8d2537ab
   const keycloakUserId = keycloak.idTokenParsed?.sub;
   const isAdmin = await checkIfUserHasRole(KEYCLOAK_ROLE_ADMIN, getKeycloakPromise);
 
@@ -241,8 +226,6 @@
     void getCompanyInformation();
     void setCompanyOwnershipStatus();
     void updateHasCompanyOwner();
-    void checkIfUserIsMemberOrAdmin();
-    void checkIfCompanyIsDatalandMember();
     claimIsSubmitted.value = false;
   } catch (error) {
     console.error('Error fetching data for new company:', error);
