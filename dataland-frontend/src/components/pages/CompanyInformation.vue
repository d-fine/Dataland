--- conflicted
+++ resolved
@@ -61,12 +61,9 @@
 import ClaimOwnershipDialog from "@/components/resources/companyCockpit/ClaimOwnershipDialog.vue";
 import { getErrorMessage } from "@/utils/ErrorMessageUtils";
 import SingleDataRequestButton from "@/components/resources/companyCockpit/SingleDataRequestButton.vue";
-<<<<<<< HEAD
+import { isUserDataOwnerForCompany } from "@/utils/DataOwnerUtils";
 import { getCompanyDataOwnerInformation } from "@/utils/api/CompanyDataOwner";
 import { isCompanyIdValid } from "@/utils/ValidationsUtils";
-=======
-import { isUserDataOwnerForCompany } from "@/utils/DataOwnerUtils";
->>>>>>> aef17d46
 
 export default defineComponent({
   name: "CompanyInformation",
@@ -102,11 +99,7 @@
     },
     contextMenuItems() {
       const listOfItems = [];
-<<<<<<< HEAD
-      if (!this.isUserDataOwner && this.userId !== undefined) {
-=======
       if (!this.isUserDataOwner && this.authenticated) {
->>>>>>> aef17d46
         listOfItems.push({
           label: "Claim Company Dataset Ownership",
           command: () => {
@@ -129,36 +122,26 @@
   },
   mounted() {
     void this.getCompanyInformation();
-<<<<<<< HEAD
+    void this.setDataOwnershipStatus();
     void this.updateHasCompanyDataOwner();
 
-    void this.awaitUserId();
-    void this.getUserDataOwnerInformation();
   },
   watch: {
     async companyId(newCompanyId, oldCompanyId) {
       if (newCompanyId !== oldCompanyId) {
         try {
-          await this.getCompanyInformation();
+          void this.setDataOwnershipStatus();
+
+          void this.getCompanyInformation();
           this.hasCompanyDataOwner = await getCompanyDataOwnerInformation(
             assertDefined(this.getKeycloakPromise),
             newCompanyId as string,
           );
-          await this.getUserDataOwnerInformation();
           this.claimIsSubmitted = false;
         } catch (error) {
           console.error("Error fetching data for new company:", error);
         }
       }
-=======
-    void this.setDataOwnershipStatus();
-  },
-  watch: {
-    companyId() {
-      void this.getCompanyInformation();
-      void this.setDataOwnershipStatus();
-      this.claimIsSubmitted = false;
->>>>>>> aef17d46
     },
   },
   methods: {
@@ -205,35 +188,10 @@
      * Set the data-ownership status of current user
      * @returns a void promise so that the setter-function can be awaited
      */
-<<<<<<< HEAD
-    async getUserDataOwnerInformation() {
-      await this.awaitUserId();
-      if (this.userId !== undefined && isCompanyIdValid(this.companyId)) {
-        try {
-          const companyDataControllerApi = new ApiClientProvider(assertDefined(this.getKeycloakPromise)())
-            .backendClients.companyDataController;
-          const axiosResponse = await companyDataControllerApi.isUserDataOwnerForCompany(
-            this.companyId,
-            assertDefined(this.userId),
-          );
-          if (axiosResponse.status == 200) {
-            this.isUserDataOwner = true;
-          }
-        } catch (error) {
-          console.log(error);
-          if (getErrorMessage(error).includes("404")) {
-            this.isUserDataOwner = false;
-          }
-        }
-      } else {
-        this.isUserDataOwner = false;
-      }
-=======
     async setDataOwnershipStatus(): Promise<void> {
       return isUserDataOwnerForCompany(this.companyId, this.getKeycloakPromise).then((result) => {
         this.isUserDataOwner = result;
       });
->>>>>>> aef17d46
     },
     /**
      * handles the emitted claim event
