<template>
  <AuthenticationWrapper>
    <TheHeader />
    <TheContent class="paper-section no-ui-message">
      <div class="col-12 mb-2 bg-white">
        <div class="text-left company-details px-4">
          <h1 data-test="headerLabel">Bulk Data Request</h1>
        </div>
      </div>

      <div class="col-12">
        <FormKit
          :actions="false"
          v-model="bulkDataRequestModel"
          type="form"
          @submit="submitRequest"
          id="requestDataFormId"
          name="requestDataFormName"
        >
          <div class="grid px-8 py-4 justify-content-center uploadFormWrapper">
            <template v-if="submittingInProgress || postBulkDataRequestObjectProcessed">
              <div class="col-12 md:col-6 xl:col-8 flex align-items-center justify-content-center">
                <div class="col-12 status text-center">
                  <template v-if="submittingInProgress">
                    <i class="pi pi-spinner pi-spin text-primary text-6xl" aria-hidden="true" />
                  </template>

                  <template v-else>
                    <template v-if="submittingSucceded">
                      <em class="material-icons info-icon green-text">check_circle</em>
                      <h1 class="status-text" data-test="requestStatusText">Success</h1>
                    </template>

                    <template v-if="!submittingSucceded">
                      <em class="material-icons info-icon red-text">error</em>
                      <h1 class="status-text" data-test="requestStatusText">Request Unssuccessful</h1>
                    </template>

                    <p v-if="message" class="py-3">{{ message }}</p>

                    <PrimeButton
                      type="button"
<<<<<<< HEAD
                      @click="goToCompanies()"
                      label="TO COMPANIES"
=======
                      @click="goToLandingPage()"
                      label="BACK TO LANDING PAGE"
>>>>>>> 23abfb6a
                      class="uppercase p-button-outlined"
                    />
                  </template>
                </div>
              </div>

              <div class="col-12 md:col-6 xl:col-4 bg-white radius-1 p-4">
                <h1 class="p-0">Data Request Summary</h1>
                <template v-if="submittingInProgress">
                  <i class="pi pi-spinner pi-spin text-xl text-primary" aria-hidden="true" />
                </template>
                <template v-else>
                  <div class="summary-section border-bottom py-5">
                    <h6 class="summary-section-heading m-0">{{ summarySectionReportingPeriodsHeading }}</h6>
                    <p class="summary-section-data m-0 mt-3">{{ humanizedReportingPeriods }}</p>
                  </div>
                  <div class="summary-section border-bottom py-5">
                    <h6 class="summary-section-heading m-0">{{ summarySectionFrameworksHeading }}</h6>
                    <p class="summary-section-data m-0 mt-3">{{ humanizedSelectedFrameworks.join(", ") }}</p>
                  </div>

                  <div
                    v-if="submittingSucceded && acceptedCompanyIdentifiers.length"
                    class="summary-section py-5"
                    data-test="acceptedIdentifiers"
                  >
                    <h6 class="summary-section-heading m-0" data-test="identifiersHeading">
                      <em class="material-icons info-icon green-text">check_circle</em>
                      {{ summarySectionIdentifiersHeading(acceptedCompanyIdentifiers, "REQUESTED") }}
                    </h6>
                    <p class="summary-section-data m-0 mt-3" data-test="identifiersList">
                      <template v-for="identifier in acceptedCompanyIdentifiers" :key="identifier">
                        <div class="identifier mb-2">{{ identifier }}</div>
                      </template>
                    </p>
                  </div>

                  <div
                    v-if="submittingSucceded && rejectedCompanyIdentifiers.length"
                    class="summary-section py-5"
                    data-test="rejectedIdentifiers"
                  >
                    <h6 class="summary-section-heading m-0" data-test="identifiersHeading">
                      <em class="material-icons info-icon red-text">error</em>
                      {{ summarySectionIdentifiersHeading(rejectedCompanyIdentifiers, "REJECTED") }}
                    </h6>
                    <p class="summary-section-data m-0 mt-3" data-test="identifiersList">
                      <template v-for="identifier in rejectedCompanyIdentifiers" :key="identifier">
                        <div class="identifier mb-2">{{ identifier }}</div>
                      </template>
                    </p>
                  </div>

                  <div
                    v-if="!submittingSucceded"
                    class="summary-section py-5"
                    data-test="selectedIdentifiersUnsuccessfulSubmit"
                  >
                    <h6 class="summary-section-heading m-0" data-test="identifiersHeading">SELECTED IDENTIFIERS</h6>
                    <p class="summary-section-data m-0 mt-3" data-test="identifiersList">
                      <template v-for="identifier in identifiers" :key="identifier">
                        <div class="identifier mb-2">{{ identifier }}</div>
                      </template>
                    </p>
                  </div>
                </template>
              </div>
            </template>

            <template v-else>
              <div class="col-12 md:col-8 xl:col-6">
                <div class="grid">
                  <div class="col-12">
                    <BasicFormSection :data-test="'reportingPeriodsDiv'" header="Select at least one reporting period">
                      <div class="flex flex-wrap mt-4 py-2">
                        <ToggleChipFormInputs
                          :name="'listOfReportingPeriods'"
                          :options="reportingPeriods"
                          @changed="selectedReportingPeriodsError = false"
                        />
                      </div>
                      <p
                        v-if="selectedReportingPeriodsError"
                        class="text-danger text-xs mt-2"
                        data-test="reportingPeriodErrorMessage"
                      >
                        Select at least one reporting period.
                      </p>
                    </BasicFormSection>

                    <BasicFormSection :data-test="'selectFrameworkDiv'" header="Select at least one framework">
                      <MultiSelectFormFieldBindData
                        data-test="selectFrameworkSelect"
                        placeholder="Select framework"
                        :options="availableFrameworks"
                        optionValue="value"
                        optionLabel="label"
                        v-model:selectedItemsBindInternal="selectedFrameworks"
                        innerClass="long"
                      />
                      <FormKit
                        :modelValue="selectedFrameworks"
                        type="text"
                        name="listOfFrameworkNames"
                        validation="required"
                        validation-label="List of framework names"
                        :validation-messages="{
                          required: 'Select at least one framework',
                        }"
                        :outer-class="{ 'hidden-input': true }"
                      />
                      <div data-test="addedFrameworks" class="radius-1 w-full">
                        <span v-if="!selectedFrameworks.length" class="gray-text no-framework"
                          >No Frameworks added yet</span
                        >
                        <span class="form-list-item" :key="it" v-for="it in selectedFrameworks">
                          {{ it }}
                          <em @click="removeItem(it)" class="material-icons">close</em>
                        </span>
                      </div>
                    </BasicFormSection>

                    <BasicFormSection :data-test="'selectIdentifiersDiv'" header="Provide Company Identifiers">
                      <FormKit
                        v-model="identifiersInString"
                        type="textarea"
                        name="listOfCompanyIdentifiers"
                        validation="required"
                        validation-label="List of company identifiers"
                        :validation-messages="{
                          required: 'Provide at least one identifier',
                        }"
                        placeholder="E.g.: DE-000402625-0, SWE402626, DE-000402627-2, SWE402626,DE-0004026244"
                      />
                      <span class="gray-text font-italic">
                        Accepted identifiers: DUNS Number, LEI, ISIN & permID. Expected in comma separted format.
                      </span>
                    </BasicFormSection>
                  </div>
                  <div class="col-12 flex align-items-end">
                    <PrimeButton
                      type="submit"
                      label="Submit"
                      class="p-button p-button-sm d-letters ml-auto"
                      name="submit_request_button"
                      @click="checkReportingPeriods()"
                    >
                      NEXT
                    </PrimeButton>
                  </div>
                </div>
              </div>
            </template>
          </div>
        </FormKit>
      </div>
    </TheContent>
    <TheFooter :is-light-version="true" :sections="footerContent" />
  </AuthenticationWrapper>
</template>

<script lang="ts">
import { FormKit } from "@formkit/vue";
import PrimeButton from "primevue/button";
import { defineComponent, inject } from "vue";
import type Keycloak from "keycloak-js";
import { type DataTypeEnum, type ErrorResponse } from "@clients/backend";
import { ARRAY_OF_FRAMEWORKS_WITH_VIEW_PAGE } from "@/utils/Constants";
import TheContent from "@/components/generics/TheContent.vue";
import TheHeader from "@/components/generics/TheHeader.vue";
import AuthenticationWrapper from "@/components/wrapper/AuthenticationWrapper.vue";
import TheFooter from "@/components/generics/TheNewFooter.vue";
import contentData from "@/assets/content.json";
import type { Content, Page } from "@/types/ContentTypes";
import MultiSelectFormFieldBindData from "@/components/forms/parts/fields/MultiSelectFormFieldBindData.vue";
import { assertDefined } from "@/utils/TypeScriptUtils";
import { ApiClientProvider } from "@/services/ApiClients";
import { humanizeStringOrNumber } from "@/utils/StringFormatter";
import { AxiosError } from "axios";
import BasicFormSection from "@/components/general/BasicFormSection.vue";
import ToggleChipFormInputs from "@/components/general/ToggleChipFormInputs.vue";
import { type BulkDataRequest } from "@clients/communitymanager";

export default defineComponent({
  name: "RequestBulkData",
  components: {
    MultiSelectFormFieldBindData,
    AuthenticationWrapper,
    TheHeader,
    TheContent,
    TheFooter,
    PrimeButton,
    FormKit,
    BasicFormSection,
    ToggleChipFormInputs,
  },
  setup() {
    return {
      getKeycloakPromise: inject<() => Promise<Keycloak>>("getKeycloakPromise"),
    };
  },

  data() {
    const content: Content = contentData;
    const footerPage: Page | undefined = content.pages.find((page) => page.url === "/");
    const footerContent = footerPage?.sections;
    return {
      bulkDataRequestModel: {},
      availableFrameworks: [] as { value: DataTypeEnum; label: string }[],
      selectedFrameworks: [] as Array<DataTypeEnum>,
      identifiersInString: "",
      identifiers: [] as Array<string>,
      acceptedCompanyIdentifiers: [] as Array<string>,
      rejectedCompanyIdentifiers: [] as Array<string>,
      submittingSucceded: false,
      submittingInProgress: false,
      postBulkDataRequestObjectProcessed: false,
      message: "",
      footerContent,
      selectedReportingPeriodsError: false,
      reportingPeriods: [
        { name: "2023", value: false },
        { name: "2022", value: false },
        { name: "2021", value: false },
        { name: "2020", value: false },
      ],
    };
  },

  computed: {
    humanizedSelectedFrameworks(): string[] {
      return this.selectedFrameworks.map((it) => humanizeStringOrNumber(it));
    },
    selectedReportingPeriods(): string[] {
      return this.reportingPeriods
        .filter((reportingPeriod) => reportingPeriod.value)
        .map((reportingPeriod) => reportingPeriod.name);
    },
    humanizedReportingPeriods(): string {
      return this.selectedReportingPeriods.join(", ");
    },
    summarySectionReportingPeriodsHeading(): string {
      const len = this.reportingPeriods.filter((reportingPeriod) => reportingPeriod.value).length;
      return `${len} REPORTING PERDIOD${len > 1 ? "S" : ""}`;
    },
    summarySectionFrameworksHeading(): string {
      const len = this.selectedFrameworks.length;
      return `${len} FRAMEWORK${len > 1 ? "S" : ""}`;
    },
  },

  methods: {
    /**
     * Check whether reporting periods have been selected
     */
    checkReportingPeriods(): void {
      if (!this.selectedReportingPeriods.length) {
        this.selectedReportingPeriodsError = true;
      }
    },
    /**
     * Creates section title for identifiers
     * @param items string array to calculate size and proper grammar
     * @param statusText optional text identifiing the status of the heading
     * @returns a formatted heading
     */
    summarySectionIdentifiersHeading(items: string[], statusText = ""): string {
      const numberOfItems = items.length;
      const messageSegments = [items.length, statusText, `IDENTIFIER${numberOfItems > 1 ? "S" : ""}`];
      return messageSegments.filter((segment) => !!segment).join(" ");
    },
    /**
     * Remove framework from selected frameworks from array
     * @param it - framework to remove
     */
    removeItem(it: string) {
      this.selectedFrameworks = this.selectedFrameworks.filter((el) => el !== it);
    },
    /**
     * Builds a DataRequest object using the currently entered inputs and returns it
     * @returns the DataRequest object
     */
    collectDataToSend(): BulkDataRequest {
      return {
        listOfReportingPeriods: this.selectedReportingPeriods,
        listOfCompanyIdentifiers: this.identifiers,
        listOfFrameworkNames: this.selectedFrameworks,
      };
    },
    /**
     * Converts the string inside the identifiers field into a list of identifiers
     */
    processInput() {
      const uniqueIdentifiers = new Set(this.identifiersInString.replace(/(\r\n|\n|\r|;| )/gm, ",").split(","));
      uniqueIdentifiers.delete("");
      this.identifiers = [...uniqueIdentifiers];
      this.identifiersInString = this.identifiers.join(", ");
    },

    /**
     * Submits the data request to the request service
     */
    async submitRequest(): Promise<void> {
      this.processInput();
      this.submittingInProgress = true;

      try {
        const bulkDataRequestObject = this.collectDataToSend();
        const requestDataControllerApi = new ApiClientProvider(assertDefined(this.getKeycloakPromise)()).apiClients
          .requestController;
        const response = await requestDataControllerApi.postBulkDataRequest(bulkDataRequestObject);

        this.message = response.data.message;
        this.rejectedCompanyIdentifiers = response.data.rejectedCompanyIdentifiers;
        this.acceptedCompanyIdentifiers = response.data.acceptedCompanyIdentifiers;
        this.submittingSucceded = this.acceptedCompanyIdentifiers.length > 0;
      } catch (error) {
        console.error(error);
        if (error instanceof AxiosError) {
          const responseMessages = (error.response?.data as ErrorResponse)?.errors;
          this.message = responseMessages ? responseMessages[0].message : error.message;
        } else {
          this.message =
            "An unexpected error occurred. Please try again or contact the support team if the issue persists.";
        }
      } finally {
        this.submittingInProgress = false;
        this.postBulkDataRequestObjectProcessed = true;
      }
    },

    /**
     * Populates the availableFrameworks property in the format expected by the dropdown filter
     */
    retrieveAvailableFrameworks() {
      this.availableFrameworks = ARRAY_OF_FRAMEWORKS_WITH_VIEW_PAGE.map((dataTypeEnum) => {
        return {
          value: dataTypeEnum,
          label: humanizeStringOrNumber(dataTypeEnum),
        };
      });
    },

    /**
<<<<<<< HEAD
     * Go to companies page
=======
     * Go to landing page
>>>>>>> 23abfb6a
     */
    goToLandingPage() {
      void this.$router.push("/");
    },
  },
  mounted() {
    this.retrieveAvailableFrameworks();
  },
});
</script>

<style scoped lang="scss">
.uploadFormWrapper {
  min-height: calc(100vh - 200px);

  .status {
    .status-text {
      font-weight: 700;
      font-size: 48px;
      line-height: 48px;
      letter-spacing: 0.25px;
    }
    .info-icon {
      font-size: 48px;
    }
  }

  div.summary-section {
    &.border-bottom {
      border-bottom: 1px solid #dadada;
    }
    .summary-section-heading {
      font-weight: 400;
      font-size: 14px;
      line-height: 20px;
      .info-icon {
        margin-bottom: -2px;
        vertical-align: bottom;
      }
    }
    .summary-section-data {
      font-weight: 700;

      .identifier {
        font-weight: 400;
        font-size: 16px;
        line-height: 26px;
        letter-spacing: 0.44px;
      }
    }
  }
}

.no-framework {
  display: flex;
  justify-content: center;
  align-items: center;
}
</style><|MERGE_RESOLUTION|>--- conflicted
+++ resolved
@@ -40,13 +40,8 @@
 
                     <PrimeButton
                       type="button"
-<<<<<<< HEAD
-                      @click="goToCompanies()"
-                      label="TO COMPANIES"
-=======
                       @click="goToLandingPage()"
                       label="BACK TO LANDING PAGE"
->>>>>>> 23abfb6a
                       class="uppercase p-button-outlined"
                     />
                   </template>
@@ -391,11 +386,7 @@
     },
 
     /**
-<<<<<<< HEAD
-     * Go to companies page
-=======
      * Go to landing page
->>>>>>> 23abfb6a
      */
     goToLandingPage() {
       void this.$router.push("/");
