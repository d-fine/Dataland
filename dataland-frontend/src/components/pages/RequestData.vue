--- conflicted
+++ resolved
@@ -99,30 +99,6 @@
           </div>
         </div>
       </div>
-<<<<<<< HEAD
-    </TheContent>
-    <div class="d-header m-0 fixed bottom-0 surface-900 h-4rem w-full grid align-items-center">
-      <div class="col-2 col-offset-10">
-        <PrimeButton
-          label="Reset"
-          class="uppercase p-button p-button-sm d-letters text-primary d-button justify-content-center surface-900 w-6rem mr-1 ml-1"
-          name="reset_request_button"
-          @click="clearUpload"
-        >
-          Reset
-        </PrimeButton>
-        <PrimeButton
-          label="Submit"
-          class="uppercase p-button p-button-sm d-letters text-white d-button justify-content-center bg-primary w-6rem ml-1"
-          name="submit_request_button"
-          @click="uploadAllSelectedFiles"
-          :disabled="isSubmitDisabled"
-        >
-          Submit
-        </PrimeButton>
-      </div>
-    </div>
-=======
       <div class="m-0 fixed bottom-0 surface-900 h-4rem w-full align-items-center grid">
       <div class="col-3 col-offset-9 justify-content-end">
         <PrimeButton label="Reset"
@@ -158,7 +134,6 @@
       </Dialog>
     </TheContent>
 
->>>>>>> 867d3976
   </AuthenticationWrapper>
 </template>
 
@@ -179,12 +154,7 @@
 import {
   UPLOAD_FILE_SIZE_DISPLAY_DECIMALS,
   EXCEL_TEMPLATE_FILE_NAME,
-<<<<<<< HEAD
-  UPLOAD_MAX_FILE_SIZE,
-  UPLOAD_FILES_LIMIT,
-=======
   UPLOAD_MAX_FILE_SIZE_IN_BYTES,
->>>>>>> 867d3976
 } from "@/utils/Constants";
 
 export default defineComponent({
@@ -215,23 +185,6 @@
     };
   },
   methods: {
-<<<<<<< HEAD
-    handleRemoveFile(event) {
-      if (event.files.length === 0) {
-        this.isSubmitDisabled = true;
-      }
-    },
-
-    handleClearFiles() {
-      this.isSubmitDisabled = true;
-    },
-
-    handleSelectFile(event) {
-      console.log("ich passiere");
-      console.log(event.files);
-      if (event.files.length > 0) {
-        this.isSubmitDisabled = false;
-=======
     disableSubmitButton() {
       this.isSubmitDisabled = true;
     },
@@ -245,7 +198,6 @@
     handleSelectFile(event){
       if(event.files.length > 0 || event.files.size > UPLOAD_MAX_FILE_SIZE_IN_BYTES){ //TODO not enforced?
         this.isSubmitDisabled = false
->>>>>>> 867d3976
       }
     },
 
@@ -281,24 +233,6 @@
         // router push to new page with progressbar
       }
     },
-<<<<<<< HEAD
-    async clearUpload(): Promise<void> {
-      try {
-        const fileControllerApi = await new ApiClientProvider(
-          assertDefined(this.getKeycloakPromise)()
-        ).getFileControllerApi();
-        await fileControllerApi.resetInvitation();
-      } catch (error) {
-        console.error(error);
-      } finally {
-        this.$refs.fileUpload.clear();
-      }
-    },
-  },
-});
-
-// TODO delete the TESTUPLOAD button at the end of dev
-=======
     async clearUpload(): Promise<void>  {
         this.$refs.fileUpload.clear()
         this.displayModal = false;
@@ -307,7 +241,6 @@
 
 })
 
->>>>>>> 867d3976
 </script>
 
 <style scoped>
