--- conflicted
+++ resolved
@@ -2,17 +2,9 @@
   <AuthenticationWrapper>
     <TheHeader />
     <UploaderRoleWrapper>
-<<<<<<< HEAD
-      <TheContent>
-        <BackButton id="backButton" />
-        <CompanyInformation :companyID="companyID" />
-        <CreateEuTaxonomyForFinancials :companyID="companyID" @datasetCreated="redirectToMyDatasets(this.$router)" />
-      </TheContent>
-=======
       <BackButton id="backButton" class="mt-2 pl-3" />
       <CompanyInformation :companyID="companyID" />
-      <CreateEUTaxonomyForFinancials :companyID="companyID" @datasetCreated="redirectToMyDatasets(this.$router)" />
->>>>>>> cd564276
+      <CreateEuTaxonomyForFinancials :companyID="companyID" @datasetCreated="redirectToMyDatasets(this.$router)" />
     </UploaderRoleWrapper>
     <TheFooter />
   </AuthenticationWrapper>
@@ -33,12 +25,7 @@
   name: "UploadEuTaxonomyDataForFinancials",
   components: {
     UploaderRoleWrapper,
-<<<<<<< HEAD
     CreateEuTaxonomyForFinancials,
-    TheContent,
-=======
-    CreateEUTaxonomyForFinancials,
->>>>>>> cd564276
     TheHeader,
     AuthenticationWrapper,
     CompanyInformation,
