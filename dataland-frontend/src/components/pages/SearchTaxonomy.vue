<template>
  <AuthenticationWrapper>
    <TheHeader />
    <TheContent>
<<<<<<< HEAD
      <SearchTaxonomyHeader :scrolled="pageScrolled"/>
      <EuTaxoSearchBar v-model="currentInput"
                       ref="euTaxoSearchBarTop"
                       @queryCompany="handleCompanyQuery"
                       @rendered="handleEuTaxoSearchBarRender"/>
      <MarginWrapper>
        <IndexTabs v-if="!pageScrolled"
                   ref="indexTabs"
                   :initIndex="selectedIndex"
                   @tab-click="toggleIndexTabs"
                   @filterByIndex="handleFilterByIndex"/>
      </MarginWrapper>
      <div class="col-12 align-items-center grid bg-white d-search-toggle fixed" v-if="pageScrolled">
        <EuTaxoSearchBar class="col-12"
                         v-model="currentInput"
                         v-if="searchBarActivated"
                         taxo-search-bar-name="eu_taxonomy_search_bar_scrolled"
                         @queryCompany="handleCompanyQuery"/>
        <span class="mr-3 font-semibold" v-if="!searchBarActivated">Search EU Taxonomy data</span>
        <Button v-if="!searchBarActivated"
                name="search_bar_collapse"
                icon="pi pi-search" class="p-button-rounded surface-ground border-none m-2"
                @click="toggleSearchBar">
          <i class="pi pi-search" aria-hidden="true" style="z-index:20; color:#958D7C"/>
        </Button>
        <IndexTabs ref="indexTabs"
                   :initIndex="selectedIndex"
                   @tab-click="toggleIndexTabs"
                   @filterByIndex="handleFilterByIndex"/>
      </div>
      <EuTaxoSearchResults v-if="showSearchResultsTable" :data="resultsArray"/>
=======
      <SearchTaxonomyHeader :scrolled="scrolled" />
      <EuTaxoSearchBar
        @autocomplete-focus="handleAutoCompleteFocus"
        :stockIndices="stockIndices"
        ref="euTaxoSearchBar"
        @scrolling="handleScrolling"
      />
>>>>>>> 55b41639
    </TheContent>
  </AuthenticationWrapper>
</template>
<script>
<<<<<<< HEAD

import AuthenticationWrapper from "@/components/wrapper/AuthenticationWrapper"
import TheHeader from "@/components/structure/TheHeader"
import TheContent from "@/components/structure/TheContent"
import SearchTaxonomyHeader from "@/components/resources/taxonomy/search/SearchTaxonomyHeader"
import EuTaxoSearchBar from "@/components/resources/taxonomy/search/EuTaxoSearchBar"
import MarginWrapper from "@/components/wrapper/MarginWrapper"
import IndexTabs from "@/components/resources/indices/IndexTabs"
import Button from "primevue/button"
import EuTaxoSearchResults from "@/components/resources/taxonomy/search/EuTaxoSearchResults"
import {useRoute} from "vue-router"
=======
import SearchTaxonomyHeader from "@/components/resources/taxonomy/search/SearchTaxonomyHeader";
import EuTaxoSearchBar from "@/components/resources/taxonomy/search/EuTaxoSearchBar";
import TheHeader from "@/components/structure/TheHeader";
import TheContent from "@/components/structure/TheContent";
import { useRoute } from "vue-router";
>>>>>>> 55b41639
import apiSpecs from "../../../build/clients/backend/backendOpenApi.json";

<<<<<<< HEAD
const stockIndices = apiSpecs.components.schemas.CompanyInformation.properties["indices"].items.enum

=======
>>>>>>> 55b41639
export default {
  name: "SearchTaxonomy",
  components: {
    AuthenticationWrapper,
    TheHeader,
    TheContent,
<<<<<<< HEAD
    SearchTaxonomyHeader,
    EuTaxoSearchBar,
    MarginWrapper,
    IndexTabs,
    Button,
    EuTaxoSearchResults
=======
    AuthenticationWrapper,
>>>>>>> 55b41639
  },

  emits: ['queryCompany', 'update:modelValue'],

  created() {
    window.addEventListener('scroll', this.handleScroll)
  },

  data() {
    return {
      searchBarActivated: false,
      pageScrolled: false,
      route: useRoute(),
<<<<<<< HEAD
      selectedIndex: 1,
      showSearchResultsTable: false,
      resultsArray: [],
      latestScrollPosition: 0,
      currentInput: null,
    }
=======
    };
>>>>>>> 55b41639
  },

  inject: ['getKeycloakInitPromise', 'keycloak_init', 'authenticated'],

  watch: {
    pageScrolled(value) {
      if (value) {
        this.$refs.euTaxoSearchBarTop.$refs.autocomplete.hideOverlay()
      }
      if (!value) {
        this.searchBarActivated = false
        this.$refs.euTaxoSearchBarTop.$refs.autocomplete.focus()
      }
    },
  },

  methods: {
<<<<<<< HEAD


    handleScroll() {
      const windowScrollY = window.scrollY
      if (this.latestScrollPosition > windowScrollY) {
        //ScrollUP event
        this.latestScrollPosition = windowScrollY
        this.pageScrolled = document.documentElement.scrollTop >= 50
        this.pageTopReached = document.documentElement.scrollTop === 0
      } else {
        //ScrollDOWN event
        this.pageScrolled = document.documentElement.scrollTop > 80
        this.latestScrollPosition = windowScrollY
      }
    },

    handleEuTaxoSearchBarRender() {
      if (this.route.query && this.route.query.input) {
        this.currentInput = this.route.query.input
        this.$refs.euTaxoSearchBar.queryCompany(this.currentInput)
      } else if (this.route.path === "/searchtaxonomy") {
        this.toggleIndexTabs(stockIndices[this.selectedIndex], this.selectedIndex)
      }
    }
    ,

      handleCompanyQuery(event)
      {
        this.selectedIndex = null
        this.$refs.indexTabs.activeIndex = null
        this.resultsArray = event
        this.showSearchResultsTable = true
        this.$router.push({name: 'Search Eu Taxonomy', query: {input: this.currentInput}})

      }
    ,

      handleFilterByIndex(event)
      {
        this.resultsArray = event
        this.showSearchResultsTable = true
      }
    ,

      toggleIndexTabs(stockIndex, index)
      {
        this.selectedIndex = index
        this.$refs.indexTabs.filterByIndex(stockIndex)
      }
    ,

      toggleSearchBar()
      {
        this.searchBarActivated = !this.searchBarActivated
      }
    ,
    },
  }
=======
    handleAutoCompleteFocus() {
      if (this.$refs.euTaxoSearchBar) {
        this.$refs.euTaxoSearchBar.showIndexTabs = true;
      }
    },
    handleScrolling(scrolled) {
      this.scrolled = scrolled;
    },
  },
};
>>>>>>> 55b41639
</script><|MERGE_RESOLUTION|>--- conflicted
+++ resolved
@@ -2,7 +2,6 @@
   <AuthenticationWrapper>
     <TheHeader />
     <TheContent>
-<<<<<<< HEAD
       <SearchTaxonomyHeader :scrolled="pageScrolled"/>
       <EuTaxoSearchBar v-model="currentInput"
                        ref="euTaxoSearchBarTop"
@@ -34,20 +33,10 @@
                    @filterByIndex="handleFilterByIndex"/>
       </div>
       <EuTaxoSearchResults v-if="showSearchResultsTable" :data="resultsArray"/>
-=======
-      <SearchTaxonomyHeader :scrolled="scrolled" />
-      <EuTaxoSearchBar
-        @autocomplete-focus="handleAutoCompleteFocus"
-        :stockIndices="stockIndices"
-        ref="euTaxoSearchBar"
-        @scrolling="handleScrolling"
-      />
->>>>>>> 55b41639
     </TheContent>
   </AuthenticationWrapper>
 </template>
 <script>
-<<<<<<< HEAD
 
 import AuthenticationWrapper from "@/components/wrapper/AuthenticationWrapper"
 import TheHeader from "@/components/structure/TheHeader"
@@ -59,36 +48,22 @@
 import Button from "primevue/button"
 import EuTaxoSearchResults from "@/components/resources/taxonomy/search/EuTaxoSearchResults"
 import {useRoute} from "vue-router"
-=======
-import SearchTaxonomyHeader from "@/components/resources/taxonomy/search/SearchTaxonomyHeader";
-import EuTaxoSearchBar from "@/components/resources/taxonomy/search/EuTaxoSearchBar";
-import TheHeader from "@/components/structure/TheHeader";
-import TheContent from "@/components/structure/TheContent";
-import { useRoute } from "vue-router";
->>>>>>> 55b41639
 import apiSpecs from "../../../build/clients/backend/backendOpenApi.json";
 
-<<<<<<< HEAD
 const stockIndices = apiSpecs.components.schemas.CompanyInformation.properties["indices"].items.enum
 
-=======
->>>>>>> 55b41639
 export default {
   name: "SearchTaxonomy",
   components: {
     AuthenticationWrapper,
     TheHeader,
     TheContent,
-<<<<<<< HEAD
     SearchTaxonomyHeader,
     EuTaxoSearchBar,
     MarginWrapper,
     IndexTabs,
     Button,
     EuTaxoSearchResults
-=======
-    AuthenticationWrapper,
->>>>>>> 55b41639
   },
 
   emits: ['queryCompany', 'update:modelValue'],
@@ -102,16 +77,12 @@
       searchBarActivated: false,
       pageScrolled: false,
       route: useRoute(),
-<<<<<<< HEAD
       selectedIndex: 1,
       showSearchResultsTable: false,
       resultsArray: [],
       latestScrollPosition: 0,
       currentInput: null,
     }
-=======
-    };
->>>>>>> 55b41639
   },
 
   inject: ['getKeycloakInitPromise', 'keycloak_init', 'authenticated'],
@@ -129,7 +100,6 @@
   },
 
   methods: {
-<<<<<<< HEAD
 
 
     handleScroll() {
@@ -188,16 +158,4 @@
     ,
     },
   }
-=======
-    handleAutoCompleteFocus() {
-      if (this.$refs.euTaxoSearchBar) {
-        this.$refs.euTaxoSearchBar.showIndexTabs = true;
-      }
-    },
-    handleScrolling(scrolled) {
-      this.scrolled = scrolled;
-    },
-  },
-};
->>>>>>> 55b41639
 </script>