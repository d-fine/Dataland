<template>
  <AuthenticationWrapper>
    <TheHeader/>
    <TheContent>
      <SearchTaxonomyHeader :scrolled="scrolled"/>
      <EuTaxoSearchBar @autocomplete-focus="handleAutoCompleteFocus" :stockIndices="stockIndices" ref="euTaxoSearchBar"
                       @scrolling="handleScrolling"/>
    </TheContent>
  </AuthenticationWrapper>
</template>
<script>

import SearchTaxonomyHeader from "@/components/resources/taxonomy/search/SearchTaxonomyHeader";
import EuTaxoSearchBar from "@/components/resources/taxonomy/search/EuTaxoSearchBar";
import TheHeader from "@/components/structure/TheHeader"
import TheContent from "@/components/structure/TheContent"
import {useRoute} from "vue-router"
import apiSpecs from "../../../build/clients/backend/backendOpenApi.json";
import AuthenticationWrapper from "@/components/wrapper/AuthenticationWrapper";


export default {
  name: "SearchTaxonomy",
  components: {
    SearchTaxonomyHeader,
    EuTaxoSearchBar,
    TheHeader,
    TheContent,
    AuthenticationWrapper
  },
  data() {
    return {
      scrolled: false,
      stockIndices: apiSpecs.components.schemas.CompanyInformation.properties["indices"].items.enum,
      route: useRoute(),
    }
  },
  methods: {
    handleAutoCompleteFocus() {
<<<<<<< HEAD
      this.showIndexPanel = false
=======
>>>>>>> 193c9d98
      if (this.$refs.euTaxoSearchBar) {
        this.$refs.euTaxoSearchBar.showIndexTabs = true
      }
    },
    handleIndex(stockIndex, index) {
<<<<<<< HEAD
      this.showIndexPanel = false
=======
>>>>>>> 193c9d98
      this.$refs.euTaxoSearchBar.toggleIndexTabs(stockIndex, index)
    },
    handleScrolling(scrolled) {
      this.scrolled = scrolled
    },
  },
}
</script><|MERGE_RESOLUTION|>--- conflicted
+++ resolved
@@ -37,19 +37,11 @@
   },
   methods: {
     handleAutoCompleteFocus() {
-<<<<<<< HEAD
-      this.showIndexPanel = false
-=======
->>>>>>> 193c9d98
       if (this.$refs.euTaxoSearchBar) {
         this.$refs.euTaxoSearchBar.showIndexTabs = true
       }
     },
     handleIndex(stockIndex, index) {
-<<<<<<< HEAD
-      this.showIndexPanel = false
-=======
->>>>>>> 193c9d98
       this.$refs.euTaxoSearchBar.toggleIndexTabs(stockIndex, index)
     },
     handleScrolling(scrolled) {
