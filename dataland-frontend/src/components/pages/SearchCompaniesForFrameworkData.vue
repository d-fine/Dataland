--- conflicted
+++ resolved
@@ -42,7 +42,17 @@
                 </PrimeButton>
               </div>
 
-<<<<<<< HEAD
+              <FrameworkDataSearchFilters
+                id="frameworkDataSearchFilters"
+                class="ml-3"
+                ref="frameworkDataSearchFilters"
+                :show-heading="!pageScrolled || searchBarToggled"
+                v-model:selected-country-codes="currentFilteredCountryCodes"
+                v-model:selected-frameworks="currentFilteredFrameworks"
+                v-model:selected-sectors="currentFilteredSectors"
+              />
+            </div>
+
               <div v-if="!pageScrolled" id="createButtonAndPageTitle" class="flex align-content-end align-items-center">
                 <RequestDataButton />
                 <PrimeButton
@@ -54,31 +64,8 @@
                 />
                 <span>{{ currentlyVisiblePageText }}</span>
               </div>
-=======
-              <FrameworkDataSearchFilters
-                id="frameworkDataSearchFilters"
-                class="ml-3"
-                ref="frameworkDataSearchFilters"
-                :show-heading="!pageScrolled || searchBarToggled"
-                v-model:selected-country-codes="currentFilteredCountryCodes"
-                v-model:selected-frameworks="currentFilteredFrameworks"
-                v-model:selected-sectors="currentFilteredSectors"
-              />
->>>>>>> 1ba49a1b
-            </div>
-
-            <div v-if="!pageScrolled" id="createButtonAndPageTitle" class="flex align-content-end align-items-center">
-              <PrimeButton
-                v-if="hasUserUploaderRights"
-                class="uppercase p-button p-button-sm d-letters mr-3"
-                label="New Dataset"
-                icon="pi pi-plus"
-                @click="redirectToChooseCompanyPage"
-              />
-              <span>{{ currentlyVisiblePageText }}</span>
             </div>
           </div>
-        </div>
 
         <div v-if="waitingForSearchResults" class="d-center-div text-center px-7 py-4">
           <p class="font-medium text-xl">Loading...</p>
@@ -119,13 +106,9 @@
 import TheFooter from "@/components/general/TheFooter.vue";
 import { useFrameworkFiltersStore } from "@/stores/Stores";
 import Keycloak from "keycloak-js";
-<<<<<<< HEAD
-import { checkIfUserHasUploaderRights } from "@/utils/KeycloakUtils";
 import RequestDataButton from "@/components/resources/frameworkDataSearch/RequestDataButton.vue";
-=======
 import { checkIfUserHasRole, KEYCLOAK_ROLE_UPLOADER } from "@/utils/KeycloakUtils";
 import DatasetsTabMenu from "@/components/general/DatasetsTabMenu.vue";
->>>>>>> 1ba49a1b
 
 export default defineComponent({
   setup() {
@@ -139,11 +122,8 @@
   },
   name: "SearchCompaniesForFrameworkData",
   components: {
-<<<<<<< HEAD
     RequestDataButton,
-=======
     DatasetsTabMenu,
->>>>>>> 1ba49a1b
     FrameworkDataSearchFilters,
     AuthenticationWrapper,
     TheHeader,
