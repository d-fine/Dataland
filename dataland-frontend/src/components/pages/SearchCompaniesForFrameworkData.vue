--- conflicted
+++ resolved
@@ -211,17 +211,15 @@
     },
   },
   methods: {
-<<<<<<< HEAD
     redirectToChooseCompanyPage() {
       this.$router.push("/companies/choose");
     },
-=======
+
     /**
      * Updates the local variable indicating which row of the datatable is currently displayed at the top
      *
      * @param value the index of the new row displayed on top
      */
->>>>>>> fa3b6fe7
     setFirstShownRow(value: number) {
       this.indexOfFirstShownRow = value;
     },
