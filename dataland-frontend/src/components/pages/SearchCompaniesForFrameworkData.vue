--- conflicted
+++ resolved
@@ -63,8 +63,6 @@
   </AuthenticationWrapper>
 </template>
 
-<<<<<<< HEAD
-=======
 <style scoped>
 .d-shadow-bottom {
   box-shadow: 0px 4px 4px rgba(0, 0, 0, 0.02);
@@ -78,7 +76,6 @@
 }
 </style>
 
->>>>>>> 1db974dc
 <script lang="ts">
 import AuthenticationWrapper from "@/components/wrapper/AuthenticationWrapper.vue";
 import TheHeader from "@/components/generics/TheHeader.vue";
@@ -225,16 +222,6 @@
         }
       }
     },
-<<<<<<< HEAD
-    scanQueryParams() {
-      const queryFrameworks = this.route.query.frameworks;
-      if (queryFrameworks) {
-        if (typeof queryFrameworks === "string" && queryFrameworks !== "") {
-          this.currentFilteredFrameworks = [queryFrameworks as DataTypeEnum]; // TODO()
-        } else if (Array.isArray(queryFrameworks)) {
-          this.currentFilteredFrameworks = queryFrameworks as Array<DataTypeEnum>; // TODO()
-        }
-=======
     getQueryFrameworks(route: RouteLocationNormalizedLoaded): Array<DataTypeEnum> {
       let queryFrameworks = route.query.framework;
       if (queryFrameworks !== undefined) {
@@ -243,14 +230,9 @@
           allowedDataTypeEnumValues.includes(it)
         ) as Array<DataTypeEnum>;
         return result;
->>>>>>> 1db974dc
       } else {
         return Object.values(DataTypeEnum);
       }
-<<<<<<< HEAD
-
-      const queryInput = this.route.query.input as string; // TODO()
-=======
     },
     getQueryCountryCodes(route: RouteLocationNormalizedLoaded): Array<string> {
       let queryCountryCodes = route.query.countryCode;
@@ -268,7 +250,6 @@
     },
     getQueryInput(route: RouteLocationNormalizedLoaded): string {
       let queryInput = route.query.input as string;
->>>>>>> 1db974dc
       if (queryInput) {
         return queryInput;
       }
@@ -308,7 +289,7 @@
         this.currentSearchBarInput = queryInput;
       }
     },
-    async handleCompanyQuery(companiesReceived: Array<DataSearchStoredCompany>) {
+    handleCompanyQuery(companiesReceived: Array<DataSearchStoredCompany>) {
       this.resultsArray = companiesReceived;
       this.setFirstShownRow(0);
       this.searchResults?.resetPagination();
@@ -317,9 +298,6 @@
 
       const queryInput = this.currentSearchBarInput == "" ? undefined : this.currentSearchBarInput;
 
-<<<<<<< HEAD
-      await this.$router.push({
-=======
       const allFrameworksSelected = Object.values(DataTypeEnum).every((it) =>
         this.currentFilteredFrameworks.includes(it)
       );
@@ -332,7 +310,6 @@
 
       const querySectors = this.currentFilteredSectors.length == 0 ? undefined : this.currentFilteredSectors;
       this.$router.push({
->>>>>>> 1db974dc
         name: "Search Companies for Framework Data",
         query: {
           input: queryInput,
@@ -348,11 +325,7 @@
     },
     toggleSearchBar() {
       this.searchBarToggled = true;
-<<<<<<< HEAD
-      const height = this.searchBarContainer.clientHeight as number;
-=======
       const height = this.searchBarAndFiltersContainer?.clientHeight;
->>>>>>> 1db974dc
       window.scrollBy(0, -height);
       this.hiddenSearchBarHeight = height;
       this.scrollEmittedByToggleSearchBar = true;
@@ -363,10 +336,4 @@
     },
   },
 });
-</script>
-
-<style scoped>
-.d-shadow-bottom {
-  box-shadow: 0px 4px 4px rgba(0, 0, 0, 0.02);
-}
-</style>+</script>