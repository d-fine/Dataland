<template>
  <TheHeader v-if="!useMobileView" />

  <div ref="sheet">
    <CompanyInfoSheet :company-id="companyId" :show-single-data-request-button="false" />

    <div class="styled-box">
      <span>Documents</span>
    </div>

    <span class="flex align-items-center">
      <FrameworkDataSearchDropdownFilter
        :disabled="waitingForData"
        v-model="selectedDocumentType"
        ref="DocumentTypeFilter"
        :available-items="availableDocumentTypes"
        filter-name="Types"
        data-test="document-type-picker"
        filter-id="document-type-filter"
        filter-placeholder="Search by document type"
        class="ml-3"
        style="margin: 15px"
      />

      <span
        data-test="reset-filter"
        style="margin: 15px"
        class="ml-3 cursor-pointer text-primary font-semibold d-letters"
        @click="resetFilter"
        >RESET</span
      >
    </span>
  </div>
  <TheContent class="paper-section flex flex-col p-3">
    <DataTable
      v-if="documentsFiltered && documentsFiltered.length > 0"
      data-test="documents-overview-table"
      :value="documentsFiltered"
      :paginator="true"
      :lazy="true"
      paginator-position="bottom"
      :total-records="totalRecords"
      :rows="rowsPerPage"
      :first="firstRowIndex"
      @sort="onSort($event)"
      @page="onPage($event)"
      :alwaysShowPaginator="true"
    >
      <Column header="DOCUMENT NAME" field="documentName" :sortable="true" />
      <Column header="DOCUMENT TYPE" field="documentCategory" :sortable="true">
        <template #body="slotProps">
          {{ humanizeStringOrNumber(slotProps.data.documentCategory) }}
        </template>
      </Column>
      <Column header="PUBLICATION DATE" field="publicationDate" :sortable="true">
        <template #body="slotProps">
          <div>
            {{ dateStringFormatter(slotProps.data.publicationDate) }}
          </div></template
        >
      </Column>
      <Column header="REPORTING PERIOD" field="reportingPeriod" :sortable="true" />
      <Column field="documentType" header="" class="d-bg-white w-1 d-datatable-column-right">
        <template #body="documentProps">
          <a class="tertiary-button" @click="openMetaInfoDialog(documentProps.data.documentId)">
            VIEW DETAILS <span class="material-icons">arrow_forward_ios</span>
          </a>
        </template>
      </Column>
      <Column field="documentType" header="" class="d-bg-white w-1 d-datatable-column-right">
        <template #body="document">
          <DocumentLink
<<<<<<< HEAD
            :label="'DOWNLOAD'"
            :download-name="document.data.documentName"
=======
            :download-name="truncatedDocumentName(document.data)"
            :label="truncatedDocumentName(document.data) + ' (' + document.data.publicationDate + ')'"
>>>>>>> fbb23ad3
            :file-reference="document.data.documentId"
            show-icon
            data-test="download-button"
          />
        </template>
      </Column>
    </DataTable>
    <div v-else class="centered-element-wrapper">
      <div class="text-content-wrapper">
        <p class="font-medium text-xl">The company you searched for does not have any documents on Dataland yet.</p>
      </div>
    </div>
  </TheContent>
  <DocumentMetaDataDialog v-model:isOpen="isMetaInfoDialogOpen" :document-id="selectedDocumentId" />
  <TheFooter :is-light-version="true" :sections="footerContent" />
</template>

<script setup lang="ts">
import { type Content, type Page } from '@/types/ContentTypes.ts';
import contentData from '@/assets/content.json';
import { inject, onMounted, ref, watch } from 'vue';
import { type DocumentCategorySelectableItem } from '@/utils/FrameworkDataSearchDropDownFilterTypes.ts';
import DataTable, { type DataTablePageEvent, type DataTableSortEvent } from 'primevue/datatable';
import Column from 'primevue/column';
import TheHeader from '@/components/generics/TheHeader.vue';
import TheContent from '@/components/generics/TheContent.vue';
import CompanyInfoSheet from '@/components/general/CompanyInfoSheet.vue';
import TheFooter from '@/components/generics/TheFooter.vue';
import FrameworkDataSearchDropdownFilter from '@/components/resources/frameworkDataSearch/FrameworkDataSearchDropdownFilter.vue';
import DocumentMetaDataDialog from '@/components/resources/documentPage/DocumentMetaDataDialog.vue';
import { ApiClientProvider } from '@/services/ApiClients.ts';
import { assertDefined } from '@/utils/TypeScriptUtils.ts';
import {
  DocumentMetaInfoDocumentCategoryEnum,
  type DocumentMetaInfoResponse,
  type SearchForDocumentMetaInformationDocumentCategoriesEnum,
} from '@clients/documentmanager';
import type Keycloak from 'keycloak-js';
import DocumentLink from '@/components/resources/frameworkDataSearch/DocumentLink.vue';
import { humanizeStringOrNumber, truncatedDocumentName } from '@/utils/StringFormatter.ts';
import { dateStringFormatter } from '@/utils/DataFormatUtils';

const props = defineProps<{
  companyId: string;
}>();

const content: Content = contentData;
const footerPage: Page | undefined = content.pages.find((page) => page.url === '/');
const footerContent = footerPage?.sections;
const waitingForData = ref(true);
const useMobileView = inject<boolean>('useMobileView', false);
const documentsFiltered = ref<DocumentMetaInfoResponse[]>([]);
const selectedDocumentType = ref<Array<DocumentCategorySelectableItem>>();
const availableDocumentTypes = ref<Array<DocumentCategorySelectableItem>>(retrieveAvailableDocumentCategories());
const rowsPerPage = 100;
const totalRecords = ref(0);
const firstRowIndex = ref(0);
const currentPage = ref(0);
const isMetaInfoDialogOpen = ref(false);
const selectedDocumentId = ref<string>('');
const getKeycloakPromise = inject<() => Promise<Keycloak>>('getKeycloakPromise');
const sortField = ref<keyof DocumentMetaInfoResponse>('publicationDate');
const sortOrder = ref(1);

watch(selectedDocumentType, () => {
  firstRowIndex.value = 0;
  getAllDocumentsForFilters().catch((error) => console.error(error));
});

/**
 * Get list of documents using the filter for document category
 */
async function getAllDocumentsForFilters(): Promise<void> {
  waitingForData.value = true;
  try {
    if (getKeycloakPromise) {
      const documentControllerApi = new ApiClientProvider(assertDefined(getKeycloakPromise)()).apiClients
        .documentController;
      if (selectedDocumentType.value) {
        documentsFiltered.value = (
          await documentControllerApi.searchForDocumentMetaInformation(
            props.companyId,
            convertToEnumSet(selectedDocumentType)
          )
        ).data;
      } else {
        documentsFiltered.value = (await documentControllerApi.searchForDocumentMetaInformation(props.companyId)).data;
      }
    }
  } catch (error) {
    console.error(error);
  }
  waitingForData.value = false;
  updateCurrentDisplayedData();
}

/**
 * Resets filter
 */
function resetFilter(): void {
  selectedDocumentType.value = undefined;
}

/**
 * Updates the displayedDocumentData
 */
function updateCurrentDisplayedData(): void {
  documentsFiltered.value.sort((a, b) => customSorting(a, b));
  totalRecords.value = documentsFiltered.value.length;
  documentsFiltered.value = documentsFiltered.value.slice(
    rowsPerPage * currentPage.value,
    rowsPerPage * (1 + currentPage.value)
  );
  window.scrollTo({
    top: 0,
    behavior: 'smooth',
  });
}

/**
 * Compares two extended stored data requests (sort field, request status, last modified, company name)
 * @param a ExtendedStoredDataRequest to sort
 * @param b ExtendedStoredDataRequest to sort
 * @returns result of the comparison
 */
function customSorting(a: DocumentMetaInfoResponse, b: DocumentMetaInfoResponse): number {
  const aValue = a[sortField.value] ?? '';
  const bValue = b[sortField.value] ?? '';

  if (sortField.value != ('requestStatus' as keyof DocumentMetaInfoResponse)) {
    if (aValue < bValue) return -1 * sortOrder.value;
    if (aValue > bValue) return sortOrder.value;
    return 0;
  } else {
    return sortOrder.value;
  }
}

/**
 * Updates the current Page
 * @param event DataTablePageEvent
 */
function onPage(event: DataTablePageEvent): void {
  currentPage.value = event.page;
  updateCurrentDisplayedData();
}

/**
 * Sorts the list of storedDataRequests
 * @param event contains column to sort and sortOrder
 */
function onSort(event: DataTableSortEvent): void {
  sortField.value = event.sortField as keyof DocumentMetaInfoResponse;
  sortOrder.value = event.sortOrder ?? 1;
  updateCurrentDisplayedData();
}

/**
 * Opens the Dialog box with the meta information
 * @param documentId Id of selected document
 */
function openMetaInfoDialog(documentId: string): void {
  selectedDocumentId.value = documentId;
  isMetaInfoDialogOpen.value = true;
}

/**
 * Gets list with all available document categories
 * @returns array of availableDocumentTypes
 */
function retrieveAvailableDocumentCategories(): Array<DocumentCategorySelectableItem> {
  return Object.entries(DocumentMetaInfoDocumentCategoryEnum).map(([, value]) => ({
    displayName: humanizeStringOrNumber(value),
    disabled: false,
    documentCategoryDataType: value,
  }));
}

/**
 * Converts to enumSet
 * @returns Set<SearchForDocumentMetaInformationDocumentCategoriesEnum>
 */
function convertToEnumSet(
  selectedTypeRef: typeof selectedDocumentType
): Set<SearchForDocumentMetaInformationDocumentCategoriesEnum> {
  if (!selectedTypeRef.value) {
    return new Set<SearchForDocumentMetaInformationDocumentCategoriesEnum>();
  }
  return new Set(selectedTypeRef.value.map((item) => item.documentCategoryDataType));
}

onMounted(() => {
  getAllDocumentsForFilters().catch((error) => console.error(error));
});
</script>

<style scoped lang="scss">
.sheet {
  width: 100%;
  background-color: var(--surface-0);
  box-shadow: 0 4px 4px 0 #00000005;
  padding: 0.5rem 1rem 1rem;
  display: flex;
  flex-direction: column;
  align-items: start;
}
.styled-box {
  padding: 0.5rem 0.75rem;
  border-width: 2px;
  border-style: solid;
  border-color: #5a4f36;
  border-radius: 8px;
  margin-left: 15px;
  margin-top: 5px;
  background: #5a4f36;
  color: white;
  width: 200px;
}
.text-content-wrapper {
  margin: 4rem;
  text-align: center;
  padding: 2rem;
  background-color: var(--surface-0);
  display: flex;
  min-height: 200px;
  justify-content: center;
  max-width: 400px;
  align-items: center;
  width: 100%;
  box-sizing: border-box;
}
.centered-element-wrapper {
  display: flex;
  justify-content: center;
  align-items: center;
  flex-grow: 1;
}
</style><|MERGE_RESOLUTION|>--- conflicted
+++ resolved
@@ -70,13 +70,8 @@
       <Column field="documentType" header="" class="d-bg-white w-1 d-datatable-column-right">
         <template #body="document">
           <DocumentLink
-<<<<<<< HEAD
-            :label="'DOWNLOAD'"
-            :download-name="document.data.documentName"
-=======
             :download-name="truncatedDocumentName(document.data)"
             :label="truncatedDocumentName(document.data) + ' (' + document.data.publicationDate + ')'"
->>>>>>> fbb23ad3
             :file-reference="document.data.documentId"
             show-icon
             data-test="download-button"
@@ -116,7 +111,7 @@
 } from '@clients/documentmanager';
 import type Keycloak from 'keycloak-js';
 import DocumentLink from '@/components/resources/frameworkDataSearch/DocumentLink.vue';
-import { humanizeStringOrNumber, truncatedDocumentName } from '@/utils/StringFormatter.ts';
+import { humanizeStringOrNumber } from '@/utils/StringFormatter.ts';
 import { dateStringFormatter } from '@/utils/DataFormatUtils';
 
 const props = defineProps<{
