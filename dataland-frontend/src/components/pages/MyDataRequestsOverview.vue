<template>
  <AuthenticationWrapper>
    <TheHeader />
    <TheContent class="min-h-screen paper-section relative">
      <DatasetsTabMenu :initial-tab-index="3"></DatasetsTabMenu>
      <div v-if="waitingForData || storedDataRequests.length > 0">
        <div
          id="searchBarAndFiltersContainer"
          class="w-full bg-white pt-4 justify-between"
          ref="searchBarAndFiltersContainer"
        >
          <span class="align-content-start flex items-center justify-start">
            <span class="w-3 p-input-icon-left" style="margin: 15px">
              <i class="pi pi-search pl-3 pr-3" aria-hidden="true" style="color: #958d7c" />
              <InputText
                data-test="requested-Datasets-searchbar"
                v-model="searchBarInput"
                placeholder="Search by company name"
                class="w-12 pl-6 pr-6"
              />
            </span>
            <FrameworkDataSearchDropdownFilter
              v-model="selectedFrameworks"
              ref="frameworkFilter"
              :available-items="availableFrameworks"
              filter-name="Framework"
              data-test="requested-Datasets-frameworks"
              filter-id="framework-filter"
              filter-placeholder="Search frameworks"
              class="ml-3"
              style="margin: 15px"
            />
            <FrameworkDataSearchDropdownFilter
              v-model="selectedAccessStatus"
              ref="frameworkFilter"
              :available-items="availableAccessStatus"
              filter-name="Access Status"
              data-test="requested-Datasets-frameworks"
              filter-id="framework-filter"
              filter-placeholder="access status"
              class="ml-3"
              style="margin: 15px"
            />
            <span class="flex align-items-center">
              <span
                data-test="reset-filter"
                style="margin: 15px"
                class="ml-3 cursor-pointer text-primary font-semibold d-letters"
                @click="resetFilterAndSearchBar"
                >RESET</span
              >
            </span>
          </span>
        </div>
        <div class="col-12 text-left p-3">
          <div class="card">
            <DataTable
              :value="displayedData"
              style="cursor: pointer"
              :rowHover="true"
              :loading="waitingForData"
              data-test="requested-Datasets-table"
              paginator
              paginator-position="bottom"
              :rows="datasetsPerPage"
              lazy
              :total-records="numberOfFilteredRequests"
              @page="onPage($event)"
              @sort="onSort($event)"
              @row-click="onRowClick($event)"
              id="my-data-requests-overview-table"
            >
              <Column header="COMPANY" field="companyName" :sortable="true">
                <template #body="slotProps">
                  {{ slotProps.data.companyName }}
                </template>
              </Column>
              <Column header="FRAMEWORK" :sortable="true" field="dataType">
                <template #body="slotProps">
                  <div>
                    {{ getFrameworkTitle(slotProps.data.dataType) }}
                  </div>
                  <div
                    data-test="framework-subtitle"
                    v-if="frameworkHasSubTitle(slotProps.data.dataType)"
                    style="color: gray; font-size: smaller; line-height: 0.5; white-space: nowrap"
                  >
                    <br />
                    {{ getFrameworkSubtitle(slotProps.data.dataType) }}
                  </div>
                </template>
              </Column>
              <Column header="REPORTING PERIOD" field="reportingPeriod" :sortable="true">
                <template #body="slotProps">
                  {{ slotProps.data.reportingPeriod }}
                </template>
              </Column>
              <Column header="REQUESTED" field="creationTimestamp" :sortable="true">
                <template #body="slotProps">
                  <div>
                    {{ convertUnixTimeInMsToDateString(slotProps.data.creationTimestamp) }}
                  </div></template
                >
              </Column>
              <Column header="LAST UPDATED" :sortable="true" field="lastModifiedDate">
                <template #body="slotProps"
                  ><div>
                    {{ convertUnixTimeInMsToDateString(slotProps.data.lastModifiedDate) }}
                  </div>
                </template>
              </Column>
              <Column header="REQUEST STATUS" :sortable="true" field="requestStatus">
                <template #body="slotProps">
                  <div :class="badgeClass(slotProps.data.requestStatus)" style="display: inline-flex">
                    {{ getRequestStatusLabel(slotProps.data.requestStatus) }}
                  </div>
                </template>
              </Column>
              <Column header="ACCESS STATUS" :sortable="true" field="accessStatus">
                <template #body="slotProps">
                  <div :class="accessStatusBadgeClass(slotProps.data.accessStatus)" style="display: inline-flex">
                    {{ slotProps.data.accessStatus }}
                  </div>
                </template>
              </Column>
              <Column field="resolve" header="">
                <template #body="slotProps">
                  <div
                    v-if="slotProps.data.requestStatus == RequestStatus.Answered"
                    class="text-right text-primary no-underline font-bold"
                  >
                    <span
                      id="resolveButton"
                      style="cursor: pointer"
                      data-test="requested-Datasets-Resolve"
                      @click="goToResolveDataRequestPage(slotProps.data.datalandCompanyId, slotProps.data.dataType)"
                      >RESOLVE</span
                    >
<<<<<<< HEAD
                    <span class="ml-3">></span>
                  </div>
                </template>
              </Column>
            </DataTable>
=======
                      <span id="resolveButton" style="cursor: pointer" data-test="requested-Datasets-Resolve"
                        >RESOLVE</span
                      >
                      <span class="ml-3">></span>
                    </div>
                  </template>
                </Column>
              </DataTable>
            </div>
>>>>>>> 0b1c8d04
          </div>
        </div>
      </div>
      <div v-if="!waitingForData && storedDataRequests.length == 0">
        <div class="d-center-div text-center px-7 py-4">
          <p class="font-medium text-xl">You have not requested data yet.</p>
          <p class="font-medium text-xl">Request data to see your requests here.</p>
          <a @click="goToBulkDataRequestPage()" class="no-underline" data-test="bulkDataRequestButton">
            <button
              class="p-button p-component uppercase p-button p-button-sm mr-3"
              type="button"
              data-pc-name="button"
              data-pc-section="root"
            >
              <i class="material-icons"> add_box </i><span class="d-letters pl-2"> BULK DATA REQUEST </span>
            </button></a
          >
        </div>
      </div>
    </TheContent>
    <TheFooter :is-light-version="true" :sections="footerContent" />
  </AuthenticationWrapper>
</template>

<script lang="ts">
import TheFooter from '@/components/generics/TheNewFooter.vue';
import contentData from '@/assets/content.json';
import type { Content, Page } from '@/types/ContentTypes';
import TheContent from '@/components/generics/TheContent.vue';
import TheHeader from '@/components/generics/TheHeader.vue';
import { defineComponent, inject, ref } from 'vue';
import type Keycloak from 'keycloak-js';
import { ApiClientProvider } from '@/services/ApiClients';
import DataTable, {
  type DataTablePageEvent,
  type DataTableRowClickEvent,
  type DataTableSortEvent,
} from 'primevue/datatable';
import Column from 'primevue/column';
import { frameworkHasSubTitle, getFrameworkSubtitle, getFrameworkTitle } from '@/utils/StringFormatter';
import DatasetsTabMenu from '@/components/general/DatasetsTabMenu.vue';
import { convertUnixTimeInMsToDateString } from '@/utils/DataFormatUtils';
import { type ExtendedStoredDataRequest, RequestStatus } from '@clients/communitymanager';
import InputText from 'primevue/inputtext';
import FrameworkDataSearchDropdownFilter from '@/components/resources/frameworkDataSearch/FrameworkDataSearchDropdownFilter.vue';
import { type FrameworkSelectableItem, type SelectableItem } from '@/utils/FrameworkDataSearchDropDownFilterTypes';
import AuthenticationWrapper from '@/components/wrapper/AuthenticationWrapper.vue';
import { accessStatusBadgeClass, badgeClass, getRequestStatusLabel } from '@/utils/RequestUtils';
import {
  customCompareForRequestStatus,
  retrieveAvailableAccessStatus,
  retrieveAvailableFrameworks,
} from '@/utils/RequestsOverviewPageUtils';
import router from '@/router';

export default defineComponent({
  name: 'MyDataRequestsOverview',
  computed: {
    RequestStatus() {
      return RequestStatus;
    },
  },
  components: {
    AuthenticationWrapper,
    FrameworkDataSearchDropdownFilter,
    DatasetsTabMenu,
    TheFooter,
    TheContent,
    TheHeader,
    DataTable,
    Column,
    InputText,
  },

  setup() {
    return {
      frameworkFilter: ref(),
      datasetsPerPage: 100,
      getKeycloakPromise: inject<() => Promise<Keycloak>>('getKeycloakPromise'),
    };
  },

  data() {
    const content: Content = contentData;
    const footerPage: Page | undefined = content.pages.find((page) => page.url === '/');
    const footerContent = footerPage?.sections;
    return {
      waitingForData: true,
      currentPage: 0,
      storedDataRequests: [] as ExtendedStoredDataRequest[],
      displayedData: [] as ExtendedStoredDataRequest[],
      footerContent,
      searchBarInput: '',
      searchBarInputFilter: '',
      availableFrameworks: [] as Array<FrameworkSelectableItem>,
      selectedFrameworks: [] as Array<FrameworkSelectableItem>,
      availableAccessStatus: [] as Array<SelectableItem>,
      selectedAccessStatus: [] as Array<SelectableItem>,
      numberOfFilteredRequests: 0,
      sortField: 'requestStatus' as keyof ExtendedStoredDataRequest,
      sortOrder: 1,
    };
  },
  mounted() {
    this.availableFrameworks = retrieveAvailableFrameworks();
    this.availableAccessStatus = retrieveAvailableAccessStatus();
    this.getStoredRequestDataList().catch((error) => console.error(error));
  },
  watch: {
    selectedFrameworks() {
      this.updateCurrentDisplayedData();
    },
    selectedAccessStatus() {
      this.updateCurrentDisplayedData();
    },
    waitingForData() {
      this.updateCurrentDisplayedData();
    },
    searchBarInput(newSearch: string) {
      this.searchBarInputFilter = newSearch;
      this.updateCurrentDisplayedData();
    },
  },
  methods: {
    getRequestStatusLabel,
    accessStatusBadgeClass,
    badgeClass,
    frameworkHasSubTitle,
    getFrameworkTitle,
    getFrameworkSubtitle,
    convertUnixTimeInMsToDateString,
    /**
     * Navigates to the bulk data request page
     * @returns the promise of the router push action
     */
    goToBulkDataRequestPage() {
      const url = `/bulkdatarequest`;
      return router.push(url);
    },

    /**
     * Gets list of storedDataRequests
     */
    async getStoredRequestDataList() {
      this.waitingForData = true;
      this.storedDataRequests = [];
      try {
        if (this.getKeycloakPromise) {
          this.storedDataRequests = (
            await new ApiClientProvider(
              this.getKeycloakPromise()
            ).apiClients.requestController.getDataRequestsForRequestingUser()
          ).data;
        }
      } catch (error) {
        console.error(error);
      }
      this.waitingForData = false;
    },
    /**
     * Navigates to the view dataRequest page
     * @param event contains column that was clicked
     * @param event.data extended stored data request
     * @param event.originalEvent needed to get the clicked cell
     * @returns the promise of the router push action
     */
    onRowClick(event: DataTableRowClickEvent) {
      const requestIdOfClickedRow = event.data.dataRequestId;
      return router.push(`/requests/${requestIdOfClickedRow}`);
    },
    /**
     * Sorts the list of storedDataRequests
     * @param event contains column to sort and sortOrder
     */
    onSort(event: DataTableSortEvent) {
      this.sortField = event.sortField as keyof ExtendedStoredDataRequest;
      this.sortOrder = event.sortOrder ?? 1;
      this.updateCurrentDisplayedData();
    },

    /**
     * Filterfunction for frameworks
     * @param framework dataland framework
     * @returns checks if given framework is selected
     */
    filterFramework(framework: string) {
      for (const selectedFramework of this.selectedFrameworks) {
        if (framework == selectedFramework.frameworkDataType) return true;
      }
      return false;
    },
    /**
     * Filterfunction for access status
     * @param accessStatus dataland framework
     * @returns checks if given accessStatus is selected
     */
    filterAccessStatus(accessStatus: string) {
      for (const selectedAccessStatus of this.selectedAccessStatus) {
        if (accessStatus == selectedAccessStatus.displayName) return true;
      }
      return false;
    },
    /**
     * Filterfunction for searchbar
     * @param companyName dataland companyName
     * @returns checks if given companyName contains searchbar text
     */
    filterSearchInput(companyName: string) {
      const lowerCaseCompanyName = (companyName ?? '').toLowerCase();
      const lowerCaseSearchString = this.searchBarInputFilter.toLowerCase();
      return lowerCaseCompanyName.includes(lowerCaseSearchString);
    },
    /**
     * Resets selected frameworks and searchBarInput
     */
    resetFilterAndSearchBar() {
      this.selectedFrameworks = [];
      this.selectedAccessStatus = [];
      this.searchBarInput = '';
    },
    /**
     * Updates the displayedData
     */
    updateCurrentDisplayedData() {
      this.displayedData = this.storedDataRequests.filter((dataRequest) =>
        this.filterSearchInput(dataRequest.companyName)
      );
      if (this.selectedFrameworks.length > 0) {
        this.displayedData = this.displayedData.filter((dataRequest) => this.filterFramework(dataRequest.dataType));
      }
      if (this.selectedAccessStatus.length > 0) {
        this.displayedData = this.displayedData.filter((dataRequest) =>
          this.filterAccessStatus(dataRequest.accessStatus)
        );
      }
      this.displayedData.sort((a, b) => this.customCompareForExtendedStoredDataRequests(a, b));
      this.numberOfFilteredRequests = this.displayedData.length;
      this.displayedData = this.displayedData.slice(
        this.datasetsPerPage * this.currentPage,
        this.datasetsPerPage * (1 + this.currentPage)
      );
      window.scrollTo({
        top: 0,
        behavior: 'smooth',
      });
    },
    /**
     * Compares two extended stored data requests (sort field, request status, last modified, company name)
     * @param a ExtendedStoredDataRequest to sort
     * @param b ExtendedStoredDataRequest to sort
     * @returns result of the comparison
     */
    customCompareForExtendedStoredDataRequests(a: ExtendedStoredDataRequest, b: ExtendedStoredDataRequest) {
      const aValue = a[this.sortField] ?? '';
      const bValue = b[this.sortField] ?? '';

      if (this.sortField != ('requestStatus' as keyof ExtendedStoredDataRequest)) {
        if (aValue < bValue) return -1 * this.sortOrder;
        if (aValue > bValue) return this.sortOrder;
      }

      if (a.requestStatus != b.requestStatus)
        return customCompareForRequestStatus(a.requestStatus, b.requestStatus, this.sortOrder);

      if (a.lastModifiedDate < b.lastModifiedDate) return this.sortOrder;
      if (a.lastModifiedDate > b.lastModifiedDate) return -1 * this.sortOrder;

      if (a.companyName < b.companyName) return -1 * this.sortOrder;
      else return this.sortOrder;
    },

    /**
     * Updates the data for the current page
     * @param event event containing the new page
     */
    onPage(event: DataTablePageEvent) {
      this.currentPage = event.page;
      this.updateCurrentDisplayedData();
    },
  },
});
</script>
<style scoped>
#my-data-requests-overview-table tr:hover {
  cursor: pointer;
}
</style><|MERGE_RESOLUTION|>--- conflicted
+++ resolved
@@ -129,30 +129,14 @@
                     v-if="slotProps.data.requestStatus == RequestStatus.Answered"
                     class="text-right text-primary no-underline font-bold"
                   >
-                    <span
-                      id="resolveButton"
-                      style="cursor: pointer"
-                      data-test="requested-Datasets-Resolve"
-                      @click="goToResolveDataRequestPage(slotProps.data.datalandCompanyId, slotProps.data.dataType)"
+                    <span id="resolveButton" style="cursor: pointer" data-test="requested-Datasets-Resolve"
                       >RESOLVE</span
                     >
-<<<<<<< HEAD
                     <span class="ml-3">></span>
                   </div>
                 </template>
               </Column>
             </DataTable>
-=======
-                      <span id="resolveButton" style="cursor: pointer" data-test="requested-Datasets-Resolve"
-                        >RESOLVE</span
-                      >
-                      <span class="ml-3">></span>
-                    </div>
-                  </template>
-                </Column>
-              </DataTable>
-            </div>
->>>>>>> 0b1c8d04
           </div>
         </div>
       </div>
