<template>
  <AuthenticationWrapper>
    <TheHeader />

    <TheContent class="paper-section flex">
      <div class="col-12 text-left pb-0">
        <BackButton />
        <h1>{{ PageTitleState }}</h1>
      </div>

      <MiddleCenterDiv v-if="waitingForData" class="col-12">
        <div class="col-6 md:col-8 lg:col-12">
          <p class="font-medium text-xl">Loading Api Key information...</p>
          <i class="pi pi-spinner pi-spin" aria-hidden="true" style="z-index: 20; color: #e67f3f" />
        </div>
      </MiddleCenterDiv>

      <MiddleCenterDiv
        data-test="noApiKeyWelcomeComponent"
        v-if="!existsApiKey && !waitingForData && this.pageState !== 'create'"
        class="col-12"
      >
        <div>
          <img alt="light bulb" src="@/assets/images/elements/bulb_icon.svg" />
          <p class="font-medium text-xl text-color-third">You have no API Key!</p>
          <PrimeButton @click="setActivePageState('create')" label="CREATE NEW API KEY" icon="pi pi-plus" />
        </div>
      </MiddleCenterDiv>

      <div
        data-test="CreateApiKeyCard"
        v-if="this.pageState === 'create' && !waitingForData"
        class="col-12 md:col-8 lg:col-6"
      >
        <CreateApiKeyCard
          :userRoles="userRolesAccordingToKeycloak"
          @cancelCreate="setActivePageState('view')"
          @generateApiKey="generateApiKey"
        />
      </div>

      <div data-test="apiKeyInfo" v-if="existsApiKey && !waitingForData && pageState === 'view'">
        <div class="col-12 md:col-8 lg:col-6">
          <MessageComponent
            data-test="newKeyHolder"
            v-if="newKey.length"
            severity="success"
            :closable="false"
            class="border-2"
          >
            <template #text-info>
              <div class="col-12">Make sure to copy your API Key now. You will not be able to access it again.</div>
              <div class="my-2">
                <div class="p-input-icon-right border-round-sm paper-section pl-1 col-10 fs-lg">
                  <PrimeTextarea
                    ref="newKeyHolderRef"
                    v-on:focus="$event.target.select()"
                    :autoResize="true"
                    cols="5"
                    v-model="newKey"
                    id="newKeyHolder"
                    readonly
                    placeholder="Key goes here"
                    class="p-inputText p-component col-10"
                  />
                  <em @click="copyToClipboard" class="pi pi-clone form-inputs-bg primary-color copy-button fs-lg" />
                </div>
              </div>
            </template>
          </MessageComponent>

          <MessageComponent data-test="regenerateApiKeyMessage" v-if="!newKey" severity="block" class="border-2">
            <template #text-info> If you don't have access to your API Key you can generate a new one. </template>
            <template #action-button>
              <PrimeButton @click="regenerateConfirmToggle" label="REGENERATE API KEY" />
            </template>
          </MessageComponent>

<<<<<<< HEAD
          <ApiKeyCard :userRoles="userRolesAccordingToApiKey" :expiryDate="expiryDate" @revokeKey="revokeApiKey" />
=======
          <ApiKeyCard
            :userRoles="userRolesAccordingToApiKey"
            :expiryDate="expiryDate * 1000"
            @revokeKey="revokeApiKey"
          />
          <div id="apiKeyUsageInfoMessage" class="surface-card shadow-1 p-3 border-round-sm border-round mt-3">
            <div>
              <div class="text-900 font-medium text-xl text-left">API Key usage info</div>
              <div class="block text-600 mb-2 mt-4 text-left">
                In order to use the API Key, include it into the http request header via "dataland-api-key:
                &lt;ApiKeyValue&gt;". Alternatively it can be used like a bearer token by adding "Authorization: Bearer
                &lt;ApiKeyValue&gt;" to the http request header.
              </div>
            </div>
          </div>
>>>>>>> f9850e48
        </div>
      </div>
    </TheContent>

    <PrimeDialog
      id="regenerateApiKeyModal"
      :modal="true"
      header="Header"
      footer="Footer"
      v-model:visible="regenerateConfirmationVisible"
    >
      <template #header>
        <h2 class="m-0">Regenerate API Key</h2>
      </template>
      Are you sure you want to Regenerate your API Key?
      <strong>If you confirm, your previous token will be invalidated and your applications will stop working.</strong>
      <template #footer>
        <PrimeButton
          data-test="regenerateApiKeyCancelButton"
          label="CANCEL"
          @click="regenerateConfirmToggle"
          class="p-button-outlined"
        />
        <PrimeButton
          data-test="regenerateApiKeyConfirmButton"
          label="CONFIRM"
          @click="
            () => {
              setActivePageState('create');
              regenerateConfirmToggle();
            }
          "
        />
      </template>
    </PrimeDialog>
    <DatalandFooter />
  </AuthenticationWrapper>
</template>

<script lang="ts">
import AuthenticationWrapper from "@/components/wrapper/AuthenticationWrapper.vue";
import { ComponentPublicInstance, defineComponent, inject, ref } from "vue";
import PrimeButton from "primevue/button";
import TheHeader from "@/components/generics/TheHeader.vue";
import TheContent from "@/components/generics/TheContent.vue";
import MiddleCenterDiv from "@/components/wrapper/MiddleCenterDivWrapper.vue";
import BackButton from "@/components/general/BackButton.vue";
import ApiKeyCard from "@/components/general/apiKey/ApiKeyCard.vue";
import CreateApiKeyCard from "@/components/general/apiKey/CreateApiKeyCard.vue";
import MessageComponent from "@/components/messages/MessageComponent.vue";
import PrimeDialog from "primevue/dialog";
import PrimeTextarea from "primevue/textarea";
import { ApiClientProvider } from "@/services/ApiClients";
import { assertDefined } from "@/utils/TypeScriptUtils";
import Keycloak from "keycloak-js";
import { ApiKeyControllerApiInterface } from "@clients/apikeymanager";
import DatalandFooter from "@/components/general/DatalandFooter.vue";

export default defineComponent({
  name: "ApiKeysPage",
  components: {
    AuthenticationWrapper,
    TheContent,
    TheHeader,
    MiddleCenterDiv,
    BackButton,
    PrimeButton,
    PrimeDialog,
    ApiKeyCard,
    CreateApiKeyCard,
    MessageComponent,
    PrimeTextarea,
    DatalandFooter,
  },
  setup() {
    return {
      getKeycloakPromise: inject<() => Promise<Keycloak>>("getKeycloakPromise"),
      newKeyHolderRef: ref<ComponentPublicInstance<typeof PrimeTextarea> | null>(null),
    };
  },
  data() {
    return {
      pageState: "view",
      existsApiKey: false,
      waitingForData: true,
      regenerateConfirmationVisible: false,
      newKey: "",
      expiryDate: null as null | number,
      userRolesAccordingToApiKey: [] as Array<string>,
      userRolesAccordingToKeycloak: [] as Array<string>,
    };
  },
  computed: {
    PageTitleState() {
      if (this.pageState === "view") return "API";
      if (this.pageState === "create") return "Create new API Key";
      return "API";
    },
  },
  props: {},
  mounted() {
    void this.getApiKeyMetaInfoForUser();
  },
  watch: {},
  methods: {
    setActivePageState(state: string) {
      this.pageState = state;
    },

    async getApiKeyMetaInfoForUser() {
      try {
        const keycloakPromiseGetter = assertDefined(this.getKeycloakPromise);
        const resolvedKeycloakPromise = await keycloakPromiseGetter();
        const apiKeyManagerController: ApiKeyControllerApiInterface = await new ApiClientProvider(
          assertDefined(this.getKeycloakPromise)()
        ).getApiKeyManagerController();
        const apiKeyMetaInfoForUser = await apiKeyManagerController.getApiKeyMetaInfoForUser();
        this.waitingForData = false;
        this.userRolesAccordingToApiKey = apiKeyMetaInfoForUser.data.keycloakRoles
          ? apiKeyMetaInfoForUser.data.keycloakRoles
          : [];
        this.userRolesAccordingToKeycloak = resolvedKeycloakPromise.tokenParsed?.realm_access?.roles
          ? resolvedKeycloakPromise.tokenParsed?.realm_access?.roles
          : [];
        this.existsApiKey = apiKeyMetaInfoForUser.data.active ? apiKeyMetaInfoForUser.data.active : false;
        this.expiryDate = apiKeyMetaInfoForUser.data.expiryDate ? apiKeyMetaInfoForUser.data.expiryDate : null;
      } catch (error) {
        console.error(error);
      }
    },

    async revokeApiKey() {
      try {
        const keycloakPromiseGetter = assertDefined(this.getKeycloakPromise);
        const apiKeyManagerController = await new ApiClientProvider(
          keycloakPromiseGetter()
        ).getApiKeyManagerController();
        await apiKeyManagerController.revokeApiKey();
        this.existsApiKey = false;
      } catch (error) {
        console.error(error);
      }
    },

    async generateApiKey(expirationTime: number) {
      try {
        this.waitingForData = true;
        const keycloakPromiseGetter = assertDefined(this.getKeycloakPromise);

        const apiKeyManagerController = await new ApiClientProvider(
          keycloakPromiseGetter()
        ).getApiKeyManagerController();
        const response = await apiKeyManagerController.generateApiKey(expirationTime);
        this.waitingForData = false;
        this.existsApiKey = true;
        this.expiryDate = response.data.apiKeyMetaInfo.expiryDate ? response.data.apiKeyMetaInfo.expiryDate : null;
        this.newKey = response.data.apiKey;
        this.userRolesAccordingToApiKey = response.data.apiKeyMetaInfo.keycloakRoles
          ? response.data.apiKeyMetaInfo.keycloakRoles
          : [];
        this.setActivePageState("view");
      } catch (error) {
        console.error(error);
        this.existsApiKey = false;
      }
    },

    regenerateConfirmToggle() {
      this.regenerateConfirmationVisible = !this.regenerateConfirmationVisible;
    },

    copyToClipboard() {
      if (this.newKeyHolderRef) {
        (this.newKeyHolderRef.$el as HTMLTextAreaElement).focus();
      }
      void navigator.clipboard.writeText(this.newKey);
    },
  },
});
</script>

<style scoped>
.copy-button {
  cursor: pointer;
}
.p-inputText:enabled:focus {
  box-shadow: none;
}
</style><|MERGE_RESOLUTION|>--- conflicted
+++ resolved
@@ -76,9 +76,6 @@
             </template>
           </MessageComponent>
 
-<<<<<<< HEAD
-          <ApiKeyCard :userRoles="userRolesAccordingToApiKey" :expiryDate="expiryDate" @revokeKey="revokeApiKey" />
-=======
           <ApiKeyCard
             :userRoles="userRolesAccordingToApiKey"
             :expiryDate="expiryDate * 1000"
@@ -94,7 +91,6 @@
               </div>
             </div>
           </div>
->>>>>>> f9850e48
         </div>
       </div>
     </TheContent>
