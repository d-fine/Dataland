--- conflicted
+++ resolved
@@ -76,9 +76,6 @@
             </template>
           </MessageComponent>
 
-<<<<<<< HEAD
-          <ApiKeyCard :userRoles="userRolesAccordingToApiKey" :expiryDate="expiryDate" @revokeKey="revokeApiKey" />
-=======
           <ApiKeyCard
             :userRoles="userRolesAccordingToApiKey"
             :expiryDate="expiryDate * 1000"
@@ -94,7 +91,6 @@
               </div>
             </div>
           </div>
->>>>>>> f9850e48
         </div>
       </div>
     </TheContent>
@@ -116,7 +112,7 @@
           data-test="regenerateApiKeyCancelButton"
           label="CANCEL"
           @click="regenerateConfirmToggle"
-          class="p-button-outlined"
+          class="p-button-outlined text-sm"
         />
         <PrimeButton
           data-test="regenerateApiKeyConfirmButton"
@@ -127,6 +123,7 @@
               regenerateConfirmToggle();
             }
           "
+          class="text-sm"
         />
       </template>
     </PrimeDialog>
