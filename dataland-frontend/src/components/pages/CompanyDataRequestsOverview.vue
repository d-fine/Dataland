<template>
  <AuthenticationWrapper>
    <TheHeader />
    <DatasetsTabMenu :initial-tab-index="4">
      <TheContent class="min-h-screen paper-section relative">
        <div v-if="waitingForData || storedDataRequests.length > 0">
          <div
            id="searchBarAndFiltersContainer"
            class="w-full bg-white pt-4 justify-between"
            ref="searchBarAndFiltersContainer"
          >
            <span class="align-content-start flex items-center justify-start">
              <span class="w-3 p-input-icon-left" style="margin: 15px">
                <i class="pi pi-search pl-3 pr-3" aria-hidden="true" style="color: #958d7c" />
                <InputText
                  data-test="requested-Datasets-searchbar"
                  v-model="searchBarInput"
                  placeholder="Search by requester"
                  class="w-12 pl-6 pr-6"
                />
              </span>
              <FrameworkDataSearchDropdownFilter
                v-model="selectedFrameworks"
                ref="frameworkFilter"
                :available-items="availableFrameworks"
                filter-name="Framework"
                data-test="requested-Datasets-frameworks"
                filter-id="framework-filter"
                filter-placeholder="Search frameworks"
                class="ml-3"
                style="margin: 15px"
              />
              <FrameworkDataSearchDropdownFilter
                v-model="selectedAccessStatus"
                ref="frameworkFilter"
                :available-items="availableAccessStatus"
                filter-name="Access Status"
                data-test="requested-Datasets-frameworks"
                filter-id="framework-filter"
                filter-placeholder="access status"
                class="ml-3"
                style="margin: 15px"
              />
              <div class="flex align-items-center">
                <span
                  data-test="reset-filter"
                  style="margin: 15px"
                  class="ml-3 cursor-pointer text-primary font-semibold d-letters"
                  @click="resetFilterAndSearchBar"
                  >RESET</span
                >
              </div>
            </span>
          </div>
          <div class="col-12 text-left p-3">
            <div class="card">
              <DataTable
                :value="displayedData"
                style="cursor: pointer"
                :rowHover="true"
                :loading="waitingForData"
                data-test="requested-Datasets-table"
                paginator
                paginator-position="bottom"
                :rows="datasetsPerPage"
                :total-records="numberOfFilteredRequests"
                id="my-company-requests-overview-table"
              >
                <Column header="REQUESTER" field="userEmailAddress" :sortable="true">
                  <template #body="slotProps">
                    {{ slotProps.data.userEmailAddress }}
                  </template>
                </Column>
                <Column header="FRAMEWORK" :sortable="true" field="dataType">
                  <template #body="slotProps">
                    <div>
                      {{ getFrameworkTitle(slotProps.data.dataType) }}
                    </div>
                    <div
                      data-test="framework-subtitle"
                      v-if="frameworkHasSubTitle(slotProps.data.dataType)"
                      style="color: gray; font-size: smaller; line-height: 0.5; white-space: nowrap"
                    >
                      <br />
                      {{ getFrameworkSubtitle(slotProps.data.dataType) }}
                    </div>
                  </template>
                </Column>
                <Column header="REPORTING PERIOD" field="reportingPeriod" :sortable="true">
                  <template #body="slotProps">
                    {{ slotProps.data.reportingPeriod }}
                  </template>
                </Column>
                <Column header="REQUESTED" field="creationTimestamp" :sortable="true">
                  <template #body="slotProps">
                    <div>
                      {{ convertUnixTimeInMsToDateString(slotProps.data.creationTimestamp) }}
                    </div></template
                  >
                </Column>
                <Column header="LAST UPDATED" :sortable="true" field="lastModifiedDate">
                  <template #body="slotProps"
                    ><div>
                      {{ convertUnixTimeInMsToDateString(slotProps.data.lastModifiedDate) }}
                    </div>
                  </template>
                </Column>
                <Column header="REQUEST STATUS" :sortable="true" field="requestStatus">
                  <template #body="slotProps">
                    <div :class="badgeClass(slotProps.data.requestStatus)" style="display: inline-flex">
                      {{ slotProps.data.requestStatus }}
                    </div>
                  </template>
                </Column>
                <Column header="ACCESS STATUS" :sortable="true" field="accessStatus">
                  <template #body="slotProps">
                    <div :class="accessStatusBadgeClass(slotProps.data.accessStatus)" style="display: inline-flex">
                      {{ slotProps.data.accessStatus }}
                    </div>
                  </template>
                </Column>
                <Column field="resolve" header="">
                  <template #body="slotProps">
                    <div
                      v-if="slotProps.data.accessStatus == AccessStatus.Pending"
                      class="text-right text-primary no-underline font-bold"
                    >
                      <div class="button-container">
                        <PrimeButton
                          class="uppercase p-button p-button-sm"
                          @click="updateAccessStatus(slotProps.data.dataRequestId, AccessStatus.Granted)"
                        >
                          <i class="material-icons"> done </i>
                          <span class="d-letters pl-2"> Grant </span>
                        </PrimeButton>
                        <PrimeButton
                          class="uppercase p-button-outlined p-button-sm mr-3"
                          @click="updateAccessStatus(slotProps.data.dataRequestId, AccessStatus.Declined)"
                        >
                          <i class="material-icons"> clear </i>
                          <span class="d-letters pl-2"> Decline </span>
                        </PrimeButton>
                      </div>
                    </div>
                    <div
                      v-if="slotProps.data.accessStatus == AccessStatus.Granted"
                      class="text-right text-primary no-underline font-bold"
                    >
                      <div class="button-container">
                        <PrimeButton
                          class="uppercase p-button-outlined p-button-sm mr-3"
                          @click="updateAccessStatus(slotProps.data.dataRequestId, AccessStatus.Revoked)"
                        >
                          <i class="material-icons"> clear </i>
                          <span class="d-letters pl-2"> Revoke </span>
                        </PrimeButton>
                      </div>
                    </div>
                  </template>
                </Column>
              </DataTable>
            </div>
          </div>
        </div>
        <div v-if="!waitingForData && storedDataRequests.length == 0">
          <div class="d-center-div text-center px-7 py-4">
            <p class="font-medium text-xl">You have no data requests yet.</p>
          </div>
        </div>
      </TheContent>
    </DatasetsTabMenu>
    <TheFooter :is-light-version="true" :sections="footerContent" />
  </AuthenticationWrapper>
</template>

<script lang="ts">
import TheFooter from '@/components/generics/TheNewFooter.vue';
import contentData from '@/assets/content.json';
import type { Content, Page } from '@/types/ContentTypes';
import TheContent from '@/components/generics/TheContent.vue';
import TheHeader from '@/components/generics/TheHeader.vue';
import { defineComponent, inject, ref } from 'vue';
import type Keycloak from 'keycloak-js';
import { ApiClientProvider } from '@/services/ApiClients';
import DataTable from 'primevue/datatable';
import Column from 'primevue/column';
import { frameworkHasSubTitle, getFrameworkSubtitle, getFrameworkTitle } from '@/utils/StringFormatter';
import DatasetsTabMenu from '@/components/general/DatasetsTabMenu.vue';
import { convertUnixTimeInMsToDateString } from '@/utils/DataFormatUtils';
import { type CompanyRoleAssignment, AccessStatus, type ExtendedStoredDataRequest } from '@clients/communitymanager';
import InputText from 'primevue/inputtext';
import FrameworkDataSearchDropdownFilter from '@/components/resources/frameworkDataSearch/FrameworkDataSearchDropdownFilter.vue';
import { type FrameworkSelectableItem, type SelectableItem } from '@/utils/FrameworkDataSearchDropDownFilterTypes';
import AuthenticationWrapper from '@/components/wrapper/AuthenticationWrapper.vue';
import { accessStatusBadgeClass, badgeClass } from '@/utils/RequestUtils';
import PrimeButton from 'primevue/button';
import {
  customCompareForRequestStatus,
  retrieveAvailableAccessStatus,
  retrieveAvailableFrameworks,
} from '@/utils/RequestsOverviewPageUtils';

export default defineComponent({
  name: 'MyDataRequestsOverview',
  computed: {
    AccessStatus() {
      return AccessStatus;
    },
  },
  components: {
    PrimeButton,
    AuthenticationWrapper,
    FrameworkDataSearchDropdownFilter,
    DatasetsTabMenu,
    TheFooter,
    TheContent,
    TheHeader,
    DataTable,
    Column,
    InputText,
  },

  setup() {
    return {
      frameworkFilter: ref(),
      datasetsPerPage: 100,
      getKeycloakPromise: inject<() => Promise<Keycloak>>('getKeycloakPromise'),
      companyRoleAssignments: inject<Array<CompanyRoleAssignment>>('companyRoleAssignments'),
    };
  },

  data() {
    const content: Content = contentData;
    const footerPage: Page | undefined = content.pages.find((page) => page.url === '/');
    const footerContent = footerPage?.sections;
    return {
      waitingForData: true,
      currentPage: 0,
      storedDataRequests: [] as ExtendedStoredDataRequest[],
      displayedData: [] as ExtendedStoredDataRequest[],
      footerContent,
      searchBarInput: '',
      searchBarInputFilter: '',
      availableFrameworks: [] as Array<FrameworkSelectableItem>,
      selectedFrameworks: [] as Array<FrameworkSelectableItem>,
      availableAccessStatus: [] as Array<SelectableItem>,
      selectedAccessStatus: [] as Array<SelectableItem>,
      numberOfFilteredRequests: 0,
      sortField: 'requestStatus' as keyof ExtendedStoredDataRequest,
      sortOrder: 1,
    };
  },
  mounted() {
    this.availableFrameworks = retrieveAvailableFrameworks();
    this.availableAccessStatus = retrieveAvailableAccessStatus();
    this.getStoredCompanyRequestDataList().catch((error) => console.error(error));
    this.resetFilterAndSearchBar();
  },
  watch: {
    selectedFrameworks() {
      this.updateCurrentDisplayedData();
    },
    selectedAccessStatus() {
      this.updateCurrentDisplayedData();
    },
    waitingForData() {
      this.updateCurrentDisplayedData();
    },
    searchBarInput(newSearch: string) {
      this.searchBarInputFilter = newSearch;
      this.updateCurrentDisplayedData();
    },
    companyRoleAssignments() {
      this.getStoredCompanyRequestDataList();
    },
  },
  methods: {
    accessStatusBadgeClass,
    badgeClass,
    frameworkHasSubTitle,
    getFrameworkTitle,
    getFrameworkSubtitle,
    convertUnixTimeInMsToDateString,

    /**
     * Gets list of storedComapnyDataRequests
     */
    async getStoredCompanyRequestDataList() {
      this.waitingForData = true;
      this.storedDataRequests = [];
      if (!this.companyRoleAssignments) {
        return;
      }
      const companyIDs = Array.from(new Set(this.companyRoleAssignments.map((assignment) => assignment.companyId)));
      if (this.getKeycloakPromise) {
        const apiClientProvider = new ApiClientProvider(this.getKeycloakPromise());
        const dataRequestsPromises = companyIDs.map(async (companyId) => {
          try {
<<<<<<< HEAD
            const response = await apiClientProvider.apiClients.requestController.getDataRequests({
              datalandCompanyId: companyId,
            });
=======
            const response = await apiClientProvider.apiClients.requestController.getDataRequests(
                undefined, undefined, undefined, undefined, undefined,
                undefined, companyId, undefined, undefined
            );
>>>>>>> 8f8d1880
            return response.data;
          } catch (error) {
            console.error(`Error fetching data for companyId ${companyId}:`, error);
            return [];
          }
        });
        this.storedDataRequests = (await Promise.all(dataRequestsPromises)).flat();
      }
      this.waitingForData = false;
    },

    /**
     * Filterfunction for frameworks
     * @param framework dataland framework
     * @returns checks if given framework is selected
     */
    filterFramework(framework: string) {
      for (const selectedFramework of this.selectedFrameworks) {
        if (framework == selectedFramework.frameworkDataType) return true;
      }
      return false;
    },
    /**
     * Filterfunction for access status
     * @param accessStatus dataland framework
     * @returns checks if given accessStatus is selected
     */
    filterAccessStatus(accessStatus: string) {
      for (const selectedAccessStatus of this.selectedAccessStatus) {
        if (accessStatus == selectedAccessStatus.displayName) return true;
      }
      return false;
    },
    /**
     * Filterfunction for searchbar
     * @param requesterMail dataland requesterMail
     * @returns checks if given requesterMail contains searchbar text
     */
    filterSearchInput(requesterMail: string | undefined) {
      const lowerCaseRequesterMail = (requesterMail ?? '').toLowerCase();
      const lowerCaseSearchString = this.searchBarInputFilter.toLowerCase();
      return lowerCaseRequesterMail.includes(lowerCaseSearchString);
    },
    /**
     * Resets selected frameworks and searchBarInput
     */
    resetFilterAndSearchBar() {
      this.selectedFrameworks = this.availableFrameworks;
      this.selectedAccessStatus = this.availableAccessStatus;
      this.searchBarInput = '';
    },
    /**
     * Updates the displayedData
     */
    updateCurrentDisplayedData() {
      this.displayedData = this.storedDataRequests
        .filter((dataRequest) => this.filterSearchInput(dataRequest.userEmailAddress))
        .filter((dataRequest) => this.filterFramework(dataRequest.dataType))
        .filter((dataRequest) => this.filterAccessStatus(dataRequest.accessStatus));
      this.displayedData.sort((a, b) => this.customCompareForStoredDataRequests(a, b));
      this.numberOfFilteredRequests = this.displayedData.length;
      this.displayedData = this.displayedData.slice(
        this.datasetsPerPage * this.currentPage,
        this.datasetsPerPage * (1 + this.currentPage)
      );
      window.scrollTo({
        top: 0,
        behavior: 'smooth',
      });
    },
    /**
     * Compares two  stored data requests (sort field, request status, last modified, requester mail)
     * @param a StoredDataRequest to sort
     * @param b StoredDataRequest to sort
     * @returns result of the comparison
     */
    customCompareForStoredDataRequests(a: ExtendedStoredDataRequest, b: ExtendedStoredDataRequest) {
      const aValue = a[this.sortField] ?? '';
      const bValue = b[this.sortField] ?? '';

      if (this.sortField != ('requestStatus' as keyof ExtendedStoredDataRequest)) {
        if (aValue < bValue) return -1 * this.sortOrder;
        if (aValue > bValue) return this.sortOrder;
      }

      if (a.requestStatus != b.requestStatus)
        return customCompareForRequestStatus(a.requestStatus, b.requestStatus, this.sortOrder);

      if (a.lastModifiedDate < b.lastModifiedDate) return this.sortOrder;
      if (a.lastModifiedDate > b.lastModifiedDate) return -1 * this.sortOrder;

      if ((a.userEmailAddress ?? '') < (b.userEmailAddress ?? '')) return -1 * this.sortOrder;
      else return this.sortOrder;
    },

    /**
     * Updates the access status
     * @param requestId to update
     * @param newAccessStatus to set
     */
    async updateAccessStatus(requestId: string, newAccessStatus: AccessStatus) {
      try {
        if (this.getKeycloakPromise) {
          await new ApiClientProvider(this.getKeycloakPromise()).apiClients.requestController.patchDataRequest(
            requestId,
            undefined,
            newAccessStatus
          );
          await this.getStoredCompanyRequestDataList();
          this.updateCurrentDisplayedData();
        }
      } catch (error) {
        console.error(error);
      }
    },
  },
});
</script>
<style scoped>
#my-data-requests-overview-table tr:hover {
  cursor: pointer;
}
</style><|MERGE_RESOLUTION|>--- conflicted
+++ resolved
@@ -296,16 +296,17 @@
         const apiClientProvider = new ApiClientProvider(this.getKeycloakPromise());
         const dataRequestsPromises = companyIDs.map(async (companyId) => {
           try {
-<<<<<<< HEAD
-            const response = await apiClientProvider.apiClients.requestController.getDataRequests({
-              datalandCompanyId: companyId,
-            });
-=======
             const response = await apiClientProvider.apiClients.requestController.getDataRequests(
-                undefined, undefined, undefined, undefined, undefined,
-                undefined, companyId, undefined, undefined
+              undefined,
+              undefined,
+              undefined,
+              undefined,
+              undefined,
+              undefined,
+              companyId,
+              undefined,
+              undefined
             );
->>>>>>> 8f8d1880
             return response.data;
           } catch (error) {
             console.error(`Error fetching data for companyId ${companyId}:`, error);
