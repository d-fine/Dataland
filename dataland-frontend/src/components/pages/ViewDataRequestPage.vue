--- conflicted
+++ resolved
@@ -325,11 +325,7 @@
     return {
       toggleEmailDetailsError: false,
       successModalIsVisible: false,
-<<<<<<< HEAD
-      isDatasetAvailable: false,
       emailOnUpdate: false,
-=======
->>>>>>> fdc0ede3
       reopenModalIsVisible: false,
       reopenMessage: '',
       reopenedModalIsVisible: false,
