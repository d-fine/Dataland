--- conflicted
+++ resolved
@@ -5,27 +5,27 @@
     </div>
 
     <SuccessDialog
-        :visible="successModalIsVisible"
-        message="You have successfully withdrawn your request."
-        @close="successModalIsVisible = false"
+      :visible="successModalIsVisible"
+      message="You have successfully withdrawn your request."
+      @close="successModalIsVisible = false"
     />
     <PrimeDialog
-        :dismissableMask="true"
-        :modal="true"
-        v-if="showNewMessageDialog"
-        v-model:visible="showNewMessageDialog"
-        :closable="true"
-        style="text-align: center"
-        :show-header="true"
+      :dismissableMask="true"
+      :modal="true"
+      v-if="showNewMessageDialog"
+      v-model:visible="showNewMessageDialog"
+      :closable="true"
+      style="text-align: center"
+      :show-header="true"
     >
       <template #header>
         <span style="font-weight: bold; margin-right: auto">NEW MESSAGE</span>
       </template>
       <EmailDetails
-          :is-optional="false"
-          :show-errors="toggleEmailDetailsError"
-          @has-new-input="updateEmailFields"
-          data-test="newMessageModal"
+        :is-optional="false"
+        :show-errors="toggleEmailDetailsError"
+        @has-new-input="updateEmailFields"
+        data-test="newMessageModal"
       />
       <PrimeButton data-test="addMessageButton" @click="addMessage()" style="width: 100%; justify-content: center">
         <span class="d-letters pl-2" style="text-align: center"> SEND MESSAGE </span>
@@ -33,14 +33,14 @@
     </PrimeDialog>
 
     <PrimeDialog
-        id="reopenModal"
-        :dismissableMask="true"
-        :modal="true"
-        v-model:visible="reopenModalIsVisible"
-        :closable="true"
-        style="text-align: left; height: fit-content; width: 21vw"
-        data-test="reopenModal"
-        class="modal pl-2"
+      id="reopenModal"
+      :dismissableMask="true"
+      :modal="true"
+      v-model:visible="reopenModalIsVisible"
+      :closable="true"
+      style="text-align: left; height: fit-content; width: 21vw"
+      data-test="reopenModal"
+      class="modal pl-2"
     >
       <template #header>
         <span style="font-weight: bold; margin-right: auto">REOPEN REQUEST</span>
@@ -52,9 +52,9 @@
         </label>
         <FormKit v-model="reopenMessage" type="textarea" name="reopenMessage" data-test="reopenMessage" />
         <p
-            v-show="reopenMessageError && reopenMessage.length < 10"
-            class="text-danger"
-            data-test="noMessageErrorMessage"
+          v-show="reopenMessageError && reopenMessage.length < 10"
+          class="text-danger"
+          data-test="noMessageErrorMessage"
         >
           You have not provided a sufficient reason yet. Please provide a reason.
         </p>
@@ -67,14 +67,14 @@
     </PrimeDialog>
 
     <PrimeDialog
-        id="reopenedModal"
-        :dismissableMask="true"
-        :modal="true"
-        v-model:visible="reopenedModalIsVisible"
-        :closable="false"
-        style="border-radius: 0.75rem; text-align: center"
-        :show-header="false"
-        data-test="reopenedModal"
+      id="reopenedModal"
+      :dismissableMask="true"
+      :modal="true"
+      v-model:visible="reopenedModalIsVisible"
+      :closable="false"
+      style="border-radius: 0.75rem; text-align: center"
+      :show-header="false"
+      data-test="reopenedModal"
     >
       <div class="text-center" style="display: flex; flex-direction: column">
         <div style="margin: 10px">
@@ -97,7 +97,7 @@
             <div class="card__title">Request Details</div>
             <div class="card__separator" />
             <div class="card__subtitle" v-if="isUserKeycloakAdmin">Requester</div>
-            <div class="card__data" v-if="isUserKeycloakAdmin">{{ storedRequest.userEmailAddress }}</div>
+            <div class="card__data" v-if="isUserKeycloakAdmin">{{ props.userEmailAddress }}</div>
             <div class="card__subtitle">Company</div>
             <div class="card__data">{{ companyName }}</div>
             <div class="card__subtitle">Framework</div>
@@ -105,13 +105,8 @@
               {{ getFrameworkTitle(storedRequest.dataType) }}
 
               <div
-<<<<<<< HEAD
                 v-show="frameworkHasSubTitle(storedRequest.dataType)"
                 style="color: gray; font-size: smaller; line-height: 0.5; white-space: nowrap"
-=======
-                  v-show="frameworkHasSubTitle(storedDataRequest.dataType)"
-                  style="color: gray; font-size: smaller; line-height: 0.5; white-space: nowrap"
->>>>>>> 7fc64ff7
               >
                 <br />
                 {{ getFrameworkSubtitle(storedRequest.dataType) }}
@@ -121,11 +116,11 @@
             <div class="card__data">{{ storedRequest.reportingPeriod }}</div>
           </div>
           <div
-              v-show="answeringDataSetUrl"
-              class="link claim-panel-text"
-              style="font-weight: bold"
-              data-test="viewDataset"
-              @click="goToAnsweringDataSetPage()"
+            v-show="answeringDataSetUrl"
+            class="link claim-panel-text"
+            style="font-weight: bold"
+            data-test="viewDataset"
+            @click="goToAnsweringDataSetPage()"
           >
             VIEW DATASET
           </div>
@@ -136,98 +131,23 @@
               <span style="display: flex; align-items: center">
                 <span class="card__title">Request is:</span>
                 <DatalandTag
-<<<<<<< HEAD
                   :severity="storedRequest.state || ''"
                   :value="storedRequest.state"
                   class="dataland-inline-tag"
-                />
-                <span class="card__title">and Access is:</span>
-                <DatalandTag
-                  :severity="storedRequest.accessStatus || ''"
-                  :value="storedRequest.accessStatus"
-                  class="dataland-inline-tag"
-=======
-                    :severity="storedDataRequest.requestStatus || ''"
-                    :value="storedDataRequest.requestStatus"
-                    class="dataland-inline-tag"
-                />
-                <span class="card__title">and Access is:</span>
-                <DatalandTag
-                    :severity="storedDataRequest.accessStatus || ''"
-                    :value="storedDataRequest.accessStatus"
-                    class="dataland-inline-tag"
->>>>>>> 7fc64ff7
                 />
                 <span class="card__subtitle">
                   since {{ convertUnixTimeInMsToDateString(storedRequest.lastModifiedDate) }}
                 </span>
                 <span style="margin-left: auto">
                   <ReviewRequestButtons
-<<<<<<< HEAD
-                    v-if="isUsersOwnRequest && isstateAnswered()"
+                    v-if="isUsersOwnRequest && isStateAnswered()"
                     @request-reopened-or-resolved="initializeComponent()"
                     :data-request-id="storedRequest.id"
-=======
-                      v-if="isUsersOwnRequest && isRequestStatusAnswered()"
-                      @request-reopened-or-resolved="initializeComponent()"
-                      :data-request-id="storedDataRequest.dataRequestId"
->>>>>>> 7fc64ff7
                   />
                 </span>
               </span>
               <div class="card__separator" />
-              <StatusHistory :status-history="storedRequest.datastateHistory" />
-            </div>
-            <div class="card" data-test="notifyMeImmediately" v-if="isUsersOwnRequest">
-              <span class="card__title" style="margin-right: auto">Notify Me Immediately</span>
-              <div class="card__separator" />
-              Receive emails directly or via summary
-              <ToggleSwitch
-<<<<<<< HEAD
-                style="margin: 1rem 0"
-                data-test="notifyMeImmediatelyInput"
-                inputId="notifyMeImmediatelyInput"
-                v-model="storedRequest.notifyMeImmediately"
-                @update:modelValue="changeReceiveEmails()"
-=======
-                  style="margin: 1rem 0"
-                  data-test="notifyMeImmediatelyInput"
-                  inputId="notifyMeImmediatelyInput"
-                  v-model="storedDataRequest.notifyMeImmediately"
-                  @update:modelValue="changeReceiveEmails()"
->>>>>>> 7fc64ff7
-              />
-              <label for="notifyMeImmediatelyInput">
-                <strong v-if="storedRequest.notifyMeImmediately">immediate update</strong>
-                <span v-else>weekly summary</span>
-              </label>
-            </div>
-            <div class="card" data-test="card_providedContactDetails" v-if="isUsersOwnRequest">
-              <span style="display: flex; align-items: center">
-                <span class="card__title" style="margin-right: auto">Provided Contact Details and Messages</span>
-                <span
-                    v-show="isNewMessageAllowed()"
-                    style="cursor: pointer; display: flex; align-items: center"
-                    @click="openMessageDialog()"
-                    data-test="newMessage"
-                >
-                  <i class="pi pi-file-edit pl-3 pr-3" aria-hidden="true" />
-                  <span style="font-weight: bold">NEW MESSAGE</span>
-                </span>
-              </span>
-              <div class="card__separator" />
-              <div v-for="message in storedRequest.messageHistory" :key="message.creationTimestamp">
-                <div style="color: black; font-weight: bold; font-size: small">
-                  {{ convertUnixTimeInMsToDateString(message.creationTimestamp) }}
-                </div>
-                <div class="message">
-                  <div style="color: black">Sent to: {{ formatContactsToString(message.contacts) }}</div>
-                  <div class="card__separator" />
-                  <div style="color: gray">
-                    {{ message.message }}
-                  </div>
-                </div>
-              </div>
+              <StatusHistory :status-history="requestHistory" />
             </div>
             <div class="card" v-show="isRequestReopenable(storedRequest.state)" data-test="card_reopen">
               <div class="card__title">Reopen Request</div>
@@ -237,9 +157,9 @@
                 available, you can reopen the request and comment why you believe the data should be available.<br />
                 <br />
                 <a
-                    class="link"
-                    style="display: inline-flex; font-weight: bold; color: var(--p-primary-color)"
-                    @click="openModalReopenRequest()"
+                  class="link"
+                  style="display: inline-flex; font-weight: bold; color: var(--p-primary-color)"
+                  @click="openModalReopenRequest()"
                 >
                   Reopen request</a
                 >
@@ -253,10 +173,10 @@
                 not be notified anymore. <br />
                 <br />
                 <PrimeButton
-                    data-test="withdrawRequestButton"
-                    label="WITHDRAW REQUEST"
-                    @click="withdrawRequest()"
-                    variant="link"
+                  data-test="withdrawRequestButton"
+                  label="WITHDRAW REQUEST"
+                  @click="withdrawRequest()"
+                  variant="link"
                 />
               </div>
             </div>
@@ -282,17 +202,16 @@
 import { getCompanyName } from '@/utils/CompanyInformation.ts';
 import { convertUnixTimeInMsToDateString } from '@/utils/DataFormatUtils';
 import { KEYCLOAK_ROLE_ADMIN } from '@/utils/KeycloakRoles';
-import { checkIfUserHasRole, getUserId } from '@/utils/KeycloakUtils';
+import {checkIfUserHasRole, getUserId} from '@/utils/KeycloakUtils';
 import { patchDataRequest } from '@/utils/RequestUtils';
 import { frameworkHasSubTitle, getFrameworkSubtitle, getFrameworkTitle } from '@/utils/StringFormatter';
 import { RequestState, type StoredRequest } from '@clients/datasourcingservice';
 import type Keycloak from 'keycloak-js';
 import PrimeButton from 'primevue/button';
 import PrimeDialog from 'primevue/dialog';
-import ToggleSwitch from 'primevue/toggleswitch';
 import SuccessDialog from '@/components/general/SuccessDialog.vue';
 
-const props = defineProps<{ requestId: string }>();
+const props = defineProps<{ requestId: string, userEmailAddress: string }>();
 const getKeycloakPromise = inject<() => Promise<Keycloak>>('getKeycloakPromise');
 
 const toggleEmailDetailsError = ref(false);
@@ -310,39 +229,25 @@
 const hasValidEmailForm = ref(false);
 const reopenMessageError = ref(false);
 const answeringDataSetUrl = ref(undefined as string | undefined);
+const requestHistory = ref<StoredRequest[]>([]);
 
 /**
  * Perform all steps required to set up the component.
  */
 async function initializeComponent(): Promise<void> {
   await getRequest()
-<<<<<<< HEAD
     .catch((error) => console.error(error))
     .then(async () => {
       if (getKeycloakPromise) {
         const apiClientProvider = new ApiClientProvider(getKeycloakPromise());
         await getAndStoreCompanyName(storedRequest.companyId, apiClientProvider).catch((error) => console.error(error));
+        await getAndStoreRequestHistory(props.requestId, apiClientProvider).catch((error) => console.error(error));
         await checkForAvailableData(storedRequest, apiClientProvider).catch((error) => console.error(error));
       }
-      storedRequest.datastateHistory?.sort((a, b) => b.creationTimestamp - a.creationTimestamp);
+      requestHistory.value.sort((a, b) => b.creationTimeStamp - a.creationTimeStamp);
       await setUserAccessFields();
     })
     .catch((error) => console.error(error));
-=======
-      .catch((error) => console.error(error))
-      .then(async () => {
-        if (getKeycloakPromise) {
-          const apiClientProvider = new ApiClientProvider(getKeycloakPromise());
-          await getAndStoreCompanyName(storedDataRequest.datalandCompanyId, apiClientProvider).catch((error) =>
-              console.error(error)
-          );
-          await checkForAvailableData(storedDataRequest, apiClientProvider).catch((error) => console.error(error));
-        }
-        storedDataRequest.dataRequestStatusHistory?.sort((a, b) => b.creationTimestamp - a.creationTimestamp);
-        await setUserAccessFields();
-      })
-      .catch((error) => console.error(error));
->>>>>>> 7fc64ff7
 }
 
 /**
@@ -369,18 +274,24 @@
 }
 
 /**
+ * Retrieve the request history and store it if a value was found.
+ */
+async function getAndStoreRequestHistory(requestId: string, apiClientProvider: ApiClientProvider): Promise<void> {
+  try {
+    requestHistory.value = (await apiClientProvider.apiClients.requestController.getRequestHistoryById(requestId)).data;
+  } catch (error) {
+    console.error(error);
+  }
+}
+
+/**
  * Method to check if there exist an approved dataset for a dataRequest
  * @param storedRequest dataRequest
  * @param apiClientProvider the ApiClientProvider to use for the connection
  */
 async function checkForAvailableData(
-<<<<<<< HEAD
   storedRequest: StoredRequest,
   apiClientProvider: ApiClientProvider
-=======
-    storedDataRequest: StoredDataRequest,
-    apiClientProvider: ApiClientProvider
->>>>>>> 7fc64ff7
 ): Promise<void> {
   try {
     answeringDataSetUrl.value = await getAnsweringDataSetUrl(storedRequest, apiClientProvider);
@@ -396,7 +307,7 @@
   try {
     if (getKeycloakPromise) {
       const result = await new ApiClientProvider(getKeycloakPromise()).apiClients.requestController.getRequest(
-          props.requestId
+        props.requestId
       );
       Object.assign(storedRequest, result.data);
     }
@@ -411,7 +322,7 @@
  * @returns true if request status is non sourceable otherwise false
  */
 function isRequestReopenable(state: RequestState): boolean {
-  return state == state.NonSourceable;
+  return state == RequestState.Processed || state == RequestState.Withdrawn;
 }
 
 /**
@@ -419,38 +330,6 @@
  */
 function openModalReopenRequest(): void {
   reopenModalIsVisible.value = true;
-}
-
-/**
- * Method to change if the user wants to receive emails on updates
- */
-async function changeReceiveEmails(): Promise<void> {
-  try {
-    await patchDataRequest(
-<<<<<<< HEAD
-      props.requestId,
-      undefined,
-      undefined,
-      undefined,
-      undefined,
-      storedRequest.notifyMeImmediately,
-      undefined,
-      getKeycloakPromise
-=======
-        props.requestId,
-        undefined,
-        undefined,
-        undefined,
-        undefined,
-        storedDataRequest.notifyMeImmediately,
-        undefined,
-        getKeycloakPromise
->>>>>>> 7fc64ff7
-    );
-  } catch (error) {
-    console.error(error);
-    return;
-  }
 }
 
 /**
@@ -460,7 +339,6 @@
   if (reopenMessage.value.length > 10) {
     try {
       await patchDataRequest(
-<<<<<<< HEAD
         storedRequest.id,
         RequestState.Open,
         undefined,
@@ -469,16 +347,6 @@
         undefined,
         reopenMessage.value,
         getKeycloakPromise
-=======
-          storedDataRequest.dataRequestId,
-          RequestStatus.Open as RequestStatus,
-          undefined,
-          undefined,
-          undefined,
-          undefined,
-          reopenMessage.value,
-          getKeycloakPromise
->>>>>>> 7fc64ff7
       );
       reopenModalIsVisible.value = false;
       reopenedModalIsVisible.value = true;
@@ -498,7 +366,6 @@
 async function withdrawRequest(): Promise<void> {
   try {
     await patchDataRequest(
-<<<<<<< HEAD
       props.requestId,
       RequestState.Withdrawn,
       undefined,
@@ -507,16 +374,6 @@
       undefined,
       undefined,
       getKeycloakPromise
-=======
-        props.requestId,
-        RequestStatus.Withdrawn as RequestStatus,
-        undefined,
-        undefined,
-        undefined,
-        undefined,
-        undefined,
-        getKeycloakPromise
->>>>>>> 7fc64ff7
     );
   } catch (error) {
     console.error(error);
@@ -549,20 +406,20 @@
 function addMessage(): void {
   if (hasValidEmailForm.value) {
     patchDataRequest(
-        props.requestId,
-        undefined,
-        undefined,
-        emailContacts.value as unknown as Set<string>,
-        emailMessage.value,
-        undefined,
-        undefined,
-        getKeycloakPromise
+      props.requestId,
+      undefined,
+      undefined,
+      emailContacts.value as unknown as Set<string>,
+      emailMessage.value,
+      undefined,
+      undefined,
+      getKeycloakPromise
     )
-        .then(() => {
-          getRequest().catch((error) => console.error(error));
-          showNewMessageDialog.value = false;
-        })
-        .catch((error) => console.error(error));
+      .then(() => {
+        getRequest().catch((error) => console.error(error));
+        showNewMessageDialog.value = false;
+      })
+      .catch((error) => console.error(error));
   } else {
     toggleEmailDetailsError.value = !toggleEmailDetailsError.value;
   }
@@ -574,15 +431,9 @@
  */
 function isRequestWithdrawable(): boolean {
   return (
-<<<<<<< HEAD
     storedRequest.state == RequestState.Open ||
-    storedRequest.state == RequestState.Answered ||
-    storedRequest.state == RequestState.NonSourceable
-=======
-      storedDataRequest.requestStatus == RequestStatus.Open ||
-      storedDataRequest.requestStatus == RequestStatus.Answered ||
-      storedDataRequest.requestStatus == RequestStatus.NonSourceable
->>>>>>> 7fc64ff7
+    storedRequest.state == RequestState.Processing ||
+    storedRequest.state == RequestState.Processed
   );
 }
 
@@ -598,33 +449,8 @@
  * Method to check if request status is answered
  * @returns boolean if request status is answered
  */
-function isstateAnswered(): boolean {
+function isStateAnswered(): boolean {
   return storedRequest.state == RequestState.Answered;
-}
-
-/**
- * Method to transform set of string to one string representing the set elements seperated by ','
- * @param contacts set of strings
- * @returns string representing the elements of the set
- */
-function formatContactsToString(contacts: Set<string>): string {
-  const contactsList = Array.from(contacts);
-  return contactsList.join(', ');
-}
-
-/**
- * Shows or hides the Modal depending on the current state
- */
-function openMessageDialog(): void {
-  showNewMessageDialog.value = true;
-}
-
-/**
- * Method to check if request status is open
- * @returns boolean if request status is open
- */
-function isNewMessageAllowed(): boolean {
-  return storedRequest.state == RequestState.Open;
 }
 
 onMounted(() => {
