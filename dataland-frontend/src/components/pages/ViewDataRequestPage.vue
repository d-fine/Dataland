<template>
  <TheContent class="min-h-screen flex sheet">
    <div class="headline" style="margin-left: 1rem; margin-top: 0.5rem">
      <h1 class="text-left">Data Request</h1>
    </div>

    <SuccessDialog
        :visible="withdrawSuccessModalIsVisible"
<<<<<<< HEAD
        message="Your request has been successfully withdrawn."
        @close="withdrawSuccessModalIsVisible = false"
=======
        message="The request has been successfully withdrawn."
        @close="() => {
          withdrawSuccessModalIsVisible = false;
          initializeComponent();
        }"
>>>>>>> 9a9b8519
    />
    <SuccessDialog
        :visible="resubmitSuccessModalIsVisible"
        message="Your request has been successfully resubmitted."
<<<<<<< HEAD
        @close="() => {
          resubmitSuccessModalIsVisible = false;
          void router.push(`/requests/${newRequestId}`);
        }"
=======
        @close="goToNewRequestPage()"
>>>>>>> 9a9b8519
    />

    <PrimeDialog
        id="resubmitModal"
        :dismissableMask="true"
        :modal="true"
        v-model:visible="resubmitModalIsVisible"
        :closable="true"
        style="text-align: left; height: fit-content; width: 22rem"
        data-test="resubmit-modal"
        class="modal pl-2"
        header="Resubmit Request"
    >
      <div class="message">
        <p class="side-header">Message</p>
        <Textarea v-model="resubmitMessage" style="resize:none" data-test="resubmit-message"
        rows="5"
        placeholder="Provide a reason for resubmitting."/>
        <Message
            v-if="resubmitMessageError && resubmitMessage.length < 10"
            severity="error"
            variant="simple"
            size="small"
            data-test="noMessageErrorMessage"
        >
          You have not provided a sufficient reason yet. Please provide a reason.
        </Message>
        <p class="dataland-info-text small" style="text-align: left">
          Please enter the reason why you want to resubmit your request. Your message will be forwarded to
          the data provider.
        </p>
      </div>
      <PrimeButton
          data-test="resubmit-confirmation-button"
          @click="resubmitRequest()"
          label="RESUBMIT REQUEST"
          style="align-self: center"/>
    </PrimeDialog>

    <div class="py-4">
      <div class="grid col-9 justify-content-around">
        <div class="col-4">
          <div class="card" data-test="card_requestDetails">
            <div class="card__title">Request Details</div>
            <Divider/>
            <div v-if="isUserKeycloakAdmin" class="side-header">Requester</div>
            <div class="card__data" v-if="isUserKeycloakAdmin">{{ userEmail }}</div>
            <div class="side-header">Company</div>
            <div class="card__data">{{ companyName }}</div>
            <div class="side-header">Framework</div>
            <div class="card__data">
              {{ getFrameworkTitle(storedRequest.dataType) }}

              <div
                  v-show="frameworkHasSubTitle(storedRequest.dataType)"
                  style="color: gray; font-size: smaller; line-height: 0.5; white-space: nowrap"
              >
                <br/>
                {{ getFrameworkSubtitle(storedRequest.dataType) }}
              </div>
            </div>
            <div class="side-header">Reporting year</div>
            <div class="card__data">{{ storedRequest.reportingPeriod }}</div>
            <PrimeButton
                v-if="answeringDataSetUrl"
                data-test="viewDatasetButton"
                label="VIEW DATASET"
                @click="goToAnsweringDataSetPage()"
                style="width: auto"
            />
          </div>
        </div>
        <div class="grid col-8 flex-direction-column">
          <div class="col-12">
            <div class="card" data-test="card_requestIs">
              <span style="display: flex; align-items: center">
                <span class="card__title">Request is:</span>
                <DatalandTag
                    :severity="storedRequest.state || ''"
                    :value="storedRequest.state"
                    class="dataland-inline-tag"
                />
                <span class="dataland-info-text normal">
                  since {{ convertUnixTimeInMsToDateString(storedRequest.lastModifiedDate) }}
                </span>
              </span>
              <Divider/>
              <p class="card__title">Request State History</p>
              <RequestStateHistory :stateHistory="requestHistory"/>
            </div>
            <div class="card" v-show="isRequestResubmittable()" data-test="card-resubmit">
              <div class="card__title">Resubmit Request</div>
              <Divider/>
              <p class="dataland-info-text normal"
                 style="align-items: baseline">
                Currently, your request has the state {{ storedRequest.state }}. If you believe that your data should be
                available, you can resubmit the request and comment why you believe the data should be available.
              </p>
              <PrimeButton
                  data-test="resubmit-request-button"
                  label="RESUBMIT REQUEST"
                  @click="resubmitModalIsVisible = true"
                  variant="outlined"
                  style="width:fit-content"
              />

            </div>
            <div class="card" v-show="isRequestWithdrawable()" data-test="card_withdrawn">
              <div class="card__title">Withdraw Request</div>
              <Divider/>
<<<<<<< HEAD
              <div>
                Some placeholder text.
                <PrimeButton
                    data-test="withdraw-request-button"
                    label="WITHDRAW REQUEST"
                    @click="withdrawRequest()"
                    variant="link"
                />
              </div>
=======
              <p class="dataland-info-text normal"
                 style="align-items: baseline">
                If you want to stop the processing of your request, you can withdraw it. The data provider will no longer
                process your request.
              </p>
              <PrimeButton
                  data-test="withdraw-request-button"
                  label="WITHDRAW REQUEST"
                  @click="withdrawRequest()"
                  variant="outlined"
                  style="width:fit-content"
              />
>>>>>>> 9a9b8519
            </div>
          </div>
        </div>
      </div>
    </div>
  </TheContent>
</template>

<script setup lang="ts">
import {ref, reactive, inject, onMounted, computed} from 'vue';
import {defineProps} from 'vue';
import DatalandTag from '@/components/general/DatalandTag.vue';
import TheContent from '@/components/generics/TheContent.vue';
import RequestStateHistory from '@/components/resources/dataRequest/RequestStateHistory.vue';
import SuccessDialog from '@/components/general/SuccessDialog.vue';
import router from '@/router';
import {type NavigationFailure} from 'vue-router';
import {ApiClientProvider} from '@/services/ApiClients';
import {convertUnixTimeInMsToDateString} from '@/utils/DataFormatUtils';
import {KEYCLOAK_ROLE_ADMIN} from '@/utils/KeycloakRoles';
import {checkIfUserHasRole, getUserId} from '@/utils/KeycloakUtils';
import {assertDefined} from "@/utils/TypeScriptUtils.ts";
import {frameworkHasSubTitle, getFrameworkSubtitle, getFrameworkTitle} from '@/utils/StringFormatter';
import {RequestState, type SingleRequest, type StoredRequest} from '@clients/datasourcingservice';
import {type DataMetaInformation, type DataTypeEnum, IdentifierType} from '@clients/backend';
import type Keycloak from 'keycloak-js';
import PrimeButton from 'primevue/button';
import PrimeDialog from 'primevue/dialog';
<<<<<<< HEAD
import {assertDefined} from "@/utils/TypeScriptUtils.ts";
import {type DataMetaInformation, type DataTypeEnum, IdentifierType} from '@clients/backend';
import {useRoute} from 'vue-router';
=======
>>>>>>> 9a9b8519
import Textarea from 'primevue/textarea';
import Divider from 'primevue/divider'
import Message from "primevue/message";

const props = defineProps<{ requestId: string }>();
<<<<<<< HEAD
=======
const requestId = ref<string>(props.requestId);
>>>>>>> 9a9b8519

const getKeycloakPromise = inject<() => Promise<Keycloak>>('getKeycloakPromise');
const apiClientProvider = new ApiClientProvider(assertDefined(getKeycloakPromise)());
const requestControllerApi = apiClientProvider.apiClients.requestController;
const companyControllerApi = apiClientProvider.backendClients.companyDataController;
const metaDataControllerApi = apiClientProvider.backendClients.metaDataController;

const withdrawSuccessModalIsVisible = ref(false);
const resubmitModalIsVisible = ref(false);
const resubmitMessage = ref('');
const resubmitSuccessModalIsVisible = ref(false);
const newRequestId = ref<string>('');
const isUsersOwnRequest = ref(false);
const isUserKeycloakAdmin = ref(false);
const storedRequest = reactive({} as StoredRequest);
const companyName = ref('');
const resubmitMessageError = ref(false);
const answeringDataSetUrl = ref(undefined as string | undefined);
const requestHistory = ref<StoredRequest[]>([]);
const userEmail = ref('');

/**
 * Perform all steps required to set up the component.
 */
async function initializeComponent(): Promise<void> {
  await getRequest()
      .catch((error) => console.error(error))
      .then(async () => {
        if (getKeycloakPromise) {
          await getAndStoreCompanyName().catch((error) => console.error(error));
          await getAndStoreRequestHistory().catch((error) => console.error(error));
          await checkForAvailableData().catch((error) => console.error(error));
        }
        requestHistory.value.sort((a, b) => b.creationTimeStamp - a.creationTimeStamp);
        await setUserAccessFields();
      })
      .catch((error) => console.error(error));
  if (getKeycloakPromise) {
    const keycloak = await getKeycloakPromise();
    userEmail.value = keycloak.tokenParsed?.email || '';
  }
}

/**
 * Retrieve the company name and store it if a value was found.
 */
async function getAndStoreCompanyName(): Promise<void> {
  try {
    companyName.value = (await companyControllerApi.getCompanyInfo(storedRequest.companyId)).data.companyName;
  } catch (error) {
    console.error(error);
  }
}

/**
 * Retrieve the request history and store it if a value was found.
 */
async function getAndStoreRequestHistory(): Promise<void> {
  try {
    requestHistory.value = (await requestControllerApi.getRequestHistoryById(requestId.value)).data;
  } catch (error) {
    console.error(error);
  }
}

/**
 * Method to check if there exist an approved dataset for a dataRequest
 */
async function checkForAvailableData(): Promise<void> {
  try {
    answeringDataSetUrl.value = await getAnsweringDataSetUrl();
  } catch (error) {
    console.error(error);
  }
}

/**
 * Retrieves a URL to the data set that is answering the given request. This function may throw an exception.
 */
async function getAnsweringDataSetUrl(): Promise<string | undefined> {
  let answeringDataMetaInfo = await getDataMetaInfo(storedRequest.companyId);
  if (!answeringDataMetaInfo) {
    const parentCompanyId = await getParentCompanyId();
    if (!parentCompanyId) return;
    answeringDataMetaInfo = await getDataMetaInfo(parentCompanyId);
  }
  if (answeringDataMetaInfo)
    return `/companies/${answeringDataMetaInfo.companyId}/frameworks/${answeringDataMetaInfo.dataType}`;
}

/**
 * Retrieve the metadata object of the active data set identified by the given parameters.
 *
 * This function may throw an exception.
 * @return the metadata object if found, else "undefined"
 */
async function getDataMetaInfo(companyId: string): Promise<DataMetaInformation | undefined> {
  const datasets = await metaDataControllerApi.getListOfDataMetaInfo(
      companyId,
      storedRequest.dataType as DataTypeEnum,
      true,
      storedRequest.reportingPeriod
  );
  return datasets.data.length > 0 ? datasets.data[0] : undefined;
}

/**
 * Get the id of the parent company. This function may throw an exception.
 */
async function getParentCompanyId(): Promise<string | undefined> {
  const companyInformation = (await companyControllerApi.getCompanyInfo(storedRequest.companyId)).data;
  if (!companyInformation?.parentCompanyLei) return undefined;

  return (
      await companyControllerApi.getCompanyIdByIdentifier(
          IdentifierType.Lei,
          companyInformation.parentCompanyLei
      )
  ).data.companyId;
}

/**
 * Method to get the request from the api
 */
async function getRequest(): Promise<void> {
  try {
    if (getKeycloakPromise) {
      const result = await requestControllerApi.getRequest(requestId.value);
      Object.assign(storedRequest, result.data);
    }
  } catch (error) {
    console.error(error);
  }
}

/**
 * Method to check if a request can be resubmitted
 * @returns true if request can be resubmitted otherwise false
 */
function isRequestResubmittable(): boolean {
  return storedRequest.state == RequestState.Processed || storedRequest.state == RequestState.Withdrawn;
}

/**
 * Method to resubmit the data request
 */
async function resubmitRequest(): Promise<void> {
  if (resubmitMessage.value.length > 10) {
    try {
      const request: SingleRequest = {
        companyIdentifier: storedRequest.companyId,
        dataType: storedRequest.dataType,
        reportingPeriod: storedRequest.reportingPeriod,
        memberComment: resubmitMessage.value,
      };
      const response = await requestControllerApi.createRequest(request, storedRequest.userId);
      newRequestId.value = response.data.requestId;
      resubmitModalIsVisible.value = false;
      resubmitSuccessModalIsVisible.value = true;
      resubmitMessage.value = '';
    } catch (error) {
      console.log(error);
    }
    return;
  }
  resubmitMessageError.value = true;
}

/**
 * Method to withdraw the request when clicking on the button
 */
async function withdrawRequest(): Promise<void> {
  try {
    await requestControllerApi.patchRequestState(requestId.value, RequestState.Withdrawn);
  } catch (error) {
    console.error(error);
    return;
  }
  withdrawSuccessModalIsVisible.value = true;
  storedRequest.state = RequestState.Withdrawn;
  void initializeComponent();
}

/**
 * This function sets the components fields 'isUsersOwnRequest' and 'isUserKeycloakAdmin'.
 * Both variables are used to show information on page depending on who's visiting
 */
async function setUserAccessFields(): Promise<void> {
  try {
    if (getKeycloakPromise) {
      const userId = await getUserId(getKeycloakPromise);
      isUsersOwnRequest.value = storedRequest.userId == userId;
      isUserKeycloakAdmin.value = await checkIfUserHasRole(KEYCLOAK_ROLE_ADMIN, getKeycloakPromise);
    }
  } catch (error) {
    console.error(error);
    return;
  }
}

/**
 * Method to check if request is withdrawAble
 * @returns boolean is withdrawAble
 */
function isRequestWithdrawable(): boolean {
  return (
      storedRequest.state == RequestState.Open ||
      storedRequest.state == RequestState.Processing ||
      storedRequest.state == RequestState.Processed
  ) && isUserKeycloakAdmin.value;
}

/**
 * Navigates to the company view page
 * @returns the promise of the router push action
 */
function goToAnsweringDataSetPage(): Promise<void | NavigationFailure | undefined> | void {
  if (answeringDataSetUrl.value) return router.push(answeringDataSetUrl.value);
}

/**
 * Navigates to the new request page after resubmission
 */
function goToNewRequestPage(): void {
  resubmitSuccessModalIsVisible.value = false;
  router.push(`/requests/${newRequestId.value}`);
  requestId.value = newRequestId.value;
  newRequestId.value = '';
  void initializeComponent();
}

onMounted(() => {
  void initializeComponent();
});
</script>

<style lang="scss" scoped>

.side-header {
  font-weight: bold;
}

.message {
  width: 100%;
  display: flex;
  flex-direction: column;
}

:deep(*) {
  .card {
    padding: var(--spacing-lg);
    text-align: left;
    display: flex;
    flex-direction: column;

    &__data {
      color: gray;
      margin-bottom: var(--spacing-xl);
    }

    &__title {
      font-size: large;
      font-weight: bold;
      line-height: normal;
    }
  }
}

.dataland-inline-tag {
  margin: 0 var(--spacing-xs);
}
</style><|MERGE_RESOLUTION|>--- conflicted
+++ resolved
@@ -6,28 +6,16 @@
 
     <SuccessDialog
         :visible="withdrawSuccessModalIsVisible"
-<<<<<<< HEAD
-        message="Your request has been successfully withdrawn."
-        @close="withdrawSuccessModalIsVisible = false"
-=======
         message="The request has been successfully withdrawn."
         @close="() => {
           withdrawSuccessModalIsVisible = false;
           initializeComponent();
         }"
->>>>>>> 9a9b8519
     />
     <SuccessDialog
         :visible="resubmitSuccessModalIsVisible"
         message="Your request has been successfully resubmitted."
-<<<<<<< HEAD
-        @close="() => {
-          resubmitSuccessModalIsVisible = false;
-          void router.push(`/requests/${newRequestId}`);
-        }"
-=======
         @close="goToNewRequestPage()"
->>>>>>> 9a9b8519
     />
 
     <PrimeDialog
@@ -96,7 +84,7 @@
                 data-test="viewDatasetButton"
                 label="VIEW DATASET"
                 @click="goToAnsweringDataSetPage()"
-                style="width: auto"
+                style="width:fit-content"
             />
           </div>
         </div>
@@ -138,17 +126,6 @@
             <div class="card" v-show="isRequestWithdrawable()" data-test="card_withdrawn">
               <div class="card__title">Withdraw Request</div>
               <Divider/>
-<<<<<<< HEAD
-              <div>
-                Some placeholder text.
-                <PrimeButton
-                    data-test="withdraw-request-button"
-                    label="WITHDRAW REQUEST"
-                    @click="withdrawRequest()"
-                    variant="link"
-                />
-              </div>
-=======
               <p class="dataland-info-text normal"
                  style="align-items: baseline">
                 If you want to stop the processing of your request, you can withdraw it. The data provider will no longer
@@ -161,7 +138,6 @@
                   variant="outlined"
                   style="width:fit-content"
               />
->>>>>>> 9a9b8519
             </div>
           </div>
         </div>
@@ -171,7 +147,7 @@
 </template>
 
 <script setup lang="ts">
-import {ref, reactive, inject, onMounted, computed} from 'vue';
+import { ref, reactive, inject, onMounted } from 'vue';
 import {defineProps} from 'vue';
 import DatalandTag from '@/components/general/DatalandTag.vue';
 import TheContent from '@/components/generics/TheContent.vue';
@@ -190,21 +166,12 @@
 import type Keycloak from 'keycloak-js';
 import PrimeButton from 'primevue/button';
 import PrimeDialog from 'primevue/dialog';
-<<<<<<< HEAD
-import {assertDefined} from "@/utils/TypeScriptUtils.ts";
-import {type DataMetaInformation, type DataTypeEnum, IdentifierType} from '@clients/backend';
-import {useRoute} from 'vue-router';
-=======
->>>>>>> 9a9b8519
 import Textarea from 'primevue/textarea';
 import Divider from 'primevue/divider'
 import Message from "primevue/message";
 
 const props = defineProps<{ requestId: string }>();
-<<<<<<< HEAD
-=======
 const requestId = ref<string>(props.requestId);
->>>>>>> 9a9b8519
 
 const getKeycloakPromise = inject<() => Promise<Keycloak>>('getKeycloakPromise');
 const apiClientProvider = new ApiClientProvider(assertDefined(getKeycloakPromise)());
@@ -385,7 +352,6 @@
   }
   withdrawSuccessModalIsVisible.value = true;
   storedRequest.state = RequestState.Withdrawn;
-  void initializeComponent();
 }
 
 /**
