--- conflicted
+++ resolved
@@ -181,15 +181,7 @@
 import { AxiosError } from 'axios';
 import BasicFormSection from '@/components/general/BasicFormSection.vue';
 import ToggleChipFormInputs from '@/components/general/ToggleChipFormInputs.vue';
-<<<<<<< HEAD
 import type { BulkDataRequest, BulkDataRequestDataTypesEnum, BulkDataRequestResponse } from '@clients/communitymanager';
-=======
-import {
-  type BulkDataRequest,
-  type BulkDataRequestDataTypesEnum,
-  type BulkDataRequestResponse,
-} from '@clients/communitymanager';
->>>>>>> 7943bde1
 import router from '@/router';
 import BulkDataRequestSummary from '@/components/pages/BulkDataRequestSummary.vue';
 
@@ -417,7 +409,7 @@
   align-items: center;
 }
 
-.info-color {
+.new-color {
   color: $orange-prime;
 }
 
