--- conflicted
+++ resolved
@@ -149,7 +149,7 @@
         const firstDatasetOnPageIndex = this.currentPage * this.datasetsPerPage;
         const dataIdsOnPage = this.dataIdList.slice(
           firstDatasetOnPageIndex,
-          firstDatasetOnPageIndex + this.datasetsPerPage,
+          firstDatasetOnPageIndex + this.datasetsPerPage
         );
         for (const dataId of dataIdsOnPage) {
           dataOfPage.push(await this.addDatasetAssociatedInformationToDisplayList(dataId));
@@ -165,13 +165,13 @@
      */
     async gatherControllerApis() {
       this.qaServiceControllerApi = await new ApiClientProvider(
-        assertDefined(this.getKeycloakPromise)(),
+        assertDefined(this.getKeycloakPromise)()
       ).getQaControllerApi();
       this.metaDataInformationControllerApi = await new ApiClientProvider(
-        assertDefined(this.getKeycloakPromise)(),
+        assertDefined(this.getKeycloakPromise)()
       ).getMetaDataControllerApi();
       this.companyDataControllerApi = await new ApiClientProvider(
-        assertDefined(this.getKeycloakPromise)(),
+        assertDefined(this.getKeycloakPromise)()
       ).getCompanyDataControllerApi();
     },
     /**
@@ -210,48 +210,6 @@
         const dataId = data.dataId;
         this.dataId = dataId;
         if (filteredData === DataTypeEnum.EutaxonomyNonFinancials) {
-<<<<<<< HEAD
-          try {
-            const euTaxonomyDataForNonFinancialsControllerApi = await new ApiClientProvider(
-              assertDefined(this.getKeycloakPromise)(),
-            ).getEuTaxonomyDataForNonFinancialsControllerApi();
-            const companyAssociatedData =
-              await euTaxonomyDataForNonFinancialsControllerApi.getCompanyAssociatedEuTaxonomyDataForNonFinancials(
-                assertDefined(dataId),
-              );
-            this.dataSet = assertDefined(companyAssociatedData.data.data);
-          } catch (error) {
-            console.error(error);
-          }
-        } else if (filteredData === DataTypeEnum.EutaxonomyFinancials) {
-          try {
-            const euTaxonomyDataForFinancialsControllerApi = await new ApiClientProvider(
-              assertDefined(this.getKeycloakPromise)(),
-            ).getEuTaxonomyDataForFinancialsControllerApi();
-            const companyAssociatedData =
-              await euTaxonomyDataForFinancialsControllerApi.getCompanyAssociatedEuTaxonomyDataForFinancials(
-                assertDefined(dataId),
-              );
-            this.dataSet = assertDefined(companyAssociatedData.data.data);
-          } catch (error) {
-            console.error(error);
-          }
-        } else if (filteredData === DataTypeEnum.Lksg) {
-          try {
-            const lksgDataControllerApi = await new ApiClientProvider(
-              assertDefined(this.getKeycloakPromise)(),
-            ).getLksgDataControllerApi();
-            const singleLksgData = await lksgDataControllerApi.getCompanyAssociatedLksgData(assertDefined(dataId));
-            this.dataSet = assertDefined(singleLksgData.data.data);
-          } catch (error) {
-            console.error(error);
-          }
-        } else if (filteredData === DataTypeEnum.Sfdr) {
-          try {
-            const sfdrDataControllerApi = await new ApiClientProvider(
-              assertDefined(this.getKeycloakPromise)(),
-            ).getSfdrDataControllerApi();
-=======
           const euTaxonomyDataForNonFinancialsControllerApi = await new ApiClientProvider(
             assertDefined(this.getKeycloakPromise)()
           ).getEuTaxonomyDataForNonFinancialsControllerApi();
@@ -281,7 +239,6 @@
           const sfdrDataControllerApi = await new ApiClientProvider(
             assertDefined(this.getKeycloakPromise)()
           ).getSfdrDataControllerApi();
->>>>>>> c9c68291
 
           const companyAssociatedDataResponse = await sfdrDataControllerApi.getCompanyAssociatedSfdrData(dataId);
           this.dataSet = assertDefined(companyAssociatedDataResponse.data.data);
