<template>
  <AuthenticationWrapper>
    <TheHeader />
    <AuthorizationWrapper :required-role="KEYCLOAK_ROLE_REVIEWER">
      <TheContent class="paper-section flex">
        <div class="col-12 text-left pb-0">
          <BackButton />
          <h1>"Quality Assurance"</h1>
          <div v-if="!waitingForData">
            <div class="card">
<<<<<<< HEAD
              <DataTable :value="resultData" class="table-cursor" id="qa-data-result" :rowHover="true" @row-click="loadDatasetAndOpenModal" >
=======
              <DataTable
                :value="resultData"
                class="table-cursor"
                id="qa-data-result"
                @row-click="getDataSet"
                :rowHover="true"
              >
>>>>>>> f9538233
                <Column header="DATA ID" class="d-bg-white w-2">
                  <template #body="{ data }">
                    {{ data.dataId }}
                  </template>
                </Column>
                <Column header="COMPANY NAME" class="d-bg-white w-2">
                  <template #body="{ data }">
                    {{ data.companyInformation.companyName }}
                  </template>
                </Column>
                <Column header="FRAMEWORK" class="d-bg-white w-2">
                  <template #body="{ data }">
                    {{ humanizeString(data.metaInformation.dataType) }}
                  </template>
                </Column>
                <Column header="REPORTING PERIOD" class="d-bg-white w-2">
                  <template #body="{ data }">
                    {{ data.metaInformation.reportingPeriod }}
                  </template>
                </Column>
<<<<<<< HEAD
                <Column field="reviewDataset" header="" class="w-2 d-bg-white ">
                  <template #body="{ data }">
                    <router-link :to="loadDatasetAndOpenModal" class="text-primary no-underline font-bold">
                      <div class="text-right">
                        <span>REVIEW</span>
                        <span class="ml-3">></span>
                      </div>
                    </router-link>
                  </template>
                </Column>

=======
                <Column class="d-bg-white w-2">
                  <template>
                    <div class="text-right text-primary no-underline font-bold">
                      <span>CLICK TO REVIEW</span>
                      <span class="ml-3">></span>
                    </div>
                  </template>
                </Column>
>>>>>>> f9538233
              </DataTable>
            </div>
          </div>
          <div v-else-if="waitingForData">
            <span>loading</span>
          </div>
        </div>
        <MiddleCenterDiv class="col-12">
          <div>
            <PrimeButton @click="setQualityStatusToApproved" label="Accept Dataset" />
          </div>
          <div>
            <PrimeButton @click="setQualityStatusToRejected" label="Reject Dataset" />
          </div>
        </MiddleCenterDiv>
      </TheContent>
    </AuthorizationWrapper>
    <TheFooter />
  </AuthenticationWrapper>
</template>

<style>
#qa-data-result tr:hover {
  cursor: pointer;
}
</style>

<script lang="ts">
import BackButton from "@/components/general/BackButton.vue";
import MiddleCenterDiv from "@/components/wrapper/MiddleCenterDivWrapper.vue";
import TheFooter from "@/components/general/TheFooter.vue";
import PrimeButton from "primevue/button";
import TheContent from "@/components/generics/TheContent.vue";
import TheHeader from "@/components/generics/TheHeader.vue";
import AuthenticationWrapper from "@/components/wrapper/AuthenticationWrapper.vue";
import { defineComponent, inject } from "vue";
import Keycloak from "keycloak-js";
import { CompanyInformation, DataMetaInformation, DataTypeEnum } from "@clients/backend";
import { ApiClientProvider } from "@/services/ApiClients";
import { assertDefined } from "@/utils/TypeScriptUtils";
import AuthorizationWrapper from "@/components/wrapper/AuthorizationWrapper.vue";
import { KEYCLOAK_ROLE_REVIEWER } from "@/utils/KeycloakUtils";
import DataTable from "primevue/datatable";
import Column from "primevue/column";
import {humanizeString} from "@/utils/StringHumanizer";
import QADatasetModal from "@/components/general/QADatasetModal.vue";
export default defineComponent({
  name: "QualityAssurance",
  components: {
    AuthorizationWrapper,
    TheFooter,
    MiddleCenterDiv,
    BackButton,
    TheContent,
    TheHeader,
    AuthenticationWrapper,
    PrimeButton,
    DataTable,
    Column,
  },
  setup() {
    return {
      getKeycloakPromise: inject<() => Promise<Keycloak>>("getKeycloakPromise"),
    };
  },
  data() {
    return {
      dataIdList: [] as Array<string>,
      dataId: "",
      resultData: [] as QaDataObject[],
      waitingForData: true,
      dataSet: null | undefined,
      KEYCLOAK_ROLE_REVIEWER,
      metaInformation: null as DataMetaInformation,
      companyInformation: null as CompanyInformation | null,
    };
  },
  async mounted() {
    await this.getQaData();
  },
  props: {
    data: {
      type: Object,
      default: null,
    },
  },
  watch: {
    companyId() {
      this.dataId = "";
      void this.getDataSet;
    },
  },
  methods: {
    humanizeString,
    //TODO Discussion: Maybe only the first entry of the table should be clickable
    //TODO Buttons need to get functions, also should be disabled before a dataset is selected
    //TODO Add comment function to qa process so that the user can add a comment about the decision
    //TODO Add loading text / spinner to the page. Similar to the company result page
    //TODO Check that using non scoped style is fine
    //TODO Discussion: Should the Accept/Decline Button open a confirmation window asking if the user is sure to do the corresponding action
    //TODO Discussion What about reverting a decision?
    //TODO List of data Ids should be refreshed once a decision was made
    //TODO Include a button next to the My DataSet Button, only visible to a user with role Reviewer_Role
    //TODO Clean up code
    /**
     * Uses the dataland API to build the QaDataObject which is displayed on the quality assurance page
     */
    async getQaData() {
      try {
        const qaServiceControllerApi = await new ApiClientProvider(
          assertDefined(this.getKeycloakPromise)()
        ).getQaControllerApi();
        const response = await qaServiceControllerApi.getUnreviewedDatasets();
        this.dataIdList = response.data;
        for (const dataId of this.dataIdList) {
          const metaDataInformationControllerApi = await new ApiClientProvider(
            assertDefined(this.getKeycloakPromise)()
          ).getMetaDataControllerApi();
          const metaDataResponse = await metaDataInformationControllerApi.getDataMetaInfo(dataId);
          this.metaInformation = metaDataResponse.data;
          const companyDataControllerApi = await new ApiClientProvider(
            assertDefined(this.getKeycloakPromise)()
          ).getCompanyDataControllerApi();
          const companyResponse = await companyDataControllerApi.getCompanyById(this.metaInformation.companyId);
          this.companyInformation = companyResponse.data.companyInformation;
          this.resultData.push({
            dataId: dataId,
            metaInformation: this.metaInformation,
            companyInformation: this.companyInformation,
          });
        }
        this.waitingForData = false;
      } catch (error) {
        console.error(error);
      }
    },
    /**
     * Retrieves the dataset corresponding to the given dataId
<<<<<<< HEAD
     * @param data
=======
     * @param event the click event which initiates data retrieval
     * @param event.data the data object belonging to the click event
>>>>>>> f9538233
     */
    async getDataSet(data: QaDataObject) {
      try {
        const filteredData = data.metaInformation.dataType;
        const dataId = data.dataId;
        if (filteredData === DataTypeEnum.EutaxonomyNonFinancials) {
          try {
            const euTaxonomyDataForNonFinancialsControllerApi = await new ApiClientProvider(
              assertDefined(this.getKeycloakPromise)()
            ).getEuTaxonomyDataForNonFinancialsControllerApi();
            const companyAssociatedData =
              await euTaxonomyDataForNonFinancialsControllerApi.getCompanyAssociatedEuTaxonomyDataForNonFinancials(
                assertDefined(dataId)
              );
            this.dataSet = companyAssociatedData.data.data;
          } catch (error) {
            console.error(error);
          }
        } else if (filteredData === DataTypeEnum.EutaxonomyFinancials) {
          try {
            const euTaxonomyDataForFinancialsControllerApi = await new ApiClientProvider(
              assertDefined(this.getKeycloakPromise)()
            ).getEuTaxonomyDataForFinancialsControllerApi();
            const companyAssociatedData =
              await euTaxonomyDataForFinancialsControllerApi.getCompanyAssociatedEuTaxonomyDataForFinancials(
                assertDefined(dataId)
              );
            this.dataSet = companyAssociatedData.data.data;
          } catch (error) {
            console.error(error);
          }
        } else if (filteredData === DataTypeEnum.Lksg) {
          try {
            const lksgDataControllerApi = await new ApiClientProvider(
              assertDefined(this.getKeycloakPromise)()
            ).getLksgDataControllerApi();
            const singleLksgData = await lksgDataControllerApi.getCompanyAssociatedLksgData(assertDefined(dataId));
            this.dataSet = singleLksgData.data.data;
          } catch (error) {
            console.error(error);
          }
        } else if (filteredData === DataTypeEnum.Sfdr) {
          try {
            const sfdrDataControllerApi = await new ApiClientProvider(
              assertDefined(this.getKeycloakPromise)()
            ).getSfdrDataControllerApi();

            const singleSfdrData = await sfdrDataControllerApi.getCompanyAssociatedSfdrData(dataId);
            this.dataSet = singleSfdrData.data.data;
          } catch (error) {
            console.error(error);
          }
        }
      } catch (error) {
        console.error(error);
      }
    },
    /**
     * Sets dataset to accepted
     */
    async setQualityStatusToApproved() {
      const qaServiceControllerApi = await new ApiClientProvider(
        assertDefined(this.getKeycloakPromise)()
      ).getQaControllerApi();
      await qaServiceControllerApi.assignQualityStatus(this.dataId, "Accepted");
    },
    /**
     * Sets dataset to rejected
     */
    async setQualityStatusToRejected() {
      const qaServiceControllerApi = await new ApiClientProvider(
        assertDefined(this.getKeycloakPromise)()
      ).getQaControllerApi();
      await qaServiceControllerApi.assignQualityStatus(this.dataId, "Rejected");
    },
    /**
     * Opens a modal to display a table with the provided list of production sites
     * @param event
     * @param event.data
     */
    loadDatasetAndOpenModal(event: { data: QaDataObject }) {
      this.getDataSet(event.data);
      this.$dialog.open(QADatasetModal, {
        props: {
          header: "Dataset to review",
          modal: true,
          dismissableMask: true,
        },
        data: {
          dataSetToReview: this.dataSet,
        },
      });
    },
  },
});
interface QaDataObject {
  dataId: string;
  metaInformation: DataMetaInformation;
  companyInformation: CompanyInformation;
}
</script>

<style>
pre#dataset-container {
  background: white;
  padding: 20px;
  border: 1px solid black;
}

#qa-data-result tr:hover {
  cursor: pointer;
}
</style><|MERGE_RESOLUTION|>--- conflicted
+++ resolved
@@ -8,17 +8,7 @@
           <h1>"Quality Assurance"</h1>
           <div v-if="!waitingForData">
             <div class="card">
-<<<<<<< HEAD
               <DataTable :value="resultData" class="table-cursor" id="qa-data-result" :rowHover="true" @row-click="loadDatasetAndOpenModal" >
-=======
-              <DataTable
-                :value="resultData"
-                class="table-cursor"
-                id="qa-data-result"
-                @row-click="getDataSet"
-                :rowHover="true"
-              >
->>>>>>> f9538233
                 <Column header="DATA ID" class="d-bg-white w-2">
                   <template #body="{ data }">
                     {{ data.dataId }}
@@ -39,7 +29,6 @@
                     {{ data.metaInformation.reportingPeriod }}
                   </template>
                 </Column>
-<<<<<<< HEAD
                 <Column field="reviewDataset" header="" class="w-2 d-bg-white ">
                   <template #body="{ data }">
                     <router-link :to="loadDatasetAndOpenModal" class="text-primary no-underline font-bold">
@@ -51,16 +40,6 @@
                   </template>
                 </Column>
 
-=======
-                <Column class="d-bg-white w-2">
-                  <template>
-                    <div class="text-right text-primary no-underline font-bold">
-                      <span>CLICK TO REVIEW</span>
-                      <span class="ml-3">></span>
-                    </div>
-                  </template>
-                </Column>
->>>>>>> f9538233
               </DataTable>
             </div>
           </div>
@@ -81,12 +60,6 @@
     <TheFooter />
   </AuthenticationWrapper>
 </template>
-
-<style>
-#qa-data-result tr:hover {
-  cursor: pointer;
-}
-</style>
 
 <script lang="ts">
 import BackButton from "@/components/general/BackButton.vue";
@@ -199,12 +172,7 @@
     },
     /**
      * Retrieves the dataset corresponding to the given dataId
-<<<<<<< HEAD
      * @param data
-=======
-     * @param event the click event which initiates data retrieval
-     * @param event.data the data object belonging to the click event
->>>>>>> f9538233
      */
     async getDataSet(data: QaDataObject) {
       try {
