<template>
  <AuthenticationWrapper>
    <TheHeader />
<<<<<<< HEAD
    <DatasetsTabMenu :initial-tab-index="2">
      <AuthorizationWrapper :required-role="KEYCLOAK_ROLE_REVIEWER">
        <TheContent class="paper-section flex">
          <div class="col-12 text-left pb-0">
            <h1>Quality Assurance</h1>
            <div v-if="!waitingForData">
              <div class="card">
                <DataTable :value="resultData" class="table-cursor" id="qa-data-result" :rowHover="true" @row-click="loadDatasetAndOpenModal" >
                  <Column header="DATA ID" class="d-bg-white w-2">
                    <template #body="{ data }">
                      {{ data.dataId }}
                    </template>
                  </Column>
                  <Column header="COMPANY NAME" class="d-bg-white w-2">
                    <template #body="{ data }">
                      {{ data.companyInformation.companyName }}
                    </template>
                  </Column>
                  <Column header="FRAMEWORK" class="d-bg-white w-2">
                    <template #body="{ data }">
                      {{ humanizeString(data.metaInformation.dataType) }}
                    </template>
                  </Column>
                  <Column header="REPORTING PERIOD" class="d-bg-white w-2">
                    <template #body="{ data }">
                      {{ data.metaInformation.reportingPeriod }}
                    </template>
                  </Column>
                  <Column field="reviewDataset" header="" class="w-2 d-bg-white ">
                    <template #body="{ data }">
                      <router-link :to="loadDatasetAndOpenModal" class="text-primary no-underline font-bold">
                        <div class="text-right">
                          <span>REVIEW</span>
                          <span class="ml-3">></span>
                        </div>
                      </router-link>
                    </template>
                  </Column>

                </DataTable>
              </div>
=======
    <AuthorizationWrapper :required-role="KEYCLOAK_ROLE_REVIEWER">
      <TheContent class="paper-section flex">
        <div class="col-12 text-left pb-0">
          <BackButton />
          <h1>Quality Assurance</h1>
          <div v-if="!waitingForData">
            <div class="card">
              <DataTable
                :value="resultData"
                class="table-cursor"
                id="qa-data-result"
                :rowHover="true"
                @row-click="loadDatasetAndOpenModal"
              >
                <Column header="DATA ID" class="d-bg-white w-2">
                  <template #body="{ data }">
                    {{ data.dataId }}
                  </template>
                </Column>
                <Column header="COMPANY NAME" class="d-bg-white w-2">
                  <template #body="{ data }">
                    {{ data.companyInformation.companyName }}
                  </template>
                </Column>
                <Column header="FRAMEWORK" class="d-bg-white w-2">
                  <template #body="{ data }">
                    {{ humanizeString(data.metaInformation.dataType) }}
                  </template>
                </Column>
                <Column header="REPORTING PERIOD" class="d-bg-white w-2">
                  <template #body="{ data }">
                    {{ data.metaInformation.reportingPeriod }}
                  </template>
                </Column>
                <Column field="reviewDataset" header="" class="w-2 d-bg-white">
                  <template>
                    <router-link :to="loadDatasetAndOpenModal" class="text-primary no-underline font-bold">
                      <div class="text-right">
                        <span>REVIEW</span>
                        <span class="ml-3">></span>
                      </div>
                    </router-link>
                  </template>
                </Column>
              </DataTable>
>>>>>>> 0b006514
            </div>
                <div v-else-if="waitingForData" class="inline-loading text-center">
                    <p class="font-medium text-xl">Loading data to be reviewed...</p>
                    <i class="pi pi-spinner pi-spin" aria-hidden="true" style="z-index: 20; color: #e67f3f" />
                </div>
          </div>
<<<<<<< HEAD
        </TheContent>
      </AuthorizationWrapper>
    </DatasetsTabMenu>
=======
          <div v-else-if="waitingForData" class="inline-loading text-center">
            <p class="font-medium text-xl">Loading data to be reviewed...</p>
            <i class="pi pi-spinner pi-spin" aria-hidden="true" style="z-index: 20; color: #e67f3f" />
          </div>
        </div>
      </TheContent>
    </AuthorizationWrapper>
>>>>>>> 0b006514
    <TheFooter />
  </AuthenticationWrapper>
</template>

<script lang="ts">
import BackButton from "@/components/general/BackButton.vue";
import TheFooter from "@/components/general/TheFooter.vue";
import TheContent from "@/components/generics/TheContent.vue";
import TheHeader from "@/components/generics/TheHeader.vue";
import AuthenticationWrapper from "@/components/wrapper/AuthenticationWrapper.vue";
import { defineComponent, inject } from "vue";
import Keycloak from "keycloak-js";
import { CompanyInformation, DataMetaInformation, DataTypeEnum } from "@clients/backend";
import { ApiClientProvider } from "@/services/ApiClients";
import { assertDefined } from "@/utils/TypeScriptUtils";
import AuthorizationWrapper from "@/components/wrapper/AuthorizationWrapper.vue";
import { KEYCLOAK_ROLE_REVIEWER } from "@/utils/KeycloakUtils";
import DataTable from "primevue/datatable";
import Column from "primevue/column";
import { humanizeString } from "@/utils/StringHumanizer";
import QADatasetModal from "@/components/general/QADatasetModal.vue";
import { AxiosError } from "axios";
import DatasetsTabMenu from "@/components/general/DatasetsTabMenu.vue";
export default defineComponent({
  name: "QualityAssurance",
  components: {
    DatasetsTabMenu,
    AuthorizationWrapper,
    TheFooter,
    BackButton,
    TheContent,
    TheHeader,
    AuthenticationWrapper,
    DataTable,
    Column,
  },
  setup() {
    return {
      getKeycloakPromise: inject<() => Promise<Keycloak>>("getKeycloakPromise"),
    };
  },
  data() {
    return {
      dataIdList: [] as Array<string>,
      dataId: "",
      resultData: [] as QaDataObject[],
      waitingForData: true,
      dataSet: null as unknown as object,
      KEYCLOAK_ROLE_REVIEWER,
      metaInformation: null as DataMetaInformation,
      companyInformation: null as CompanyInformation | null,
    };
  },
  async mounted() {
    await this.getQaData();
  },
  props: {
    data: {
      type: Object,
      default: null,
    },
  },
  methods: {
    humanizeString,
    //TODO Discussion: Maybe only the first entry of the table should be clickable
    //TODO Check that using non scoped style is fine
    //TODO Discussion: Should the Accept/Decline Button open a confirmation window asking if the user is sure to do the corresponding action
    //TODO Discussion What about reverting a decision?
    //TODO List of data Ids should be refreshed once a decision was made
<<<<<<< HEAD
=======
    //TODO Include a button next to the My DataSet Button, only visible to a user with role Reviewer_Role
    //TODO Customize the success/error message
>>>>>>> 0b006514
    //TODO Clean up code
    /**
     * Uses the dataland API to build the QaDataObject which is displayed on the quality assurance page
     */
    async getQaData() {
      try {
        const qaServiceControllerApi = await new ApiClientProvider(
          assertDefined(this.getKeycloakPromise)()
        ).getQaControllerApi();
        const response = await qaServiceControllerApi.getUnreviewedDatasets();
        this.dataIdList = response.data;
        for (const dataId of this.dataIdList) {
          await this.addDatasetAssociatedInformationToDisplayList(dataId);
        }
        this.waitingForData = false;
        console.log("eddjhgfgjz");
      } catch (error) {
        console.error(error);
      }
    },
    async testMethod() {
      console.log("fdfffffffffffffffffffff");
      await this.getQaData();
    },
    /**
     * Gathers meta and company information associated with a dataset and adds it to the list of displayed
     * datasets if the information can be retrieved
     * @param dataId the ID of the corresponding dataset
     */
    async addDatasetAssociatedInformationToDisplayList(dataId: string) {
      try {
        const metaDataInformationControllerApi = await new ApiClientProvider(
          assertDefined(this.getKeycloakPromise)()
        ).getMetaDataControllerApi();
        const metaDataResponse = await metaDataInformationControllerApi.getDataMetaInfo(dataId);
        this.metaInformation = metaDataResponse.data;
        const companyDataControllerApi = await new ApiClientProvider(
          assertDefined(this.getKeycloakPromise)()
        ).getCompanyDataControllerApi();
        const companyResponse = await companyDataControllerApi.getCompanyById(this.metaInformation.companyId);
        this.companyInformation = companyResponse.data.companyInformation;
        this.resultData.push({
          dataId: dataId,
          metaInformation: this.metaInformation,
          companyInformation: this.companyInformation,
        });
      } catch (error: AxiosError) {
        if (error.response.status !== 404) {
          throw error;
        }
      }
    },
    /**
     * Retrieves the dataset corresponding to the given dataId
     * @param data
     */
    async getDataSet(data: QaDataObject) {
      try {
        const filteredData = data.metaInformation.dataType;
        const dataId = data.dataId;
        this.dataId = dataId;
        if (filteredData === DataTypeEnum.EutaxonomyNonFinancials) {
          try {
            const euTaxonomyDataForNonFinancialsControllerApi = await new ApiClientProvider(
              assertDefined(this.getKeycloakPromise)()
            ).getEuTaxonomyDataForNonFinancialsControllerApi();
            const companyAssociatedData =
              await euTaxonomyDataForNonFinancialsControllerApi.getCompanyAssociatedEuTaxonomyDataForNonFinancials(
                assertDefined(dataId)
              );
            this.dataSet = assertDefined(companyAssociatedData.data.data);
          } catch (error) {
            console.error(error);
          }
        } else if (filteredData === DataTypeEnum.EutaxonomyFinancials) {
          try {
            const euTaxonomyDataForFinancialsControllerApi = await new ApiClientProvider(
              assertDefined(this.getKeycloakPromise)()
            ).getEuTaxonomyDataForFinancialsControllerApi();
            const companyAssociatedData =
              await euTaxonomyDataForFinancialsControllerApi.getCompanyAssociatedEuTaxonomyDataForFinancials(
                assertDefined(dataId)
              );
            this.dataSet = assertDefined(companyAssociatedData.data.data);
          } catch (error) {
            console.error(error);
          }
        } else if (filteredData === DataTypeEnum.Lksg) {
          try {
            const lksgDataControllerApi = await new ApiClientProvider(
              assertDefined(this.getKeycloakPromise)()
            ).getLksgDataControllerApi();
            const singleLksgData = await lksgDataControllerApi.getCompanyAssociatedLksgData(assertDefined(dataId));
            this.dataSet = assertDefined(singleLksgData.data.data);
          } catch (error) {
            console.error(error);
          }
        } else if (filteredData === DataTypeEnum.Sfdr) {
          try {
            const sfdrDataControllerApi = await new ApiClientProvider(
              assertDefined(this.getKeycloakPromise)()
            ).getSfdrDataControllerApi();

            const singleSfdrData = await sfdrDataControllerApi.getCompanyAssociatedSfdrData(dataId);
            this.dataSet = assertDefined(singleSfdrData.data.data);
          } catch (error) {
            console.error(error);
          }
        }
      } catch (error) {
        console.error(error);
      }
    },
    /**
     * Opens a modal to display a table with the provided list of production sites
     * @param event
     * @param event.data
     */
    async loadDatasetAndOpenModal(event: { data: QaDataObject }) {
      await this.getDataSet(event.data);
      this.$dialog.open(QADatasetModal, {
        props: {
          header: "Dataset to review",
          modal: true,
          dismissableMask: true,
        },
        data: {
          dataSetToReview: this.dataSet,
          dataId: this.dataId,
        },
      });
    },
  },
});
interface QaDataObject {
  dataId: string;
  metaInformation: DataMetaInformation;
  companyInformation: CompanyInformation;
}
</script>

<style>
#qa-data-result tr:hover {
  cursor: pointer;
}
</style><|MERGE_RESOLUTION|>--- conflicted
+++ resolved
@@ -1,7 +1,6 @@
 <template>
   <AuthenticationWrapper>
     <TheHeader />
-<<<<<<< HEAD
     <DatasetsTabMenu :initial-tab-index="2">
       <AuthorizationWrapper :required-role="KEYCLOAK_ROLE_REVIEWER">
         <TheContent class="paper-section flex">
@@ -9,7 +8,13 @@
             <h1>Quality Assurance</h1>
             <div v-if="!waitingForData">
               <div class="card">
-                <DataTable :value="resultData" class="table-cursor" id="qa-data-result" :rowHover="true" @row-click="loadDatasetAndOpenModal" >
+                <DataTable
+                  :value="resultData"
+                  class="table-cursor"
+                  id="qa-data-result"
+                  :rowHover="true"
+                  @row-click="loadDatasetAndOpenModal"
+                >
                   <Column header="DATA ID" class="d-bg-white w-2">
                     <template #body="{ data }">
                       {{ data.dataId }}
@@ -30,8 +35,8 @@
                       {{ data.metaInformation.reportingPeriod }}
                     </template>
                   </Column>
-                  <Column field="reviewDataset" header="" class="w-2 d-bg-white ">
-                    <template #body="{ data }">
+                  <Column field="reviewDataset" header="" class="w-2 d-bg-white">
+                    <template>
                       <router-link :to="loadDatasetAndOpenModal" class="text-primary no-underline font-bold">
                         <div class="text-right">
                           <span>REVIEW</span>
@@ -40,75 +45,17 @@
                       </router-link>
                     </template>
                   </Column>
-
                 </DataTable>
               </div>
-=======
-    <AuthorizationWrapper :required-role="KEYCLOAK_ROLE_REVIEWER">
-      <TheContent class="paper-section flex">
-        <div class="col-12 text-left pb-0">
-          <BackButton />
-          <h1>Quality Assurance</h1>
-          <div v-if="!waitingForData">
-            <div class="card">
-              <DataTable
-                :value="resultData"
-                class="table-cursor"
-                id="qa-data-result"
-                :rowHover="true"
-                @row-click="loadDatasetAndOpenModal"
-              >
-                <Column header="DATA ID" class="d-bg-white w-2">
-                  <template #body="{ data }">
-                    {{ data.dataId }}
-                  </template>
-                </Column>
-                <Column header="COMPANY NAME" class="d-bg-white w-2">
-                  <template #body="{ data }">
-                    {{ data.companyInformation.companyName }}
-                  </template>
-                </Column>
-                <Column header="FRAMEWORK" class="d-bg-white w-2">
-                  <template #body="{ data }">
-                    {{ humanizeString(data.metaInformation.dataType) }}
-                  </template>
-                </Column>
-                <Column header="REPORTING PERIOD" class="d-bg-white w-2">
-                  <template #body="{ data }">
-                    {{ data.metaInformation.reportingPeriod }}
-                  </template>
-                </Column>
-                <Column field="reviewDataset" header="" class="w-2 d-bg-white">
-                  <template>
-                    <router-link :to="loadDatasetAndOpenModal" class="text-primary no-underline font-bold">
-                      <div class="text-right">
-                        <span>REVIEW</span>
-                        <span class="ml-3">></span>
-                      </div>
-                    </router-link>
-                  </template>
-                </Column>
-              </DataTable>
->>>>>>> 0b006514
             </div>
-                <div v-else-if="waitingForData" class="inline-loading text-center">
-                    <p class="font-medium text-xl">Loading data to be reviewed...</p>
-                    <i class="pi pi-spinner pi-spin" aria-hidden="true" style="z-index: 20; color: #e67f3f" />
-                </div>
+            <div v-else-if="waitingForData" class="inline-loading text-center">
+              <p class="font-medium text-xl">Loading data to be reviewed...</p>
+              <i class="pi pi-spinner pi-spin" aria-hidden="true" style="z-index: 20; color: #e67f3f" />
+            </div>
           </div>
-<<<<<<< HEAD
         </TheContent>
       </AuthorizationWrapper>
     </DatasetsTabMenu>
-=======
-          <div v-else-if="waitingForData" class="inline-loading text-center">
-            <p class="font-medium text-xl">Loading data to be reviewed...</p>
-            <i class="pi pi-spinner pi-spin" aria-hidden="true" style="z-index: 20; color: #e67f3f" />
-          </div>
-        </div>
-      </TheContent>
-    </AuthorizationWrapper>
->>>>>>> 0b006514
     <TheFooter />
   </AuthenticationWrapper>
 </template>
@@ -178,11 +125,7 @@
     //TODO Discussion: Should the Accept/Decline Button open a confirmation window asking if the user is sure to do the corresponding action
     //TODO Discussion What about reverting a decision?
     //TODO List of data Ids should be refreshed once a decision was made
-<<<<<<< HEAD
-=======
-    //TODO Include a button next to the My DataSet Button, only visible to a user with role Reviewer_Role
     //TODO Customize the success/error message
->>>>>>> 0b006514
     //TODO Clean up code
     /**
      * Uses the dataland API to build the QaDataObject which is displayed on the quality assurance page
