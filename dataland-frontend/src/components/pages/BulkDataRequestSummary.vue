--- conflicted
+++ resolved
@@ -21,7 +21,7 @@
         </div>
       </div>
     </div>
-    <div class="summary-section py-4">
+    <div class="summary-section border-bottom py-4">
       <Accordion>
         <AccordionTab>
           <template #header>
@@ -127,11 +127,7 @@
 import Accordion from 'primevue/accordion';
 import AccordionTab from 'primevue/accordiontab';
 import Badge from 'primevue/badge';
-<<<<<<< HEAD
-import type { BulkDataRequestResponse } from '@clients/communitymanager';
-=======
-import { type BulkDataRequestResponse } from '@clients/communitymanager';
->>>>>>> 7943bde1
+import type { type BulkDataRequestResponse } from '@clients/communitymanager';
 import { getFrameworkTitle } from '@/utils/StringFormatter';
 
 const props = defineProps<{
@@ -144,11 +140,7 @@
 const {
   acceptedDataRequests: createdRequests,
   alreadyExistingNonFinalRequests: existingRequests,
-<<<<<<< HEAD
   alreadyExistingDatasets: existingDatasets,
-=======
-  alreadyExistingDatasets: existingDataSets,
->>>>>>> 7943bde1
   rejectedCompanyIdentifiers: rejectedCompanyIdentifiers,
 } = props.bulkDataRequestResponse;
 </script>
