--- conflicted
+++ resolved
@@ -64,14 +64,9 @@
                       </label>
                       <FormKit v-model="contactsAsString" type="text" name="contactDetails" data-test="contactEmail" />
                       <p class="gray-text font-italic" style="text-align: left">
-<<<<<<< HEAD
-                        By specifying a contact person here, your data request will be directed accordingly.<br />
-                        this increases the chances of expediting the fulfillment of your request.
-=======
                         By specifying contacts your data request will be directed accordingly.<br />
                         You can specify multiple comma separated email addresses.<br />
                         This increases the chances of expediting the fulfillment of your request.
->>>>>>> f2478b1b
                       </p>
                       <br />
                       <p class="gray-text font-italic" style="text-align: left">
@@ -179,20 +174,13 @@
     const content: Content = contentData;
     const footerPage: Page | undefined = content.pages.find((page) => page.url === "/");
     const footerContent = footerPage?.sections;
-    const frameworkOptions: DataTypeEnum[] = Object.values(DataTypeEnum);
     return {
       singleDataRequestModel: {},
       footerContent,
       fetchedCompanyInformation: {} as CompanyInformation,
-<<<<<<< HEAD
-      frameworkOptions,
-      frameworkName: "" as DataTypeEnum,
-      contact: "",
-=======
       frameworkOptions: [] as { value: DataTypeEnum; label: string }[],
       frameworkName: this.$route.query.preSelectedFramework as DataTypeEnum,
       contactsAsString: "",
->>>>>>> f2478b1b
       dataRequesterMessage: "",
       errorMessage: "",
       selectedReportingPeriodsError: false,
@@ -243,10 +231,6 @@
      * @returns the SingleDataRequest object
      */
     collectDataToSend(): SingleDataRequest {
-<<<<<<< HEAD
-      const contactAsList = [this.contact];
-=======
->>>>>>> f2478b1b
       return {
         companyIdentifier: this.companyIdentifier,
         dataType: this.frameworkName,
@@ -281,6 +265,17 @@
       }
     },
     /**
+     * Populates the availableFrameworks property in the format expected by the dropdown filter
+     */
+    retrieveFrameworkOptions() {
+      this.frameworkOptions = ARRAY_OF_FRAMEWORKS_WITH_VIEW_PAGE.map((dataTypeEnum) => {
+        return {
+          value: dataTypeEnum,
+          label: humanizeStringOrNumber(dataTypeEnum),
+        };
+      });
+    },
+    /**
      * Go to company cockpit page
      */
     goToCompanyPage() {
@@ -289,6 +284,9 @@
         path: `/companies/${thisCompanyId}`,
       });
     },
+  },
+  mounted() {
+    this.retrieveFrameworkOptions();
   },
 });
 </script>
