--- conflicted
+++ resolved
@@ -210,33 +210,6 @@
 </template>
 
 <script lang="ts">
-<<<<<<< HEAD
-import { FormKit } from "@formkit/vue";
-import TheContent from "@/components/generics/TheContent.vue";
-import { defineComponent, inject } from "vue";
-import TheFooter from "@/components/generics/TheNewFooter.vue";
-import TheHeader from "@/components/generics/TheHeader.vue";
-import AuthenticationWrapper from "@/components/wrapper/AuthenticationWrapper.vue";
-import { type Content, type Page } from "@/types/ContentTypes";
-import contentData from "@/assets/content.json";
-import CompanyInfoSheet from "@/components/general/CompanyInfoSheet.vue";
-import { type CompanyInformation, type DataTypeEnum, type ErrorResponse } from "@clients/backend";
-import { type SingleDataRequest } from "@clients/communitymanager";
-import PrimeButton from "primevue/button";
-import type Keycloak from "keycloak-js";
-import { AxiosError } from "axios";
-import { ApiClientProvider } from "@/services/ApiClients";
-import { assertDefined } from "@/utils/TypeScriptUtils";
-import ToggleChipFormInputs from "@/components/general/ToggleChipFormInputs.vue";
-import BasicFormSection from "@/components/general/BasicFormSection.vue";
-import { humanizeStringOrNumber } from "@/utils/StringFormatter";
-import { ARRAY_OF_FRAMEWORKS_WITH_VIEW_PAGE } from "@/utils/Constants";
-import PrimeDialog from "primevue/dialog";
-import { openEmailClient } from "@/utils/Email";
-import { MAX_NUMBER_OF_DATA_REQUESTS_PER_DAY_FOR_ROLE_USER } from "@/DatalandSettings";
-import { hasCompanyAtLeastOneCompanyOwner } from "@/utils/CompanyRolesUtils";
-import SingleSelectFormElement from "@/components/forms/parts/elements/basic/SingleSelectFormElement.vue";
-=======
 import { FormKit } from '@formkit/vue';
 import TheContent from '@/components/generics/TheContent.vue';
 import { defineComponent, inject } from 'vue';
@@ -260,9 +233,8 @@
 import PrimeDialog from 'primevue/dialog';
 import { openEmailClient } from '@/utils/Email';
 import { MAX_NUMBER_OF_DATA_REQUESTS_PER_DAY_FOR_ROLE_USER } from '@/DatalandSettings';
-import { hasCompanyAtLeastOneDataOwner } from '@/utils/DataOwnerUtils';
+import { hasCompanyAtLeastOneCompanyOwner } from '@/utils/CompanyRolesUtils';
 import SingleSelectFormElement from '@/components/forms/parts/elements/basic/SingleSelectFormElement.vue';
->>>>>>> e37e1ee5
 
 export default defineComponent({
   name: 'SingleDataRequest',
@@ -552,7 +524,7 @@
     async updateHasCompanyAtLeastOneOwner() {
       this.hasCompanyAtLeastOneOwner = await hasCompanyAtLeastOneCompanyOwner(
         this.companyIdentifier,
-        this.getKeycloakPromise,
+        this.getKeycloakPromise
       );
     },
   },
