--- conflicted
+++ resolved
@@ -90,13 +90,8 @@
           exceeded. The quota will reset automatically tomorrow.
         </div>
         <div class="text-block" style="margin: 15px">
-<<<<<<< HEAD
           To avoid quotas altogether, consider becoming a Dataland member.
-          <a href="#" @click="openBecomeDatalandMemberEmail">Contact Erik Breen</a> for more information on Dataland
-=======
-          To avoid quotas altogether, consider becoming a premium user.
-          <a href="#" @click="openBecomePremiumUserEmail">Contact Moritz Kiese</a> for more information on premium
->>>>>>> c1a636c3
+          <a href="#" @click="openBecomePremiumUserEmail">Contact Moritz Kiese</a> for more information on Dataland
           membership.
         </div>
         <div style="margin: 10px">
