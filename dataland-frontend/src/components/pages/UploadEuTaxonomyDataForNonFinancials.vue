<template>
  <AuthenticationWrapper>
    <TheHeader />
    <UploaderRoleWrapper>
<<<<<<< HEAD
      <TheContent>
        <BackButton id="backButton" />
        <CompanyInformation :companyID="companyID" />
        <CreateEuTaxonomyForNonFinancials :companyID="companyID" @datasetCreated="redirectToMyDatasets(this.$router)" />
      </TheContent>
=======
      <BackButton id="backButton" class="mt-2 pl-3" />
      <CompanyInformation :companyID="companyID" />
      <CreateEUTaxonomyForNonFinancials :companyID="companyID" @datasetCreated="redirectToMyDatasets(this.$router)" />
>>>>>>> cd564276
    </UploaderRoleWrapper>
    <TheFooter />
  </AuthenticationWrapper>
</template>

<script lang="ts">
import TheHeader from "@/components/generics/TheHeader.vue";
import AuthenticationWrapper from "@/components/wrapper/AuthenticationWrapper.vue";
import CreateEuTaxonomyForNonFinancials from "@/components/forms/CreateEUTaxonomyForNonFinancials.vue";
import CompanyInformation from "@/components/pages/CompanyInformation.vue";
<<<<<<< HEAD
import DatalandFooter from "@/components/general/DatalandFooter.vue";
=======
import TheFooter from "@/components/general/TheFooter.vue";
>>>>>>> cd564276
import UploaderRoleWrapper from "@/components/wrapper/UploaderRoleWrapper.vue";
import BackButton from "@/components/general/BackButton.vue";
import { redirectToMyDatasets } from "@/components/resources/uploadDataset/DatasetCreationRedirect";
import { defineComponent } from "vue";

export default defineComponent({
  name: "UploadEutaxonomyDataForNonFinancials",
  components: {
    BackButton,
    UploaderRoleWrapper,
<<<<<<< HEAD
    CreateEuTaxonomyForNonFinancials,
    TheContent,
    TheHeader,
    AuthenticationWrapper,
    CompanyInformation,
    DatalandFooter,
    BackButton,
=======
    CreateEUTaxonomyForNonFinancials,
    TheHeader,
    AuthenticationWrapper,
    CompanyInformation,
    TheFooter,
>>>>>>> cd564276
  },
  props: {
    companyID: {
      type: String,
    },
  },
  data() {
    return {
      redirectToMyDatasets,
    };
  },
});
</script><|MERGE_RESOLUTION|>--- conflicted
+++ resolved
@@ -2,17 +2,9 @@
   <AuthenticationWrapper>
     <TheHeader />
     <UploaderRoleWrapper>
-<<<<<<< HEAD
-      <TheContent>
-        <BackButton id="backButton" />
-        <CompanyInformation :companyID="companyID" />
-        <CreateEuTaxonomyForNonFinancials :companyID="companyID" @datasetCreated="redirectToMyDatasets(this.$router)" />
-      </TheContent>
-=======
       <BackButton id="backButton" class="mt-2 pl-3" />
       <CompanyInformation :companyID="companyID" />
-      <CreateEUTaxonomyForNonFinancials :companyID="companyID" @datasetCreated="redirectToMyDatasets(this.$router)" />
->>>>>>> cd564276
+      <CreateEuTaxonomyForNonFinancials :companyID="companyID" @datasetCreated="redirectToMyDatasets(this.$router)" />
     </UploaderRoleWrapper>
     <TheFooter />
   </AuthenticationWrapper>
@@ -23,11 +15,7 @@
 import AuthenticationWrapper from "@/components/wrapper/AuthenticationWrapper.vue";
 import CreateEuTaxonomyForNonFinancials from "@/components/forms/CreateEUTaxonomyForNonFinancials.vue";
 import CompanyInformation from "@/components/pages/CompanyInformation.vue";
-<<<<<<< HEAD
-import DatalandFooter from "@/components/general/DatalandFooter.vue";
-=======
 import TheFooter from "@/components/general/TheFooter.vue";
->>>>>>> cd564276
 import UploaderRoleWrapper from "@/components/wrapper/UploaderRoleWrapper.vue";
 import BackButton from "@/components/general/BackButton.vue";
 import { redirectToMyDatasets } from "@/components/resources/uploadDataset/DatasetCreationRedirect";
@@ -38,21 +26,11 @@
   components: {
     BackButton,
     UploaderRoleWrapper,
-<<<<<<< HEAD
     CreateEuTaxonomyForNonFinancials,
-    TheContent,
-    TheHeader,
-    AuthenticationWrapper,
-    CompanyInformation,
-    DatalandFooter,
-    BackButton,
-=======
-    CreateEUTaxonomyForNonFinancials,
     TheHeader,
     AuthenticationWrapper,
     CompanyInformation,
     TheFooter,
->>>>>>> cd564276
   },
   props: {
     companyID: {
