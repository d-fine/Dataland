<template>
  <AuthenticationWrapper>
    <TheHeader />
    <UploaderRoleWrapper>
<<<<<<< HEAD
      <BackButton id="backButton" class="mt-2 pl-3" />
      <CompanyInformation :companyID="companyID" />
      <CreateEUTaxonomyForNonFinancials :companyID="companyID" />
=======
      <TheContent>
        <MarginWrapper>
          <div class="grid align-items-end">
            <div class="col-9">
              <CompanyInformation :companyID="companyID" />
            </div>
          </div>
        </MarginWrapper>
        <MarginWrapper bg-class="paper-section" class="text-left">
          <CreateEUTaxonomyForNonFinancials
            :companyID="companyID"
            @datasetCreated="redirectToMyDatasets(this.$router)"
          />
        </MarginWrapper>
      </TheContent>
>>>>>>> f23b5aa7
    </UploaderRoleWrapper>
    <TheFooter />
  </AuthenticationWrapper>
</template>

<script lang="ts">
import TheHeader from "@/components/generics/TheHeader.vue";
import AuthenticationWrapper from "@/components/wrapper/AuthenticationWrapper.vue";
import CreateEUTaxonomyForNonFinancials from "@/components/forms/CreateEUTaxonomyForNonFinancials.vue";
import CompanyInformation from "@/components/pages/CompanyInformation.vue";
import TheFooter from "@/components/general/TheFooter.vue";
import UploaderRoleWrapper from "@/components/wrapper/UploaderRoleWrapper.vue";
<<<<<<< HEAD
import BackButton from "@/components/general/BackButton.vue";
=======
import { redirectToMyDatasets } from "@/components/resources/uploadDataset/DatasetCreationRedirect";
import { defineComponent } from "vue";
>>>>>>> f23b5aa7

export default defineComponent({
  name: "UploadEutaxonomyDataForNonFinancials",
  components: {
    BackButton,
    UploaderRoleWrapper,
    CreateEUTaxonomyForNonFinancials,
    TheHeader,
    AuthenticationWrapper,
    CompanyInformation,
    TheFooter,
  },
  props: {
    companyID: {
      type: String,
    },
  },
  data() {
    return {
      redirectToMyDatasets,
    };
  },
});
</script><|MERGE_RESOLUTION|>--- conflicted
+++ resolved
@@ -2,27 +2,9 @@
   <AuthenticationWrapper>
     <TheHeader />
     <UploaderRoleWrapper>
-<<<<<<< HEAD
       <BackButton id="backButton" class="mt-2 pl-3" />
       <CompanyInformation :companyID="companyID" />
-      <CreateEUTaxonomyForNonFinancials :companyID="companyID" />
-=======
-      <TheContent>
-        <MarginWrapper>
-          <div class="grid align-items-end">
-            <div class="col-9">
-              <CompanyInformation :companyID="companyID" />
-            </div>
-          </div>
-        </MarginWrapper>
-        <MarginWrapper bg-class="paper-section" class="text-left">
-          <CreateEUTaxonomyForNonFinancials
-            :companyID="companyID"
-            @datasetCreated="redirectToMyDatasets(this.$router)"
-          />
-        </MarginWrapper>
-      </TheContent>
->>>>>>> f23b5aa7
+      <CreateEUTaxonomyForNonFinancials :companyID="companyID" @datasetCreated="redirectToMyDatasets(this.$router)"/>
     </UploaderRoleWrapper>
     <TheFooter />
   </AuthenticationWrapper>
@@ -35,12 +17,9 @@
 import CompanyInformation from "@/components/pages/CompanyInformation.vue";
 import TheFooter from "@/components/general/TheFooter.vue";
 import UploaderRoleWrapper from "@/components/wrapper/UploaderRoleWrapper.vue";
-<<<<<<< HEAD
 import BackButton from "@/components/general/BackButton.vue";
-=======
 import { redirectToMyDatasets } from "@/components/resources/uploadDataset/DatasetCreationRedirect";
 import { defineComponent } from "vue";
->>>>>>> f23b5aa7
 
 export default defineComponent({
   name: "UploadEutaxonomyDataForNonFinancials",
