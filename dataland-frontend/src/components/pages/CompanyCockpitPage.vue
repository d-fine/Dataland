<template>
  <TheHeader v-if="!useMobileView" />
  <TheContent class="paper-section flex">
    <CompanyInfoSheet :company-id="companyId" :show-single-data-request-button="true" />
    <div class="card-wrapper">
      <div class="card-grid">
        <ClaimOwnershipPanel v-if="isClaimPanelVisible" :company-id="companyId" />

        <FrameworkSummaryPanel
          v-for="framework of FRAMEWORKS_WITH_VIEW_PAGE"
          :key="framework"
          :is-user-allowed-to-view="isUserAllowedToViewForFramework(framework)"
          :is-user-allowed-to-upload="isUserAllowedToUploadForFramework(framework)"
          :company-id="companyId"
          :framework="framework"
          :number-of-provided-reporting-periods="
            aggregatedFrameworkDataSummary?.[framework]?.numberOfProvidedReportingPeriods
          "
          :data-test="`${framework}-summary-panel`"
        />
      </div>
    </div>
  </TheContent>
  <TheFooter :is-light-version="true" :sections="footerContent" />
</template>

<script lang="ts">
<<<<<<< HEAD
import { defineComponent, inject } from "vue";
import TheHeader from "@/components/generics/TheHeader.vue";
import TheContent from "@/components/generics/TheContent.vue";
import { type AggregatedFrameworkDataSummary, type DataTypeEnum } from "@clients/backend";
import { ApiClientProvider } from "@/services/ApiClients";
import TheFooter from "@/components/generics/TheNewFooter.vue";
import contentData from "@/assets/content.json";
import type { Content, Page } from "@/types/ContentTypes";
import type Keycloak from "keycloak-js";
import FrameworkSummaryPanel from "@/components/resources/companyCockpit/FrameworkSummaryPanel.vue";
import CompanyInfoSheet from "@/components/general/CompanyInfoSheet.vue";
import { FRAMEWORKS_WITH_VIEW_PAGE, PRIVATE_FRAMEWORKS } from "@/utils/Constants";
import ClaimOwnershipPanel from "@/components/resources/companyCockpit/ClaimOwnershipPanel.vue";
import { checkIfUserHasRole, KEYCLOAK_ROLE_UPLOADER } from "@/utils/KeycloakUtils";
import { hasCompanyAtLeastOneDataOwner, isUserDataOwnerForCompany } from "@/utils/DataOwnerUtils";
import { isCompanyIdValid } from "@/utils/ValidationsUtils";
import { assertDefined } from "@/utils/TypeScriptUtils";
=======
import { defineComponent, inject } from 'vue';
import TheHeader from '@/components/generics/TheHeader.vue';
import TheContent from '@/components/generics/TheContent.vue';
import { type AggregatedFrameworkDataSummary, type DataTypeEnum } from '@clients/backend';
import { ApiClientProvider } from '@/services/ApiClients';
import TheFooter from '@/components/generics/TheNewFooter.vue';
import contentData from '@/assets/content.json';
import type { Content, Page } from '@/types/ContentTypes';
import type Keycloak from 'keycloak-js';
import FrameworkSummaryPanel from '@/components/resources/companyCockpit/FrameworkSummaryPanel.vue';
import CompanyInfoSheet from '@/components/general/CompanyInfoSheet.vue';
import { ARRAY_OF_FRAMEWORKS_WITH_VIEW_PAGE, PRIVATE_FRAMEWORKS } from '@/utils/Constants';
import ClaimOwnershipPanel from '@/components/resources/companyCockpit/ClaimOwnershipPanel.vue';
import { checkIfUserHasRole, KEYCLOAK_ROLE_UPLOADER } from '@/utils/KeycloakUtils';
import { hasCompanyAtLeastOneCompanyOwner, hasUserCompanyRoleForCompany } from '@/utils/CompanyRolesUtils';
import { isCompanyIdValid } from '@/utils/ValidationsUtils';
import { assertDefined } from '@/utils/TypeScriptUtils';
import { CompanyRole } from '@clients/communitymanager';
>>>>>>> 87173766

export default defineComponent({
  name: 'CompanyCockpitPage',
  inject: {
    injectedUseMobileView: {
      from: 'useMobileView',
      default: false,
    },
  },
  computed: {
    useMobileView() {
      return this.injectedUseMobileView;
    },
    isClaimPanelVisible() {
      return !this.isAnyCompanyOwnerExisting && isCompanyIdValid(this.companyId);
    },
  },
  watch: {
    async companyId(newCompanyId, oldCompanyId) {
      if (newCompanyId !== oldCompanyId) {
        try {
          await this.getAggregatedFrameworkDataSummary();
          await this.setUserRights();
        } catch (error) {
          console.error('Error fetching data for new company:', error);
        }
      }
    },
    async authenticated() {
      await this.setUserRights();
    },
  },
  components: {
    ClaimOwnershipPanel,
    CompanyInfoSheet,
    FrameworkSummaryPanel,
    TheContent,
    TheHeader,
    TheFooter,
  },
  setup() {
    return {
      getKeycloakPromise: inject<() => Promise<Keycloak>>('getKeycloakPromise'),
      authenticated: inject<boolean>('authenticated'),
    };
  },
  created() {
    void this.setUserRights();
  },
  props: {
    companyId: {
      type: String,
      required: true,
    },
  },
  data() {
    const content: Content = contentData;
    const footerPage: Page | undefined = content.pages.find((page) => page.url === '/');
    const footerContent = footerPage?.sections;
    return {
      aggregatedFrameworkDataSummary: undefined as
        | { [key in DataTypeEnum]: AggregatedFrameworkDataSummary }
        | undefined,
<<<<<<< HEAD
      FRAMEWORKS_WITH_VIEW_PAGE,
      isUserDataOwner: false,
=======
      ARRAY_OF_FRAMEWORKS_WITH_VIEW_PAGE,
      isUserCompanyOwner: false,
>>>>>>> 87173766
      isUserUploader: false,
      isAnyCompanyOwnerExisting: false,
      footerContent,
    };
  },
  mounted() {
    void this.getAggregatedFrameworkDataSummary();
  },
  methods: {
    /**
     * Retrieves the aggregated framework data summary
     */
    async getAggregatedFrameworkDataSummary(): Promise<void> {
      const companyDataControllerApi = new ApiClientProvider(assertDefined(this.getKeycloakPromise)()).backendClients
        .companyDataController;
      this.aggregatedFrameworkDataSummary = (
        await companyDataControllerApi.getAggregatedFrameworkDataSummary(this.companyId)
      ).data as { [key in DataTypeEnum]: AggregatedFrameworkDataSummary } | undefined;
    },

    /**
     * Checks if the user is allowed to view datasets for the framework
     * @param framework to check for
     * @returns a boolean as result of this check
     */
    isUserAllowedToViewForFramework(framework: DataTypeEnum): boolean {
      if (!this.authenticated) {
        return false;
      }
      return this.isUserCompanyOwner || this.isFrameworkPublic(framework);
    },

    /**
     * Checks if the user is allowed to upload datasets for the framework
     * @param framework to check for
     * @returns a boolean as result of this check
     */
    isUserAllowedToUploadForFramework(framework: DataTypeEnum): boolean {
      return this.isUserCompanyOwner || (this.isFrameworkPublic(framework) && this.isUserUploader);
    },

    /**
     * Checks if the framework is a public framework
     * @param framework to check for
     * @returns a boolean as result of this check
     */
    isFrameworkPublic(framework: DataTypeEnum): boolean {
      return !PRIVATE_FRAMEWORKS.includes(framework);
    },

    /**
     * Set user access rights and ownership info
     */
    async setUserRights() {
      this.isAnyCompanyOwnerExisting = await hasCompanyAtLeastOneCompanyOwner(this.companyId, this.getKeycloakPromise);
      this.isUserCompanyOwner = await hasUserCompanyRoleForCompany(
        CompanyRole.CompanyOwner,
        this.companyId,
        this.getKeycloakPromise
      );
      this.isUserUploader = await checkIfUserHasRole(KEYCLOAK_ROLE_UPLOADER, this.getKeycloakPromise);
    },
  },
});
</script>

<style lang="scss" scoped>
.card-wrapper {
  width: 100%;
  display: flex;
  justify-content: center;
  padding-top: 40px;
  padding-bottom: 40px;
  @media only screen and (max-width: $small) {
    padding: 24px 17px;
  }
}

.card-grid {
  width: 80%;
  display: grid;
  grid-template-columns: repeat(3, 1fr);
  gap: 40px;
  flex-wrap: wrap;
  justify-content: space-between;
  @media only screen and (max-width: $medium) {
    grid-template-columns: repeat(2, 1fr);
  }
  @media only screen and (max-width: $small) {
    width: 100%;
    grid-template-columns: repeat(1, 1fr);
  }
}
</style><|MERGE_RESOLUTION|>--- conflicted
+++ resolved
@@ -25,25 +25,6 @@
 </template>
 
 <script lang="ts">
-<<<<<<< HEAD
-import { defineComponent, inject } from "vue";
-import TheHeader from "@/components/generics/TheHeader.vue";
-import TheContent from "@/components/generics/TheContent.vue";
-import { type AggregatedFrameworkDataSummary, type DataTypeEnum } from "@clients/backend";
-import { ApiClientProvider } from "@/services/ApiClients";
-import TheFooter from "@/components/generics/TheNewFooter.vue";
-import contentData from "@/assets/content.json";
-import type { Content, Page } from "@/types/ContentTypes";
-import type Keycloak from "keycloak-js";
-import FrameworkSummaryPanel from "@/components/resources/companyCockpit/FrameworkSummaryPanel.vue";
-import CompanyInfoSheet from "@/components/general/CompanyInfoSheet.vue";
-import { FRAMEWORKS_WITH_VIEW_PAGE, PRIVATE_FRAMEWORKS } from "@/utils/Constants";
-import ClaimOwnershipPanel from "@/components/resources/companyCockpit/ClaimOwnershipPanel.vue";
-import { checkIfUserHasRole, KEYCLOAK_ROLE_UPLOADER } from "@/utils/KeycloakUtils";
-import { hasCompanyAtLeastOneDataOwner, isUserDataOwnerForCompany } from "@/utils/DataOwnerUtils";
-import { isCompanyIdValid } from "@/utils/ValidationsUtils";
-import { assertDefined } from "@/utils/TypeScriptUtils";
-=======
 import { defineComponent, inject } from 'vue';
 import TheHeader from '@/components/generics/TheHeader.vue';
 import TheContent from '@/components/generics/TheContent.vue';
@@ -55,14 +36,13 @@
 import type Keycloak from 'keycloak-js';
 import FrameworkSummaryPanel from '@/components/resources/companyCockpit/FrameworkSummaryPanel.vue';
 import CompanyInfoSheet from '@/components/general/CompanyInfoSheet.vue';
-import { ARRAY_OF_FRAMEWORKS_WITH_VIEW_PAGE, PRIVATE_FRAMEWORKS } from '@/utils/Constants';
+import { FRAMEWORKS_WITH_VIEW_PAGE, PRIVATE_FRAMEWORKS } from '@/utils/Constants';
 import ClaimOwnershipPanel from '@/components/resources/companyCockpit/ClaimOwnershipPanel.vue';
 import { checkIfUserHasRole, KEYCLOAK_ROLE_UPLOADER } from '@/utils/KeycloakUtils';
 import { hasCompanyAtLeastOneCompanyOwner, hasUserCompanyRoleForCompany } from '@/utils/CompanyRolesUtils';
 import { isCompanyIdValid } from '@/utils/ValidationsUtils';
 import { assertDefined } from '@/utils/TypeScriptUtils';
 import { CompanyRole } from '@clients/communitymanager';
->>>>>>> 87173766
 
 export default defineComponent({
   name: 'CompanyCockpitPage',
@@ -126,13 +106,8 @@
       aggregatedFrameworkDataSummary: undefined as
         | { [key in DataTypeEnum]: AggregatedFrameworkDataSummary }
         | undefined,
-<<<<<<< HEAD
       FRAMEWORKS_WITH_VIEW_PAGE,
-      isUserDataOwner: false,
-=======
-      ARRAY_OF_FRAMEWORKS_WITH_VIEW_PAGE,
       isUserCompanyOwner: false,
->>>>>>> 87173766
       isUserUploader: false,
       isAnyCompanyOwnerExisting: false,
       footerContent,
