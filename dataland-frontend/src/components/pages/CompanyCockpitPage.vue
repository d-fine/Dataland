--- conflicted
+++ resolved
@@ -56,50 +56,6 @@
               </Card>
             </div>
 
-            <div class="right-pane">
-              <div v-if="isClaimPanelVisible" class="claim-pane">
-                <ClaimOwnershipPanel :company-id="companyId" />
-              </div>
-              <div class="frameworks-grid" data-test="summaryPanels">
-                <FrameworkSummaryPanel
-                  v-for="framework of frameworksToDisplay"
-                  :key="framework"
-                  :is-user-allowed-to-upload="isUserAllowedToUploadForFramework(framework)"
-                  :company-id="companyId"
-                  :framework="framework"
-                  :number-of-provided-reporting-periods="
-                    aggregatedFrameworkDataSummary?.[framework]?.numberOfProvidedReportingPeriods
-                  "
-                  :data-test="`${framework}-summary-panel`"
-                />
-              </div>
-              <div
-                class="document-button cursor-pointer flex flex-row align-items-center justify-content-end"
-                @click="toggleShowAll"
-                style="margin-left: auto"
-              >
-                <span class="text-primary font-semibold d-letters" :data-test="'toggleShowAll'">
-                  {{ showAllFrameworks ? 'SHOW LESS' : 'SHOW ALL' }}
-                </span>
-                <i class="material-icons text-primary">
-                  {{ showAllFrameworks ? 'expand_less' : 'expand_more' }}
-                </i>
-              </div>
-            </div>
-<<<<<<< HEAD
-          </template>
-          <template #footer>
-            <PrimeButton
-              label="VIEW ALL DOCUMENTS"
-              variant="text"
-              icon="pi pi-chevron-right"
-              icon-pos="right"
-              @click="routeToDocuments"
-            />
-          </template>
-        </Card>
-      </div>
-
       <div class="right-pane">
         <div v-if="isClaimPanelVisible" class="claim-pane">
           <ClaimOwnershipPanel :company-id="companyId" />
@@ -119,18 +75,16 @@
         </div>
 
         <PrimeButton
-          :label="showAllFrameworks ? 'SHOW LESS' : 'SHOW ALL'"
-          data-test="toggleShowAll"
+                :label="showAllFrameworks ? 'SHOW LESS' : 'SHOW ALL'"
+                data-test="toggleShowAll"
           @click="toggleShowAll"
           :icon="showAllFrameworks ? 'pi pi-angle-up' : 'pi pi-angle-down'"
-          :pt="{
+                :pt="{
             root: { style: 'margin-left: auto' },
           }"
-          variant="link"
-        />
-      </div>
-    </div>
-=======
+                variant="link"
+              />
+            </div>
           </div>
         </TabPanel>
         <TabPanel v-if="isCompanyMemberOrAdmin" value="users">
@@ -138,7 +92,6 @@
         </TabPanel>
       </TabPanels>
     </Tabs>
->>>>>>> ab2edb3b
   </TheContent>
   <TheFooter />
 </template>
