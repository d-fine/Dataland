<template>
  <TheHeader v-if="!useMobileView" />
  <TheContent class="flex">
    <CompanyInfoSheet :company-id="companyId" :show-single-data-request-button="true" />
    <Tabs v-model:value="activeTab">
      <TabList
        v-if="isCompanyMemberOrAdmin"
        :pt="{
          tabList: {
            style: 'display: flex; justify-content: center;',
          },
        }"
      >
        <Tab value="datasets" data-test="datasetsTab">Datasets</Tab>
        <Tab value="users" data-test="usersTab">Users</Tab>
      </TabList>
      <TabPanels>
        <TabPanel value="datasets">
          <CompanyDatasetsPane :company-id="companyId" />
        </TabPanel>
        <TabPanel v-if="isCompanyMemberOrAdmin" value="users">
          <CompanyRolesCard
            v-for="role in roles"
            :key="`${String(role)}-${refreshAllCards}`"
            :companyId="companyId"
            :role="role"
            :companyRoleAssignments="companyRoleAssignments"
            :userRole="userRole"
<<<<<<< HEAD
            @refresh-users="loadUsersForRole"
=======
            @users-changed="handleUsersChanged"
>>>>>>> 248cf3ce
          />
        </TabPanel>
      </TabPanels>
    </Tabs>
  </TheContent>
  <TheFooter />
</template>

<script setup lang="ts">
import { ref, reactive, watch, onMounted, inject, unref } from 'vue';
import type { Ref } from 'vue';
import { useRouter } from 'vue-router';

import TheHeader from '@/components/generics/TheHeader.vue';
import TheContent from '@/components/generics/TheContent.vue';
import TheFooter from '@/components/generics/TheFooter.vue';
import CompanyInfoSheet from '@/components/general/CompanyInfoSheet.vue';
import CompanyDatasetsPane from '@/components/resources/companyCockpit/CompanyDatasetsPane.vue';
import CompanyRolesCard from '@/components/resources/companyCockpit/CompanyRolesCard.vue';

import Tabs from 'primevue/tabs';
import TabList from 'primevue/tablist';
import Tab from 'primevue/tab';
import TabPanels from 'primevue/tabpanels';
import TabPanel from 'primevue/tabpanel';

import { hasCompanyAtLeastOneCompanyOwner } from '@/utils/CompanyRolesUtils';
import { KEYCLOAK_ROLE_UPLOADER, KEYCLOAK_ROLE_ADMIN } from '@/utils/KeycloakRoles';
import { checkIfUserHasRole } from '@/utils/KeycloakUtils';
import { CompanyRole, type CompanyRoleAssignmentExtended } from '@clients/communitymanager';
import { DocumentMetaInfoDocumentCategoryEnum, type DocumentMetaInfoResponse } from '@clients/documentmanager';
import type Keycloak from 'keycloak-js';
import { ApiClientProvider } from '@/services/ApiClients.ts';
import { assertDefined } from '@/utils/TypeScriptUtils.ts';

const props = defineProps<{ companyId: string }>();

const getKeycloakPromise = inject<() => Promise<Keycloak>>('getKeycloakPromise')!;
const companyRoleAssignmentsRef = inject<Ref<CompanyRoleAssignmentExtended[] | undefined>>(
  'companyRoleAssignments',
  ref([])
);
const useMobileView = inject<Ref<boolean>>('useMobileView', ref(false));
const router = useRouter();

const activeTab = ref<'datasets' | 'users'>('datasets');
const isCompanyMemberOrAdmin = ref(false);
const isUserCompanyOwnerOrUploader = ref(false);
const isUserKeycloakUploader = ref(false);
const isAnyCompanyOwnerExisting = ref(false);
const isUserCompanyMember = ref(false);
const isUserDatalandAdmin = ref(false);
const userRole = ref<CompanyRole | undefined>(undefined);
const companyRoleAssignments = ref<CompanyRoleAssignmentExtended[]>([]);
const apiClientProvider = new ApiClientProvider(assertDefined(getKeycloakPromise)());

const latestDocuments = reactive<Record<string, DocumentMetaInfoResponse[]>>({});
Object.values(DocumentMetaInfoDocumentCategoryEnum).forEach((category) => {
  latestDocuments[`latest${category}`] = [];
});

const roles = [
  CompanyRole.MemberAdmin,
  CompanyRole.Member,
  CompanyRole.CompanyOwner,
  CompanyRole.DataUploader,
] as const;

const refreshAllCards = ref(0);

/**
 * Handler for user changes in company roles.
 * Triggers refresh of all role cards by incrementing the refresh counter.
 */
function handleUsersChanged(): void {
  refreshAllCards.value++;
}

/**
 * Sets user rights and roles for the current company.
 * Updates isAnyCompanyOwnerExisting, isUserCompanyOwnerOrUploader, and isUserKeycloakUploader.
 */
async function setUserRights(): Promise<void> {
  isAnyCompanyOwnerExisting.value = await hasCompanyAtLeastOneCompanyOwner(props.companyId, getKeycloakPromise);

  const assignments = unref(companyRoleAssignmentsRef) ?? [];
  companyRoleAssignments.value = assignments.filter(assignment => assignment.companyId === props.companyId);

  const userRole = assignments.filter((r) => r.companyId === props.companyId).map((r) => r.companyRole);
  isUserCompanyOwnerOrUploader.value =
    userRole.includes(CompanyRole.CompanyOwner) || userRole.includes(CompanyRole.DataUploader);
  isUserKeycloakUploader.value = await checkIfUserHasRole(KEYCLOAK_ROLE_UPLOADER, getKeycloakPromise);
  isUserCompanyMember.value = userRole.length > 0;
  isUserDatalandAdmin.value = await checkIfUserHasRole(KEYCLOAK_ROLE_ADMIN, getKeycloakPromise);
  isCompanyMemberOrAdmin.value = isUserCompanyMember.value || isUserDatalandAdmin.value;
}

/**
 * Loads users assigned to roles for the current company.
 * Updates companyRoleAssignments with the fetched data.
 */
async function loadUsersForRole(): Promise<void> {
  try {
    const companyRolesControllerApi = apiClientProvider.apiClients.companyRolesController;
    const data = await companyRolesControllerApi.getExtendedCompanyRoleAssignments(undefined, props.companyId);
    companyRoleAssignments.value = data.data;
  } catch (err) {
    console.error('Failed to load company users:', err);
  }
}

watch(
  () => props.companyId,
  async (newId, oldId) => {
    if (newId == oldId) return;
    await setUserRights();
  }
);

watch(activeTab, (val) => {
  const base = `/companies/${props.companyId}`;
  void router.replace({ path: val === 'users' ? `${base}/users` : base });
});

onMounted(async () => {
  await setUserRights();
  await loadUsersForRole();

  const path = router.currentRoute.value.path;
  if (path.endsWith('/users') && !isCompanyMemberOrAdmin.value) {
    activeTab.value = 'datasets';
    await router.replace({ path: `/companies/${props.companyId}` });
  } else {
    activeTab.value = path.endsWith('/users') ? 'users' : 'datasets';
  }
});
</script>

<style lang="scss" scoped>
.card-container {
  display: flex;
  gap: var(--spacing-xxxl);
  padding: var(--spacing-xl) var(--spacing-xxl);
  background-color: var(--p-surface-50);
  align-items: flex-start;

  > .left-pane {
    flex: 0 0 30%;
  }

  > .right-pane {
    flex: 1 1 0;
    display: flex;
    flex-direction: column;
    gap: var(--spacing-md);
  }

  @media (max-width: 768px) {
    flex-direction: column;

    > .left-pane,
    > .right-pane {
      flex: none;
      width: 100%;
    }
  }
}

.claim-pane {
  margin-bottom: var(--spacing-md);
}

.frameworks-grid {
  display: grid;
  grid-template-columns: repeat(2, 1fr);
  gap: var(--spacing-xxl);

  /* collapse to one column on smaller screens */
  @media (max-width: 1024px) {
    grid-template-columns: repeat(1, 1fr);
  }
}

.card {
  &__separator {
    width: 100%;
    border-bottom: #e0dfde solid 1px;
    margin-top: 8px;
    margin-bottom: 24px;
  }

  &__subtitle {
    font-size: 16px;
    font-weight: 700;
    line-height: 21px;
    margin-top: 8px;
  }
}

.d-letters {
  letter-spacing: 0.05em;
}

.text-primary {
  color: var(--main-color);
}
</style><|MERGE_RESOLUTION|>--- conflicted
+++ resolved
@@ -24,13 +24,8 @@
             :key="`${String(role)}-${refreshAllCards}`"
             :companyId="companyId"
             :role="role"
-            :companyRoleAssignments="companyRoleAssignments"
             :userRole="userRole"
-<<<<<<< HEAD
-            @refresh-users="loadUsersForRole"
-=======
             @users-changed="handleUsersChanged"
->>>>>>> 248cf3ce
           />
         </TabPanel>
       </TabPanels>
@@ -63,8 +58,6 @@
 import { CompanyRole, type CompanyRoleAssignmentExtended } from '@clients/communitymanager';
 import { DocumentMetaInfoDocumentCategoryEnum, type DocumentMetaInfoResponse } from '@clients/documentmanager';
 import type Keycloak from 'keycloak-js';
-import { ApiClientProvider } from '@/services/ApiClients.ts';
-import { assertDefined } from '@/utils/TypeScriptUtils.ts';
 
 const props = defineProps<{ companyId: string }>();
 
@@ -84,8 +77,6 @@
 const isUserCompanyMember = ref(false);
 const isUserDatalandAdmin = ref(false);
 const userRole = ref<CompanyRole | undefined>(undefined);
-const companyRoleAssignments = ref<CompanyRoleAssignmentExtended[]>([]);
-const apiClientProvider = new ApiClientProvider(assertDefined(getKeycloakPromise)());
 
 const latestDocuments = reactive<Record<string, DocumentMetaInfoResponse[]>>({});
 Object.values(DocumentMetaInfoDocumentCategoryEnum).forEach((category) => {
@@ -117,8 +108,6 @@
   isAnyCompanyOwnerExisting.value = await hasCompanyAtLeastOneCompanyOwner(props.companyId, getKeycloakPromise);
 
   const assignments = unref(companyRoleAssignmentsRef) ?? [];
-  companyRoleAssignments.value = assignments.filter(assignment => assignment.companyId === props.companyId);
-
   const userRole = assignments.filter((r) => r.companyId === props.companyId).map((r) => r.companyRole);
   isUserCompanyOwnerOrUploader.value =
     userRole.includes(CompanyRole.CompanyOwner) || userRole.includes(CompanyRole.DataUploader);
@@ -128,20 +117,6 @@
   isCompanyMemberOrAdmin.value = isUserCompanyMember.value || isUserDatalandAdmin.value;
 }
 
-/**
- * Loads users assigned to roles for the current company.
- * Updates companyRoleAssignments with the fetched data.
- */
-async function loadUsersForRole(): Promise<void> {
-  try {
-    const companyRolesControllerApi = apiClientProvider.apiClients.companyRolesController;
-    const data = await companyRolesControllerApi.getExtendedCompanyRoleAssignments(undefined, props.companyId);
-    companyRoleAssignments.value = data.data;
-  } catch (err) {
-    console.error('Failed to load company users:', err);
-  }
-}
-
 watch(
   () => props.companyId,
   async (newId, oldId) => {
@@ -157,8 +132,7 @@
 
 onMounted(async () => {
   await setUserRights();
-  await loadUsersForRole();
-
+  console.debug('CompanyCockpitPage - userRole', userRole.value);
   const path = router.currentRoute.value.path;
   if (path.endsWith('/users') && !isCompanyMemberOrAdmin.value) {
     activeTab.value = 'datasets';
