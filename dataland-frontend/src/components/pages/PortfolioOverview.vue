--- conflicted
+++ resolved
@@ -4,20 +4,11 @@
     <DatasetsTabMenu :initial-tab-index="2">
       <TheContent class="min-h-screen paper-section relative">
         <TabView v-model:activeIndex="currentIndex" @tab-change="onTabChange" :scrollable="true" data-test="portfolios">
-<<<<<<< HEAD
-          <TabPanel v-for="portfolio in portfolioNames" :key="portfolio.portfolioId" :header="portfolio.portfolioName">
-            <PortfolioDetails
-              :portfolioId="portfolio.portfolioId"
-              @update:portfolio-overview="getPortfolios"
-              :data-test="`portfolio-${portfolio.portfolioName}`"
-            />
-=======
           <TabPanel v-for="portfolio in portfolioNames" :key="portfolio.portfolioId">
             <template #header>
               <div :title="portfolio.portfolioName">{{ portfolio.portfolioName }}</div>
             </template>
             <PortfolioDetails :portfolioId="portfolio.portfolioId" @update:portfolio-overview="getPortfolios" />
->>>>>>> 87634f15
           </TabPanel>
           <TabPanel>
             <template #header>
