--- conflicted
+++ resolved
@@ -2,17 +2,9 @@
   <AuthenticationWrapper>
     <TheHeader />
     <UploaderRoleWrapper>
-<<<<<<< HEAD
       <BackButton id="backButton" class="mt-2 pl-3" />
       <CompanyInformation :companyID="companyID" />
-      <CreateLksgDataset :companyID="companyID" />
-=======
-      <TheContent>
-        <BackButton id="backButton" />
-        <CompanyInformation :companyID="companyID" />
-        <CreateLksgDataset :companyID="companyID" @datasetCreated="redirectToMyDatasets(this.$router)" />
-      </TheContent>
->>>>>>> f23b5aa7
+      <CreateLksgDataset :companyID="companyID" @datasetCreated="redirectToMyDatasets(this.$router)"/>
     </UploaderRoleWrapper>
     <TheFooter />
   </AuthenticationWrapper>
