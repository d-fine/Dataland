<!DOCTYPE html>
<html lang="en">
    <head>
        <script id="Cookiebot"
                src="https://consent.cookiebot.com/uc.js"
                data-cbid="cba5002e-6f0e-4848-aadc-ccc8d5c96c86"
<<<<<<< HEAD
                type="text/javascript"></script>
=======
                type="text/javascript"
                async></script>
>>>>>>> 46c63ed1
        <meta charset="utf-8">
        <meta http-equiv="X-UA-Compatible" content="IE=edge">
        <meta name="viewport" content="width=device-width,initial-scale=1.0">
        <link rel="apple-touch-icon" sizes="180x180" href="/static/apple-touch-icon.png">
        <link rel="icon" type="image/png" sizes="32x32" href="/static/favicon-32x32.png">
        <link rel="icon" type="image/png" sizes="16x16" href="/static/favicon-16x16.png">
        <link rel="manifest" href="/static/site.webmanifest">
        <link rel="mask-icon" href="/static/safari-pinned-tab.svg" color="#5bbad5">
        <meta name="msapplication-TileColor" content="#da532c">
        <meta name="theme-color" content="#ffffff">


        <title>Dataland</title>
    </head>
    <body>
        <noscript>
            <strong>We're sorry but Dataland frontend service doesn't work properly without JavaScript enabled.
                Please enable it to continue.</strong>
        </noscript>

    <div id="app"></div>
        <script type="module" src="/src/main.ts"></script>
    </body>
</html><|MERGE_RESOLUTION|>--- conflicted
+++ resolved
@@ -4,12 +4,8 @@
         <script id="Cookiebot"
                 src="https://consent.cookiebot.com/uc.js"
                 data-cbid="cba5002e-6f0e-4848-aadc-ccc8d5c96c86"
-<<<<<<< HEAD
-                type="text/javascript"></script>
-=======
                 type="text/javascript"
                 async></script>
->>>>>>> 46c63ed1
         <meta charset="utf-8">
         <meta http-equiv="X-UA-Compatible" content="IE=edge">
         <meta name="viewport" content="width=device-width,initial-scale=1.0">
