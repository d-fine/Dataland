/* eslint-env node */
<<<<<<< HEAD
require("@rushstack/eslint-patch/modern-module-resolution");
=======
require('@rushstack/eslint-patch/modern-module-resolution');
>>>>>>> e37e1ee5

module.exports = {
  root: true,
  extends: [
<<<<<<< HEAD
    "plugin:vue/vue3-essential",
    "eslint:recommended",
    "@vue/eslint-config-typescript",
    "@vue/eslint-config-prettier",
    "plugin:jsdoc/recommended",
=======
    'plugin:vue/vue3-essential',
    'eslint:recommended',
    '@vue/eslint-config-typescript',
    '@vue/eslint-config-prettier/skip-formatting',
    'plugin:jsdoc/recommended',
>>>>>>> e37e1ee5
  ],
  plugins: ["jsdoc"],
  overrides: [
    {
<<<<<<< HEAD
      files: ["tests/sharedUtils/**/*", "tests/e2e/**/*"],
      extends: ["plugin:cypress/recommended"],
    },
  ],
  parserOptions: {
    ecmaVersion: "latest",
  },
  rules: {
    "@typescript-eslint/consistent-type-imports": [
      "error",
      {
        prefer: "type-imports",
        fixStyle: "inline-type-imports",
      },
    ],
    "@typescript-eslint/no-explicit-any": "error",
    "@typescript-eslint/explicit-function-return-type": [
      "error",
      {
        allowTypedFunctionExpressions: true,
      },
    ],
    "jsdoc/require-jsdoc": [
      "error",
      {
        enableFixer: false,
        contexts: [
          'CallExpression[callee.name="defineComponent"] > ObjectExpression > Property[key.name="methods"] > ObjectExpression > Property > FunctionExpression',
        ],
      },
    ],
    "jsdoc/require-param-type": "off",
    "jsdoc/require-returns-type": "off",
    "vue/block-lang": [
      "error",
      {
        script: {
          lang: "ts",
        },
      },
    ],
    "no-restricted-imports": [
      "error",
      {
        patterns: ["../*"],
      },
    ],
    "vue/no-unused-properties": [
      "error",
      {
        groups: ["props", "data", "computed", "methods", "setup"],
        deepData: true,
        ignorePublicMembers: false,
        unreferencedOptions: ["returnAsUnreferenced", "unknownMemberAsUnreferenced"],
=======
      files: ['tests/sharedUtils/**/*', 'tests/e2e/**/*'],
    },
  ],
  parserOptions: {
    ecmaVersion: 'latest',
  },
  rules: {
    '@typescript-eslint/consistent-type-imports': [
      'error',
      {
        prefer: 'type-imports',
        fixStyle: 'inline-type-imports',
      },
    ],
    'jsdoc/require-jsdoc': [
      'error',
      {
        enableFixer: false,
        contexts: [
          'CallExpression[callee.name="defineComponent"] > ObjectExpression > Property[key.name="methods"] > ObjectExpression > Property > FunctionExpression',
        ],
      },
    ],
    'jsdoc/require-param-type': 'off',
    'jsdoc/require-returns-type': 'off',
    'vue/block-lang': [
      'error',
      {
        script: {
          lang: 'ts',
        },
      },
    ],
    'no-restricted-imports': [
      'error',
      {
        patterns: ['../*'],
      },
    ],
    'vue/no-unused-properties': [
      'error',
      {
        groups: ['props', 'data', 'computed', 'methods', 'setup'],
        deepData: true,
        ignorePublicMembers: false,
        unreferencedOptions: ['returnAsUnreferenced', 'unknownMemberAsUnreferenced'],
>>>>>>> e37e1ee5
      },
    ],
  },
};<|MERGE_RESOLUTION|>--- conflicted
+++ resolved
@@ -1,87 +1,20 @@
 /* eslint-env node */
-<<<<<<< HEAD
-require("@rushstack/eslint-patch/modern-module-resolution");
-=======
 require('@rushstack/eslint-patch/modern-module-resolution');
->>>>>>> e37e1ee5
 
 module.exports = {
   root: true,
   extends: [
-<<<<<<< HEAD
-    "plugin:vue/vue3-essential",
-    "eslint:recommended",
-    "@vue/eslint-config-typescript",
-    "@vue/eslint-config-prettier",
-    "plugin:jsdoc/recommended",
-=======
     'plugin:vue/vue3-essential',
     'eslint:recommended',
     '@vue/eslint-config-typescript',
-    '@vue/eslint-config-prettier/skip-formatting',
+    '@vue/eslint-config-prettier',
     'plugin:jsdoc/recommended',
->>>>>>> e37e1ee5
   ],
-  plugins: ["jsdoc"],
+  plugins: ['jsdoc'],
   overrides: [
     {
-<<<<<<< HEAD
-      files: ["tests/sharedUtils/**/*", "tests/e2e/**/*"],
-      extends: ["plugin:cypress/recommended"],
-    },
-  ],
-  parserOptions: {
-    ecmaVersion: "latest",
-  },
-  rules: {
-    "@typescript-eslint/consistent-type-imports": [
-      "error",
-      {
-        prefer: "type-imports",
-        fixStyle: "inline-type-imports",
-      },
-    ],
-    "@typescript-eslint/no-explicit-any": "error",
-    "@typescript-eslint/explicit-function-return-type": [
-      "error",
-      {
-        allowTypedFunctionExpressions: true,
-      },
-    ],
-    "jsdoc/require-jsdoc": [
-      "error",
-      {
-        enableFixer: false,
-        contexts: [
-          'CallExpression[callee.name="defineComponent"] > ObjectExpression > Property[key.name="methods"] > ObjectExpression > Property > FunctionExpression',
-        ],
-      },
-    ],
-    "jsdoc/require-param-type": "off",
-    "jsdoc/require-returns-type": "off",
-    "vue/block-lang": [
-      "error",
-      {
-        script: {
-          lang: "ts",
-        },
-      },
-    ],
-    "no-restricted-imports": [
-      "error",
-      {
-        patterns: ["../*"],
-      },
-    ],
-    "vue/no-unused-properties": [
-      "error",
-      {
-        groups: ["props", "data", "computed", "methods", "setup"],
-        deepData: true,
-        ignorePublicMembers: false,
-        unreferencedOptions: ["returnAsUnreferenced", "unknownMemberAsUnreferenced"],
-=======
       files: ['tests/sharedUtils/**/*', 'tests/e2e/**/*'],
+      extends: ['plugin:cypress/recommended'],
     },
   ],
   parserOptions: {
@@ -93,6 +26,13 @@
       {
         prefer: 'type-imports',
         fixStyle: 'inline-type-imports',
+      },
+    ],
+    '@typescript-eslint/no-explicit-any': 'error',
+    '@typescript-eslint/explicit-function-return-type': [
+      'error',
+      {
+        allowTypedFunctionExpressions: true,
       },
     ],
     'jsdoc/require-jsdoc': [
@@ -127,7 +67,6 @@
         deepData: true,
         ignorePublicMembers: false,
         unreferencedOptions: ['returnAsUnreferenced', 'unknownMemberAsUnreferenced'],
->>>>>>> e37e1ee5
       },
     ],
   },
