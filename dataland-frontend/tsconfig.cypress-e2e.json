// Config file for cypress E2E tests
{
  "extends": "@vue/tsconfig/tsconfig.web.json",
<<<<<<< HEAD
  "include": ["tests/sharedUtils/**/*","tests/e2e/**/*","build/clients/**/*","src/types/**/*"],
=======
  "include": [
    "tests/sharedUtils/**/*",
    "tests/e2e/**/*",
    "build/clients/**/*"
  ],
>>>>>>> 3d77335c
  "compilerOptions": {
    "isolatedModules": false,
    "baseUrl": ".",
    "target": "ES2019",
    "lib": [
      "ES2019",
      "dom"
    ],
    "types": [
      "cypress",
      "node"
    ],
    // These override some properties in the tsconfig.web.json (and will likely break <script setup> clauses
    // But are required as otherwise the openApi client won't compile properly
    "importsNotUsedAsValues": "remove",
    "preserveValueImports": false,
    "paths": {
      "@/*": [
        "./src/*"
      ],
      "@clients/*": [
        "./build/clients/*"
      ],
      "@e2e/*": [
        "./tests/e2e/*"
      ],
      "@sharedUtils/*": [
        "./tests/sharedUtils/*"
      ]
    }
  }
}<|MERGE_RESOLUTION|>--- conflicted
+++ resolved
@@ -1,15 +1,7 @@
 // Config file for cypress E2E tests
 {
   "extends": "@vue/tsconfig/tsconfig.web.json",
-<<<<<<< HEAD
   "include": ["tests/sharedUtils/**/*","tests/e2e/**/*","build/clients/**/*","src/types/**/*"],
-=======
-  "include": [
-    "tests/sharedUtils/**/*",
-    "tests/e2e/**/*",
-    "build/clients/**/*"
-  ],
->>>>>>> 3d77335c
   "compilerOptions": {
     "isolatedModules": false,
     "baseUrl": ".",
