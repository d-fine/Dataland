--- conflicted
+++ resolved
@@ -7,13 +7,6 @@
 
 set -ex
 ./gradlew compileKotlin
-<<<<<<< HEAD
 timeout 240 sh -c "while ! wget http://proxy:80/api/actuator/health; do echo 'backend server not yet there - retrying in 1s'; sleep 1; done; rm health; echo 'backend server responded'"
-timeout 120 sh -c "while ! wget 'http://proxy:80/api/actuator/health -H 'accept: application/json'; do echo 'skyminder dummy server not yet there - retrying in 1s'; sleep 1; done; echo 'skyminder dummy server responded'"
-./gradlew :dataland-e2etests:test --no-daemon
-./gradlew :dataland-frontend:npm_run_testpipeline --no-daemon
-=======
-timeout 1200 sh -c "while ! wget http://proxy:80/api/actuator/health; do echo 'backend server not yet there - retrying in 1s'; sleep 1; done; rm health; echo 'backend server responded'"
-timeout 1200 sh -c "while ! wget http://proxy:80/skyminder-dummy-server-actuator-health; do echo 'skyminder dummy server not yet there - retrying in 1s'; sleep 1; done; rm skyminder-dummy-server-actuator-health; echo 'skyminder dummy server responded'"
-./gradlew :dataland-e2etests:test :dataland-frontend:npm_run_testpipeline --no-daemon
->>>>>>> dd44d0c9
+timeout 120 sh -c "while ! wget http://proxy:80/api/actuator/health; do echo 'skyminder dummy server not yet there - retrying in 1s'; sleep 1; done; rm health; echo 'skyminder dummy server responded'"
+./gradlew :dataland-e2etests:test :dataland-frontend:npm_run_testpipeline --no-daemon