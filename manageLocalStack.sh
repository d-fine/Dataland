#!/usr/bin/env bash
set -euo pipefail

<<<<<<< HEAD
script_dirname="$(cd "$(dirname "${BASH_SOURCE[0]}")" && pwd)"
source "$script_dirname/localstack/docker_functions.sh"
source "$script_dirname/localstack/env_functions.sh"
source "$script_dirname/localstack/cert_functions.sh"
=======
project_root="$(cd "$(dirname "${BASH_SOURCE[0]}")" && pwd)"
source "$project_root/localstack/docker_functions.sh"
source "$project_root/localstack/env_functions.sh"
source "$project_root/localstack/cert_functions.sh"

print_usage() {
  echo "Usage: $(basename "$0") [--start] [--stop] [--reset] [--local-frontend] [--dev-env] [--self-signed-certs] [--simple] [--container-backend]"
  echo "  --start: Start the development stack"
  echo "  --stop: Stop the development stack"
  echo "  --reset: Reset and restart the development stack from scratch"
  echo "  --local-frontend: Run in local frontend mode (redirect traffic to localhost)"
  echo "  --dev-env: Load environments/.env.dev before starting/resetting"
  echo "  --self-signed-certs: Generate and use self-signed SSL certificates instead of retrieving them"
  echo "  --simple: Shortcut for --dev-env --self-signed-certs --container-backend"
  echo "  --container-backend: Run backend in Docker container instead of via Gradle bootRun"
  echo ""
  echo "Multiple options can be combined in any order. Execution order is: stop, reset, start"
}
>>>>>>> d6154f33

rebuild_gradle_dockerfile() {
  rm ./*github_env.log || true
  ./build-utils/base_rebuild_gradle_dockerfile.sh
}

start_health_check() {
  mkdir -p "${LOKI_VOLUME}/health-check-log"
  ./health-check/healthCheck.sh &
}

start_backend() {
  ./gradlew dataland-backend:bootRun --args='--spring.profiles.active=development' --no-daemon --stacktrace
}

start_development_stack() {
  local local_frontend="$1"
  local self_signed="$2"
  local container_backend="$3"

  set -x
  ./verifyEnvironmentVariables.sh
  setup_certificates "$self_signed"
  assemble_all_projects
  rebuild_gradle_dockerfile
  source_github_env_log
  source_uncritical_environment
  rebuild_docker_images
  source_github_env_log
  source_uncritical_environment

  local compose_profiles
  read -ra compose_profiles <<< "$(determine_compose_profiles "$local_frontend" "$container_backend")"

  if [[ "$container_backend" = true ]]; then
    export INTERNAL_BACKEND_URL="http://backend:8080/api"
    export BACKEND_URL="http://backend:8080/api/"
  else
    export INTERNAL_BACKEND_URL="http://host.docker.internal:8080/api"
    export BACKEND_URL="http://host.docker.internal:8080/api/"
  fi

  stop_and_cleanup_containers
  start_docker_services "$container_backend" "${compose_profiles[@]}"
  start_health_check
  wait_for_admin_proxy

  if [[ "$container_backend" = false ]]; then
    start_backend
  fi
  set +x
}

check_backend_not_running() {
  if curl -L https://local-dev.dataland.com/api/actuator/health/ping 2>/dev/null | grep -q UP; then
    echo "ERROR: The backend is currently running. This will prevent the new backend from starting."
    echo "Shut down the running process and restart the script."
    exit 1
  fi
}

assemble_all_projects() {
  ./gradlew assemble dataland-frontend:npmInstall
}

reset_development_stack() {
  local self_signed="$1"

  set -x
  ./verifyEnvironmentVariables.sh
  check_backend_not_running
  clear_docker_completely
  ./gradlew clean
  assemble_all_projects
  rebuild_gradle_dockerfile
  source_github_env_log
  source_uncritical_environment
  rebuild_postgres_image
  rebuild_keycloak_image
  initialize_keycloak
  set +x
}

usage() {
  echo "Usage: $(basename "$0") [--start] [--stop] [--reset] [--local-frontend] [--dev-env] [--self-signed-certs] [--simple] [--container-backend]"
  echo "  --start: Start the development stack"
  echo "  --stop: Stop the development stack"
  echo "  --reset: Reset and restart the development stack from scratch"
  echo "  --local-frontend: Run in local frontend mode (redirect traffic to localhost)"
  echo "  --dev-env: Load environments/.env.dev before starting/resetting"
  echo "  --self-signed-certs: Generate and use self-signed SSL certificates instead of retrieving them"
  echo "  --simple: Shortcut for --dev-env --self-signed-certs --container-backend"
  echo "  --container-backend: Run backend in Docker container instead of via Gradle bootRun"
  echo ""
  echo "Multiple options can be combined in any order. Execution order is: stop, reset, start"
  exit 1
}

parse_arguments() {
  local local_frontend=false
  local dev_env=false
  local do_stop=false
  local do_reset=false
  local do_start=false
  
  local self_signed=false
  local container_backend=false

  if [[ $# -eq 0 ]]; then
<<<<<<< HEAD
    usage
=======
    print_usage
    exit 1
>>>>>>> d6154f33
  fi

  while [[ $# -gt 0 ]]; do
    case "$1" in
      --stop)
        do_stop=true
        shift
        ;;
      --reset)
        do_stop=true
        do_reset=true
        do_start=true
        shift
        ;;
      --start)
        do_start=true
        shift
        ;;
      --local-frontend)
        echo "Launching in local frontend mode."
        local_frontend=true
        export FRONTEND_LOCATION_CONFIG="Localhost"
        shift
        ;;
      --dev-env)
        dev_env=true
        shift
        ;;
      --self-signed-certs)
        self_signed=true
        shift
        ;;
      --simple)
        dev_env=true
        self_signed=true
        container_backend=true
        shift
        ;;
      --container-backend)
        container_backend=true
        shift
        ;;
      *)
        echo "Unknown option: $1"
<<<<<<< HEAD
        usage
=======
        print_usage
        exit 1
>>>>>>> d6154f33
        ;;
    esac
  done

  if [[ "$dev_env" = true ]]; then
    load_dev_environment
  fi

  if [[ "$do_stop" = true ]]; then
    stop_development_stack
  fi

  if [[ "$do_reset" = true ]]; then
    reset_development_stack "$self_signed"
  fi

  if [[ "$do_start" = true ]]; then
    start_development_stack "$local_frontend" "$self_signed" "$container_backend"
  fi
}

parse_arguments "$@"<|MERGE_RESOLUTION|>--- conflicted
+++ resolved
@@ -1,12 +1,6 @@
 #!/usr/bin/env bash
 set -euo pipefail
 
-<<<<<<< HEAD
-script_dirname="$(cd "$(dirname "${BASH_SOURCE[0]}")" && pwd)"
-source "$script_dirname/localstack/docker_functions.sh"
-source "$script_dirname/localstack/env_functions.sh"
-source "$script_dirname/localstack/cert_functions.sh"
-=======
 project_root="$(cd "$(dirname "${BASH_SOURCE[0]}")" && pwd)"
 source "$project_root/localstack/docker_functions.sh"
 source "$project_root/localstack/env_functions.sh"
@@ -25,7 +19,6 @@
   echo ""
   echo "Multiple options can be combined in any order. Execution order is: stop, reset, start"
 }
->>>>>>> d6154f33
 
 rebuild_gradle_dockerfile() {
   rm ./*github_env.log || true
@@ -109,21 +102,6 @@
   set +x
 }
 
-usage() {
-  echo "Usage: $(basename "$0") [--start] [--stop] [--reset] [--local-frontend] [--dev-env] [--self-signed-certs] [--simple] [--container-backend]"
-  echo "  --start: Start the development stack"
-  echo "  --stop: Stop the development stack"
-  echo "  --reset: Reset and restart the development stack from scratch"
-  echo "  --local-frontend: Run in local frontend mode (redirect traffic to localhost)"
-  echo "  --dev-env: Load environments/.env.dev before starting/resetting"
-  echo "  --self-signed-certs: Generate and use self-signed SSL certificates instead of retrieving them"
-  echo "  --simple: Shortcut for --dev-env --self-signed-certs --container-backend"
-  echo "  --container-backend: Run backend in Docker container instead of via Gradle bootRun"
-  echo ""
-  echo "Multiple options can be combined in any order. Execution order is: stop, reset, start"
-  exit 1
-}
-
 parse_arguments() {
   local local_frontend=false
   local dev_env=false
@@ -135,12 +113,8 @@
   local container_backend=false
 
   if [[ $# -eq 0 ]]; then
-<<<<<<< HEAD
-    usage
-=======
     print_usage
     exit 1
->>>>>>> d6154f33
   fi
 
   while [[ $# -gt 0 ]]; do
@@ -185,12 +159,8 @@
         ;;
       *)
         echo "Unknown option: $1"
-<<<<<<< HEAD
-        usage
-=======
         print_usage
         exit 1
->>>>>>> d6154f33
         ;;
     esac
   done
