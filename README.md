# Dataland
Dataland is a platform to distribute ESG data. This repository contains the code for the Dataland Platform.

# Getting Started
This section will describe how to get started and get a local Dataland deployment up & running. As there's no code, nothing to be found here.

# License
This project is free and open-source software licensed under the [GNU Affero General Public License v3](LICENSE) (AGPL-3.0). Commercial use of this software is allowed. If derivative works are distributed, you need to be published the derivative work under the same license. Here, derivative works includes web publications. That means, if you build a web service using this software, you need to publish your source code under the same license (AGPL-3.0)

In case this does not work for you, please contact dataland@d-fine.de for individual license agreements.

# Contributions
Contributions are highly welcome. Please refer to our [contribution guideline](contribution/contribution.md).
To allow for individual licenses and eventual future license changes, we require a contributor license agreement from any contributor that allows us to re-license the software including the contribution.

# Developer Remarks
In this section, you find information that might be useful for you as a developer.
## add scripts to git with the executable flag
Especially under Windows, it's unclear which file permissions a script will get. 
To explicitly mark a script executable, do:
`git update-index --chmod=+x script.sh`
## Environment Variables
Some environment variables are used within the project. Find attached the variables and their meaning

| Variable name                     | Description                                                                                                                                         | example values                                                   |
|-----------------------------------|-----------------------------------------------------------------------------------------------------------------------------------------------------|------------------------------------------------------------------|
| DATALAND_EDC_TOKEN                | An Access Token to access the Github DatalandEDC Package registry                                                                                   |                                                                  |
| DATALAND_EDC_USER                 | The User corresponding to `DATALAND_EDC_TOKEN`                                                                                                      |                                                                  |
| FRONTEND_DOCKERFILE               | Defines the dockerfile to be used for the fronted container in the docker compose stack                                                             | `./dataland-frontend/DockerfileTest`                             |
| BACKEND_DOCKERFILE                | Defines the dockerfile to be used for the backend container in the docker compose stack                                                             | `./dataland-backend/DockerfileTest`                              |
| BACKEND_DB_PASSWORD               | Defines the password for the backend DB when keycloak is set up from scratch                                                                        |                                                                  |
| KEYCLOAK_DOCKERFILE               | Defines the dockerfile to be used for the keycloak container in the docker compose stack                                                            | `./dataland-keycloak/Dockerfile`                                 |
| KEYCLOAK_ADMIN                    | Defines the name of the admin user when keycloak is set up from scratch                                                                             |                                                                  |
| KEYCLOAK_ADMIN_PASSWORD           | Defines the password for the admin user when keycloak is set up from scratch                                                                        |                                                                  |
| KEYCLOAK_FRONTEND_URL             | Defines the frontend URL to be used when keycloak is set up from scratch                                                                            |                                                                  |
| KEYCLOAK_DB_PASSWORD              | Defines the password for the keycloak DB when keycloak is set up from scratch                                                                       |                                                                  |
| KEYCLOAK_READER/UPLOADER_PASSWORD | Defines the password for the technical users (data_reader and data_uploader) in keycloak for reading or uploading data                              |                                                                  |
| KEYCLOAK_READER/UPLOADER_VALUE    | Together with KEYCLOAK_(READER\UPLOADER)_SALT it defines the secret for the keycloak realm json file                                                |                                                                  |
| KEYCLOAK_READER/UPLOADER_SALT     | Together with KEYCLOAK_(READER\UPLOADER)_VALUE it defines the secret for the keycloak realm json file                                               |                                                                  |
| PROXY_PRIMARY_URL                 | The primary URL of the webservice. Requests to other URLS will get redirected to here (make sure this is consistent with the KEYCLOAK_FRONTEND_URL) | `dataland.com`                                                   |
<<<<<<< HEAD
| PROXY_LETSENCRYPT_PATH            | The LetsEncrypt path for the domain (usually /etc/letsencrypt/live/{FIRST_DOMAIN}                                                                   | `/etc/letsencrypt/live/dataland.com`                             |
=======
| PROXY_LETSENCRYPT_PATH            | The LetsEncrypt path for the domain (usually /etc/letsencrypt/live/FIRST_DOMAIN                                                                     | `/etc/letsencrypt/live/dataland.com`                             |
>>>>>>> 1dc13c8a
| PROXY_LETSENCRYPT_ARGS            | The LetsEncrypt Certbot arguments for the initial certificate request                                                                               | `--email dataland@d-fine.de -d dataland.com -d www.dataland.com` |
| PROXY_ENVIRONMENT                 | The environment of the proxy server (development or production). Used during Docker build process                                                   | `development` or `production`                                    |
| PGADMIN_PASSWORD                  | The password for the PGAdmin interface                                                                                                              | `password`                                                       |

Please note that the variables `KEYCLOAK_<USER>_PASSWORD`, `KEYCLOAK_<USER>_VALUE` and `KEYCLOAK_<USER>_SALT` need to be consistent.

## Local HTTPS testing
* Add A link for `dataland-local.duckdns.org` to `127.0.0.1` in the Hosts file (On Windows: `%windir%\system32\drivers\etc\hosts`, On Linux: `/etc/hosts`)
* The `startDevelopmentStack.sh` script will automatically retrieve signed SSL-Certificates for this domain.
* Access the development stack at https://dataland-local.duckdns.org

## API Documentation
The interactive backend API documentation is available via `[URL]/api/swagger-/api/swagger-ui/index.html`.
Requests can be authorized via two different methods:
- Option A: Manually obtain a bearer token from KeyCloak and enter it in the `default-bearer-auth` field.
- Option B: Automatically obtain a bearer token from KeyCloak by entering `dataland-public` for `client_id`and leaving `client_secret`empty (in the `default-oauth` section). Swagger will then redirect you two the KeyCloak Login form for authentication.

## Run Cypress Tests locally
* start the docker-compose stack with the "development" profile. Set the env-variables (see above). 
* start the backend - e.g. in IntelliJ or using gradle. Use the spring profile "development"
* start the cypress UI by using `npm run cypress`
* Select `E2E Testing` or `Component Testing` and run the tests<|MERGE_RESOLUTION|>--- conflicted
+++ resolved
@@ -38,11 +38,7 @@
 | KEYCLOAK_READER/UPLOADER_VALUE    | Together with KEYCLOAK_(READER\UPLOADER)_SALT it defines the secret for the keycloak realm json file                                                |                                                                  |
 | KEYCLOAK_READER/UPLOADER_SALT     | Together with KEYCLOAK_(READER\UPLOADER)_VALUE it defines the secret for the keycloak realm json file                                               |                                                                  |
 | PROXY_PRIMARY_URL                 | The primary URL of the webservice. Requests to other URLS will get redirected to here (make sure this is consistent with the KEYCLOAK_FRONTEND_URL) | `dataland.com`                                                   |
-<<<<<<< HEAD
-| PROXY_LETSENCRYPT_PATH            | The LetsEncrypt path for the domain (usually /etc/letsencrypt/live/{FIRST_DOMAIN}                                                                   | `/etc/letsencrypt/live/dataland.com`                             |
-=======
 | PROXY_LETSENCRYPT_PATH            | The LetsEncrypt path for the domain (usually /etc/letsencrypt/live/FIRST_DOMAIN                                                                     | `/etc/letsencrypt/live/dataland.com`                             |
->>>>>>> 1dc13c8a
 | PROXY_LETSENCRYPT_ARGS            | The LetsEncrypt Certbot arguments for the initial certificate request                                                                               | `--email dataland@d-fine.de -d dataland.com -d www.dataland.com` |
 | PROXY_ENVIRONMENT                 | The environment of the proxy server (development or production). Used during Docker build process                                                   | `development` or `production`                                    |
 | PGADMIN_PASSWORD                  | The password for the PGAdmin interface                                                                                                              | `password`                                                       |
