# Dataland
Dataland is a platform to distribute ESG data. This repository contains the code for the Dataland Platform.

# Getting Started
This section will describe how to get started and get a local Dataland deployment up & running. As there's no code, nothing to be found here.

# License
This project is free and open-source software licensed under the [GNU Affero General Public License v3](LICENSE) (AGPL-3.0). Commercial use of this software is allowed. If derivative works are distributed, you need to be published the derivative work under the same license. Here, derivative works includes web publications. That means, if you build a web service using this software, you need to publish your source code under the same license (AGPL-3.0)

In case this does not work for you, please contact dataland@d-fine.de for individual license agreements.

# Contributions
Contributions are highly welcome. Please refer to our [contribution guideline](contribution/contribution.md).
To allow for individual licenses and eventual future license changes, we require a contributor license agreement from any contributor that allows us to re-license the software including the contribution.

# Developer Remarks
In this section, you find information that might be useful for you as a developer.
## add scripts to git with the executable flag
Especially under Windows, it's unclear which file permissions a script will get. 
To explicitly mark a script executable, do:
`git update-index --chmod=+x script.sh`
## Environment Variables
Some environment variables are used within the project. Find attached the variables and their meaning

| Variable name                  | Description                                                                               | example values                           |
|--------------------------------|-------------------------------------------------------------------------------------------|------------------------------------------|
| DATALAND_SKYMINDERCLIENT_TOKEN | An Access Token to access the Github Skyminder Package registry                           |                                          |
| DATALAND_SKYMINDERCLIENT_USER  | The User corresponding to `DATALAND_SKYMINDERCLIENT_TOKEN`                                |                                          |
| DATALAND_EDC_TOKEN             | An Access Token to access the Github DatalandEDC Package registry                         |                                          |
| DATALAND_EDC_USER              | The User corresponding to `DATALAND_EDC_TOKEN`                                            |                                          |
| SKYMINDER_URL                  | The base URL of the Skyminder API                                                         |                                          |
| SKYMINDER_USER                 | The username for the Skyminder API                                                        |                                          |
| SKYMINDER_PW                   | The password for the Skyminder API                                                        |                                          |
| FRONTEND_DOCKERFILE            | Defines the dockerfile to be used for the fronted container in the docker compose stack   | `./dataland-frontend/DockerfileTest`     |
| BACKEND_DOCKERFILE             | Defines the dockerfile to be used for the backend container in the docker compose stack   | `./dataland-backend/DockerfileTest`      |

## Run Cypress Tests locally
* start the docker-compose stack with the "development" profile. Set the env-variables (see above). 
* start the backend - e.g. in IntelliJ or using gradle. Use the spring profile "development"
* start the frontend - using `npm run serve`. to be safe do an `npm install` and a `./gradlew generateAPIClientFrontend` beforehand.
* start the E2E cypress tests using `npm run teste2e`

## Dependency Management
we try to keep our dependencies up to date. Therefore, every two sprints we update dependency versions in a seperate PR.
To do so:
* Execute `gradlew dependencyUpdates` to get a report on Dependencies with updates
* update `settings.gradle.kts` (for libraries), `build.gradle.kts` (for plugins) and `gradle.properties` (for jacoco)
<<<<<<< HEAD
* Note: fastXML is managed by spring and ktlint by jlleitschuh, thus NO manuel version update should be conducted
=======
* Note: fasterXML is managed by spring and ktlint by jlleitschuh, thus NO manual version update should be conducted
>>>>>>> d1179f24
* update the gradle wrapper: execute `gradle wrapper --gradle-version X.Y.Z`
* Update Fronted packages: run the `updatepackages` script, e.g. by  `npm run updatepackages` to update versions in package.json  
  Run the `updatepackagelock`, e.g. by  `npm run updatepackagelock` script to update `package-lock.json` and check for security issues.
* Update Docker Images. Publish new versions of docker images in CI by running CypressImage and TemurinImage Jobs
* update node version in `dataland-frontend/build.gradle.kts`
* Do the above also for the connected Repos (SkyminderClient, DatalandEDC). Publish new versions of artifacts if required. Use the new artifacts wherever relevant<|MERGE_RESOLUTION|>--- conflicted
+++ resolved
@@ -45,11 +45,7 @@
 To do so:
 * Execute `gradlew dependencyUpdates` to get a report on Dependencies with updates
 * update `settings.gradle.kts` (for libraries), `build.gradle.kts` (for plugins) and `gradle.properties` (for jacoco)
-<<<<<<< HEAD
-* Note: fastXML is managed by spring and ktlint by jlleitschuh, thus NO manuel version update should be conducted
-=======
 * Note: fasterXML is managed by spring and ktlint by jlleitschuh, thus NO manual version update should be conducted
->>>>>>> d1179f24
 * update the gradle wrapper: execute `gradle wrapper --gradle-version X.Y.Z`
 * Update Fronted packages: run the `updatepackages` script, e.g. by  `npm run updatepackages` to update versions in package.json  
   Run the `updatepackagelock`, e.g. by  `npm run updatepackagelock` script to update `package-lock.json` and check for security issues.
