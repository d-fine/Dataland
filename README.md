# Dataland
Dataland is a platform to distribute ESG data. This repository contains the code for the Dataland Platform.

# Getting Started
This section will describe how to get started and get a local Dataland deployment up & running. As there's no code, nothing to be found here.

# License
This project is free and open-source software licensed under the [GNU Affero General Public License v3](LICENSE) (AGPL-3.0). Commercial use of this software is allowed. If derivative works are distributed, you need to be published the derivative work under the same license. Here, derivative works includes web publications. That means, if you build a web service using this software, you need to publish your source code under the same license (AGPL-3.0)

In case this does not work for you, please contact dataland@d-fine.de for individual license agreements.

# Contributions
Contributions are highly welcome. Please refer to our [contribution guideline](contribution/contribution.md).
To allow for individual licenses and eventual future license changes, we require a contributor license agreement from any contributor that allows us to re-license the software including the contribution.

# Developer Remarks
In this section, you find information that might be useful for you as a developer.
## add scripts to git with the executable flag
Especially under Windows, it's unclear which file permissions a script will get. 
To explicitly mark a script executable, do:
`git update-index --chmod=+x script.sh`
## Environment Variables
Some environment variables are used within the project. Find attached the variables and their meaning

| Variable name                  | Description                                                                               | example values                           |
|--------------------------------|-------------------------------------------------------------------------------------------|------------------------------------------|
| DATALAND_SKYMINDERCLIENT_TOKEN | An Access Token to access the Github Skyminder Package registry                           |                                          |
| DATALAND_SKYMINDERCLIENT_USER  | The User corresponding to `DATALAND_SKYMINDERCLIENT_TOKEN`                                |                                          |
| DATALAND_EDC_TOKEN             | An Access Token to access the Github DatalandEDC Package registry                         |                                          |
| DATALAND_EDC_USER              | The User corresponding to `DATALAND_EDC_TOKEN`                                            |                                          |
| SKYMINDER_URL                  | The base URL of the Skyminder API                                                         |                                          |
| SKYMINDER_USER                 | The username for the Skyminder API                                                        |                                          |
| SKYMINDER_PW                   | The password for the Skyminder API                                                        |                                          |
| FRONTEND_DOCKERFILE            | Defines the dockerfile to be used for the fronted container in the docker compose stack   | `./dataland-frontend/DockerfileTest`     |
| BACKEND_DOCKERFILE             | Defines the dockerfile to be used for the backend container in the docker compose stack   | `./dataland-backend/DockerfileTest`      |

## Run Cypress Tests locally
* start the docker-compose stack with the "development" profile. Set the env-variables (see above). 
* start the backend - e.g. in IntelliJ or using gradle. Use the spring profile "development"
* start the frontend - using `npm run serve`. to be safe do an `npm install` and a `./gradlew generateAPIClientFrontend` beforehand.
* start the E2E cypress tests using `npm run teste2e`

## Dependency Management
we try to keep our dependencies up to date. Therefore, every two sprints we update dependency versions in a seperate PR.
To do so:
<<<<<<< HEAD
* Execute `gradlew dependencyUpdates` to get a report on Dependencies with updates
=======
* Execute gradlew dependencyUpdates to get a report on Dependencies with updates
>>>>>>> 9511aa71
* update `settings.gradle.kts` (for libraries), `build.gradle.kts` (for plugins) and `gradle.properties` (for jacoco)
* update the gradle wrapper: execute `gradle wrapper --gradle-version X.Y.Z`
* Update Fronted packages: run the `updatepackages` script, e.g. by  `npm run updatepackages` to update versions in package.json  
  Run the `updatepackagelock`, e.g. by  `npm run updatepackagelock` script to update `package-lock.json` and check for security issues.
* Update Docker Images. Publish new versions of docker images in CI by running CypressImage and TemurinImage Jobs
* update node version in `dataland-frontend/build.gradle.kts`
* Do the above also for the connected Repos (SkyminderClient, DatalandEDC). Publish new versions of artifacts if required. Use the new artifacts wherever relevant<|MERGE_RESOLUTION|>--- conflicted
+++ resolved
@@ -43,11 +43,7 @@
 ## Dependency Management
 we try to keep our dependencies up to date. Therefore, every two sprints we update dependency versions in a seperate PR.
 To do so:
-<<<<<<< HEAD
-* Execute `gradlew dependencyUpdates` to get a report on Dependencies with updates
-=======
-* Execute gradlew dependencyUpdates to get a report on Dependencies with updates
->>>>>>> 9511aa71
+* Execute 'gradlew dependencyUpdates' to get a report on Dependencies with updates
 * update `settings.gradle.kts` (for libraries), `build.gradle.kts` (for plugins) and `gradle.properties` (for jacoco)
 * update the gradle wrapper: execute `gradle wrapper --gradle-version X.Y.Z`
 * Update Fronted packages: run the `updatepackages` script, e.g. by  `npm run updatepackages` to update versions in package.json  
