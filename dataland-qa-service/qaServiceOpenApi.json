--- conflicted
+++ resolved
@@ -5421,20 +5421,10 @@
             "type": "integer",
             "format": "int64"
           },
-<<<<<<< HEAD
-          "dataId": {
+          "companyName": {
             "type": "string"
           },
           "companyId": {
-            "type": "string"
-          },
-          "companyName": {
-=======
-          "companyName": {
-            "type": "string"
-          },
-          "companyId": {
->>>>>>> 3e84674c
             "type": "string"
           },
           "framework": {
