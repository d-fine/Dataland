--- conflicted
+++ resolved
@@ -5419,13 +5419,6 @@
           "dataId": {
             "type": "string"
           },
-<<<<<<< HEAD
-          "receptionTime": {
-            "type": "integer",
-            "format": "int64"
-          },
-=======
->>>>>>> 42a2e5db
           "companyId": {
             "type": "string"
           },
