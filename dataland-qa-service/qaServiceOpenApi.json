{
  "openapi": "3.0.1",
  "info": {
    "title": "Dataland QA Service API documentation",
    "version": "1.0.0"
  },
  "servers": [
    {
      "url": "/qa"
    }
  ],
  "tags": [
    {
      "name": "Actuator",
      "description": "Monitor and interact",
      "externalDocs": {
        "description": "Spring Boot Actuator Web API Documentation",
        "url": "https://docs.spring.io/spring-boot/docs/current/actuator-api/html/"
      }
    }
  ],
  "paths": {
    "/datasets/{dataId}": {
      "get": {
        "tags": [
          "qa-controller"
        ],
        "summary": "Get the QA review information of an uploaded dataset for a given id.",
        "description": "Get the QA review information of uploaded dataset for a given id.Users can get the review information of their own datasets.Admins and reviewer can get the review information for all datasets.",
        "operationId": "getQaReviewResponseByDataId",
        "parameters": [
          {
            "name": "dataId",
            "in": "path",
            "description": "The unique identifier of the dataset.",
            "required": true,
            "schema": {
              "type": "string",
              "format": "uuid"
            },
            "example": "1e63a842-1e65-43ed-b78a-5e7cec155c28"
          }
        ],
        "responses": {
          "200": {
            "description": "Found QA review information corresponding the id.",
            "content": {
              "application/json": {
                "schema": {
                  "$ref": "#/components/schemas/QaReviewResponse"
                }
              }
            }
          },
          "404": {
            "description": "Found no QA review information corresponding the id.",
            "content": {
              "application/json": {
                "schema": {
                  "$ref": "#/components/schemas/QaReviewResponse"
                }
              }
            }
          },
          "default": {
            "description": "An error occurred",
            "content": {
              "application/json": {
                "schema": {
                  "$ref": "#/components/schemas/ErrorResponse"
                }
              }
            }
          },
          "401": {
            "description": "Unauthorized",
            "headers": {
              "WWW-Authenticate": {
                "schema": {
                  "type": "string"
                }
              }
            }
          }
        },
        "security": [
          {
            "default-oauth": []
          },
          {
            "default-bearer-auth": []
          }
        ]
      },
      "post": {
        "tags": [
          "qa-controller"
        ],
        "summary": "Assign a QA review status to a dataset.",
        "description": "Assign a QA review status to a dataset.",
        "operationId": "changeQaStatus",
        "parameters": [
          {
            "name": "dataId",
            "in": "path",
            "description": "The unique identifier of the dataset.",
            "required": true,
            "schema": {
              "type": "string"
            },
            "example": "1e63a842-1e65-43ed-b78a-5e7cec155c28"
          },
          {
            "name": "qaStatus",
            "in": "query",
            "description": "The status with regard to Dataland\u0027s quality assurance process.",
            "required": true,
            "schema": {
              "$ref": "#/components/schemas/QaStatus"
            }
          },
          {
            "name": "comment",
            "in": "query",
            "description": "Optional comment to explain the QA review status change.",
            "required": false,
            "schema": {
              "type": "string"
            }
          },
          {
            "name": "overwriteDataPointQaStatus",
            "in": "query",
            "description": "Boolean flag. If true, the QA status of the data points are overwritten.",
            "required": false,
            "schema": {
              "type": "boolean"
            }
          }
        ],
        "responses": {
          "200": {
            "description": "Successfully assigned QA review status to dataset."
          },
          "default": {
            "description": "An error occurred",
            "content": {
              "application/json": {
                "schema": {
                  "$ref": "#/components/schemas/ErrorResponse"
                }
              }
            }
          },
          "401": {
            "description": "Unauthorized",
            "headers": {
              "WWW-Authenticate": {
                "schema": {
                  "type": "string"
                }
              }
            }
          }
        },
        "security": [
          {
            "default-oauth": []
          },
          {
            "default-bearer-auth": []
          }
        ]
      }
    },
    "/data/sfdr/{dataId}/reports": {
      "get": {
        "tags": [
          "sfdr-data-qa-report-controller"
        ],
        "operationId": "getSfdrDataAllQaReportsForDataset",
        "parameters": [
          {
            "name": "dataId",
            "in": "path",
            "required": true,
            "schema": {
              "type": "string"
            }
          },
          {
            "name": "showInactive",
            "in": "query",
            "required": false,
            "schema": {
              "type": "boolean"
            }
          },
          {
            "name": "reporterUserId",
            "in": "query",
            "required": false,
            "schema": {
              "type": "string"
            }
          }
        ],
        "responses": {
          "200": {
            "description": "Successfully retrieved all QA reports.",
            "content": {
              "application/json": {
                "schema": {
                  "type": "array",
                  "items": {
                    "$ref": "#/components/schemas/QaReportWithMetaInformationSfdrData"
                  }
                }
              }
            }
          },
          "default": {
            "description": "An error occurred",
            "content": {
              "application/json": {
                "schema": {
                  "$ref": "#/components/schemas/ErrorResponse"
                }
              }
            }
          },
          "401": {
            "description": "Unauthorized",
            "headers": {
              "WWW-Authenticate": {
                "schema": {
                  "type": "string"
                }
              }
            }
          }
        },
        "security": [
          {
            "default-oauth": []
          },
          {
            "default-bearer-auth": []
          }
        ]
      },
      "post": {
        "tags": [
          "sfdr-data-qa-report-controller"
        ],
        "operationId": "postSfdrDataQaReport",
        "parameters": [
          {
            "name": "dataId",
            "in": "path",
            "required": true,
            "schema": {
              "type": "string"
            }
          }
        ],
        "requestBody": {
          "content": {
            "application/json": {
              "schema": {
                "$ref": "#/components/schemas/SfdrData"
              }
            }
          },
          "required": true
        },
        "responses": {
          "200": {
            "description": "Successfully added QA report to dataland.",
            "content": {
              "application/json": {
                "schema": {
                  "$ref": "#/components/schemas/QaReportMetaInformation"
                }
              }
            }
          },
          "default": {
            "description": "An error occurred",
            "content": {
              "application/json": {
                "schema": {
                  "$ref": "#/components/schemas/ErrorResponse"
                }
              }
            }
          },
          "401": {
            "description": "Unauthorized",
            "headers": {
              "WWW-Authenticate": {
                "schema": {
                  "type": "string"
                }
              }
            }
          }
        },
        "security": [
          {
            "default-oauth": []
          },
          {
            "default-bearer-auth": []
          }
        ]
      }
    },
    "/data/pcaf/{dataId}/reports": {
      "get": {
        "tags": [
          "pcaf-data-qa-report-controller"
        ],
        "operationId": "getPcafDataAllQaReportsForDataset",
        "parameters": [
          {
            "name": "dataId",
            "in": "path",
            "required": true,
            "schema": {
              "type": "string"
            }
          },
          {
            "name": "showInactive",
            "in": "query",
            "required": false,
            "schema": {
              "type": "boolean"
            }
          },
          {
            "name": "reporterUserId",
            "in": "query",
            "required": false,
            "schema": {
              "type": "string"
            }
          }
        ],
        "responses": {
          "200": {
            "description": "Successfully retrieved all QA reports.",
            "content": {
              "application/json": {
                "schema": {
                  "type": "array",
                  "items": {
                    "$ref": "#/components/schemas/QaReportWithMetaInformationPcafData"
                  }
                }
              }
            }
          },
          "default": {
            "description": "An error occurred",
            "content": {
              "application/json": {
                "schema": {
                  "$ref": "#/components/schemas/ErrorResponse"
                }
              }
            }
          },
          "401": {
            "description": "Unauthorized",
            "headers": {
              "WWW-Authenticate": {
                "schema": {
                  "type": "string"
                }
              }
            }
          }
        },
        "security": [
          {
            "default-oauth": []
          },
          {
            "default-bearer-auth": []
          }
        ]
      },
      "post": {
        "tags": [
          "pcaf-data-qa-report-controller"
        ],
        "operationId": "postPcafDataQaReport",
        "parameters": [
          {
            "name": "dataId",
            "in": "path",
            "required": true,
            "schema": {
              "type": "string"
            }
          }
        ],
        "requestBody": {
          "content": {
            "application/json": {
              "schema": {
                "$ref": "#/components/schemas/PcafData"
              }
            }
          },
          "required": true
        },
        "responses": {
          "200": {
            "description": "Successfully added QA report to dataland.",
            "content": {
              "application/json": {
                "schema": {
                  "$ref": "#/components/schemas/QaReportMetaInformation"
                }
              }
            }
          },
          "default": {
            "description": "An error occurred",
            "content": {
              "application/json": {
                "schema": {
                  "$ref": "#/components/schemas/ErrorResponse"
                }
              }
            }
          },
          "401": {
            "description": "Unauthorized",
            "headers": {
              "WWW-Authenticate": {
                "schema": {
                  "type": "string"
                }
              }
            }
          }
        },
        "security": [
          {
            "default-oauth": []
          },
          {
            "default-bearer-auth": []
          }
        ]
      }
    },
    "/data/nuclear-and-gas/{dataId}/reports": {
      "get": {
        "tags": [
          "nuclear-and-gas-data-qa-report-controller"
        ],
        "operationId": "getNuclearAndGasDataAllQaReportsForDataset",
        "parameters": [
          {
            "name": "dataId",
            "in": "path",
            "required": true,
            "schema": {
              "type": "string"
            }
          },
          {
            "name": "showInactive",
            "in": "query",
            "required": false,
            "schema": {
              "type": "boolean"
            }
          },
          {
            "name": "reporterUserId",
            "in": "query",
            "required": false,
            "schema": {
              "type": "string"
            }
          }
        ],
        "responses": {
          "200": {
            "description": "Successfully retrieved all QA reports.",
            "content": {
              "application/json": {
                "schema": {
                  "type": "array",
                  "items": {
                    "$ref": "#/components/schemas/QaReportWithMetaInformationNuclearAndGasData"
                  }
                }
              }
            }
          },
          "default": {
            "description": "An error occurred",
            "content": {
              "application/json": {
                "schema": {
                  "$ref": "#/components/schemas/ErrorResponse"
                }
              }
            }
          },
          "401": {
            "description": "Unauthorized",
            "headers": {
              "WWW-Authenticate": {
                "schema": {
                  "type": "string"
                }
              }
            }
          }
        },
        "security": [
          {
            "default-oauth": []
          },
          {
            "default-bearer-auth": []
          }
        ]
      },
      "post": {
        "tags": [
          "nuclear-and-gas-data-qa-report-controller"
        ],
        "operationId": "postNuclearAndGasDataQaReport",
        "parameters": [
          {
            "name": "dataId",
            "in": "path",
            "required": true,
            "schema": {
              "type": "string"
            }
          }
        ],
        "requestBody": {
          "content": {
            "application/json": {
              "schema": {
                "$ref": "#/components/schemas/NuclearAndGasData"
              }
            }
          },
          "required": true
        },
        "responses": {
          "200": {
            "description": "Successfully added QA report to dataland.",
            "content": {
              "application/json": {
                "schema": {
                  "$ref": "#/components/schemas/QaReportMetaInformation"
                }
              }
            }
          },
          "default": {
            "description": "An error occurred",
            "content": {
              "application/json": {
                "schema": {
                  "$ref": "#/components/schemas/ErrorResponse"
                }
              }
            }
          },
          "401": {
            "description": "Unauthorized",
            "headers": {
              "WWW-Authenticate": {
                "schema": {
                  "type": "string"
                }
              }
            }
          }
        },
        "security": [
          {
            "default-oauth": []
          },
          {
            "default-bearer-auth": []
          }
        ]
      }
    },
    "/data/eutaxonomy-non-financials/{dataId}/reports": {
      "get": {
        "tags": [
          "eutaxonomy-non-financials-data-qa-report-controller"
        ],
        "operationId": "getEutaxonomyNonFinancialsDataAllQaReportsForDataset",
        "parameters": [
          {
            "name": "dataId",
            "in": "path",
            "required": true,
            "schema": {
              "type": "string"
            }
          },
          {
            "name": "showInactive",
            "in": "query",
            "required": false,
            "schema": {
              "type": "boolean"
            }
          },
          {
            "name": "reporterUserId",
            "in": "query",
            "required": false,
            "schema": {
              "type": "string"
            }
          }
        ],
        "responses": {
          "200": {
            "description": "Successfully retrieved all QA reports.",
            "content": {
              "application/json": {
                "schema": {
                  "type": "array",
                  "items": {
                    "$ref": "#/components/schemas/QaReportWithMetaInformationEutaxonomyNonFinancialsData"
                  }
                }
              }
            }
          },
          "default": {
            "description": "An error occurred",
            "content": {
              "application/json": {
                "schema": {
                  "$ref": "#/components/schemas/ErrorResponse"
                }
              }
            }
          },
          "401": {
            "description": "Unauthorized",
            "headers": {
              "WWW-Authenticate": {
                "schema": {
                  "type": "string"
                }
              }
            }
          }
        },
        "security": [
          {
            "default-oauth": []
          },
          {
            "default-bearer-auth": []
          }
        ]
      },
      "post": {
        "tags": [
          "eutaxonomy-non-financials-data-qa-report-controller"
        ],
        "operationId": "postEutaxonomyNonFinancialsDataQaReport",
        "parameters": [
          {
            "name": "dataId",
            "in": "path",
            "required": true,
            "schema": {
              "type": "string"
            }
          }
        ],
        "requestBody": {
          "content": {
            "application/json": {
              "schema": {
                "$ref": "#/components/schemas/EutaxonomyNonFinancialsData"
              }
            }
          },
          "required": true
        },
        "responses": {
          "200": {
            "description": "Successfully added QA report to dataland.",
            "content": {
              "application/json": {
                "schema": {
                  "$ref": "#/components/schemas/QaReportMetaInformation"
                }
              }
            }
          },
          "default": {
            "description": "An error occurred",
            "content": {
              "application/json": {
                "schema": {
                  "$ref": "#/components/schemas/ErrorResponse"
                }
              }
            }
          },
          "401": {
            "description": "Unauthorized",
            "headers": {
              "WWW-Authenticate": {
                "schema": {
                  "type": "string"
                }
              }
            }
          }
        },
        "security": [
          {
            "default-oauth": []
          },
          {
            "default-bearer-auth": []
          }
        ]
      }
    },
    "/data/eutaxonomy-financials/{dataId}/reports": {
      "get": {
        "tags": [
          "eutaxonomy-financials-data-qa-report-controller"
        ],
        "operationId": "getEutaxonomyFinancialsDataAllQaReportsForDataset",
        "parameters": [
          {
            "name": "dataId",
            "in": "path",
            "required": true,
            "schema": {
              "type": "string"
            }
          },
          {
            "name": "showInactive",
            "in": "query",
            "required": false,
            "schema": {
              "type": "boolean"
            }
          },
          {
            "name": "reporterUserId",
            "in": "query",
            "required": false,
            "schema": {
              "type": "string"
            }
          }
        ],
        "responses": {
          "200": {
            "description": "Successfully retrieved all QA reports.",
            "content": {
              "application/json": {
                "schema": {
                  "type": "array",
                  "items": {
                    "$ref": "#/components/schemas/QaReportWithMetaInformationEutaxonomyFinancialsData"
                  }
                }
              }
            }
          },
          "default": {
            "description": "An error occurred",
            "content": {
              "application/json": {
                "schema": {
                  "$ref": "#/components/schemas/ErrorResponse"
                }
              }
            }
          },
          "401": {
            "description": "Unauthorized",
            "headers": {
              "WWW-Authenticate": {
                "schema": {
                  "type": "string"
                }
              }
            }
          }
        },
        "security": [
          {
            "default-oauth": []
          },
          {
            "default-bearer-auth": []
          }
        ]
      },
      "post": {
        "tags": [
          "eutaxonomy-financials-data-qa-report-controller"
        ],
        "operationId": "postEutaxonomyFinancialsDataQaReport",
        "parameters": [
          {
            "name": "dataId",
            "in": "path",
            "required": true,
            "schema": {
              "type": "string"
            }
          }
        ],
        "requestBody": {
          "content": {
            "application/json": {
              "schema": {
                "$ref": "#/components/schemas/EutaxonomyFinancialsData"
              }
            }
          },
          "required": true
        },
        "responses": {
          "200": {
            "description": "Successfully added QA report to dataland.",
            "content": {
              "application/json": {
                "schema": {
                  "$ref": "#/components/schemas/QaReportMetaInformation"
                }
              }
            }
          },
          "default": {
            "description": "An error occurred",
            "content": {
              "application/json": {
                "schema": {
                  "$ref": "#/components/schemas/ErrorResponse"
                }
              }
            }
          },
          "401": {
            "description": "Unauthorized",
            "headers": {
              "WWW-Authenticate": {
                "schema": {
                  "type": "string"
                }
              }
            }
          }
        },
        "security": [
          {
            "default-oauth": []
          },
          {
            "default-bearer-auth": []
          }
        ]
      }
    },
    "/data-points/{dataPointId}": {
      "get": {
        "tags": [
          "qa-controller"
        ],
        "summary": "Get the QA review information of an uploaded data point for a given id.",
        "description": "Get the QA review information of uploaded data point for a given id.Users can get the review information of their own data points.Admins and reviewer can get the review information for all data points.",
        "operationId": "getDataPointQaReviewInformationByDataId",
        "parameters": [
          {
            "name": "dataPointId",
            "in": "path",
            "description": "The unique identifier of the datapoint.",
            "required": true,
            "schema": {
              "type": "string"
            },
            "example": "1e63a842-1e65-43ed-b78a-5e7cec155c28"
          }
        ],
        "responses": {
          "200": {
            "description": "Found QA review information corresponding the id.",
            "content": {
              "application/json": {
                "schema": {
                  "type": "array",
                  "items": {
                    "$ref": "#/components/schemas/DataPointQaReviewInformation"
                  }
                }
              }
            }
          },
          "404": {
            "description": "Found no QA review information corresponding the id.",
            "content": {
              "application/json": {
                "schema": {
                  "type": "array",
                  "items": {
                    "$ref": "#/components/schemas/DataPointQaReviewInformation"
                  }
                }
              }
            }
          },
          "default": {
            "description": "An error occurred",
            "content": {
              "application/json": {
                "schema": {
                  "$ref": "#/components/schemas/ErrorResponse"
                }
              }
            }
          },
          "401": {
            "description": "Unauthorized",
            "headers": {
              "WWW-Authenticate": {
                "schema": {
                  "type": "string"
                }
              }
            }
          }
        },
        "security": [
          {
            "default-oauth": []
          },
          {
            "default-bearer-auth": []
          }
        ]
      },
      "post": {
        "tags": [
          "qa-controller"
        ],
        "summary": "Assign a QA review status to a dataset.",
        "description": "Assign a QA review status to a dataset.",
        "operationId": "changeDataPointQaStatus",
        "parameters": [
          {
            "name": "dataPointId",
            "in": "path",
            "description": "The unique identifier of the datapoint.",
            "required": true,
            "schema": {
              "type": "string"
            },
            "example": "1e63a842-1e65-43ed-b78a-5e7cec155c28"
          },
          {
            "name": "qaStatus",
            "in": "query",
            "description": "The status with regard to Dataland\u0027s quality assurance process.",
            "required": true,
            "schema": {
              "$ref": "#/components/schemas/QaStatus"
            }
          },
          {
            "name": "comment",
            "in": "query",
            "description": "Optional comment to explain the QA review status change.",
            "required": false,
            "schema": {
              "type": "string"
            }
          }
        ],
        "responses": {
          "200": {
            "description": "Successfully assigned QA review status to dataset."
          },
          "default": {
            "description": "An error occurred",
            "content": {
              "application/json": {
                "schema": {
                  "$ref": "#/components/schemas/ErrorResponse"
                }
              }
            }
          },
          "401": {
            "description": "Unauthorized",
            "headers": {
              "WWW-Authenticate": {
                "schema": {
                  "type": "string"
                }
              }
            }
          }
        },
        "security": [
          {
            "default-oauth": []
          },
          {
            "default-bearer-auth": []
          }
        ]
      }
    },
    "/data-points/{dataPointId}/reports": {
      "get": {
        "tags": [
          "data-point-qa-report-controller"
        ],
        "summary": "Retrieve all QA reports.",
        "description": "Retrieve all QA reports associated to given data point.",
        "operationId": "getAllQaReportsForDataPoint",
        "parameters": [
          {
            "name": "dataPointId",
            "in": "path",
            "description": "The unique identifier of the datapoint.",
            "required": true,
            "schema": {
              "type": "string"
            },
            "example": "1e63a842-1e65-43ed-b78a-5e7cec155c28"
          },
          {
            "name": "showInactive",
            "in": "query",
            "description": "Boolean flag to indicate if inactive QA reports should be included in the response.",
            "required": false,
            "schema": {
              "type": "boolean"
            }
          },
          {
            "name": "reporterUserId",
            "in": "query",
            "description": "The unique user ID of the user who uploaded the QA report.",
            "required": false,
            "schema": {
              "type": "string"
            },
            "example": "1e63a842-1e65-43ed-b78a-5e7cec155c28"
          }
        ],
        "responses": {
          "200": {
            "description": "Successfully retrieved all QA reports.",
            "content": {
              "application/json": {
                "schema": {
                  "type": "array",
                  "items": {
                    "$ref": "#/components/schemas/DataPointQaReport"
                  }
                }
              }
            }
          },
          "default": {
            "description": "An error occurred",
            "content": {
              "application/json": {
                "schema": {
                  "$ref": "#/components/schemas/ErrorResponse"
                }
              }
            }
          },
          "401": {
            "description": "Unauthorized",
            "headers": {
              "WWW-Authenticate": {
                "schema": {
                  "type": "string"
                }
              }
            }
          }
        },
        "security": [
          {
            "default-oauth": []
          },
          {
            "default-bearer-auth": []
          }
        ]
      },
      "post": {
        "tags": [
          "data-point-qa-report-controller"
        ],
        "summary": "Upload new QA report.",
        "description": "The uploaded QA report is added to the database, the generated QA report id is returned.",
        "operationId": "postQaReport",
        "parameters": [
          {
            "name": "dataPointId",
            "in": "path",
            "description": "The unique identifier of the datapoint.",
            "required": true,
            "schema": {
              "type": "string"
            },
            "example": "1e63a842-1e65-43ed-b78a-5e7cec155c28"
          }
        ],
        "requestBody": {
          "content": {
            "application/json": {
              "schema": {
                "$ref": "#/components/schemas/QaReportDataPointString"
              }
            }
          },
          "required": true
        },
        "responses": {
          "201": {
            "description": "Successfully added QA report to dataland.",
            "content": {
              "application/json": {
                "schema": {
                  "$ref": "#/components/schemas/DataPointQaReport"
                }
              }
            }
          },
          "default": {
            "description": "An error occurred",
            "content": {
              "application/json": {
                "schema": {
                  "$ref": "#/components/schemas/ErrorResponse"
                }
              }
            }
          },
          "401": {
            "description": "Unauthorized",
            "headers": {
              "WWW-Authenticate": {
                "schema": {
                  "type": "string"
                }
              }
            }
          }
        },
        "security": [
          {
            "default-oauth": []
          },
          {
            "default-bearer-auth": []
          }
        ]
      }
    },
    "/assembled-dataset-migration/stored-qa-report/{dataId}": {
      "post": {
        "tags": [
          "assembled-data-migration-controller"
        ],
        "summary": "Triggers a forced upload of a QA Report as a stored QA Report for testing.",
        "description": "The data is stored.",
        "operationId": "forceUploadStoredQaReport",
        "parameters": [
          {
            "name": "dataId",
            "in": "path",
            "required": true,
            "schema": {
              "type": "string"
            }
          }
        ],
        "requestBody": {
          "content": {
            "application/json": {
              "schema": {
                "$ref": "#/components/schemas/JsonNode"
              }
            }
          },
          "required": true
        },
        "responses": {
          "200": {
            "description": "Data stored.",
            "content": {
              "*/*": {
                "schema": {
                  "$ref": "#/components/schemas/QaReportMetaInformation"
                }
              }
            }
          },
          "default": {
            "description": "An error occurred",
            "content": {
              "application/json": {
                "schema": {
                  "$ref": "#/components/schemas/ErrorResponse"
                }
              }
            }
          },
          "401": {
            "description": "Unauthorized",
            "headers": {
              "WWW-Authenticate": {
                "schema": {
                  "type": "string"
                }
              }
            }
          }
        },
        "security": [
          {
            "default-oauth": []
          },
          {
            "default-bearer-auth": []
          }
        ]
      }
    },
    "/data/sfdr/{dataId}/reports/{qaReportId}/status": {
      "patch": {
        "tags": [
          "sfdr-data-qa-report-controller"
        ],
        "operationId": "setSfdrDataQaReportStatus",
        "parameters": [
          {
            "name": "dataId",
            "in": "path",
            "required": true,
            "schema": {
              "type": "string"
            }
          },
          {
            "name": "qaReportId",
            "in": "path",
            "required": true,
            "schema": {
              "type": "string"
            }
          }
        ],
        "requestBody": {
          "content": {
            "application/json": {
              "schema": {
                "$ref": "#/components/schemas/QaReportStatusPatch"
              }
            }
          },
          "required": true
        },
        "responses": {
          "200": {
            "description": "Successfully marked QA report as active or inactive."
          },
          "default": {
            "description": "An error occurred",
            "content": {
              "application/json": {
                "schema": {
                  "$ref": "#/components/schemas/ErrorResponse"
                }
              }
            }
          },
          "401": {
            "description": "Unauthorized",
            "headers": {
              "WWW-Authenticate": {
                "schema": {
                  "type": "string"
                }
              }
            }
          }
        },
        "security": [
          {
            "default-oauth": []
          },
          {
            "default-bearer-auth": []
          }
        ]
      }
    },
    "/data/pcaf/{dataId}/reports/{qaReportId}/status": {
      "patch": {
        "tags": [
          "pcaf-data-qa-report-controller"
        ],
        "operationId": "setPcafDataQaReportStatus",
        "parameters": [
          {
            "name": "dataId",
            "in": "path",
            "required": true,
            "schema": {
              "type": "string"
            }
          },
          {
            "name": "qaReportId",
            "in": "path",
            "required": true,
            "schema": {
              "type": "string"
            }
          }
        ],
        "requestBody": {
          "content": {
            "application/json": {
              "schema": {
                "$ref": "#/components/schemas/QaReportStatusPatch"
              }
            }
          },
          "required": true
        },
        "responses": {
          "200": {
            "description": "Successfully marked QA report as active or inactive."
          },
          "default": {
            "description": "An error occurred",
            "content": {
              "application/json": {
                "schema": {
                  "$ref": "#/components/schemas/ErrorResponse"
                }
              }
            }
          },
          "401": {
            "description": "Unauthorized",
            "headers": {
              "WWW-Authenticate": {
                "schema": {
                  "type": "string"
                }
              }
            }
          }
        },
        "security": [
          {
            "default-oauth": []
          },
          {
            "default-bearer-auth": []
          }
        ]
      }
    },
    "/data/nuclear-and-gas/{dataId}/reports/{qaReportId}/status": {
      "patch": {
        "tags": [
          "nuclear-and-gas-data-qa-report-controller"
        ],
        "operationId": "setNuclearAndGasDataQaReportStatus",
        "parameters": [
          {
            "name": "dataId",
            "in": "path",
            "required": true,
            "schema": {
              "type": "string"
            }
          },
          {
            "name": "qaReportId",
            "in": "path",
            "required": true,
            "schema": {
              "type": "string"
            }
          }
        ],
        "requestBody": {
          "content": {
            "application/json": {
              "schema": {
                "$ref": "#/components/schemas/QaReportStatusPatch"
              }
            }
          },
          "required": true
        },
        "responses": {
          "200": {
            "description": "Successfully marked QA report as active or inactive."
          },
          "default": {
            "description": "An error occurred",
            "content": {
              "application/json": {
                "schema": {
                  "$ref": "#/components/schemas/ErrorResponse"
                }
              }
            }
          },
          "401": {
            "description": "Unauthorized",
            "headers": {
              "WWW-Authenticate": {
                "schema": {
                  "type": "string"
                }
              }
            }
          }
        },
        "security": [
          {
            "default-oauth": []
          },
          {
            "default-bearer-auth": []
          }
        ]
      }
    },
    "/data/eutaxonomy-non-financials/{dataId}/reports/{qaReportId}/status": {
      "patch": {
        "tags": [
          "eutaxonomy-non-financials-data-qa-report-controller"
        ],
        "operationId": "setEutaxonomyNonFinancialsDataQaReportStatus",
        "parameters": [
          {
            "name": "dataId",
            "in": "path",
            "required": true,
            "schema": {
              "type": "string"
            }
          },
          {
            "name": "qaReportId",
            "in": "path",
            "required": true,
            "schema": {
              "type": "string"
            }
          }
        ],
        "requestBody": {
          "content": {
            "application/json": {
              "schema": {
                "$ref": "#/components/schemas/QaReportStatusPatch"
              }
            }
          },
          "required": true
        },
        "responses": {
          "200": {
            "description": "Successfully marked QA report as active or inactive."
          },
          "default": {
            "description": "An error occurred",
            "content": {
              "application/json": {
                "schema": {
                  "$ref": "#/components/schemas/ErrorResponse"
                }
              }
            }
          },
          "401": {
            "description": "Unauthorized",
            "headers": {
              "WWW-Authenticate": {
                "schema": {
                  "type": "string"
                }
              }
            }
          }
        },
        "security": [
          {
            "default-oauth": []
          },
          {
            "default-bearer-auth": []
          }
        ]
      }
    },
    "/data/eutaxonomy-financials/{dataId}/reports/{qaReportId}/status": {
      "patch": {
        "tags": [
          "eutaxonomy-financials-data-qa-report-controller"
        ],
        "operationId": "setEutaxonomyFinancialsDataQaReportStatus",
        "parameters": [
          {
            "name": "dataId",
            "in": "path",
            "required": true,
            "schema": {
              "type": "string"
            }
          },
          {
            "name": "qaReportId",
            "in": "path",
            "required": true,
            "schema": {
              "type": "string"
            }
          }
        ],
        "requestBody": {
          "content": {
            "application/json": {
              "schema": {
                "$ref": "#/components/schemas/QaReportStatusPatch"
              }
            }
          },
          "required": true
        },
        "responses": {
          "200": {
            "description": "Successfully marked QA report as active or inactive."
          },
          "default": {
            "description": "An error occurred",
            "content": {
              "application/json": {
                "schema": {
                  "$ref": "#/components/schemas/ErrorResponse"
                }
              }
            }
          },
          "401": {
            "description": "Unauthorized",
            "headers": {
              "WWW-Authenticate": {
                "schema": {
                  "type": "string"
                }
              }
            }
          }
        },
        "security": [
          {
            "default-oauth": []
          },
          {
            "default-bearer-auth": []
          }
        ]
      }
    },
    "/data-points/{dataPointId}/reports/{qaReportId}/status": {
      "patch": {
        "tags": [
          "data-point-qa-report-controller"
        ],
        "summary": "Change the status of a QA report.",
        "description": "The specified QA report is marked as active or inactive.",
        "operationId": "setQaReportStatus",
        "parameters": [
          {
            "name": "dataPointId",
            "in": "path",
            "description": "The unique identifier of the datapoint.",
            "required": true,
            "schema": {
              "type": "string"
            },
            "example": "1e63a842-1e65-43ed-b78a-5e7cec155c28"
          },
          {
            "name": "qaReportId",
            "in": "path",
            "description": "The unique identifier of the QA report",
            "required": true,
            "schema": {
              "type": "string"
            },
            "example": "1e63a842-1e65-43ed-b78a-5e7cec155c28"
          }
        ],
        "requestBody": {
          "content": {
            "application/json": {
              "schema": {
                "$ref": "#/components/schemas/QaReportStatusPatch"
              }
            }
          },
          "required": true
        },
        "responses": {
          "200": {
            "description": "Successfully marked QA report as active or inactive."
          },
          "default": {
            "description": "An error occurred",
            "content": {
              "application/json": {
                "schema": {
                  "$ref": "#/components/schemas/ErrorResponse"
                }
              }
            }
          },
          "401": {
            "description": "Unauthorized",
            "headers": {
              "WWW-Authenticate": {
                "schema": {
                  "type": "string"
                }
              }
            }
          }
        },
        "security": [
          {
            "default-oauth": []
          },
          {
            "default-bearer-auth": []
          }
        ]
      }
    },
    "/numberOfUnreviewedDatasets": {
      "get": {
        "tags": [
          "qa-controller"
        ],
        "summary": "Get the number of unreviewed datasets based on filters.",
        "description": "Get the number of unreviewed datasets based on filters.",
        "operationId": "getNumberOfPendingDatasets",
        "parameters": [
          {
            "name": "dataTypes",
            "in": "query",
            "description": "The associated reporting framework or data point type (as applicable).",
            "required": false,
            "schema": {
              "uniqueItems": true,
              "type": "array",
              "items": {
                "type": "string",
                "enum": [
                  "sfdr",
                  "eutaxonomy-financials",
                  "eutaxonomy-non-financials",
                  "nuclear-and-gas",
                  "lksg",
                  "pcaf",
                  "vsme"
                ]
              }
            }
          },
          {
            "name": "reportingPeriods",
            "in": "query",
<<<<<<< HEAD
            "description": "The associated reporting period (e.g. a fiscal year).",
=======
            "description": "The relevant reporting period (e.g. a fiscal year).",
>>>>>>> b89a4156
            "required": false,
            "schema": {
              "uniqueItems": true,
              "type": "array",
              "items": {
                "type": "string"
              }
            },
            "example": 2023
          },
          {
            "name": "companyName",
            "in": "query",
            "description": "The official name of the company.",
            "required": false,
            "schema": {
              "type": "string"
            },
            "example": "ABC Corporation"
          }
        ],
        "responses": {
          "200": {
            "description": "Successfully retrieved the number of unreviewed datasets.",
            "content": {
              "application/json": {
                "schema": {
                  "type": "integer",
                  "format": "int32"
                }
              }
            }
          },
          "default": {
            "description": "An error occurred",
            "content": {
              "application/json": {
                "schema": {
                  "$ref": "#/components/schemas/ErrorResponse"
                }
              }
            }
          },
          "401": {
            "description": "Unauthorized",
            "headers": {
              "WWW-Authenticate": {
                "schema": {
                  "type": "string"
                }
              }
            }
          }
        },
        "security": [
          {
            "default-oauth": []
          },
          {
            "default-bearer-auth": []
          }
        ]
      }
    },
    "/datasets": {
      "get": {
        "tags": [
          "qa-controller"
        ],
        "summary": "Get relevant meta info on datasets.",
        "description": "Gets a filtered and chronologically ordered list of relevant meta info on datasets.",
        "operationId": "getInfoOnDatasets",
        "parameters": [
          {
            "name": "dataTypes",
            "in": "query",
            "description": "The associated reporting framework or data point type (as applicable).",
            "required": false,
            "schema": {
              "uniqueItems": true,
              "type": "array",
              "items": {
                "type": "string",
                "enum": [
                  "sfdr",
                  "eutaxonomy-financials",
                  "eutaxonomy-non-financials",
                  "nuclear-and-gas",
                  "lksg",
                  "pcaf",
                  "vsme"
                ]
              }
            }
          },
          {
            "name": "reportingPeriods",
            "in": "query",
<<<<<<< HEAD
            "description": "The associated reporting period (e.g. a fiscal year).",
=======
            "description": "The relevant reporting period (e.g. a fiscal year).",
>>>>>>> b89a4156
            "required": false,
            "schema": {
              "uniqueItems": true,
              "type": "array",
              "items": {
                "type": "string"
              }
            },
            "example": 2023
          },
          {
            "name": "companyName",
            "in": "query",
            "description": "The official name of the company.",
            "required": false,
            "schema": {
              "type": "string"
            },
            "example": "ABC Corporation"
          },
          {
            "name": "qaStatus",
            "in": "query",
            "description": "The status with regard to Dataland\u0027s quality assurance process.",
            "required": false,
            "schema": {
              "$ref": "#/components/schemas/QaStatus"
            }
          },
          {
            "name": "chunkSize",
            "in": "query",
            "description": "Only a chunk of all matching, ordered results is returned. This parameter specifies the maximum size of a single chunk. All chunks except possibly the last will have that size.",
            "required": false,
            "schema": {
              "type": "integer",
              "format": "int32",
              "default": 10
            }
          },
          {
            "name": "chunkIndex",
            "in": "query",
            "description": "Only a chunk of all matching, ordered results is returned. This parameter specifies which chunk to return, starting at 0. The default value is 0, meaning the first chunk is returned.",
            "required": false,
            "schema": {
              "type": "integer",
              "format": "int32",
              "default": 0
            }
          }
        ],
        "responses": {
          "200": {
            "description": "Successfully retrieved metadata sets.",
            "content": {
              "application/json": {
                "schema": {
                  "type": "array",
                  "items": {
                    "$ref": "#/components/schemas/QaReviewResponse"
                  }
                }
              }
            }
          },
          "default": {
            "description": "An error occurred",
            "content": {
              "application/json": {
                "schema": {
                  "$ref": "#/components/schemas/ErrorResponse"
                }
              }
            }
          },
          "401": {
            "description": "Unauthorized",
            "headers": {
              "WWW-Authenticate": {
                "schema": {
                  "type": "string"
                }
              }
            }
          }
        },
        "security": [
          {
            "default-oauth": []
          },
          {
            "default-bearer-auth": []
          }
        ]
      }
    },
    "/data/sfdr/{dataId}/reports/{qaReportId}": {
      "get": {
        "tags": [
          "sfdr-data-qa-report-controller"
        ],
        "operationId": "getSfdrDataQaReport",
        "parameters": [
          {
            "name": "dataId",
            "in": "path",
            "required": true,
            "schema": {
              "type": "string"
            }
          },
          {
            "name": "qaReportId",
            "in": "path",
            "required": true,
            "schema": {
              "type": "string"
            }
          }
        ],
        "responses": {
          "200": {
            "description": "Successfully retrieved QA report.",
            "content": {
              "application/json": {
                "schema": {
                  "$ref": "#/components/schemas/QaReportWithMetaInformationSfdrData"
                }
              }
            }
          },
          "default": {
            "description": "An error occurred",
            "content": {
              "application/json": {
                "schema": {
                  "$ref": "#/components/schemas/ErrorResponse"
                }
              }
            }
          },
          "401": {
            "description": "Unauthorized",
            "headers": {
              "WWW-Authenticate": {
                "schema": {
                  "type": "string"
                }
              }
            }
          }
        },
        "security": [
          {
            "default-oauth": []
          },
          {
            "default-bearer-auth": []
          }
        ]
      }
    },
    "/data/reports/metadata": {
      "get": {
        "tags": [
          "qa-reports-metadata-controller"
        ],
        "summary": "Get metadata of QA reports based on filters.",
        "description": "Get metadata of QA reports based on filters. Users can search for QA reports posted within a specific time frame, posted by specific uploaders, for QA reports with a specific QA status, or for active QA reports only. The filters can be combined.",
        "operationId": "getQaReportsMetadata",
        "parameters": [
          {
            "name": "uploaderUserIds",
            "in": "query",
            "description": "The unique user ID of the user who uploaded the QA report.",
            "required": false,
            "schema": {
              "uniqueItems": true,
              "type": "array",
              "items": {
                "type": "string",
                "format": "uuid"
              }
            },
            "example": "1e63a842-1e65-43ed-b78a-5e7cec155c28"
          },
          {
            "name": "showOnlyActive",
            "in": "query",
            "description": "Boolean flag. If true, only active QA reports are included in the response.",
            "required": false,
            "schema": {
              "type": "boolean",
              "default": true
            }
          },
          {
            "name": "qaStatus",
            "in": "query",
            "description": "The status with regard to Dataland\u0027s quality assurance process.",
            "required": false,
            "schema": {
              "type": "string",
              "enum": [
                "Pending",
                "Accepted",
                "Rejected"
              ]
            }
          },
          {
            "name": "minUploadDate",
            "in": "query",
            "description": "If set, only metadata of reports that were uploaded after the minUploadDate are returned.",
            "required": false,
            "schema": {
              "type": "string",
              "format": "date"
            },
            "example": "01-01-2024"
          },
          {
            "name": "maxUploadDate",
            "in": "query",
            "description": "If set, only metadata of reports that were uploaded before the maxUploadDate are returned.",
            "required": false,
            "schema": {
              "type": "string",
              "format": "date"
            },
            "example": "01-01-2025"
          },
          {
            "name": "companyIdentifier",
            "in": "query",
            "description": "Unique identifier to find a company.",
            "required": false,
            "schema": {
              "type": "string"
            },
            "example": "5493001KJX4BT0IHAG73"
          }
        ],
        "responses": {
          "200": {
            "description": "Found QA reports for applied filters.",
            "content": {
              "application/json": {
                "schema": {
                  "type": "array",
                  "items": {
                    "$ref": "#/components/schemas/DataAndQaReportMetadata"
                  }
                }
              }
            }
          },
          "default": {
            "description": "An error occurred",
            "content": {
              "application/json": {
                "schema": {
                  "$ref": "#/components/schemas/ErrorResponse"
                }
              }
            }
          },
          "401": {
            "description": "Unauthorized",
            "headers": {
              "WWW-Authenticate": {
                "schema": {
                  "type": "string"
                }
              }
            }
          }
        },
        "security": [
          {
            "default-oauth": []
          },
          {
            "default-bearer-auth": []
          }
        ]
      }
    },
    "/data/pcaf/{dataId}/reports/{qaReportId}": {
      "get": {
        "tags": [
          "pcaf-data-qa-report-controller"
        ],
        "operationId": "getPcafDataQaReport",
        "parameters": [
          {
            "name": "dataId",
            "in": "path",
            "required": true,
            "schema": {
              "type": "string"
            }
          },
          {
            "name": "qaReportId",
            "in": "path",
            "required": true,
            "schema": {
              "type": "string"
            }
          }
        ],
        "responses": {
          "200": {
            "description": "Successfully retrieved QA report.",
            "content": {
              "application/json": {
                "schema": {
                  "$ref": "#/components/schemas/QaReportWithMetaInformationPcafData"
                }
              }
            }
          },
          "default": {
            "description": "An error occurred",
            "content": {
              "application/json": {
                "schema": {
                  "$ref": "#/components/schemas/ErrorResponse"
                }
              }
            }
          },
          "401": {
            "description": "Unauthorized",
            "headers": {
              "WWW-Authenticate": {
                "schema": {
                  "type": "string"
                }
              }
            }
          }
        },
        "security": [
          {
            "default-oauth": []
          },
          {
            "default-bearer-auth": []
          }
        ]
      }
    },
    "/data/nuclear-and-gas/{dataId}/reports/{qaReportId}": {
      "get": {
        "tags": [
          "nuclear-and-gas-data-qa-report-controller"
        ],
        "operationId": "getNuclearAndGasDataQaReport",
        "parameters": [
          {
            "name": "dataId",
            "in": "path",
            "required": true,
            "schema": {
              "type": "string"
            }
          },
          {
            "name": "qaReportId",
            "in": "path",
            "required": true,
            "schema": {
              "type": "string"
            }
          }
        ],
        "responses": {
          "200": {
            "description": "Successfully retrieved QA report.",
            "content": {
              "application/json": {
                "schema": {
                  "$ref": "#/components/schemas/QaReportWithMetaInformationNuclearAndGasData"
                }
              }
            }
          },
          "default": {
            "description": "An error occurred",
            "content": {
              "application/json": {
                "schema": {
                  "$ref": "#/components/schemas/ErrorResponse"
                }
              }
            }
          },
          "401": {
            "description": "Unauthorized",
            "headers": {
              "WWW-Authenticate": {
                "schema": {
                  "type": "string"
                }
              }
            }
          }
        },
        "security": [
          {
            "default-oauth": []
          },
          {
            "default-bearer-auth": []
          }
        ]
      }
    },
    "/data/eutaxonomy-non-financials/{dataId}/reports/{qaReportId}": {
      "get": {
        "tags": [
          "eutaxonomy-non-financials-data-qa-report-controller"
        ],
        "operationId": "getEutaxonomyNonFinancialsDataQaReport",
        "parameters": [
          {
            "name": "dataId",
            "in": "path",
            "required": true,
            "schema": {
              "type": "string"
            }
          },
          {
            "name": "qaReportId",
            "in": "path",
            "required": true,
            "schema": {
              "type": "string"
            }
          }
        ],
        "responses": {
          "200": {
            "description": "Successfully retrieved QA report.",
            "content": {
              "application/json": {
                "schema": {
                  "$ref": "#/components/schemas/QaReportWithMetaInformationEutaxonomyNonFinancialsData"
                }
              }
            }
          },
          "default": {
            "description": "An error occurred",
            "content": {
              "application/json": {
                "schema": {
                  "$ref": "#/components/schemas/ErrorResponse"
                }
              }
            }
          },
          "401": {
            "description": "Unauthorized",
            "headers": {
              "WWW-Authenticate": {
                "schema": {
                  "type": "string"
                }
              }
            }
          }
        },
        "security": [
          {
            "default-oauth": []
          },
          {
            "default-bearer-auth": []
          }
        ]
      }
    },
    "/data/eutaxonomy-financials/{dataId}/reports/{qaReportId}": {
      "get": {
        "tags": [
          "eutaxonomy-financials-data-qa-report-controller"
        ],
        "operationId": "getEutaxonomyFinancialsDataQaReport",
        "parameters": [
          {
            "name": "dataId",
            "in": "path",
            "required": true,
            "schema": {
              "type": "string"
            }
          },
          {
            "name": "qaReportId",
            "in": "path",
            "required": true,
            "schema": {
              "type": "string"
            }
          }
        ],
        "responses": {
          "200": {
            "description": "Successfully retrieved QA report.",
            "content": {
              "application/json": {
                "schema": {
                  "$ref": "#/components/schemas/QaReportWithMetaInformationEutaxonomyFinancialsData"
                }
              }
            }
          },
          "default": {
            "description": "An error occurred",
            "content": {
              "application/json": {
                "schema": {
                  "$ref": "#/components/schemas/ErrorResponse"
                }
              }
            }
          },
          "401": {
            "description": "Unauthorized",
            "headers": {
              "WWW-Authenticate": {
                "schema": {
                  "type": "string"
                }
              }
            }
          }
        },
        "security": [
          {
            "default-oauth": []
          },
          {
            "default-bearer-auth": []
          }
        ]
      }
    },
    "/data-points": {
      "get": {
        "tags": [
          "qa-controller"
        ],
        "summary": "Get QA review information for data points filtered by various filters.",
        "description": "Gets a filtered and chronologically ordered list of relevant QA review information.",
        "operationId": "getDataPointQaReviewInformation",
        "parameters": [
          {
            "name": "companyId",
            "in": "query",
            "description": "The unique identifier under which a company can be found on Dataland.",
            "required": false,
            "schema": {
              "type": "string"
            },
            "example": "c9710c7b-9cd6-446b-85b0-3773d2aceb48"
          },
          {
            "name": "dataType",
            "in": "query",
            "description": "The associated reporting framework or data point type (as applicable).",
            "required": false,
            "schema": {
              "type": "string"
            }
          },
          {
            "name": "reportingPeriod",
            "in": "query",
<<<<<<< HEAD
            "description": "The associated reporting period (e.g. a fiscal year).",
=======
            "description": "The relevant reporting period (e.g. a fiscal year).",
>>>>>>> b89a4156
            "required": false,
            "schema": {
              "type": "string"
            },
            "example": 2023
          },
          {
            "name": "qaStatus",
            "in": "query",
            "description": "The status with regard to Dataland\u0027s quality assurance process.",
            "required": false,
            "schema": {
              "$ref": "#/components/schemas/QaStatus"
            }
          },
          {
            "name": "showOnlyActive",
            "in": "query",
            "description": "Boolean parameter. If set to true or empty, only currently active data is returned. If set to false, all data is returned regardless of active status.",
            "required": false,
            "schema": {
              "type": "boolean",
              "default": true
            }
          },
          {
            "name": "chunkSize",
            "in": "query",
            "description": "Only a chunk of all matching, ordered results is returned. This parameter specifies the maximum size of a single chunk. All chunks except possibly the last will have that size.",
            "required": false,
            "schema": {
              "type": "integer",
              "format": "int32",
              "default": 10
            }
          },
          {
            "name": "chunkIndex",
            "in": "query",
            "description": "Only a chunk of all matching, ordered results is returned. This parameter specifies which chunk to return, starting at 0. The default value is 0, meaning the first chunk is returned.",
            "required": false,
            "schema": {
              "type": "integer",
              "format": "int32",
              "default": 0
            }
          }
        ],
        "responses": {
          "200": {
            "description": "Successfully retrieved data point QA review information.",
            "content": {
              "application/json": {
                "schema": {
                  "type": "array",
                  "items": {
                    "$ref": "#/components/schemas/DataPointQaReviewInformation"
                  }
                }
              }
            }
          },
          "default": {
            "description": "An error occurred",
            "content": {
              "application/json": {
                "schema": {
                  "$ref": "#/components/schemas/ErrorResponse"
                }
              }
            }
          },
          "401": {
            "description": "Unauthorized",
            "headers": {
              "WWW-Authenticate": {
                "schema": {
                  "type": "string"
                }
              }
            }
          }
        },
        "security": [
          {
            "default-oauth": []
          },
          {
            "default-bearer-auth": []
          }
        ]
      }
    },
    "/data-points/{dataPointId}/reports/{qaReportId}": {
      "get": {
        "tags": [
          "data-point-qa-report-controller"
        ],
        "summary": "Retrieve a QA report.",
        "description": "Retrieve the information about a QA report.",
        "operationId": "getQaReport",
        "parameters": [
          {
            "name": "dataPointId",
            "in": "path",
            "description": "The unique identifier of the datapoint.",
            "required": true,
            "schema": {
              "type": "string"
            },
            "example": "1e63a842-1e65-43ed-b78a-5e7cec155c28"
          },
          {
            "name": "qaReportId",
            "in": "path",
            "description": "The unique identifier of the QA report",
            "required": true,
            "schema": {
              "type": "string"
            },
            "example": "1e63a842-1e65-43ed-b78a-5e7cec155c28"
          }
        ],
        "responses": {
          "200": {
            "description": "Successfully retrieved QA report.",
            "content": {
              "application/json": {
                "schema": {
                  "$ref": "#/components/schemas/DataPointQaReport"
                }
              }
            }
          },
          "default": {
            "description": "An error occurred",
            "content": {
              "application/json": {
                "schema": {
                  "$ref": "#/components/schemas/ErrorResponse"
                }
              }
            }
          },
          "401": {
            "description": "Unauthorized",
            "headers": {
              "WWW-Authenticate": {
                "schema": {
                  "type": "string"
                }
              }
            }
          }
        },
        "security": [
          {
            "default-oauth": []
          },
          {
            "default-bearer-auth": []
          }
        ]
      }
    },
    "/data-points/queue": {
      "get": {
        "tags": [
          "qa-controller"
        ],
        "summary": "Get the content of the data point review queue.",
        "description": "Retrieves an ordered list of all QA review items currently in status \u0027Pending\u0027 in reverse chronological order.",
        "operationId": "getDataPointReviewQueue",
        "responses": {
          "200": {
            "description": "Successfully retrieved queue of QA review items for data points.",
            "content": {
              "*/*": {
                "schema": {
                  "type": "array",
                  "items": {
                    "$ref": "#/components/schemas/DataPointQaReviewInformation"
                  }
                }
              }
            }
          },
          "default": {
            "description": "An error occurred",
            "content": {
              "application/json": {
                "schema": {
                  "$ref": "#/components/schemas/ErrorResponse"
                }
              }
            }
          },
          "401": {
            "description": "Unauthorized",
            "headers": {
              "WWW-Authenticate": {
                "schema": {
                  "type": "string"
                }
              }
            }
          }
        },
        "security": [
          {
            "default-oauth": []
          },
          {
            "default-bearer-auth": []
          }
        ]
      }
    },
    "/actuator": {
      "get": {
        "tags": [
          "Actuator"
        ],
        "summary": "Actuator root web endpoint",
        "operationId": "links",
        "responses": {
          "200": {
            "description": "OK",
            "content": {
              "application/vnd.spring-boot.actuator.v3+json": {
                "schema": {
                  "type": "object",
                  "additionalProperties": {
                    "type": "object",
                    "additionalProperties": {
                      "$ref": "#/components/schemas/Link"
                    }
                  }
                }
              },
              "application/vnd.spring-boot.actuator.v2+json": {
                "schema": {
                  "type": "object",
                  "additionalProperties": {
                    "type": "object",
                    "additionalProperties": {
                      "$ref": "#/components/schemas/Link"
                    }
                  }
                }
              },
              "application/json": {
                "schema": {
                  "type": "object",
                  "additionalProperties": {
                    "type": "object",
                    "additionalProperties": {
                      "$ref": "#/components/schemas/Link"
                    }
                  }
                }
              }
            }
          },
          "default": {
            "description": "An error occurred",
            "content": {
              "application/json": {
                "schema": {
                  "$ref": "#/components/schemas/ErrorResponse"
                }
              }
            }
          },
          "401": {
            "description": "Unauthorized",
            "headers": {
              "WWW-Authenticate": {
                "schema": {
                  "type": "string"
                }
              }
            }
          }
        }
      }
    },
    "/actuator/info": {
      "get": {
        "tags": [
          "Actuator"
        ],
        "summary": "Actuator web endpoint \u0027info\u0027",
        "operationId": "info",
        "responses": {
          "200": {
            "description": "OK",
            "content": {
              "application/vnd.spring-boot.actuator.v3+json": {
                "schema": {
                  "type": "object"
                }
              },
              "application/vnd.spring-boot.actuator.v2+json": {
                "schema": {
                  "type": "object"
                }
              },
              "application/json": {
                "schema": {
                  "type": "object"
                }
              }
            }
          },
          "default": {
            "description": "An error occurred",
            "content": {
              "application/json": {
                "schema": {
                  "$ref": "#/components/schemas/ErrorResponse"
                }
              }
            }
          },
          "401": {
            "description": "Unauthorized",
            "headers": {
              "WWW-Authenticate": {
                "schema": {
                  "type": "string"
                }
              }
            }
          }
        }
      }
    },
    "/actuator/health": {
      "get": {
        "tags": [
          "Actuator"
        ],
        "summary": "Actuator web endpoint \u0027health\u0027",
        "operationId": "health",
        "responses": {
          "200": {
            "description": "OK",
            "content": {
              "application/vnd.spring-boot.actuator.v3+json": {
                "schema": {
                  "type": "object"
                }
              },
              "application/vnd.spring-boot.actuator.v2+json": {
                "schema": {
                  "type": "object"
                }
              },
              "application/json": {
                "schema": {
                  "type": "object"
                }
              }
            }
          },
          "default": {
            "description": "An error occurred",
            "content": {
              "application/json": {
                "schema": {
                  "$ref": "#/components/schemas/ErrorResponse"
                }
              }
            }
          },
          "401": {
            "description": "Unauthorized",
            "headers": {
              "WWW-Authenticate": {
                "schema": {
                  "type": "string"
                }
              }
            }
          }
        }
      }
    }
  },
  "components": {
    "schemas": {
      "QaStatus": {
        "type": "string",
        "enum": [
          "Pending",
          "Accepted",
          "Rejected"
        ]
      },
      "CurrencyDataPoint": {
        "type": "object",
        "properties": {
          "value": {
            "type": "number"
          },
          "quality": {
            "type": "string",
            "enum": [
              "Audited",
              "Reported",
              "Estimated",
              "Incomplete",
              "NoDataFound"
            ]
          },
          "comment": {
            "type": "string"
          },
          "dataSource": {
            "$ref": "#/components/schemas/ExtendedDocumentReference"
          },
          "currency": {
            "type": "string"
          }
        },
        "description": "Contains suggested data corrections for the rejected data point.",
        "example": {
          "value": "No",
          "quality": "Incomplete",
          "comment": "program neural circuit",
          "dataSource": {
            "page": "1026",
            "tagName": "web services",
            "fileName": "SustainabilityReport",
            "fileReference": "1902e40099c913ecf3715388cb2d9f7f84e6f02a19563db6930adb7b6cf22868",
            "publicationDate": "2024-01-07"
          }
        }
      },
      "ExtendedDataPointBigDecimal": {
        "type": "object",
        "properties": {
          "value": {
            "type": "number"
          },
          "quality": {
            "type": "string",
            "enum": [
              "Audited",
              "Reported",
              "Estimated",
              "Incomplete",
              "NoDataFound"
            ]
          },
          "comment": {
            "type": "string"
          },
          "dataSource": {
            "$ref": "#/components/schemas/ExtendedDocumentReference"
          }
        },
        "description": "Contains suggested data corrections for the rejected data point.",
        "example": {
          "value": "No",
          "quality": "Incomplete",
          "comment": "program neural circuit",
          "dataSource": {
            "page": "1026",
            "tagName": "web services",
            "fileName": "SustainabilityReport",
            "fileReference": "1902e40099c913ecf3715388cb2d9f7f84e6f02a19563db6930adb7b6cf22868",
            "publicationDate": "2024-01-07"
          }
        }
      },
      "ExtendedDataPointBigInteger": {
        "type": "object",
        "properties": {
          "value": {
            "type": "integer",
            "format": "int32"
          },
          "quality": {
            "type": "string",
            "enum": [
              "Audited",
              "Reported",
              "Estimated",
              "Incomplete",
              "NoDataFound"
            ]
          },
          "comment": {
            "type": "string"
          },
          "dataSource": {
            "$ref": "#/components/schemas/ExtendedDocumentReference"
          }
        },
        "description": "Contains suggested data corrections for the rejected data point.",
        "example": {
          "value": "No",
          "quality": "Incomplete",
          "comment": "program neural circuit",
          "dataSource": {
            "page": "1026",
            "tagName": "web services",
            "fileName": "SustainabilityReport",
            "fileReference": "1902e40099c913ecf3715388cb2d9f7f84e6f02a19563db6930adb7b6cf22868",
            "publicationDate": "2024-01-07"
          }
        }
      },
      "ExtendedDataPointYesNo": {
        "type": "object",
        "properties": {
          "value": {
            "type": "string",
            "enum": [
              "Yes",
              "No"
            ]
          },
          "quality": {
            "type": "string",
            "enum": [
              "Audited",
              "Reported",
              "Estimated",
              "Incomplete",
              "NoDataFound"
            ]
          },
          "comment": {
            "type": "string"
          },
          "dataSource": {
            "$ref": "#/components/schemas/ExtendedDocumentReference"
          }
        },
        "description": "Contains suggested data corrections for the rejected data point.",
        "example": {
          "value": "No",
          "quality": "Incomplete",
          "comment": "program neural circuit",
          "dataSource": {
            "page": "1026",
            "tagName": "web services",
            "fileName": "SustainabilityReport",
            "fileReference": "1902e40099c913ecf3715388cb2d9f7f84e6f02a19563db6930adb7b6cf22868",
            "publicationDate": "2024-01-07"
          }
        }
      },
      "ExtendedDocumentReference": {
        "required": [
          "fileReference"
        ],
        "type": "object",
        "properties": {
          "fileReference": {
            "type": "string"
          },
          "page": {
            "type": "string"
          },
          "tagName": {
            "type": "string"
          },
          "fileName": {
            "type": "string"
          },
          "publicationDate": {
            "type": "string",
            "format": "date"
          }
        }
      },
      "QaReportDataPointCurrencyDataPoint": {
        "required": [
          "comment",
          "verdict"
        ],
        "type": "object",
        "properties": {
          "comment": {
            "type": "string",
            "description": "A comment explaining the verdict.",
            "example": "The data point is correct and hence accepted."
          },
          "verdict": {
            "$ref": "#/components/schemas/QaReportDataPointVerdict"
          },
          "correctedData": {
            "$ref": "#/components/schemas/CurrencyDataPoint"
          }
        }
      },
      "QaReportDataPointExtendedDataPointBigDecimal": {
        "required": [
          "comment",
          "verdict"
        ],
        "type": "object",
        "properties": {
          "comment": {
            "type": "string",
            "description": "A comment explaining the verdict.",
            "example": "The data point is correct and hence accepted."
          },
          "verdict": {
            "$ref": "#/components/schemas/QaReportDataPointVerdict"
          },
          "correctedData": {
            "$ref": "#/components/schemas/ExtendedDataPointBigDecimal"
          }
        }
      },
      "QaReportDataPointExtendedDataPointBigInteger": {
        "required": [
          "comment",
          "verdict"
        ],
        "type": "object",
        "properties": {
          "comment": {
            "type": "string",
            "description": "A comment explaining the verdict.",
            "example": "The data point is correct and hence accepted."
          },
          "verdict": {
            "$ref": "#/components/schemas/QaReportDataPointVerdict"
          },
          "correctedData": {
            "$ref": "#/components/schemas/ExtendedDataPointBigInteger"
          }
        }
      },
      "QaReportDataPointExtendedDataPointYesNo": {
        "required": [
          "comment",
          "verdict"
        ],
        "type": "object",
        "properties": {
          "comment": {
            "type": "string",
            "description": "A comment explaining the verdict.",
            "example": "The data point is correct and hence accepted."
          },
          "verdict": {
            "$ref": "#/components/schemas/QaReportDataPointVerdict"
          },
          "correctedData": {
            "$ref": "#/components/schemas/ExtendedDataPointYesNo"
          }
        }
      },
      "QaReportDataPointVerdict": {
        "type": "string",
        "description": "The quality decision of this qa report.",
        "enum": [
          "QaAccepted",
          "QaRejected",
          "QaInconclusive",
          "QaNotAttempted"
        ]
      },
      "SfdrData": {
        "type": "object",
        "properties": {
          "environmental": {
            "$ref": "#/components/schemas/SfdrEnvironmental"
          },
          "social": {
            "$ref": "#/components/schemas/SfdrSocial"
          }
        }
      },
      "SfdrEnvironmental": {
        "type": "object",
        "properties": {
          "greenhouseGasEmissions": {
            "$ref": "#/components/schemas/SfdrEnvironmentalGreenhouseGasEmissions"
          },
          "energyPerformance": {
            "$ref": "#/components/schemas/SfdrEnvironmentalEnergyPerformance"
          },
          "biodiversity": {
            "$ref": "#/components/schemas/SfdrEnvironmentalBiodiversity"
          },
          "water": {
            "$ref": "#/components/schemas/SfdrEnvironmentalWater"
          },
          "waste": {
            "$ref": "#/components/schemas/SfdrEnvironmentalWaste"
          },
          "emissions": {
            "$ref": "#/components/schemas/SfdrEnvironmentalEmissions"
          }
        }
      },
      "SfdrEnvironmentalBiodiversity": {
        "type": "object",
        "properties": {
          "primaryForestAndWoodedLandOfNativeSpeciesExposure": {
            "$ref": "#/components/schemas/QaReportDataPointExtendedDataPointYesNo"
          },
          "protectedAreasExposure": {
            "$ref": "#/components/schemas/QaReportDataPointExtendedDataPointYesNo"
          },
          "rareOrEndangeredEcosystemsExposure": {
            "$ref": "#/components/schemas/QaReportDataPointExtendedDataPointYesNo"
          },
          "highlyBiodiverseGrasslandExposure": {
            "$ref": "#/components/schemas/QaReportDataPointExtendedDataPointYesNo"
          },
          "manufactureOfAgrochemicalPesticidesProducts": {
            "$ref": "#/components/schemas/QaReportDataPointExtendedDataPointYesNo"
          },
          "landDegradationDesertificationSoilSealingExposure": {
            "$ref": "#/components/schemas/QaReportDataPointExtendedDataPointYesNo"
          },
          "sustainableAgriculturePolicy": {
            "$ref": "#/components/schemas/QaReportDataPointExtendedDataPointYesNo"
          },
          "sustainableOceansAndSeasPolicy": {
            "$ref": "#/components/schemas/QaReportDataPointExtendedDataPointYesNo"
          },
          "threatenedSpeciesExposure": {
            "$ref": "#/components/schemas/QaReportDataPointExtendedDataPointYesNo"
          },
          "biodiversityProtectionPolicy": {
            "$ref": "#/components/schemas/QaReportDataPointExtendedDataPointYesNo"
          },
          "deforestationPolicy": {
            "$ref": "#/components/schemas/QaReportDataPointExtendedDataPointYesNo"
          }
        }
      },
      "SfdrEnvironmentalEmissions": {
        "type": "object",
        "properties": {
          "emissionsOfInorganicPollutantsInTonnes": {
            "$ref": "#/components/schemas/QaReportDataPointExtendedDataPointBigDecimal"
          },
          "emissionsOfAirPollutantsInTonnes": {
            "$ref": "#/components/schemas/QaReportDataPointExtendedDataPointBigDecimal"
          },
          "emissionsOfOzoneDepletionSubstancesInTonnes": {
            "$ref": "#/components/schemas/QaReportDataPointExtendedDataPointBigDecimal"
          },
          "carbonReductionInitiatives": {
            "$ref": "#/components/schemas/QaReportDataPointExtendedDataPointYesNo"
          }
        }
      },
      "SfdrEnvironmentalEnergyPerformance": {
        "type": "object",
        "properties": {
          "renewableEnergyProductionInGWh": {
            "$ref": "#/components/schemas/QaReportDataPointExtendedDataPointBigDecimal"
          },
          "renewableEnergyConsumptionInGWh": {
            "$ref": "#/components/schemas/QaReportDataPointExtendedDataPointBigDecimal"
          },
          "nonRenewableEnergyProductionInGWh": {
            "$ref": "#/components/schemas/QaReportDataPointExtendedDataPointBigDecimal"
          },
          "relativeNonRenewableEnergyProductionInPercent": {
            "$ref": "#/components/schemas/QaReportDataPointExtendedDataPointBigDecimal"
          },
          "nonRenewableEnergyConsumptionInGWh": {
            "$ref": "#/components/schemas/QaReportDataPointExtendedDataPointBigDecimal"
          },
          "relativeNonRenewableEnergyConsumptionInPercent": {
            "$ref": "#/components/schemas/QaReportDataPointExtendedDataPointBigDecimal"
          },
          "applicableHighImpactClimateSectors": {
            "type": "object",
            "additionalProperties": {
              "$ref": "#/components/schemas/SfdrHighImpactClimateSectorEnergyConsumption"
            }
          },
          "totalHighImpactClimateSectorEnergyConsumptionInGWh": {
            "$ref": "#/components/schemas/QaReportDataPointExtendedDataPointBigDecimal"
          },
          "nonRenewableEnergyConsumptionFossilFuelsInGWh": {
            "$ref": "#/components/schemas/QaReportDataPointExtendedDataPointBigDecimal"
          },
          "nonRenewableEnergyConsumptionCrudeOilInGWh": {
            "$ref": "#/components/schemas/QaReportDataPointExtendedDataPointBigDecimal"
          },
          "nonRenewableEnergyConsumptionNaturalGasInGWh": {
            "$ref": "#/components/schemas/QaReportDataPointExtendedDataPointBigDecimal"
          },
          "nonRenewableEnergyConsumptionLigniteInGWh": {
            "$ref": "#/components/schemas/QaReportDataPointExtendedDataPointBigDecimal"
          },
          "nonRenewableEnergyConsumptionCoalInGWh": {
            "$ref": "#/components/schemas/QaReportDataPointExtendedDataPointBigDecimal"
          },
          "nonRenewableEnergyConsumptionNuclearEnergyInGWh": {
            "$ref": "#/components/schemas/QaReportDataPointExtendedDataPointBigDecimal"
          },
          "nonRenewableEnergyConsumptionOtherInGWh": {
            "$ref": "#/components/schemas/QaReportDataPointExtendedDataPointBigDecimal"
          }
        }
      },
      "SfdrEnvironmentalGreenhouseGasEmissions": {
        "type": "object",
        "properties": {
          "scope1GhgEmissionsInTonnes": {
            "$ref": "#/components/schemas/QaReportDataPointExtendedDataPointBigDecimal"
          },
          "scope2GhgEmissionsInTonnes": {
            "$ref": "#/components/schemas/QaReportDataPointExtendedDataPointBigDecimal"
          },
          "scope2GhgEmissionsLocationBasedInTonnes": {
            "$ref": "#/components/schemas/QaReportDataPointExtendedDataPointBigDecimal"
          },
          "scope2GhgEmissionsMarketBasedInTonnes": {
            "$ref": "#/components/schemas/QaReportDataPointExtendedDataPointBigDecimal"
          },
          "scope1And2GhgEmissionsInTonnes": {
            "$ref": "#/components/schemas/QaReportDataPointExtendedDataPointBigDecimal"
          },
          "scope1And2GhgEmissionsLocationBasedInTonnes": {
            "$ref": "#/components/schemas/QaReportDataPointExtendedDataPointBigDecimal"
          },
          "scope1And2GhgEmissionsMarketBasedInTonnes": {
            "$ref": "#/components/schemas/QaReportDataPointExtendedDataPointBigDecimal"
          },
          "scope3GhgEmissionsInTonnes": {
            "$ref": "#/components/schemas/QaReportDataPointExtendedDataPointBigDecimal"
          },
          "scope3UpstreamGhgEmissionsInTonnes": {
            "$ref": "#/components/schemas/QaReportDataPointExtendedDataPointBigDecimal"
          },
          "scope3DownstreamGhgEmissionsInTonnes": {
            "$ref": "#/components/schemas/QaReportDataPointExtendedDataPointBigDecimal"
          },
          "scope1And2And3GhgEmissionsInTonnes": {
            "$ref": "#/components/schemas/QaReportDataPointExtendedDataPointBigDecimal"
          },
          "scope1And2And3GhgEmissionsLocationBasedInTonnes": {
            "$ref": "#/components/schemas/QaReportDataPointExtendedDataPointBigDecimal"
          },
          "scope1And2And3GhgEmissionsMarketBasedInTonnes": {
            "$ref": "#/components/schemas/QaReportDataPointExtendedDataPointBigDecimal"
          },
          "scope4GhgEmissionsInTonnes": {
            "$ref": "#/components/schemas/QaReportDataPointExtendedDataPointBigDecimal"
          },
          "enterpriseValueInEUR": {
            "$ref": "#/components/schemas/QaReportDataPointExtendedDataPointBigDecimal"
          },
          "totalRevenueInEUR": {
            "$ref": "#/components/schemas/QaReportDataPointExtendedDataPointBigDecimal"
          },
          "carbonFootprintInTonnesPerMillionEUREnterpriseValue": {
            "$ref": "#/components/schemas/QaReportDataPointExtendedDataPointBigDecimal"
          },
          "ghgIntensityInTonnesPerMillionEURRevenue": {
            "$ref": "#/components/schemas/QaReportDataPointExtendedDataPointBigDecimal"
          },
          "ghgIntensityScope1InTonnesPerMillionEURRevenue": {
            "$ref": "#/components/schemas/QaReportDataPointExtendedDataPointBigDecimal"
          },
          "ghgIntensityScope2InTonnesPerMillionEURRevenue": {
            "$ref": "#/components/schemas/QaReportDataPointExtendedDataPointBigDecimal"
          },
          "ghgIntensityScope3InTonnesPerMillionEURRevenue": {
            "$ref": "#/components/schemas/QaReportDataPointExtendedDataPointBigDecimal"
          },
          "ghgIntensityScope4InTonnesPerMillionEURRevenue": {
            "$ref": "#/components/schemas/QaReportDataPointExtendedDataPointBigDecimal"
          },
          "fossilFuelSectorExposure": {
            "$ref": "#/components/schemas/QaReportDataPointExtendedDataPointYesNo"
          },
          "financedScope1AndScope2Emissions": {
            "$ref": "#/components/schemas/QaReportDataPointExtendedDataPointBigDecimal"
          },
          "financedScope3Emissions": {
            "$ref": "#/components/schemas/QaReportDataPointExtendedDataPointBigDecimal"
          }
        }
      },
      "SfdrEnvironmentalWaste": {
        "type": "object",
        "properties": {
          "hazardousAndRadioactiveWasteInTonnes": {
            "$ref": "#/components/schemas/QaReportDataPointExtendedDataPointBigDecimal"
          },
          "nonRecycledWasteInTonnes": {
            "$ref": "#/components/schemas/QaReportDataPointExtendedDataPointBigDecimal"
          }
        }
      },
      "SfdrEnvironmentalWater": {
        "type": "object",
        "properties": {
          "emissionsToWaterInTonnes": {
            "$ref": "#/components/schemas/QaReportDataPointExtendedDataPointBigDecimal"
          },
          "waterConsumptionInCubicMeters": {
            "$ref": "#/components/schemas/QaReportDataPointExtendedDataPointBigDecimal"
          },
          "waterReusedInCubicMeters": {
            "$ref": "#/components/schemas/QaReportDataPointExtendedDataPointBigDecimal"
          },
          "relativeWaterUsageInCubicMetersPerMillionEURRevenue": {
            "$ref": "#/components/schemas/QaReportDataPointExtendedDataPointBigDecimal"
          },
          "waterManagementPolicy": {
            "$ref": "#/components/schemas/QaReportDataPointExtendedDataPointYesNo"
          },
          "highWaterStressAreaExposure": {
            "$ref": "#/components/schemas/QaReportDataPointExtendedDataPointYesNo"
          }
        }
      },
      "SfdrHighImpactClimateSectorEnergyConsumption": {
        "type": "object",
        "properties": {
          "highImpactClimateSectorEnergyConsumptionInGWh": {
            "$ref": "#/components/schemas/QaReportDataPointExtendedDataPointBigDecimal"
          },
          "highImpactClimateSectorEnergyConsumptionInGWhPerMillionEURRevenue": {
            "$ref": "#/components/schemas/QaReportDataPointExtendedDataPointBigDecimal"
          }
        }
      },
      "SfdrSocial": {
        "type": "object",
        "properties": {
          "socialAndEmployeeMatters": {
            "$ref": "#/components/schemas/SfdrSocialSocialAndEmployeeMatters"
          },
          "greenSecurities": {
            "$ref": "#/components/schemas/SfdrSocialGreenSecurities"
          },
          "humanRights": {
            "$ref": "#/components/schemas/SfdrSocialHumanRights"
          },
          "antiCorruptionAndAntiBribery": {
            "$ref": "#/components/schemas/SfdrSocialAntiCorruptionAndAntiBribery"
          }
        }
      },
      "SfdrSocialAntiCorruptionAndAntiBribery": {
        "type": "object",
        "properties": {
          "casesOfInsufficientActionAgainstBriberyAndCorruption": {
            "$ref": "#/components/schemas/QaReportDataPointExtendedDataPointBigInteger"
          },
          "reportedConvictionsOfBriberyAndCorruption": {
            "$ref": "#/components/schemas/QaReportDataPointExtendedDataPointBigInteger"
          },
          "totalAmountOfReportedFinesOfBriberyAndCorruption": {
            "$ref": "#/components/schemas/QaReportDataPointCurrencyDataPoint"
          }
        }
      },
      "SfdrSocialGreenSecurities": {
        "type": "object",
        "properties": {
          "securitiesNotCertifiedAsGreen": {
            "$ref": "#/components/schemas/QaReportDataPointExtendedDataPointYesNo"
          }
        }
      },
      "SfdrSocialHumanRights": {
        "type": "object",
        "properties": {
          "humanRightsPolicy": {
            "$ref": "#/components/schemas/QaReportDataPointExtendedDataPointYesNo"
          },
          "humanRightsDueDiligence": {
            "$ref": "#/components/schemas/QaReportDataPointExtendedDataPointYesNo"
          },
          "traffickingInHumanBeingsPolicy": {
            "$ref": "#/components/schemas/QaReportDataPointExtendedDataPointYesNo"
          },
          "reportedChildLabourIncidents": {
            "$ref": "#/components/schemas/QaReportDataPointExtendedDataPointYesNo"
          },
          "reportedForcedOrCompulsoryLabourIncidents": {
            "$ref": "#/components/schemas/QaReportDataPointExtendedDataPointYesNo"
          },
          "numberOfReportedIncidentsOfHumanRightsViolations": {
            "$ref": "#/components/schemas/QaReportDataPointExtendedDataPointBigInteger"
          }
        }
      },
      "SfdrSocialSocialAndEmployeeMatters": {
        "type": "object",
        "properties": {
          "humanRightsLegalProceedings": {
            "$ref": "#/components/schemas/QaReportDataPointExtendedDataPointYesNo"
          },
          "iloCoreLabourStandards": {
            "$ref": "#/components/schemas/QaReportDataPointExtendedDataPointYesNo"
          },
          "environmentalPolicy": {
            "$ref": "#/components/schemas/QaReportDataPointExtendedDataPointYesNo"
          },
          "corruptionLegalProceedings": {
            "$ref": "#/components/schemas/QaReportDataPointExtendedDataPointYesNo"
          },
          "transparencyDisclosurePolicy": {
            "$ref": "#/components/schemas/QaReportDataPointExtendedDataPointYesNo"
          },
          "humanRightsDueDiligencePolicy": {
            "$ref": "#/components/schemas/QaReportDataPointExtendedDataPointYesNo"
          },
          "policyAgainstChildLabour": {
            "$ref": "#/components/schemas/QaReportDataPointExtendedDataPointYesNo"
          },
          "policyAgainstForcedLabour": {
            "$ref": "#/components/schemas/QaReportDataPointExtendedDataPointYesNo"
          },
          "policyAgainstDiscriminationInTheWorkplace": {
            "$ref": "#/components/schemas/QaReportDataPointExtendedDataPointYesNo"
          },
          "iso14001Certificate": {
            "$ref": "#/components/schemas/QaReportDataPointExtendedDataPointYesNo"
          },
          "policyAgainstBriberyAndCorruption": {
            "$ref": "#/components/schemas/QaReportDataPointExtendedDataPointYesNo"
          },
          "fairBusinessMarketingAdvertisingPolicy": {
            "$ref": "#/components/schemas/QaReportDataPointExtendedDataPointYesNo"
          },
          "technologiesExpertiseTransferPolicy": {
            "$ref": "#/components/schemas/QaReportDataPointExtendedDataPointYesNo"
          },
          "fairCompetitionPolicy": {
            "$ref": "#/components/schemas/QaReportDataPointExtendedDataPointYesNo"
          },
          "violationOfTaxRulesAndRegulation": {
            "$ref": "#/components/schemas/QaReportDataPointExtendedDataPointYesNo"
          },
          "unGlobalCompactPrinciplesCompliancePolicy": {
            "$ref": "#/components/schemas/QaReportDataPointExtendedDataPointYesNo"
          },
          "oecdGuidelinesForMultinationalEnterprisesGrievanceHandling": {
            "$ref": "#/components/schemas/QaReportDataPointExtendedDataPointYesNo"
          },
          "averageGrossHourlyEarningsMaleEmployees": {
            "$ref": "#/components/schemas/QaReportDataPointCurrencyDataPoint"
          },
          "averageGrossHourlyEarningsFemaleEmployees": {
            "$ref": "#/components/schemas/QaReportDataPointCurrencyDataPoint"
          },
          "unadjustedGenderPayGapInPercent": {
            "$ref": "#/components/schemas/QaReportDataPointExtendedDataPointBigDecimal"
          },
          "femaleBoardMembersSupervisoryBoard": {
            "$ref": "#/components/schemas/QaReportDataPointExtendedDataPointBigInteger"
          },
          "femaleBoardMembersBoardOfDirectors": {
            "$ref": "#/components/schemas/QaReportDataPointExtendedDataPointBigInteger"
          },
          "maleBoardMembersSupervisoryBoard": {
            "$ref": "#/components/schemas/QaReportDataPointExtendedDataPointBigInteger"
          },
          "maleBoardMembersBoardOfDirectors": {
            "$ref": "#/components/schemas/QaReportDataPointExtendedDataPointBigInteger"
          },
          "boardGenderDiversitySupervisoryBoardInPercent": {
            "$ref": "#/components/schemas/QaReportDataPointExtendedDataPointBigDecimal"
          },
          "boardGenderDiversityBoardOfDirectorsInPercent": {
            "$ref": "#/components/schemas/QaReportDataPointExtendedDataPointBigDecimal"
          },
          "controversialWeaponsExposure": {
            "$ref": "#/components/schemas/QaReportDataPointExtendedDataPointYesNo"
          },
          "workplaceAccidentPreventionPolicy": {
            "$ref": "#/components/schemas/QaReportDataPointExtendedDataPointYesNo"
          },
          "rateOfAccidents": {
            "$ref": "#/components/schemas/QaReportDataPointExtendedDataPointBigDecimal"
          },
          "workdaysLostInDays": {
            "$ref": "#/components/schemas/QaReportDataPointExtendedDataPointBigDecimal"
          },
          "supplierCodeOfConduct": {
            "$ref": "#/components/schemas/QaReportDataPointExtendedDataPointYesNo"
          },
          "grievanceHandlingMechanism": {
            "$ref": "#/components/schemas/QaReportDataPointExtendedDataPointYesNo"
          },
          "whistleblowerProtectionPolicy": {
            "$ref": "#/components/schemas/QaReportDataPointExtendedDataPointYesNo"
          },
          "reportedIncidentsOfDiscrimination": {
            "$ref": "#/components/schemas/QaReportDataPointExtendedDataPointBigInteger"
          },
          "sanctionedIncidentsOfDiscrimination": {
            "$ref": "#/components/schemas/QaReportDataPointExtendedDataPointBigInteger"
          },
          "excessiveCeoPayRatio": {
            "$ref": "#/components/schemas/QaReportDataPointExtendedDataPointBigDecimal"
          }
        }
      },
      "QaReportMetaInformation": {
        "required": [
          "active",
          "dataId",
          "dataType",
          "qaReportId",
          "uploadTime"
        ],
        "type": "object",
        "properties": {
          "dataId": {
            "type": "string",
            "description": "The unique identifier of the dataset.",
            "example": "1e63a842-1e65-43ed-b78a-5e7cec155c28"
          },
          "dataType": {
            "type": "string",
            "description": "The associated reporting framework or data point type (as applicable).",
            "example": "sfdr"
          },
          "qaReportId": {
            "type": "string",
            "description": "The unique identifier of the QA report",
            "example": "1e63a842-1e65-43ed-b78a-5e7cec155c28"
          },
          "reporterUserId": {
            "type": "string",
            "description": "The unique user ID of the user who uploaded the QA report.",
            "example": "The unique user ID of the user who uploaded the QA report."
          },
          "uploadTime": {
            "type": "integer",
            "description": "The timestamp (epoch milliseconds) at which the QA report was uploaded.",
            "format": "int64",
            "example": 1751291891271
          },
          "active": {
            "type": "boolean",
            "description": "Boolean flag. True if and only if the QA report is marked as active."
          }
        }
      },
      "ExtendedDataPointPcafGeneralCompanyCompanyExchangeStatusOptions": {
        "type": "object",
        "properties": {
          "value": {
            "type": "string",
            "enum": [
              "Listed",
              "Unlisted"
            ]
          },
          "quality": {
            "type": "string",
            "enum": [
              "Audited",
              "Reported",
              "Estimated",
              "Incomplete",
              "NoDataFound"
            ]
          },
          "comment": {
            "type": "string"
          },
          "dataSource": {
            "$ref": "#/components/schemas/ExtendedDocumentReference"
          }
        },
        "description": "Contains suggested data corrections for the rejected data point.",
        "example": {
          "value": "No",
          "quality": "Incomplete",
          "comment": "program neural circuit",
          "dataSource": {
            "page": "1026",
            "tagName": "web services",
            "fileName": "SustainabilityReport",
            "fileReference": "1902e40099c913ecf3715388cb2d9f7f84e6f02a19563db6930adb7b6cf22868",
            "publicationDate": "2024-01-07"
          }
        }
      },
      "ExtendedDataPointPcafGeneralCompanyMainPcafSectorOptions": {
        "type": "object",
        "properties": {
          "value": {
            "type": "string",
            "enum": [
              "CommunicationServices",
              "ConsumerDiscretionary",
              "ConsumerStaples",
              "Energy",
              "Financials",
              "HealthCare",
              "Industrials",
              "Industry",
              "InformationTechnology",
              "Materials",
              "RealEstate",
              "Sovereign",
              "Utilities"
            ]
          },
          "quality": {
            "type": "string",
            "enum": [
              "Audited",
              "Reported",
              "Estimated",
              "Incomplete",
              "NoDataFound"
            ]
          },
          "comment": {
            "type": "string"
          },
          "dataSource": {
            "$ref": "#/components/schemas/ExtendedDocumentReference"
          }
        },
        "description": "Contains suggested data corrections for the rejected data point.",
        "example": {
          "value": "No",
          "quality": "Incomplete",
          "comment": "program neural circuit",
          "dataSource": {
            "page": "1026",
            "tagName": "web services",
            "fileName": "SustainabilityReport",
            "fileReference": "1902e40099c913ecf3715388cb2d9f7f84e6f02a19563db6930adb7b6cf22868",
            "publicationDate": "2024-01-07"
          }
        }
      },
      "PcafCompanyValue": {
        "type": "object",
        "properties": {
          "listedCompany": {
            "$ref": "#/components/schemas/PcafCompanyvalueListedCompany"
          },
          "unlistedCompany": {
            "$ref": "#/components/schemas/PcafCompanyvalueUnlistedCompany"
          }
        }
      },
      "PcafCompanyValueEstimation": {
        "type": "object",
        "properties": {
          "listedCompany": {
            "$ref": "#/components/schemas/PcafCompanyvalueestimationListedCompany"
          },
          "unlistedCompany": {
            "$ref": "#/components/schemas/PcafCompanyvalueestimationUnlistedCompany"
          }
        }
      },
      "PcafCompanyvalueListedCompany": {
        "type": "object",
        "properties": {
          "marketCapitalizationInEUR": {
            "$ref": "#/components/schemas/QaReportDataPointExtendedDataPointBigDecimal"
          },
          "bookValueOfDebtInEUR": {
            "$ref": "#/components/schemas/QaReportDataPointExtendedDataPointBigDecimal"
          },
          "minoritiesInterestInEUR": {
            "$ref": "#/components/schemas/QaReportDataPointExtendedDataPointBigDecimal"
          }
        }
      },
      "PcafCompanyvalueUnlistedCompany": {
        "type": "object",
        "properties": {
          "totalEquityAndDebtInEUR": {
            "$ref": "#/components/schemas/QaReportDataPointExtendedDataPointBigDecimal"
          }
        }
      },
      "PcafCompanyvalueestimationListedCompany": {
        "type": "object",
        "properties": {
          "marketCapitalizationInEUR": {
            "$ref": "#/components/schemas/QaReportDataPointExtendedDataPointBigDecimal"
          },
          "bookValueOfDebtInEUR": {
            "$ref": "#/components/schemas/QaReportDataPointExtendedDataPointBigDecimal"
          },
          "minoritiesInterestInEUR": {
            "$ref": "#/components/schemas/QaReportDataPointExtendedDataPointBigDecimal"
          }
        }
      },
      "PcafCompanyvalueestimationUnlistedCompany": {
        "type": "object",
        "properties": {
          "totalEquityAndDebtInEUR": {
            "$ref": "#/components/schemas/QaReportDataPointExtendedDataPointBigDecimal"
          }
        }
      },
      "PcafData": {
        "type": "object",
        "properties": {
          "general": {
            "$ref": "#/components/schemas/PcafGeneral"
          },
          "companyValue": {
            "$ref": "#/components/schemas/PcafCompanyValue"
          },
          "environmental": {
            "$ref": "#/components/schemas/PcafEnvironmental"
          },
          "companyValueEstimation": {
            "$ref": "#/components/schemas/PcafCompanyValueEstimation"
          },
          "environmentalEstimation": {
            "$ref": "#/components/schemas/PcafEnvironmentalEstimation"
          }
        }
      },
      "PcafEnvironmental": {
        "type": "object",
        "properties": {
          "greenhouseGasEmissions": {
            "$ref": "#/components/schemas/PcafEnvironmentalGreenhouseGasEmissions"
          }
        }
      },
      "PcafEnvironmentalEstimation": {
        "type": "object",
        "properties": {
          "greenhouseGasEmissions": {
            "$ref": "#/components/schemas/PcafEnvironmentalestimationGreenhouseGasEmissions"
          }
        }
      },
      "PcafEnvironmentalGreenhouseGasEmissions": {
        "type": "object",
        "properties": {
          "scope1GhgEmissionsInTonnes": {
            "$ref": "#/components/schemas/QaReportDataPointExtendedDataPointBigDecimal"
          },
          "scope2GhgEmissionsLocationBasedInTonnes": {
            "$ref": "#/components/schemas/QaReportDataPointExtendedDataPointBigDecimal"
          },
          "scope2GhgEmissionsMarketBasedInTonnes": {
            "$ref": "#/components/schemas/QaReportDataPointExtendedDataPointBigDecimal"
          },
          "scope3GhgEmissionsInTonnes": {
            "$ref": "#/components/schemas/QaReportDataPointExtendedDataPointBigDecimal"
          }
        }
      },
      "PcafEnvironmentalestimationGreenhouseGasEmissions": {
        "type": "object",
        "properties": {
          "scope1GhgEmissionsInTonnes": {
            "$ref": "#/components/schemas/QaReportDataPointExtendedDataPointBigDecimal"
          },
          "scope2GhgEmissionsLocationBasedInTonnes": {
            "$ref": "#/components/schemas/QaReportDataPointExtendedDataPointBigDecimal"
          },
          "scope2GhgEmissionsMarketBasedInTonnes": {
            "$ref": "#/components/schemas/QaReportDataPointExtendedDataPointBigDecimal"
          },
          "scope3GhgEmissionsInTonnes": {
            "$ref": "#/components/schemas/QaReportDataPointExtendedDataPointBigDecimal"
          }
        }
      },
      "PcafGeneral": {
        "type": "object",
        "properties": {
          "company": {
            "$ref": "#/components/schemas/PcafGeneralCompany"
          }
        }
      },
      "PcafGeneralCompany": {
        "type": "object",
        "properties": {
          "mainPcafSector": {
            "$ref": "#/components/schemas/QaReportDataPointExtendedDataPointPcafGeneralCompanyMainPcafSectorOptions"
          },
          "companyExchangeStatus": {
            "$ref": "#/components/schemas/QaReportDataPointExtendedDataPointPcafGeneralCompanyCompanyExchangeStatusOptions"
          }
        }
      },
      "QaReportDataPointExtendedDataPointPcafGeneralCompanyCompanyExchangeStatusOptions": {
        "required": [
          "comment",
          "verdict"
        ],
        "type": "object",
        "properties": {
          "comment": {
            "type": "string",
            "description": "A comment explaining the verdict.",
            "example": "The data point is correct and hence accepted."
          },
          "verdict": {
            "$ref": "#/components/schemas/QaReportDataPointVerdict"
          },
          "correctedData": {
            "$ref": "#/components/schemas/ExtendedDataPointPcafGeneralCompanyCompanyExchangeStatusOptions"
          }
        }
      },
      "QaReportDataPointExtendedDataPointPcafGeneralCompanyMainPcafSectorOptions": {
        "required": [
          "comment",
          "verdict"
        ],
        "type": "object",
        "properties": {
          "comment": {
            "type": "string",
            "description": "A comment explaining the verdict.",
            "example": "The data point is correct and hence accepted."
          },
          "verdict": {
            "$ref": "#/components/schemas/QaReportDataPointVerdict"
          },
          "correctedData": {
            "$ref": "#/components/schemas/ExtendedDataPointPcafGeneralCompanyMainPcafSectorOptions"
          }
        }
      },
      "CompanyReport": {
        "required": [
          "fileReference"
        ],
        "type": "object",
        "properties": {
          "fileReference": {
            "type": "string"
          },
          "fileName": {
            "type": "string"
          },
          "publicationDate": {
            "type": "string",
            "format": "date"
          }
        },
        "description": "Contains suggested data corrections for the rejected data point.",
        "example": {
          "value": "No",
          "quality": "Incomplete",
          "comment": "program neural circuit",
          "dataSource": {
            "page": "1026",
            "tagName": "web services",
            "fileName": "SustainabilityReport",
            "fileReference": "1902e40099c913ecf3715388cb2d9f7f84e6f02a19563db6930adb7b6cf22868",
            "publicationDate": "2024-01-07"
          }
        }
      },
      "ExtendedDataPointNuclearAndGasAlignedDenominator": {
        "type": "object",
        "properties": {
          "value": {
            "$ref": "#/components/schemas/NuclearAndGasAlignedDenominator"
          },
          "quality": {
            "type": "string",
            "enum": [
              "Audited",
              "Reported",
              "Estimated",
              "Incomplete",
              "NoDataFound"
            ]
          },
          "comment": {
            "type": "string"
          },
          "dataSource": {
            "$ref": "#/components/schemas/ExtendedDocumentReference"
          }
        },
        "description": "Contains suggested data corrections for the rejected data point.",
        "example": {
          "value": "No",
          "quality": "Incomplete",
          "comment": "program neural circuit",
          "dataSource": {
            "page": "1026",
            "tagName": "web services",
            "fileName": "SustainabilityReport",
            "fileReference": "1902e40099c913ecf3715388cb2d9f7f84e6f02a19563db6930adb7b6cf22868",
            "publicationDate": "2024-01-07"
          }
        }
      },
      "ExtendedDataPointNuclearAndGasAlignedNumerator": {
        "type": "object",
        "properties": {
          "value": {
            "$ref": "#/components/schemas/NuclearAndGasAlignedNumerator"
          },
          "quality": {
            "type": "string",
            "enum": [
              "Audited",
              "Reported",
              "Estimated",
              "Incomplete",
              "NoDataFound"
            ]
          },
          "comment": {
            "type": "string"
          },
          "dataSource": {
            "$ref": "#/components/schemas/ExtendedDocumentReference"
          }
        },
        "description": "Contains suggested data corrections for the rejected data point.",
        "example": {
          "value": "No",
          "quality": "Incomplete",
          "comment": "program neural circuit",
          "dataSource": {
            "page": "1026",
            "tagName": "web services",
            "fileName": "SustainabilityReport",
            "fileReference": "1902e40099c913ecf3715388cb2d9f7f84e6f02a19563db6930adb7b6cf22868",
            "publicationDate": "2024-01-07"
          }
        }
      },
      "ExtendedDataPointNuclearAndGasEligibleButNotAligned": {
        "type": "object",
        "properties": {
          "value": {
            "$ref": "#/components/schemas/NuclearAndGasEligibleButNotAligned"
          },
          "quality": {
            "type": "string",
            "enum": [
              "Audited",
              "Reported",
              "Estimated",
              "Incomplete",
              "NoDataFound"
            ]
          },
          "comment": {
            "type": "string"
          },
          "dataSource": {
            "$ref": "#/components/schemas/ExtendedDocumentReference"
          }
        },
        "description": "Contains suggested data corrections for the rejected data point.",
        "example": {
          "value": "No",
          "quality": "Incomplete",
          "comment": "program neural circuit",
          "dataSource": {
            "page": "1026",
            "tagName": "web services",
            "fileName": "SustainabilityReport",
            "fileReference": "1902e40099c913ecf3715388cb2d9f7f84e6f02a19563db6930adb7b6cf22868",
            "publicationDate": "2024-01-07"
          }
        }
      },
      "ExtendedDataPointNuclearAndGasNonEligible": {
        "type": "object",
        "properties": {
          "value": {
            "$ref": "#/components/schemas/NuclearAndGasNonEligible"
          },
          "quality": {
            "type": "string",
            "enum": [
              "Audited",
              "Reported",
              "Estimated",
              "Incomplete",
              "NoDataFound"
            ]
          },
          "comment": {
            "type": "string"
          },
          "dataSource": {
            "$ref": "#/components/schemas/ExtendedDocumentReference"
          }
        },
        "description": "Contains suggested data corrections for the rejected data point.",
        "example": {
          "value": "No",
          "quality": "Incomplete",
          "comment": "program neural circuit",
          "dataSource": {
            "page": "1026",
            "tagName": "web services",
            "fileName": "SustainabilityReport",
            "fileReference": "1902e40099c913ecf3715388cb2d9f7f84e6f02a19563db6930adb7b6cf22868",
            "publicationDate": "2024-01-07"
          }
        }
      },
      "NuclearAndGasAlignedDenominator": {
        "type": "object",
        "properties": {
          "taxonomyAlignedShareDenominatorNAndG426": {
            "$ref": "#/components/schemas/NuclearAndGasEnvironmentalObjective"
          },
          "taxonomyAlignedShareDenominatorNAndG427": {
            "$ref": "#/components/schemas/NuclearAndGasEnvironmentalObjective"
          },
          "taxonomyAlignedShareDenominatorNAndG428": {
            "$ref": "#/components/schemas/NuclearAndGasEnvironmentalObjective"
          },
          "taxonomyAlignedShareDenominatorNAndG429": {
            "$ref": "#/components/schemas/NuclearAndGasEnvironmentalObjective"
          },
          "taxonomyAlignedShareDenominatorNAndG430": {
            "$ref": "#/components/schemas/NuclearAndGasEnvironmentalObjective"
          },
          "taxonomyAlignedShareDenominatorNAndG431": {
            "$ref": "#/components/schemas/NuclearAndGasEnvironmentalObjective"
          },
          "taxonomyAlignedShareDenominatorOtherActivities": {
            "$ref": "#/components/schemas/NuclearAndGasEnvironmentalObjective"
          },
          "taxonomyAlignedShareDenominator": {
            "$ref": "#/components/schemas/NuclearAndGasEnvironmentalObjective"
          }
        }
      },
      "NuclearAndGasAlignedNumerator": {
        "type": "object",
        "properties": {
          "taxonomyAlignedShareNumeratorNAndG426": {
            "$ref": "#/components/schemas/NuclearAndGasEnvironmentalObjective"
          },
          "taxonomyAlignedShareNumeratorNAndG427": {
            "$ref": "#/components/schemas/NuclearAndGasEnvironmentalObjective"
          },
          "taxonomyAlignedShareNumeratorNAndG428": {
            "$ref": "#/components/schemas/NuclearAndGasEnvironmentalObjective"
          },
          "taxonomyAlignedShareNumeratorNAndG429": {
            "$ref": "#/components/schemas/NuclearAndGasEnvironmentalObjective"
          },
          "taxonomyAlignedShareNumeratorNAndG430": {
            "$ref": "#/components/schemas/NuclearAndGasEnvironmentalObjective"
          },
          "taxonomyAlignedShareNumeratorNAndG431": {
            "$ref": "#/components/schemas/NuclearAndGasEnvironmentalObjective"
          },
          "taxonomyAlignedShareNumeratorOtherActivities": {
            "$ref": "#/components/schemas/NuclearAndGasEnvironmentalObjective"
          },
          "taxonomyAlignedShareNumerator": {
            "$ref": "#/components/schemas/NuclearAndGasEnvironmentalObjective"
          }
        }
      },
      "NuclearAndGasData": {
        "type": "object",
        "properties": {
          "general": {
            "$ref": "#/components/schemas/NuclearAndGasGeneral"
          }
        }
      },
      "NuclearAndGasEligibleButNotAligned": {
        "type": "object",
        "properties": {
          "taxonomyEligibleButNotAlignedShareNAndG426": {
            "$ref": "#/components/schemas/NuclearAndGasEnvironmentalObjective"
          },
          "taxonomyEligibleButNotAlignedShareNAndG427": {
            "$ref": "#/components/schemas/NuclearAndGasEnvironmentalObjective"
          },
          "taxonomyEligibleButNotAlignedShareNAndG428": {
            "$ref": "#/components/schemas/NuclearAndGasEnvironmentalObjective"
          },
          "taxonomyEligibleButNotAlignedShareNAndG429": {
            "$ref": "#/components/schemas/NuclearAndGasEnvironmentalObjective"
          },
          "taxonomyEligibleButNotAlignedShareNAndG430": {
            "$ref": "#/components/schemas/NuclearAndGasEnvironmentalObjective"
          },
          "taxonomyEligibleButNotAlignedShareNAndG431": {
            "$ref": "#/components/schemas/NuclearAndGasEnvironmentalObjective"
          },
          "taxonomyEligibleButNotAlignedShareOtherActivities": {
            "$ref": "#/components/schemas/NuclearAndGasEnvironmentalObjective"
          },
          "taxonomyEligibleButNotAlignedShare": {
            "$ref": "#/components/schemas/NuclearAndGasEnvironmentalObjective"
          }
        }
      },
      "NuclearAndGasEnvironmentalObjective": {
        "type": "object",
        "properties": {
          "mitigationAndAdaptation": {
            "type": "number"
          },
          "mitigation": {
            "type": "number"
          },
          "adaptation": {
            "type": "number"
          }
        }
      },
      "NuclearAndGasGeneral": {
        "type": "object",
        "properties": {
          "general": {
            "$ref": "#/components/schemas/NuclearAndGasGeneralGeneral"
          },
          "taxonomyAlignedDenominator": {
            "$ref": "#/components/schemas/NuclearAndGasGeneralTaxonomyAlignedDenominator"
          },
          "taxonomyAlignedNumerator": {
            "$ref": "#/components/schemas/NuclearAndGasGeneralTaxonomyAlignedNumerator"
          },
          "taxonomyEligibleButNotAligned": {
            "$ref": "#/components/schemas/NuclearAndGasGeneralTaxonomyEligibleButNotAligned"
          },
          "taxonomyNonEligible": {
            "$ref": "#/components/schemas/NuclearAndGasGeneralTaxonomyNonEligible"
          }
        }
      },
      "NuclearAndGasGeneralGeneral": {
        "type": "object",
        "properties": {
          "referencedReports": {
            "$ref": "#/components/schemas/QaReportDataPointMapStringCompanyReport"
          },
          "nuclearEnergyRelatedActivitiesSection426": {
            "$ref": "#/components/schemas/QaReportDataPointExtendedDataPointYesNo"
          },
          "nuclearEnergyRelatedActivitiesSection427": {
            "$ref": "#/components/schemas/QaReportDataPointExtendedDataPointYesNo"
          },
          "nuclearEnergyRelatedActivitiesSection428": {
            "$ref": "#/components/schemas/QaReportDataPointExtendedDataPointYesNo"
          },
          "fossilGasRelatedActivitiesSection429": {
            "$ref": "#/components/schemas/QaReportDataPointExtendedDataPointYesNo"
          },
          "fossilGasRelatedActivitiesSection430": {
            "$ref": "#/components/schemas/QaReportDataPointExtendedDataPointYesNo"
          },
          "fossilGasRelatedActivitiesSection431": {
            "$ref": "#/components/schemas/QaReportDataPointExtendedDataPointYesNo"
          }
        }
      },
      "NuclearAndGasGeneralTaxonomyAlignedDenominator": {
        "type": "object",
        "properties": {
          "nuclearAndGasTaxonomyAlignedRevenueDenominator": {
            "$ref": "#/components/schemas/QaReportDataPointExtendedDataPointNuclearAndGasAlignedDenominator"
          },
          "nuclearAndGasTaxonomyAlignedCapexDenominator": {
            "$ref": "#/components/schemas/QaReportDataPointExtendedDataPointNuclearAndGasAlignedDenominator"
          }
        }
      },
      "NuclearAndGasGeneralTaxonomyAlignedNumerator": {
        "type": "object",
        "properties": {
          "nuclearAndGasTaxonomyAlignedRevenueNumerator": {
            "$ref": "#/components/schemas/QaReportDataPointExtendedDataPointNuclearAndGasAlignedNumerator"
          },
          "nuclearAndGasTaxonomyAlignedCapexNumerator": {
            "$ref": "#/components/schemas/QaReportDataPointExtendedDataPointNuclearAndGasAlignedNumerator"
          }
        }
      },
      "NuclearAndGasGeneralTaxonomyEligibleButNotAligned": {
        "type": "object",
        "properties": {
          "nuclearAndGasTaxonomyEligibleButNotAlignedRevenue": {
            "$ref": "#/components/schemas/QaReportDataPointExtendedDataPointNuclearAndGasEligibleButNotAligned"
          },
          "nuclearAndGasTaxonomyEligibleButNotAlignedCapex": {
            "$ref": "#/components/schemas/QaReportDataPointExtendedDataPointNuclearAndGasEligibleButNotAligned"
          }
        }
      },
      "NuclearAndGasGeneralTaxonomyNonEligible": {
        "type": "object",
        "properties": {
          "nuclearAndGasTaxonomyNonEligibleRevenue": {
            "$ref": "#/components/schemas/QaReportDataPointExtendedDataPointNuclearAndGasNonEligible"
          },
          "nuclearAndGasTaxonomyNonEligibleCapex": {
            "$ref": "#/components/schemas/QaReportDataPointExtendedDataPointNuclearAndGasNonEligible"
          }
        }
      },
      "NuclearAndGasNonEligible": {
        "type": "object",
        "properties": {
          "taxonomyNonEligibleShareNAndG426": {
            "type": "number"
          },
          "taxonomyNonEligibleShareNAndG427": {
            "type": "number"
          },
          "taxonomyNonEligibleShareNAndG428": {
            "type": "number"
          },
          "taxonomyNonEligibleShareNAndG429": {
            "type": "number"
          },
          "taxonomyNonEligibleShareNAndG430": {
            "type": "number"
          },
          "taxonomyNonEligibleShareNAndG431": {
            "type": "number"
          },
          "taxonomyNonEligibleShareOtherActivities": {
            "type": "number"
          },
          "taxonomyNonEligibleShare": {
            "type": "number"
          }
        }
      },
      "QaReportDataPointExtendedDataPointNuclearAndGasAlignedDenominator": {
        "required": [
          "comment",
          "verdict"
        ],
        "type": "object",
        "properties": {
          "comment": {
            "type": "string",
            "description": "A comment explaining the verdict.",
            "example": "The data point is correct and hence accepted."
          },
          "verdict": {
            "$ref": "#/components/schemas/QaReportDataPointVerdict"
          },
          "correctedData": {
            "$ref": "#/components/schemas/ExtendedDataPointNuclearAndGasAlignedDenominator"
          }
        }
      },
      "QaReportDataPointExtendedDataPointNuclearAndGasAlignedNumerator": {
        "required": [
          "comment",
          "verdict"
        ],
        "type": "object",
        "properties": {
          "comment": {
            "type": "string",
            "description": "A comment explaining the verdict.",
            "example": "The data point is correct and hence accepted."
          },
          "verdict": {
            "$ref": "#/components/schemas/QaReportDataPointVerdict"
          },
          "correctedData": {
            "$ref": "#/components/schemas/ExtendedDataPointNuclearAndGasAlignedNumerator"
          }
        }
      },
      "QaReportDataPointExtendedDataPointNuclearAndGasEligibleButNotAligned": {
        "required": [
          "comment",
          "verdict"
        ],
        "type": "object",
        "properties": {
          "comment": {
            "type": "string",
            "description": "A comment explaining the verdict.",
            "example": "The data point is correct and hence accepted."
          },
          "verdict": {
            "$ref": "#/components/schemas/QaReportDataPointVerdict"
          },
          "correctedData": {
            "$ref": "#/components/schemas/ExtendedDataPointNuclearAndGasEligibleButNotAligned"
          }
        }
      },
      "QaReportDataPointExtendedDataPointNuclearAndGasNonEligible": {
        "required": [
          "comment",
          "verdict"
        ],
        "type": "object",
        "properties": {
          "comment": {
            "type": "string",
            "description": "A comment explaining the verdict.",
            "example": "The data point is correct and hence accepted."
          },
          "verdict": {
            "$ref": "#/components/schemas/QaReportDataPointVerdict"
          },
          "correctedData": {
            "$ref": "#/components/schemas/ExtendedDataPointNuclearAndGasNonEligible"
          }
        }
      },
      "QaReportDataPointMapStringCompanyReport": {
        "required": [
          "comment",
          "verdict"
        ],
        "type": "object",
        "properties": {
          "comment": {
            "type": "string",
            "description": "A comment explaining the verdict.",
            "example": "The data point is correct and hence accepted."
          },
          "verdict": {
            "$ref": "#/components/schemas/QaReportDataPointVerdict"
          },
          "correctedData": {
            "type": "object",
            "additionalProperties": {
              "$ref": "#/components/schemas/CompanyReport"
            },
            "description": "Contains suggested data corrections for the rejected data point.",
            "example": {
              "value": "No",
              "quality": "Incomplete",
              "comment": "program neural circuit",
              "dataSource": {
                "page": "1026",
                "tagName": "web services",
                "fileName": "SustainabilityReport",
                "fileReference": "1902e40099c913ecf3715388cb2d9f7f84e6f02a19563db6930adb7b6cf22868",
                "publicationDate": "2024-01-07"
              }
            }
          }
        }
      },
      "AmountWithCurrency": {
        "type": "object",
        "properties": {
          "amount": {
            "type": "number"
          },
          "currency": {
            "type": "string"
          }
        }
      },
      "EuTaxonomyActivity": {
        "required": [
          "activityName"
        ],
        "type": "object",
        "properties": {
          "activityName": {
            "type": "string",
            "enum": [
              "AcquisitionAndOwnershipOfBuildings",
              "Afforestation",
              "AirTransportGroundHandlingOperations",
              "AirportInfrastructure",
              "AnaerobicDigestionOfBioWaste",
              "AnaerobicDigestionOfSewageSludge",
              "CloseToMarketResearchDevelopmentAndInnovation",
              "CogenerationOfHeatCoolAndPowerFromBioenergy",
              "CogenerationOfHeatCoolAndPowerFromGeothermalEnergy",
              "CogenerationOfHeatCoolAndPowerFromRenewableNonFossilGaseousAndLiquidFuels",
              "CogenerationOfHeatCoolAndPowerFromSolarEnergy",
              "CollectionAndTransportOfHazardousWaste",
              "CollectionAndTransportOfNonHazardousAndHazardousWaste",
              "CollectionAndTransportOfNonHazardousWasteInSourceSegregatedFractions",
              "CompostingOfBioWaste",
              "ComputerProgrammingConsultancyAndRelatedActivities",
              "ConservationForestry",
              "ConservationIncludingRestorationOfHabitatsEcosystemsAndSpecies",
              "ConstructionAndSafeOperationOfNewNuclearPowerPlantsForTheGenerationOfElectricityAndOrHeatIncludingForHydrogenProductionUsingBestAvailableTechnologies",
              "ConstructionExtensionAndOperationOfWasteWaterCollectionAndTreatment",
              "ConstructionExtensionAndOperationOfWaterCollectionTreatmentAndSupplySystems",
              "ConstructionOfNewBuildings",
              "ConsultancyForPhysicalClimateRiskManagementAndAdaptation",
              "CreativeArtsAndEntertainmentActivities",
              "DataDrivenSolutionsForGhgEmissionsReductions",
              "DataProcessingHostingAndRelatedActivities",
              "DemolitionAndWreckingOfBuildingsAndOtherStructures",
              "DepollutionAndDismantlingOfEndOfLifeProducts",
              "Desalination",
              "DistrictHeatingCoolingDistribution",
              "Education",
              "ElectricityGenerationFromBioenergy",
              "ElectricityGenerationFromFossilGaseousFuels",
              "ElectricityGenerationFromGeothermalEnergy",
              "ElectricityGenerationFromHydropower",
              "ElectricityGenerationFromNuclearEnergyInExistingInstallations",
              "ElectricityGenerationFromOceanEnergyTechnologies",
              "ElectricityGenerationFromRenewableNonFossilGaseousAndLiquidFuels",
              "ElectricityGenerationFromWindPower",
              "ElectricityGenerationUsingConcentratedSolarPowerCspTechnology",
              "ElectricityGenerationUsingSolarPhotovoltaicTechnology",
              "EmergencyServices",
              "EngineeringActivitiesAndRelatedTechnicalConsultancyDedicatedToAdaptationToClimateChange",
              "FloodRiskPreventionAndProtectionInfrastructure",
              "ForestManagement",
              "FreightRailTransport",
              "FreightTransportServicesByRoad",
              "HighEfficiencyCoGenerationOfHeatCoolAndPowerFromFossilGaseousFuels",
              "HotelsHolidayCampingGroundsAndSimilarAccommodation",
              "InfrastructureEnablingLowCarbonRoadTransportAndPublicTransport",
              "InfrastructureEnablingLowCarbonWaterTransport",
              "InfrastructureEnablingRoadTransportAndPublicTransport",
              "InfrastructureForPersonalMobilityCycleLogistics",
              "InfrastructureForRailTransport",
              "InfrastructureForWaterTransport",
              "InlandFreightWaterTransport",
              "InlandPassengerWaterTransport",
              "InstallationAndOperationOfElectricHeatPumps",
              "InstallationMaintenanceAndRepairOfChargingStationsForElectricVehiclesInBuildingsAndParkingSpacesAttachedToBuildings",
              "InstallationMaintenanceAndRepairOfEnergyEfficiencyEquipment",
              "InstallationMaintenanceAndRepairOfInstrumentsAndDevicesForMeasuringRegulationAndControllingEnergyPerformanceOfBuildings",
              "InstallationMaintenanceAndRepairOfRenewableEnergyTechnologies",
              "LandfillGasCaptureAndUtilisation",
              "LeasingOfAircraft",
              "LibrariesArchivesMuseumsAndCulturalActivities",
              "LowCarbonAirportInfrastructure",
              "MaintenanceOfRoadsAndMotorways",
              "ManufactureInstallationAndAssociatedServicesForLeakageControlTechnologiesEnablingLeakageReductionAndPreventionInWaterSupplySystems",
              "ManufactureInstallationAndServicingOfHighMediumAndLowVoltageElectricalEquipmentForElectricalTransmissionAndDistributionThatResultInOrEnableASubstantialContributionToClimateChangeMitigation",
              "ManufactureOfActivePharmaceuticalIngredientsApiOrActiveSubstances",
              "ManufactureOfAluminium",
              "ManufactureOfAnhydrousAmmonia",
              "ManufactureOfAutomotiveAndMobilityComponents",
              "ManufactureOfBatteries",
              "ManufactureOfBiogasAndBiofuelsForUseInTransportAndOfBioliquids",
              "ManufactureOfCarbonBlack",
              "ManufactureOfCement",
              "ManufactureOfChlorine",
              "ManufactureOfElectricalAndElectronicEquipment",
              "ManufactureOfEnergyEfficiencyEquipmentForBuildings",
              "ManufactureOfEquipmentForTheProductionAndUseOfHydrogen",
              "ManufactureOfHydrogen",
              "ManufactureOfIronAndSteel",
              "ManufactureOfLowCarbonTechnologiesForTransport",
              "ManufactureOfMedicinalProducts",
              "ManufactureOfNitricAcid",
              "ManufactureOfOrganicBasicChemicals",
              "ManufactureOfOtherLowCarbonTechnologies",
              "ManufactureOfPlasticPackagingGoods",
              "ManufactureOfPlasticsInPrimaryForm",
              "ManufactureOfRailRollingStockConstituents",
              "ManufactureOfRenewableEnergyTechnologies",
              "ManufactureOfSodaAsh",
              "ManufacturingOfAircraft",
              "MarketplaceForTheTradeOfSecondHandGoodsForReuse",
              "MaterialRecoveryFromNonHazardousWaste",
              "MotionPictureVideoAndTelevisionProgrammeProductionSoundRecordingAndMusicPublishingActivities",
              "NatureBasedSolutionsForFloodAndDroughtRiskPreventionAndProtection",
              "NonLifeInsuranceUnderwritingOfClimateRelatedPerils",
              "OperationOfPersonalMobilityDevicesCycleLogistics",
              "PassengerAndFreightAirTransport",
              "PassengerInterurbanRailTransport",
              "PhosphorusRecoveryFromWasteWater",
              "PreCommercialStagesOfAdvancedTechnologiesToProduceEnergyFromNuclearProcessesWithMinimalWasteFromTheFuelCycle",
              "PreparationForReUseOfEndOfLifeProductsAndProductComponents",
              "ProductAsAServiceAndOtherCircularUseAndResultOrientedServiceModels",
              "ProductionOfAlternativeWaterResourcesForPurposesOtherThanHumanConsumption",
              "ProductionOfHeatCoolFromBioenergy",
              "ProductionOfHeatCoolFromFossilGaseousFuelsInAnEfficientDistrictHeatingAndCoolingSystem",
              "ProductionOfHeatCoolFromGeothermalEnergy",
              "ProductionOfHeatCoolFromRenewableNonFossilGaseousAndLiquidFuels",
              "ProductionOfHeatCoolFromSolarThermalHeating",
              "ProductionOfHeatCoolUsingWasteHeat",
              "ProfessionalServicesRelatedToEnergyPerformanceOfBuildings",
              "ProgrammingAndBroadcastingActivities",
              "ProvisionOfItOtDataDrivenSolutions",
              "ProvisionOfItOtDataDrivenSolutionsForLeakageReduction",
              "RecoveryOfBioWasteByAnaerobicDigestionOrComposting",
              "RehabilitationAndRestorationOfForestsIncludingReforestationAndNaturalForestRegenerationAfterAnExtremeEvent",
              "Reinsurance",
              "RemediationOfContaminatedSitesAndAreas",
              "RemediationOfLegallyNonConformingLandfillsAndAbandonedOrIllegalWasteDumps",
              "RenewalOfWasteWaterCollectionAndTreatment",
              "RenewalOfWaterCollectionTreatmentAndSupplySystems",
              "RenovationOfExistingBuildings",
              "RepairRefurbishmentAndRemanufacturing",
              "ResearchDevelopmentAndInnovationForDirectAirCaptureOfCo2",
              "ResidentialCareActivities",
              "RestorationOfWetlands",
              "RetrofittingOfInlandWaterPassengerAndFreightTransport",
              "RetrofittingOfSeaAndCoastalFreightAndPassengerWaterTransport",
              "SaleOfSecondHandGoods",
              "SaleOfSpareParts",
              "SeaAndCoastalFreightWaterTransportVesselsForPortOperationsAndAuxiliaryActivities",
              "SeaAndCoastalPassengerWaterTransport",
              "SoftwareEnablingPhysicalClimateRiskManagementAndAdaptation",
              "SortingAndMaterialRecoveryOfNonHazardousWaste",
              "StorageOfElectricity",
              "StorageOfHydrogen",
              "StorageOfThermalEnergy",
              "SustainableUrbanDrainageSystemsSuds",
              "TransmissionAndDistributionNetworksForRenewableAndLowCarbonGases",
              "TransmissionAndDistributionOfElectricity",
              "TransportByMotorbikesPassengerCarsAndLightCommercialVehicles",
              "TransportOfCo2",
              "TreatmentOfHazardousWaste",
              "UndergroundPermanentGeologicalStorageOfCo2",
              "UrbanAndSuburbanTransportRoadPassengerTransport",
              "UrbanWasteWaterTreatment",
              "UseOfConcreteInCivilEngineering",
              "WaterSupply"
            ]
          },
          "naceCodes": {
            "type": "array",
            "items": {
              "type": "string"
            }
          },
          "share": {
            "$ref": "#/components/schemas/RelativeAndAbsoluteFinancialShare"
          }
        }
      },
      "EuTaxonomyAlignedActivity": {
        "required": [
          "activityName"
        ],
        "type": "object",
        "properties": {
          "activityName": {
            "type": "string",
            "enum": [
              "AcquisitionAndOwnershipOfBuildings",
              "Afforestation",
              "AirTransportGroundHandlingOperations",
              "AirportInfrastructure",
              "AnaerobicDigestionOfBioWaste",
              "AnaerobicDigestionOfSewageSludge",
              "CloseToMarketResearchDevelopmentAndInnovation",
              "CogenerationOfHeatCoolAndPowerFromBioenergy",
              "CogenerationOfHeatCoolAndPowerFromGeothermalEnergy",
              "CogenerationOfHeatCoolAndPowerFromRenewableNonFossilGaseousAndLiquidFuels",
              "CogenerationOfHeatCoolAndPowerFromSolarEnergy",
              "CollectionAndTransportOfHazardousWaste",
              "CollectionAndTransportOfNonHazardousAndHazardousWaste",
              "CollectionAndTransportOfNonHazardousWasteInSourceSegregatedFractions",
              "CompostingOfBioWaste",
              "ComputerProgrammingConsultancyAndRelatedActivities",
              "ConservationForestry",
              "ConservationIncludingRestorationOfHabitatsEcosystemsAndSpecies",
              "ConstructionAndSafeOperationOfNewNuclearPowerPlantsForTheGenerationOfElectricityAndOrHeatIncludingForHydrogenProductionUsingBestAvailableTechnologies",
              "ConstructionExtensionAndOperationOfWasteWaterCollectionAndTreatment",
              "ConstructionExtensionAndOperationOfWaterCollectionTreatmentAndSupplySystems",
              "ConstructionOfNewBuildings",
              "ConsultancyForPhysicalClimateRiskManagementAndAdaptation",
              "CreativeArtsAndEntertainmentActivities",
              "DataDrivenSolutionsForGhgEmissionsReductions",
              "DataProcessingHostingAndRelatedActivities",
              "DemolitionAndWreckingOfBuildingsAndOtherStructures",
              "DepollutionAndDismantlingOfEndOfLifeProducts",
              "Desalination",
              "DistrictHeatingCoolingDistribution",
              "Education",
              "ElectricityGenerationFromBioenergy",
              "ElectricityGenerationFromFossilGaseousFuels",
              "ElectricityGenerationFromGeothermalEnergy",
              "ElectricityGenerationFromHydropower",
              "ElectricityGenerationFromNuclearEnergyInExistingInstallations",
              "ElectricityGenerationFromOceanEnergyTechnologies",
              "ElectricityGenerationFromRenewableNonFossilGaseousAndLiquidFuels",
              "ElectricityGenerationFromWindPower",
              "ElectricityGenerationUsingConcentratedSolarPowerCspTechnology",
              "ElectricityGenerationUsingSolarPhotovoltaicTechnology",
              "EmergencyServices",
              "EngineeringActivitiesAndRelatedTechnicalConsultancyDedicatedToAdaptationToClimateChange",
              "FloodRiskPreventionAndProtectionInfrastructure",
              "ForestManagement",
              "FreightRailTransport",
              "FreightTransportServicesByRoad",
              "HighEfficiencyCoGenerationOfHeatCoolAndPowerFromFossilGaseousFuels",
              "HotelsHolidayCampingGroundsAndSimilarAccommodation",
              "InfrastructureEnablingLowCarbonRoadTransportAndPublicTransport",
              "InfrastructureEnablingLowCarbonWaterTransport",
              "InfrastructureEnablingRoadTransportAndPublicTransport",
              "InfrastructureForPersonalMobilityCycleLogistics",
              "InfrastructureForRailTransport",
              "InfrastructureForWaterTransport",
              "InlandFreightWaterTransport",
              "InlandPassengerWaterTransport",
              "InstallationAndOperationOfElectricHeatPumps",
              "InstallationMaintenanceAndRepairOfChargingStationsForElectricVehiclesInBuildingsAndParkingSpacesAttachedToBuildings",
              "InstallationMaintenanceAndRepairOfEnergyEfficiencyEquipment",
              "InstallationMaintenanceAndRepairOfInstrumentsAndDevicesForMeasuringRegulationAndControllingEnergyPerformanceOfBuildings",
              "InstallationMaintenanceAndRepairOfRenewableEnergyTechnologies",
              "LandfillGasCaptureAndUtilisation",
              "LeasingOfAircraft",
              "LibrariesArchivesMuseumsAndCulturalActivities",
              "LowCarbonAirportInfrastructure",
              "MaintenanceOfRoadsAndMotorways",
              "ManufactureInstallationAndAssociatedServicesForLeakageControlTechnologiesEnablingLeakageReductionAndPreventionInWaterSupplySystems",
              "ManufactureInstallationAndServicingOfHighMediumAndLowVoltageElectricalEquipmentForElectricalTransmissionAndDistributionThatResultInOrEnableASubstantialContributionToClimateChangeMitigation",
              "ManufactureOfActivePharmaceuticalIngredientsApiOrActiveSubstances",
              "ManufactureOfAluminium",
              "ManufactureOfAnhydrousAmmonia",
              "ManufactureOfAutomotiveAndMobilityComponents",
              "ManufactureOfBatteries",
              "ManufactureOfBiogasAndBiofuelsForUseInTransportAndOfBioliquids",
              "ManufactureOfCarbonBlack",
              "ManufactureOfCement",
              "ManufactureOfChlorine",
              "ManufactureOfElectricalAndElectronicEquipment",
              "ManufactureOfEnergyEfficiencyEquipmentForBuildings",
              "ManufactureOfEquipmentForTheProductionAndUseOfHydrogen",
              "ManufactureOfHydrogen",
              "ManufactureOfIronAndSteel",
              "ManufactureOfLowCarbonTechnologiesForTransport",
              "ManufactureOfMedicinalProducts",
              "ManufactureOfNitricAcid",
              "ManufactureOfOrganicBasicChemicals",
              "ManufactureOfOtherLowCarbonTechnologies",
              "ManufactureOfPlasticPackagingGoods",
              "ManufactureOfPlasticsInPrimaryForm",
              "ManufactureOfRailRollingStockConstituents",
              "ManufactureOfRenewableEnergyTechnologies",
              "ManufactureOfSodaAsh",
              "ManufacturingOfAircraft",
              "MarketplaceForTheTradeOfSecondHandGoodsForReuse",
              "MaterialRecoveryFromNonHazardousWaste",
              "MotionPictureVideoAndTelevisionProgrammeProductionSoundRecordingAndMusicPublishingActivities",
              "NatureBasedSolutionsForFloodAndDroughtRiskPreventionAndProtection",
              "NonLifeInsuranceUnderwritingOfClimateRelatedPerils",
              "OperationOfPersonalMobilityDevicesCycleLogistics",
              "PassengerAndFreightAirTransport",
              "PassengerInterurbanRailTransport",
              "PhosphorusRecoveryFromWasteWater",
              "PreCommercialStagesOfAdvancedTechnologiesToProduceEnergyFromNuclearProcessesWithMinimalWasteFromTheFuelCycle",
              "PreparationForReUseOfEndOfLifeProductsAndProductComponents",
              "ProductAsAServiceAndOtherCircularUseAndResultOrientedServiceModels",
              "ProductionOfAlternativeWaterResourcesForPurposesOtherThanHumanConsumption",
              "ProductionOfHeatCoolFromBioenergy",
              "ProductionOfHeatCoolFromFossilGaseousFuelsInAnEfficientDistrictHeatingAndCoolingSystem",
              "ProductionOfHeatCoolFromGeothermalEnergy",
              "ProductionOfHeatCoolFromRenewableNonFossilGaseousAndLiquidFuels",
              "ProductionOfHeatCoolFromSolarThermalHeating",
              "ProductionOfHeatCoolUsingWasteHeat",
              "ProfessionalServicesRelatedToEnergyPerformanceOfBuildings",
              "ProgrammingAndBroadcastingActivities",
              "ProvisionOfItOtDataDrivenSolutions",
              "ProvisionOfItOtDataDrivenSolutionsForLeakageReduction",
              "RecoveryOfBioWasteByAnaerobicDigestionOrComposting",
              "RehabilitationAndRestorationOfForestsIncludingReforestationAndNaturalForestRegenerationAfterAnExtremeEvent",
              "Reinsurance",
              "RemediationOfContaminatedSitesAndAreas",
              "RemediationOfLegallyNonConformingLandfillsAndAbandonedOrIllegalWasteDumps",
              "RenewalOfWasteWaterCollectionAndTreatment",
              "RenewalOfWaterCollectionTreatmentAndSupplySystems",
              "RenovationOfExistingBuildings",
              "RepairRefurbishmentAndRemanufacturing",
              "ResearchDevelopmentAndInnovationForDirectAirCaptureOfCo2",
              "ResidentialCareActivities",
              "RestorationOfWetlands",
              "RetrofittingOfInlandWaterPassengerAndFreightTransport",
              "RetrofittingOfSeaAndCoastalFreightAndPassengerWaterTransport",
              "SaleOfSecondHandGoods",
              "SaleOfSpareParts",
              "SeaAndCoastalFreightWaterTransportVesselsForPortOperationsAndAuxiliaryActivities",
              "SeaAndCoastalPassengerWaterTransport",
              "SoftwareEnablingPhysicalClimateRiskManagementAndAdaptation",
              "SortingAndMaterialRecoveryOfNonHazardousWaste",
              "StorageOfElectricity",
              "StorageOfHydrogen",
              "StorageOfThermalEnergy",
              "SustainableUrbanDrainageSystemsSuds",
              "TransmissionAndDistributionNetworksForRenewableAndLowCarbonGases",
              "TransmissionAndDistributionOfElectricity",
              "TransportByMotorbikesPassengerCarsAndLightCommercialVehicles",
              "TransportOfCo2",
              "TreatmentOfHazardousWaste",
              "UndergroundPermanentGeologicalStorageOfCo2",
              "UrbanAndSuburbanTransportRoadPassengerTransport",
              "UrbanWasteWaterTreatment",
              "UseOfConcreteInCivilEngineering",
              "WaterSupply"
            ]
          },
          "naceCodes": {
            "type": "array",
            "items": {
              "type": "string"
            }
          },
          "share": {
            "$ref": "#/components/schemas/RelativeAndAbsoluteFinancialShare"
          },
          "substantialContributionToClimateChangeMitigationInPercent": {
            "type": "number"
          },
          "substantialContributionToClimateChangeAdaptationInPercent": {
            "type": "number"
          },
          "substantialContributionToSustainableUseAndProtectionOfWaterAndMarineResourcesInPercent": {
            "type": "number"
          },
          "substantialContributionToTransitionToACircularEconomyInPercent": {
            "type": "number"
          },
          "substantialContributionToPollutionPreventionAndControlInPercent": {
            "type": "number"
          },
          "substantialContributionToProtectionAndRestorationOfBiodiversityAndEcosystemsInPercent": {
            "type": "number"
          },
          "dnshToClimateChangeMitigation": {
            "type": "string",
            "enum": [
              "Yes",
              "No"
            ]
          },
          "dnshToClimateChangeAdaptation": {
            "type": "string",
            "enum": [
              "Yes",
              "No"
            ]
          },
          "dnshToSustainableUseAndProtectionOfWaterAndMarineResources": {
            "type": "string",
            "enum": [
              "Yes",
              "No"
            ]
          },
          "dnshToTransitionToACircularEconomy": {
            "type": "string",
            "enum": [
              "Yes",
              "No"
            ]
          },
          "dnshToPollutionPreventionAndControl": {
            "type": "string",
            "enum": [
              "Yes",
              "No"
            ]
          },
          "dnshToProtectionAndRestorationOfBiodiversityAndEcosystems": {
            "type": "string",
            "enum": [
              "Yes",
              "No"
            ]
          },
          "minimumSafeguards": {
            "type": "string",
            "enum": [
              "Yes",
              "No"
            ]
          },
          "enablingActivity": {
            "type": "string",
            "enum": [
              "Yes",
              "No"
            ]
          },
          "transitionalActivity": {
            "type": "string",
            "enum": [
              "Yes",
              "No"
            ]
          }
        }
      },
      "EutaxonomyNonFinancialsCapex": {
        "type": "object",
        "properties": {
          "totalAmount": {
            "$ref": "#/components/schemas/QaReportDataPointCurrencyDataPoint"
          },
          "nonEligibleShare": {
            "$ref": "#/components/schemas/EutaxonomyNonFinancialsCapexNonEligibleShare"
          },
          "eligibleShare": {
            "$ref": "#/components/schemas/EutaxonomyNonFinancialsCapexEligibleShare"
          },
          "nonAlignedShare": {
            "$ref": "#/components/schemas/EutaxonomyNonFinancialsCapexNonAlignedShare"
          },
          "nonAlignedActivities": {
            "$ref": "#/components/schemas/QaReportDataPointExtendedDataPointListEuTaxonomyActivity"
          },
          "alignedShare": {
            "$ref": "#/components/schemas/EutaxonomyNonFinancialsCapexAlignedShare"
          },
          "substantialContributionToClimateChangeMitigationInPercentEligible": {
            "$ref": "#/components/schemas/QaReportDataPointExtendedDataPointBigDecimal"
          },
          "substantialContributionToClimateChangeMitigationInPercentAligned": {
            "$ref": "#/components/schemas/QaReportDataPointExtendedDataPointBigDecimal"
          },
          "substantialContributionToClimateChangeMitigationInPercentOfWhichUseOfProceeds": {
            "$ref": "#/components/schemas/QaReportDataPointExtendedDataPointBigDecimal"
          },
          "substantialContributionToClimateChangeMitigationInPercentEnablingShare": {
            "$ref": "#/components/schemas/QaReportDataPointExtendedDataPointBigDecimal"
          },
          "substantialContributionToClimateChangeMitigationInPercentTransitionalShare": {
            "$ref": "#/components/schemas/QaReportDataPointExtendedDataPointBigDecimal"
          },
          "substantialContributionToClimateChangeAdaptationInPercentEligible": {
            "$ref": "#/components/schemas/QaReportDataPointExtendedDataPointBigDecimal"
          },
          "substantialContributionToClimateChangeAdaptationInPercentAligned": {
            "$ref": "#/components/schemas/QaReportDataPointExtendedDataPointBigDecimal"
          },
          "substantialContributionToClimateChangeAdaptationInPercentOfWhichUseOfProceeds": {
            "$ref": "#/components/schemas/QaReportDataPointExtendedDataPointBigDecimal"
          },
          "substantialContributionToClimateChangeAdaptationInPercentEnablingShare": {
            "$ref": "#/components/schemas/QaReportDataPointExtendedDataPointBigDecimal"
          },
          "substantialContributionToSustainableUseAndProtectionOfWaterAndMarineResourcesInPercentEligible": {
            "$ref": "#/components/schemas/QaReportDataPointExtendedDataPointBigDecimal"
          },
          "substantialContributionToSustainableUseAndProtectionOfWaterAndMarineResourcesInPercentAligned": {
            "$ref": "#/components/schemas/QaReportDataPointExtendedDataPointBigDecimal"
          },
          "substantialContributionToSustainableUseAndProtectionOfWaterAndMarineResourcesInPercentOfWhichUseOfProceeds": {
            "$ref": "#/components/schemas/QaReportDataPointExtendedDataPointBigDecimal"
          },
          "substantialContributionToSustainableUseAndProtectionOfWaterAndMarineResourcesInPercentEnablingShare": {
            "$ref": "#/components/schemas/QaReportDataPointExtendedDataPointBigDecimal"
          },
          "substantialContributionToTransitionToACircularEconomyInPercentEligible": {
            "$ref": "#/components/schemas/QaReportDataPointExtendedDataPointBigDecimal"
          },
          "substantialContributionToTransitionToACircularEconomyInPercentAligned": {
            "$ref": "#/components/schemas/QaReportDataPointExtendedDataPointBigDecimal"
          },
          "substantialContributionToTransitionToACircularEconomyInPercentOfWhichUseOfProceeds": {
            "$ref": "#/components/schemas/QaReportDataPointExtendedDataPointBigDecimal"
          },
          "substantialContributionToTransitionToACircularEconomyInPercentEnablingShare": {
            "$ref": "#/components/schemas/QaReportDataPointExtendedDataPointBigDecimal"
          },
          "substantialContributionToPollutionPreventionAndControlInPercentEligible": {
            "$ref": "#/components/schemas/QaReportDataPointExtendedDataPointBigDecimal"
          },
          "substantialContributionToPollutionPreventionAndControlInPercentAligned": {
            "$ref": "#/components/schemas/QaReportDataPointExtendedDataPointBigDecimal"
          },
          "substantialContributionToPollutionPreventionAndControlInPercentOfWhichUseOfProceeds": {
            "$ref": "#/components/schemas/QaReportDataPointExtendedDataPointBigDecimal"
          },
          "substantialContributionToPollutionPreventionAndControlInPercentEnablingShare": {
            "$ref": "#/components/schemas/QaReportDataPointExtendedDataPointBigDecimal"
          },
          "substantialContributionToProtectionAndRestorationOfBiodiversityAndEcosystemsInPercentEligible": {
            "$ref": "#/components/schemas/QaReportDataPointExtendedDataPointBigDecimal"
          },
          "substantialContributionToProtectionAndRestorationOfBiodiversityAndEcosystemsInPercentAligned": {
            "$ref": "#/components/schemas/QaReportDataPointExtendedDataPointBigDecimal"
          },
          "substantialContributionToProtectionAndRestorationOfBiodiversityAndEcosystemsInPercentOfWhichUseOfProceeds": {
            "$ref": "#/components/schemas/QaReportDataPointExtendedDataPointBigDecimal"
          },
          "substantialContributionToProtectionAndRestorationOfBiodiversityAndEcosystemsInPercentEnablingShare": {
            "$ref": "#/components/schemas/QaReportDataPointExtendedDataPointBigDecimal"
          },
          "alignedActivities": {
            "$ref": "#/components/schemas/QaReportDataPointExtendedDataPointListEuTaxonomyAlignedActivity"
          },
          "enablingShareInPercent": {
            "$ref": "#/components/schemas/QaReportDataPointExtendedDataPointBigDecimal"
          },
          "transitionalShareInPercent": {
            "$ref": "#/components/schemas/QaReportDataPointExtendedDataPointBigDecimal"
          }
        }
      },
      "EutaxonomyNonFinancialsCapexAlignedShare": {
        "type": "object",
        "properties": {
          "relativeShareInPercent": {
            "$ref": "#/components/schemas/QaReportDataPointExtendedDataPointBigDecimal"
          },
          "absoluteShare": {
            "$ref": "#/components/schemas/QaReportDataPointCurrencyDataPoint"
          }
        }
      },
      "EutaxonomyNonFinancialsCapexEligibleShare": {
        "type": "object",
        "properties": {
          "relativeShareInPercent": {
            "$ref": "#/components/schemas/QaReportDataPointExtendedDataPointBigDecimal"
          },
          "absoluteShare": {
            "$ref": "#/components/schemas/QaReportDataPointCurrencyDataPoint"
          }
        }
      },
      "EutaxonomyNonFinancialsCapexNonAlignedShare": {
        "type": "object",
        "properties": {
          "relativeShareInPercent": {
            "$ref": "#/components/schemas/QaReportDataPointExtendedDataPointBigDecimal"
          },
          "absoluteShare": {
            "$ref": "#/components/schemas/QaReportDataPointCurrencyDataPoint"
          }
        }
      },
      "EutaxonomyNonFinancialsCapexNonEligibleShare": {
        "type": "object",
        "properties": {
          "relativeShareInPercent": {
            "$ref": "#/components/schemas/QaReportDataPointExtendedDataPointBigDecimal"
          },
          "absoluteShare": {
            "$ref": "#/components/schemas/QaReportDataPointCurrencyDataPoint"
          }
        }
      },
      "EutaxonomyNonFinancialsData": {
        "type": "object",
        "properties": {
          "general": {
            "$ref": "#/components/schemas/EutaxonomyNonFinancialsGeneral"
          },
          "revenue": {
            "$ref": "#/components/schemas/EutaxonomyNonFinancialsRevenue"
          },
          "capex": {
            "$ref": "#/components/schemas/EutaxonomyNonFinancialsCapex"
          },
          "opex": {
            "$ref": "#/components/schemas/EutaxonomyNonFinancialsOpex"
          }
        }
      },
      "EutaxonomyNonFinancialsGeneral": {
        "type": "object",
        "properties": {
          "fiscalYearDeviation": {
            "$ref": "#/components/schemas/QaReportDataPointExtendedDataPointEutaxonomyNonFinancialsGeneralFiscalYearDeviationOptions"
          },
          "fiscalYearEnd": {
            "$ref": "#/components/schemas/QaReportDataPointExtendedDataPointLocalDate"
          },
          "scopeOfEntities": {
            "$ref": "#/components/schemas/QaReportDataPointExtendedDataPointYesNoNa"
          },
          "nfrdMandatory": {
            "$ref": "#/components/schemas/QaReportDataPointExtendedDataPointYesNo"
          },
          "euTaxonomyActivityLevelReporting": {
            "$ref": "#/components/schemas/QaReportDataPointExtendedDataPointYesNo"
          },
          "numberOfEmployees": {
            "$ref": "#/components/schemas/QaReportDataPointExtendedDataPointBigDecimal"
          },
          "unGlobalCompactPrinciplesCompliancePolicy": {
            "$ref": "#/components/schemas/QaReportDataPointExtendedDataPointYesNo"
          },
          "oecdGuidelinesForMultinationalEnterprisesCompliancePolicy": {
            "$ref": "#/components/schemas/QaReportDataPointExtendedDataPointYesNo"
          },
          "iloCoreLabourStandards": {
            "$ref": "#/components/schemas/QaReportDataPointExtendedDataPointYesNo"
          },
          "humanRightsDueDiligence": {
            "$ref": "#/components/schemas/QaReportDataPointExtendedDataPointYesNo"
          }
        }
      },
      "EutaxonomyNonFinancialsOpex": {
        "type": "object",
        "properties": {
          "totalAmount": {
            "$ref": "#/components/schemas/QaReportDataPointCurrencyDataPoint"
          },
          "nonEligibleShare": {
            "$ref": "#/components/schemas/EutaxonomyNonFinancialsOpexNonEligibleShare"
          },
          "eligibleShare": {
            "$ref": "#/components/schemas/EutaxonomyNonFinancialsOpexEligibleShare"
          },
          "nonAlignedShare": {
            "$ref": "#/components/schemas/EutaxonomyNonFinancialsOpexNonAlignedShare"
          },
          "nonAlignedActivities": {
            "$ref": "#/components/schemas/QaReportDataPointExtendedDataPointListEuTaxonomyActivity"
          },
          "alignedShare": {
            "$ref": "#/components/schemas/EutaxonomyNonFinancialsOpexAlignedShare"
          },
          "substantialContributionToClimateChangeMitigationInPercentAligned": {
            "$ref": "#/components/schemas/QaReportDataPointExtendedDataPointBigDecimal"
          },
          "substantialContributionToClimateChangeAdaptationInPercentAligned": {
            "$ref": "#/components/schemas/QaReportDataPointExtendedDataPointBigDecimal"
          },
          "substantialContributionToSustainableUseAndProtectionOfWaterAndMarineResourcesInPercentAligned": {
            "$ref": "#/components/schemas/QaReportDataPointExtendedDataPointBigDecimal"
          },
          "substantialContributionToTransitionToACircularEconomyInPercentAligned": {
            "$ref": "#/components/schemas/QaReportDataPointExtendedDataPointBigDecimal"
          },
          "substantialContributionToPollutionPreventionAndControlInPercentAligned": {
            "$ref": "#/components/schemas/QaReportDataPointExtendedDataPointBigDecimal"
          },
          "substantialContributionToProtectionAndRestorationOfBiodiversityAndEcosystemsInPercentAligned": {
            "$ref": "#/components/schemas/QaReportDataPointExtendedDataPointBigDecimal"
          },
          "alignedActivities": {
            "$ref": "#/components/schemas/QaReportDataPointExtendedDataPointListEuTaxonomyAlignedActivity"
          },
          "enablingShareInPercent": {
            "$ref": "#/components/schemas/QaReportDataPointExtendedDataPointBigDecimal"
          },
          "transitionalShareInPercent": {
            "$ref": "#/components/schemas/QaReportDataPointExtendedDataPointBigDecimal"
          }
        }
      },
      "EutaxonomyNonFinancialsOpexAlignedShare": {
        "type": "object",
        "properties": {
          "relativeShareInPercent": {
            "$ref": "#/components/schemas/QaReportDataPointExtendedDataPointBigDecimal"
          },
          "absoluteShare": {
            "$ref": "#/components/schemas/QaReportDataPointCurrencyDataPoint"
          }
        }
      },
      "EutaxonomyNonFinancialsOpexEligibleShare": {
        "type": "object",
        "properties": {
          "relativeShareInPercent": {
            "$ref": "#/components/schemas/QaReportDataPointExtendedDataPointBigDecimal"
          },
          "absoluteShare": {
            "$ref": "#/components/schemas/QaReportDataPointCurrencyDataPoint"
          }
        }
      },
      "EutaxonomyNonFinancialsOpexNonAlignedShare": {
        "type": "object",
        "properties": {
          "relativeShareInPercent": {
            "$ref": "#/components/schemas/QaReportDataPointExtendedDataPointBigDecimal"
          },
          "absoluteShare": {
            "$ref": "#/components/schemas/QaReportDataPointCurrencyDataPoint"
          }
        }
      },
      "EutaxonomyNonFinancialsOpexNonEligibleShare": {
        "type": "object",
        "properties": {
          "relativeShareInPercent": {
            "$ref": "#/components/schemas/QaReportDataPointExtendedDataPointBigDecimal"
          },
          "absoluteShare": {
            "$ref": "#/components/schemas/QaReportDataPointCurrencyDataPoint"
          }
        }
      },
      "EutaxonomyNonFinancialsRevenue": {
        "type": "object",
        "properties": {
          "totalAmount": {
            "$ref": "#/components/schemas/QaReportDataPointCurrencyDataPoint"
          },
          "nonEligibleShare": {
            "$ref": "#/components/schemas/EutaxonomyNonFinancialsRevenueNonEligibleShare"
          },
          "eligibleShare": {
            "$ref": "#/components/schemas/EutaxonomyNonFinancialsRevenueEligibleShare"
          },
          "nonAlignedShare": {
            "$ref": "#/components/schemas/EutaxonomyNonFinancialsRevenueNonAlignedShare"
          },
          "nonAlignedActivities": {
            "$ref": "#/components/schemas/QaReportDataPointExtendedDataPointListEuTaxonomyActivity"
          },
          "alignedShare": {
            "$ref": "#/components/schemas/EutaxonomyNonFinancialsRevenueAlignedShare"
          },
          "substantialContributionToClimateChangeMitigationInPercentEligible": {
            "$ref": "#/components/schemas/QaReportDataPointExtendedDataPointBigDecimal"
          },
          "substantialContributionToClimateChangeMitigationInPercentAligned": {
            "$ref": "#/components/schemas/QaReportDataPointExtendedDataPointBigDecimal"
          },
          "substantialContributionToClimateChangeMitigationInPercentOfWhichUseOfProceeds": {
            "$ref": "#/components/schemas/QaReportDataPointExtendedDataPointBigDecimal"
          },
          "substantialContributionToClimateChangeMitigationInPercentEnablingShare": {
            "$ref": "#/components/schemas/QaReportDataPointExtendedDataPointBigDecimal"
          },
          "substantialContributionToClimateChangeMitigationInPercentTransitionalShare": {
            "$ref": "#/components/schemas/QaReportDataPointExtendedDataPointBigDecimal"
          },
          "substantialContributionToClimateChangeAdaptationInPercentEligible": {
            "$ref": "#/components/schemas/QaReportDataPointExtendedDataPointBigDecimal"
          },
          "substantialContributionToClimateChangeAdaptationInPercentAligned": {
            "$ref": "#/components/schemas/QaReportDataPointExtendedDataPointBigDecimal"
          },
          "substantialContributionToClimateChangeAdaptationInPercentOfWhichUseOfProceeds": {
            "$ref": "#/components/schemas/QaReportDataPointExtendedDataPointBigDecimal"
          },
          "substantialContributionToClimateChangeAdaptationInPercentEnablingShare": {
            "$ref": "#/components/schemas/QaReportDataPointExtendedDataPointBigDecimal"
          },
          "substantialContributionToSustainableUseAndProtectionOfWaterAndMarineResourcesInPercentEligible": {
            "$ref": "#/components/schemas/QaReportDataPointExtendedDataPointBigDecimal"
          },
          "substantialContributionToSustainableUseAndProtectionOfWaterAndMarineResourcesInPercentAligned": {
            "$ref": "#/components/schemas/QaReportDataPointExtendedDataPointBigDecimal"
          },
          "substantialContributionToSustainableUseAndProtectionOfWaterAndMarineResourcesInPercentOfWhichUseOfProceeds": {
            "$ref": "#/components/schemas/QaReportDataPointExtendedDataPointBigDecimal"
          },
          "substantialContributionToSustainableUseAndProtectionOfWaterAndMarineResourcesInPercentEnablingShare": {
            "$ref": "#/components/schemas/QaReportDataPointExtendedDataPointBigDecimal"
          },
          "substantialContributionToTransitionToACircularEconomyInPercentEligible": {
            "$ref": "#/components/schemas/QaReportDataPointExtendedDataPointBigDecimal"
          },
          "substantialContributionToTransitionToACircularEconomyInPercentAligned": {
            "$ref": "#/components/schemas/QaReportDataPointExtendedDataPointBigDecimal"
          },
          "substantialContributionToTransitionToACircularEconomyInPercentOfWhichUseOfProceeds": {
            "$ref": "#/components/schemas/QaReportDataPointExtendedDataPointBigDecimal"
          },
          "substantialContributionToTransitionToACircularEconomyInPercentEnablingShare": {
            "$ref": "#/components/schemas/QaReportDataPointExtendedDataPointBigDecimal"
          },
          "substantialContributionToPollutionPreventionAndControlInPercentEligible": {
            "$ref": "#/components/schemas/QaReportDataPointExtendedDataPointBigDecimal"
          },
          "substantialContributionToPollutionPreventionAndControlInPercentAligned": {
            "$ref": "#/components/schemas/QaReportDataPointExtendedDataPointBigDecimal"
          },
          "substantialContributionToPollutionPreventionAndControlInPercentOfWhichUseOfProceeds": {
            "$ref": "#/components/schemas/QaReportDataPointExtendedDataPointBigDecimal"
          },
          "substantialContributionToPollutionPreventionAndControlInPercentEnablingShare": {
            "$ref": "#/components/schemas/QaReportDataPointExtendedDataPointBigDecimal"
          },
          "substantialContributionToProtectionAndRestorationOfBiodiversityAndEcosystemsInPercentEligible": {
            "$ref": "#/components/schemas/QaReportDataPointExtendedDataPointBigDecimal"
          },
          "substantialContributionToProtectionAndRestorationOfBiodiversityAndEcosystemsInPercentAligned": {
            "$ref": "#/components/schemas/QaReportDataPointExtendedDataPointBigDecimal"
          },
          "substantialContributionToProtectionAndRestorationOfBiodiversityAndEcosystemsInPercentOfWhichUseOfProceeds": {
            "$ref": "#/components/schemas/QaReportDataPointExtendedDataPointBigDecimal"
          },
          "substantialContributionToProtectionAndRestorationOfBiodiversityAndEcosystemsInPercentEnablingShare": {
            "$ref": "#/components/schemas/QaReportDataPointExtendedDataPointBigDecimal"
          },
          "alignedActivities": {
            "$ref": "#/components/schemas/QaReportDataPointExtendedDataPointListEuTaxonomyAlignedActivity"
          },
          "enablingShareInPercent": {
            "$ref": "#/components/schemas/QaReportDataPointExtendedDataPointBigDecimal"
          },
          "transitionalShareInPercent": {
            "$ref": "#/components/schemas/QaReportDataPointExtendedDataPointBigDecimal"
          }
        }
      },
      "EutaxonomyNonFinancialsRevenueAlignedShare": {
        "type": "object",
        "properties": {
          "relativeShareInPercent": {
            "$ref": "#/components/schemas/QaReportDataPointExtendedDataPointBigDecimal"
          },
          "absoluteShare": {
            "$ref": "#/components/schemas/QaReportDataPointCurrencyDataPoint"
          }
        }
      },
      "EutaxonomyNonFinancialsRevenueEligibleShare": {
        "type": "object",
        "properties": {
          "relativeShareInPercent": {
            "$ref": "#/components/schemas/QaReportDataPointExtendedDataPointBigDecimal"
          },
          "absoluteShare": {
            "$ref": "#/components/schemas/QaReportDataPointCurrencyDataPoint"
          }
        }
      },
      "EutaxonomyNonFinancialsRevenueNonAlignedShare": {
        "type": "object",
        "properties": {
          "relativeShareInPercent": {
            "$ref": "#/components/schemas/QaReportDataPointExtendedDataPointBigDecimal"
          },
          "absoluteShare": {
            "$ref": "#/components/schemas/QaReportDataPointCurrencyDataPoint"
          }
        }
      },
      "EutaxonomyNonFinancialsRevenueNonEligibleShare": {
        "type": "object",
        "properties": {
          "relativeShareInPercent": {
            "$ref": "#/components/schemas/QaReportDataPointExtendedDataPointBigDecimal"
          },
          "absoluteShare": {
            "$ref": "#/components/schemas/QaReportDataPointCurrencyDataPoint"
          }
        }
      },
      "ExtendedDataPointEutaxonomyNonFinancialsGeneralFiscalYearDeviationOptions": {
        "type": "object",
        "properties": {
          "value": {
            "type": "string",
            "enum": [
              "Deviation",
              "NoDeviation"
            ]
          },
          "quality": {
            "type": "string",
            "enum": [
              "Audited",
              "Reported",
              "Estimated",
              "Incomplete",
              "NoDataFound"
            ]
          },
          "comment": {
            "type": "string"
          },
          "dataSource": {
            "$ref": "#/components/schemas/ExtendedDocumentReference"
          }
        },
        "description": "Contains suggested data corrections for the rejected data point.",
        "example": {
          "value": "No",
          "quality": "Incomplete",
          "comment": "program neural circuit",
          "dataSource": {
            "page": "1026",
            "tagName": "web services",
            "fileName": "SustainabilityReport",
            "fileReference": "1902e40099c913ecf3715388cb2d9f7f84e6f02a19563db6930adb7b6cf22868",
            "publicationDate": "2024-01-07"
          }
        }
      },
      "ExtendedDataPointListEuTaxonomyActivity": {
        "type": "object",
        "properties": {
          "value": {
            "type": "array",
            "items": {
              "$ref": "#/components/schemas/EuTaxonomyActivity"
            }
          },
          "quality": {
            "type": "string",
            "enum": [
              "Audited",
              "Reported",
              "Estimated",
              "Incomplete",
              "NoDataFound"
            ]
          },
          "comment": {
            "type": "string"
          },
          "dataSource": {
            "$ref": "#/components/schemas/ExtendedDocumentReference"
          }
        },
        "description": "Contains suggested data corrections for the rejected data point.",
        "example": {
          "value": "No",
          "quality": "Incomplete",
          "comment": "program neural circuit",
          "dataSource": {
            "page": "1026",
            "tagName": "web services",
            "fileName": "SustainabilityReport",
            "fileReference": "1902e40099c913ecf3715388cb2d9f7f84e6f02a19563db6930adb7b6cf22868",
            "publicationDate": "2024-01-07"
          }
        }
      },
      "ExtendedDataPointListEuTaxonomyAlignedActivity": {
        "type": "object",
        "properties": {
          "value": {
            "type": "array",
            "items": {
              "$ref": "#/components/schemas/EuTaxonomyAlignedActivity"
            }
          },
          "quality": {
            "type": "string",
            "enum": [
              "Audited",
              "Reported",
              "Estimated",
              "Incomplete",
              "NoDataFound"
            ]
          },
          "comment": {
            "type": "string"
          },
          "dataSource": {
            "$ref": "#/components/schemas/ExtendedDocumentReference"
          }
        },
        "description": "Contains suggested data corrections for the rejected data point.",
        "example": {
          "value": "No",
          "quality": "Incomplete",
          "comment": "program neural circuit",
          "dataSource": {
            "page": "1026",
            "tagName": "web services",
            "fileName": "SustainabilityReport",
            "fileReference": "1902e40099c913ecf3715388cb2d9f7f84e6f02a19563db6930adb7b6cf22868",
            "publicationDate": "2024-01-07"
          }
        }
      },
      "ExtendedDataPointLocalDate": {
        "type": "object",
        "properties": {
          "value": {
            "type": "string",
            "format": "date"
          },
          "quality": {
            "type": "string",
            "enum": [
              "Audited",
              "Reported",
              "Estimated",
              "Incomplete",
              "NoDataFound"
            ]
          },
          "comment": {
            "type": "string"
          },
          "dataSource": {
            "$ref": "#/components/schemas/ExtendedDocumentReference"
          }
        },
        "description": "Contains suggested data corrections for the rejected data point.",
        "example": {
          "value": "No",
          "quality": "Incomplete",
          "comment": "program neural circuit",
          "dataSource": {
            "page": "1026",
            "tagName": "web services",
            "fileName": "SustainabilityReport",
            "fileReference": "1902e40099c913ecf3715388cb2d9f7f84e6f02a19563db6930adb7b6cf22868",
            "publicationDate": "2024-01-07"
          }
        }
      },
      "ExtendedDataPointYesNoNa": {
        "type": "object",
        "properties": {
          "value": {
            "type": "string",
            "enum": [
              "Yes",
              "No",
              "NA"
            ]
          },
          "quality": {
            "type": "string",
            "enum": [
              "Audited",
              "Reported",
              "Estimated",
              "Incomplete",
              "NoDataFound"
            ]
          },
          "comment": {
            "type": "string"
          },
          "dataSource": {
            "$ref": "#/components/schemas/ExtendedDocumentReference"
          }
        },
        "description": "Contains suggested data corrections for the rejected data point.",
        "example": {
          "value": "No",
          "quality": "Incomplete",
          "comment": "program neural circuit",
          "dataSource": {
            "page": "1026",
            "tagName": "web services",
            "fileName": "SustainabilityReport",
            "fileReference": "1902e40099c913ecf3715388cb2d9f7f84e6f02a19563db6930adb7b6cf22868",
            "publicationDate": "2024-01-07"
          }
        }
      },
      "QaReportDataPointExtendedDataPointEutaxonomyNonFinancialsGeneralFiscalYearDeviationOptions": {
        "required": [
          "comment",
          "verdict"
        ],
        "type": "object",
        "properties": {
          "comment": {
            "type": "string",
            "description": "A comment explaining the verdict.",
            "example": "The data point is correct and hence accepted."
          },
          "verdict": {
            "$ref": "#/components/schemas/QaReportDataPointVerdict"
          },
          "correctedData": {
            "$ref": "#/components/schemas/ExtendedDataPointEutaxonomyNonFinancialsGeneralFiscalYearDeviationOptions"
          }
        }
      },
      "QaReportDataPointExtendedDataPointListEuTaxonomyActivity": {
        "required": [
          "comment",
          "verdict"
        ],
        "type": "object",
        "properties": {
          "comment": {
            "type": "string",
            "description": "A comment explaining the verdict.",
            "example": "The data point is correct and hence accepted."
          },
          "verdict": {
            "$ref": "#/components/schemas/QaReportDataPointVerdict"
          },
          "correctedData": {
            "$ref": "#/components/schemas/ExtendedDataPointListEuTaxonomyActivity"
          }
        }
      },
      "QaReportDataPointExtendedDataPointListEuTaxonomyAlignedActivity": {
        "required": [
          "comment",
          "verdict"
        ],
        "type": "object",
        "properties": {
          "comment": {
            "type": "string",
            "description": "A comment explaining the verdict.",
            "example": "The data point is correct and hence accepted."
          },
          "verdict": {
            "$ref": "#/components/schemas/QaReportDataPointVerdict"
          },
          "correctedData": {
            "$ref": "#/components/schemas/ExtendedDataPointListEuTaxonomyAlignedActivity"
          }
        }
      },
      "QaReportDataPointExtendedDataPointLocalDate": {
        "required": [
          "comment",
          "verdict"
        ],
        "type": "object",
        "properties": {
          "comment": {
            "type": "string",
            "description": "A comment explaining the verdict.",
            "example": "The data point is correct and hence accepted."
          },
          "verdict": {
            "$ref": "#/components/schemas/QaReportDataPointVerdict"
          },
          "correctedData": {
            "$ref": "#/components/schemas/ExtendedDataPointLocalDate"
          }
        }
      },
      "QaReportDataPointExtendedDataPointYesNoNa": {
        "required": [
          "comment",
          "verdict"
        ],
        "type": "object",
        "properties": {
          "comment": {
            "type": "string",
            "description": "A comment explaining the verdict.",
            "example": "The data point is correct and hence accepted."
          },
          "verdict": {
            "$ref": "#/components/schemas/QaReportDataPointVerdict"
          },
          "correctedData": {
            "$ref": "#/components/schemas/ExtendedDataPointYesNoNa"
          }
        }
      },
      "RelativeAndAbsoluteFinancialShare": {
        "type": "object",
        "properties": {
          "relativeShareInPercent": {
            "type": "number"
          },
          "absoluteShare": {
            "$ref": "#/components/schemas/AmountWithCurrency"
          }
        }
      },
      "EutaxonomyFinancialsAssetManagement": {
        "type": "object",
        "properties": {
          "averageValueOfTaxonomyAlignedUndertakings": {
            "$ref": "#/components/schemas/EutaxonomyFinancialsAssetmanagementAverageValueOfTaxonomyAlignedUndertakings"
          },
          "breakdownOfTheNumeratorOfTheKpiPerEnvironmentalObjectiveTurnoverBased": {
            "$ref": "#/components/schemas/EutaxonomyFinancialsAssetmanagementBreakdownOfTheNumeratorOfTheKpiPerEnvironmentalObjectiveTurnoverBased"
          },
          "breakdownOfTheNumeratorOfTheKpiPerEnvironmentalObjectiveCapexBased": {
            "$ref": "#/components/schemas/EutaxonomyFinancialsAssetmanagementBreakdownOfTheNumeratorOfTheKpiPerEnvironmentalObjectiveCapexBased"
          }
        }
      },
      "EutaxonomyFinancialsAssetmanagementAverageValueOfTaxonomyAlignedUndertakings": {
        "type": "object",
        "properties": {
          "weightedAverageValueOfAllInvestmentsTurnoverBasedInPercent": {
            "$ref": "#/components/schemas/QaReportDataPointExtendedDataPointBigDecimal"
          },
          "weightedAverageValueOfAllInvestmentsCapexBasedInPercent": {
            "$ref": "#/components/schemas/QaReportDataPointExtendedDataPointBigDecimal"
          },
          "weightedAverageValueOfAllInvestmentsTurnoverBasedMonetaryAmount": {
            "$ref": "#/components/schemas/QaReportDataPointCurrencyDataPoint"
          },
          "weightedAverageValueOfAllInvestmentsCapexBasedMonetaryAmount": {
            "$ref": "#/components/schemas/QaReportDataPointCurrencyDataPoint"
          }
        }
      },
      "EutaxonomyFinancialsAssetmanagementBreakdownOfTheNumeratorOfTheKpiPerEnvironmentalObjectiveCapexBased": {
        "type": "object",
        "properties": {
          "shareOfCapexBasedKpiSubstantiallyContributingToClimateChangeMitigationInPercentAligned": {
            "$ref": "#/components/schemas/QaReportDataPointExtendedDataPointBigDecimal"
          },
          "shareOfCapexBasedKpiSubstantiallyContributingToClimateChangeMitigationInPercentOfWhichEnabling": {
            "$ref": "#/components/schemas/QaReportDataPointExtendedDataPointBigDecimal"
          },
          "shareOfCapexBasedKpiSubstantiallyContributingToClimateChangeMitigationInPercentOfWhichTransitional": {
            "$ref": "#/components/schemas/QaReportDataPointExtendedDataPointBigDecimal"
          },
          "shareOfCapexBasedKpiSubstantiallyContributingToClimateChangeAdaptationInPercentAligned": {
            "$ref": "#/components/schemas/QaReportDataPointExtendedDataPointBigDecimal"
          },
          "shareOfCapexBasedKpiSubstantiallyContributingToClimateChangeAdaptationInPercentOfWhichEnabling": {
            "$ref": "#/components/schemas/QaReportDataPointExtendedDataPointBigDecimal"
          },
          "shareOfCapexBasedKpiSubstantiallyContributingToSustainableUseAndProtectionOfWaterAndMarineResourcesInPercentAligned": {
            "$ref": "#/components/schemas/QaReportDataPointExtendedDataPointBigDecimal"
          },
          "shareOfCapexBasedKpiSubstantiallyContributingToSustainableUseAndProtectionOfWaterAndMarineResourcesInPercentOfWhichEnabling": {
            "$ref": "#/components/schemas/QaReportDataPointExtendedDataPointBigDecimal"
          },
          "shareOfCapexBasedKpiSubstantiallyContributingToTransitionToACircularEconomyInPercentAligned": {
            "$ref": "#/components/schemas/QaReportDataPointExtendedDataPointBigDecimal"
          },
          "shareOfCapexBasedKpiSubstantiallyContributingToTransitionToACircularEconomyInPercentOfWhichEnabling": {
            "$ref": "#/components/schemas/QaReportDataPointExtendedDataPointBigDecimal"
          },
          "shareOfCapexBasedKpiSubstantiallyContributingToPollutionPreventionAndControlInPercentAligned": {
            "$ref": "#/components/schemas/QaReportDataPointExtendedDataPointBigDecimal"
          },
          "shareOfCapexBasedKpiSubstantiallyContributingToPollutionPreventionAndControlInPercentOfWhichEnabling": {
            "$ref": "#/components/schemas/QaReportDataPointExtendedDataPointBigDecimal"
          },
          "shareOfCapexBasedKpiSubstantiallyContributingToProtectionAndRestorationOfBiodiversityAndEcosystemsInPercentAligned": {
            "$ref": "#/components/schemas/QaReportDataPointExtendedDataPointBigDecimal"
          },
          "shareOfCapexBasedKpiSubstantiallyContributingToProtectionAndRestorationOfBiodiversityAndEcosystemsInPercentOfWhichEnabling": {
            "$ref": "#/components/schemas/QaReportDataPointExtendedDataPointBigDecimal"
          }
        }
      },
      "EutaxonomyFinancialsAssetmanagementBreakdownOfTheNumeratorOfTheKpiPerEnvironmentalObjectiveTurnoverBased": {
        "type": "object",
        "properties": {
          "shareOfTurnoverBasedKpiSubstantiallyContributingToClimateChangeMitigationInPercentAligned": {
            "$ref": "#/components/schemas/QaReportDataPointExtendedDataPointBigDecimal"
          },
          "shareOfTurnoverBasedKpiSubstantiallyContributingToClimateChangeMitigationInPercentOfWhichEnabling": {
            "$ref": "#/components/schemas/QaReportDataPointExtendedDataPointBigDecimal"
          },
          "shareOfTurnoverBasedKpiSubstantiallyContributingToClimateChangeMitigationInPercentOfWhichTransitional": {
            "$ref": "#/components/schemas/QaReportDataPointExtendedDataPointBigDecimal"
          },
          "shareOfTurnoverBasedKpiSubstantiallyContributingToClimateChangeAdaptationInPercentAligned": {
            "$ref": "#/components/schemas/QaReportDataPointExtendedDataPointBigDecimal"
          },
          "shareOfTurnoverBasedKpiSubstantiallyContributingToClimateChangeAdaptationInPercentOfWhichEnabling": {
            "$ref": "#/components/schemas/QaReportDataPointExtendedDataPointBigDecimal"
          },
          "shareOfTurnoverBasedKpiSubstantiallyContributingToSustainableUseAndProtectionOfWaterAndMarineResourcesInPercentAligned": {
            "$ref": "#/components/schemas/QaReportDataPointExtendedDataPointBigDecimal"
          },
          "shareOfTurnoverBasedKpiSubstantiallyContributingToSustainableUseAndProtectionOfWaterAndMarineResourcesInPercentOfWhichEnabling": {
            "$ref": "#/components/schemas/QaReportDataPointExtendedDataPointBigDecimal"
          },
          "shareOfTurnoverBasedKpiSubstantiallyContributingToTransitionToACircularEconomyInPercentAligned": {
            "$ref": "#/components/schemas/QaReportDataPointExtendedDataPointBigDecimal"
          },
          "shareOfTurnoverBasedKpiSubstantiallyContributingToTransitionToACircularEconomyInPercentOfWhichEnabling": {
            "$ref": "#/components/schemas/QaReportDataPointExtendedDataPointBigDecimal"
          },
          "shareOfTurnoverBasedKpiSubstantiallyContributingToPollutionPreventionAndControlInPercentAligned": {
            "$ref": "#/components/schemas/QaReportDataPointExtendedDataPointBigDecimal"
          },
          "shareOfTurnoverBasedKpiSubstantiallyContributingToPollutionPreventionAndControlInPercentOfWhichEnabling": {
            "$ref": "#/components/schemas/QaReportDataPointExtendedDataPointBigDecimal"
          },
          "shareOfTurnoverBasedKpiSubstantiallyContributingToProtectionAndRestorationOfBiodiversityAndEcosystemsInPercentAligned": {
            "$ref": "#/components/schemas/QaReportDataPointExtendedDataPointBigDecimal"
          },
          "shareOfTurnoverBasedKpiSubstantiallyContributingToProtectionAndRestorationOfBiodiversityAndEcosystemsInPercentOfWhichEnabling": {
            "$ref": "#/components/schemas/QaReportDataPointExtendedDataPointBigDecimal"
          }
        }
      },
      "EutaxonomyFinancialsCreditInstitution": {
        "type": "object",
        "properties": {
          "assetsForCalculationOfGreenAssetRatio": {
            "$ref": "#/components/schemas/EutaxonomyFinancialsCreditinstitutionAssetsForCalculationOfGreenAssetRatio"
          },
          "turnoverBasedGreenAssetRatioStock": {
            "$ref": "#/components/schemas/EutaxonomyFinancialsCreditinstitutionTurnoverBasedGreenAssetRatioStock"
          },
          "capexBasedGreenAssetRatioStock": {
            "$ref": "#/components/schemas/EutaxonomyFinancialsCreditinstitutionCapexBasedGreenAssetRatioStock"
          }
        }
      },
      "EutaxonomyFinancialsCreditinstitutionAssetsForCalculationOfGreenAssetRatio": {
        "type": "object",
        "properties": {
          "totalGrossCarryingAmount": {
            "$ref": "#/components/schemas/QaReportDataPointCurrencyDataPoint"
          },
          "totalAmountOfAssetsTowardsTaxonomyRelevantSectorsTaxonomyEligible": {
            "$ref": "#/components/schemas/QaReportDataPointCurrencyDataPoint"
          },
          "totalAmountOfAssetsWhichAreEnvironmentallySustainableTaxonomyAligned": {
            "$ref": "#/components/schemas/QaReportDataPointCurrencyDataPoint"
          },
          "totalAmountOfEnvironmentallySustainableAssetsWhichAreUseOfProceeds": {
            "$ref": "#/components/schemas/QaReportDataPointCurrencyDataPoint"
          },
          "totalAmountOfEnvironmentallySustainableAssetsWhichAreTransitional": {
            "$ref": "#/components/schemas/QaReportDataPointCurrencyDataPoint"
          },
          "totalAmountOfEnvironmentallySustainableAssetsWhichAreEnabling": {
            "$ref": "#/components/schemas/QaReportDataPointCurrencyDataPoint"
          }
        }
      },
      "EutaxonomyFinancialsCreditinstitutionCapexBasedGreenAssetRatioStock": {
        "type": "object",
        "properties": {
          "substantialContributionToClimateChangeMitigationInPercentEligible": {
            "$ref": "#/components/schemas/QaReportDataPointExtendedDataPointBigDecimal"
          },
          "substantialContributionToClimateChangeMitigationInPercentAligned": {
            "$ref": "#/components/schemas/QaReportDataPointExtendedDataPointBigDecimal"
          },
          "substantialContributionToClimateChangeMitigationInPercentOfWhichUseOfProceeds": {
            "$ref": "#/components/schemas/QaReportDataPointExtendedDataPointBigDecimal"
          },
          "substantialContributionToClimateChangeMitigationInPercentOfWhichEnabling": {
            "$ref": "#/components/schemas/QaReportDataPointExtendedDataPointBigDecimal"
          },
          "substantialContributionToClimateChangeMitigationInPercentOfWhichTransitional": {
            "$ref": "#/components/schemas/QaReportDataPointExtendedDataPointBigDecimal"
          },
          "substantialContributionToClimateChangeAdaptationInPercentEligible": {
            "$ref": "#/components/schemas/QaReportDataPointExtendedDataPointBigDecimal"
          },
          "substantialContributionToClimateChangeAdaptationInPercentAligned": {
            "$ref": "#/components/schemas/QaReportDataPointExtendedDataPointBigDecimal"
          },
          "substantialContributionToClimateChangeAdaptationInPercentOfWhichUseOfProceeds": {
            "$ref": "#/components/schemas/QaReportDataPointExtendedDataPointBigDecimal"
          },
          "substantialContributionToClimateChangeAdaptationInPercentOfWhichEnabling": {
            "$ref": "#/components/schemas/QaReportDataPointExtendedDataPointBigDecimal"
          },
          "substantialContributionToClimateChangeAdaptationInPercentOfWhichAdapting": {
            "$ref": "#/components/schemas/QaReportDataPointExtendedDataPointBigDecimal"
          },
          "substantialContributionToSustainableUseAndProtectionOfWaterAndMarineResourcesInPercentEligible": {
            "$ref": "#/components/schemas/QaReportDataPointExtendedDataPointBigDecimal"
          },
          "substantialContributionToSustainableUseAndProtectionOfWaterAndMarineResourcesInPercentAligned": {
            "$ref": "#/components/schemas/QaReportDataPointExtendedDataPointBigDecimal"
          },
          "substantialContributionToSustainableUseAndProtectionOfWaterAndMarineResourcesInPercentOfWhichUseOfProceeds": {
            "$ref": "#/components/schemas/QaReportDataPointExtendedDataPointBigDecimal"
          },
          "substantialContributionToSustainableUseAndProtectionOfWaterAndMarineResourcesInPercentOfWhichEnabling": {
            "$ref": "#/components/schemas/QaReportDataPointExtendedDataPointBigDecimal"
          },
          "substantialContributionToTransitionToACircularEconomyInPercentEligible": {
            "$ref": "#/components/schemas/QaReportDataPointExtendedDataPointBigDecimal"
          },
          "substantialContributionToTransitionToACircularEconomyInPercentAligned": {
            "$ref": "#/components/schemas/QaReportDataPointExtendedDataPointBigDecimal"
          },
          "substantialContributionToTransitionToACircularEconomyInPercentOfWhichUseOfProceeds": {
            "$ref": "#/components/schemas/QaReportDataPointExtendedDataPointBigDecimal"
          },
          "substantialContributionToTransitionToACircularEconomyInPercentOfWhichEnabling": {
            "$ref": "#/components/schemas/QaReportDataPointExtendedDataPointBigDecimal"
          },
          "substantialContributionToPollutionPreventionAndControlInPercentEligible": {
            "$ref": "#/components/schemas/QaReportDataPointExtendedDataPointBigDecimal"
          },
          "substantialContributionToPollutionPreventionAndControlInPercentAligned": {
            "$ref": "#/components/schemas/QaReportDataPointExtendedDataPointBigDecimal"
          },
          "substantialContributionToPollutionPreventionAndControlInPercentOfWhichUseOfProceeds": {
            "$ref": "#/components/schemas/QaReportDataPointExtendedDataPointBigDecimal"
          },
          "substantialContributionToPollutionPreventionAndControlInPercentOfWhichEnabling": {
            "$ref": "#/components/schemas/QaReportDataPointExtendedDataPointBigDecimal"
          },
          "substantialContributionToProtectionAndRestorationOfBiodiversityAndEcosystemsInPercentEligible": {
            "$ref": "#/components/schemas/QaReportDataPointExtendedDataPointBigDecimal"
          },
          "substantialContributionToProtectionAndRestorationOfBiodiversityAndEcosystemsInPercentAligned": {
            "$ref": "#/components/schemas/QaReportDataPointExtendedDataPointBigDecimal"
          },
          "substantialContributionToProtectionAndRestorationOfBiodiversityAndEcosystemsInPercentOfWhichUseOfProceeds": {
            "$ref": "#/components/schemas/QaReportDataPointExtendedDataPointBigDecimal"
          },
          "substantialContributionToProtectionAndRestorationOfBiodiversityAndEcosystemsInPercentOfWhichEnabling": {
            "$ref": "#/components/schemas/QaReportDataPointExtendedDataPointBigDecimal"
          },
          "substantialContributionToAnyOfTheSixEnvironmentalObjectivesInPercentEligible": {
            "$ref": "#/components/schemas/QaReportDataPointExtendedDataPointBigDecimal"
          },
          "substantialContributionToAnyOfTheSixEnvironmentalObjectivesInPercentAligned": {
            "$ref": "#/components/schemas/QaReportDataPointExtendedDataPointBigDecimal"
          },
          "substantialContributionToAnyOfTheSixEnvironmentalObjectivesInPercentOfWhichUseOfProceeds": {
            "$ref": "#/components/schemas/QaReportDataPointExtendedDataPointBigDecimal"
          },
          "substantialContributionToAnyOfTheSixEnvironmentalObjectivesInPercentOfWhichEnabling": {
            "$ref": "#/components/schemas/QaReportDataPointExtendedDataPointBigDecimal"
          },
          "substantialContributionToAnyOfTheSixEnvironmentalObjectivesInPercentOfWhichTransitional": {
            "$ref": "#/components/schemas/QaReportDataPointExtendedDataPointBigDecimal"
          }
        }
      },
      "EutaxonomyFinancialsCreditinstitutionTurnoverBasedGreenAssetRatioStock": {
        "type": "object",
        "properties": {
          "substantialContributionToClimateChangeMitigationInPercentEligible": {
            "$ref": "#/components/schemas/QaReportDataPointExtendedDataPointBigDecimal"
          },
          "substantialContributionToClimateChangeMitigationInPercentAligned": {
            "$ref": "#/components/schemas/QaReportDataPointExtendedDataPointBigDecimal"
          },
          "substantialContributionToClimateChangeMitigationInPercentOfWhichUseOfProceeds": {
            "$ref": "#/components/schemas/QaReportDataPointExtendedDataPointBigDecimal"
          },
          "substantialContributionToClimateChangeMitigationInPercentOfWhichEnabling": {
            "$ref": "#/components/schemas/QaReportDataPointExtendedDataPointBigDecimal"
          },
          "substantialContributionToClimateChangeMitigationInPercentOfWhichTransitional": {
            "$ref": "#/components/schemas/QaReportDataPointExtendedDataPointBigDecimal"
          },
          "substantialContributionToClimateChangeAdaptationInPercentEligible": {
            "$ref": "#/components/schemas/QaReportDataPointExtendedDataPointBigDecimal"
          },
          "substantialContributionToClimateChangeAdaptationInPercentAligned": {
            "$ref": "#/components/schemas/QaReportDataPointExtendedDataPointBigDecimal"
          },
          "substantialContributionToClimateChangeAdaptationInPercentOfWhichUseOfProceeds": {
            "$ref": "#/components/schemas/QaReportDataPointExtendedDataPointBigDecimal"
          },
          "substantialContributionToClimateChangeAdaptationInPercentOfWhichEnabling": {
            "$ref": "#/components/schemas/QaReportDataPointExtendedDataPointBigDecimal"
          },
          "substantialContributionToClimateChangeAdaptationInPercentOfWhichAdapting": {
            "$ref": "#/components/schemas/QaReportDataPointExtendedDataPointBigDecimal"
          },
          "substantialContributionToSustainableUseAndProtectionOfWaterAndMarineResourcesInPercentEligible": {
            "$ref": "#/components/schemas/QaReportDataPointExtendedDataPointBigDecimal"
          },
          "substantialContributionToSustainableUseAndProtectionOfWaterAndMarineResourcesInPercentAligned": {
            "$ref": "#/components/schemas/QaReportDataPointExtendedDataPointBigDecimal"
          },
          "substantialContributionToSustainableUseAndProtectionOfWaterAndMarineResourcesInPercentOfWhichUseOfProceeds": {
            "$ref": "#/components/schemas/QaReportDataPointExtendedDataPointBigDecimal"
          },
          "substantialContributionToSustainableUseAndProtectionOfWaterAndMarineResourcesInPercentOfWhichEnabling": {
            "$ref": "#/components/schemas/QaReportDataPointExtendedDataPointBigDecimal"
          },
          "substantialContributionToTransitionToACircularEconomyInPercentEligible": {
            "$ref": "#/components/schemas/QaReportDataPointExtendedDataPointBigDecimal"
          },
          "substantialContributionToTransitionToACircularEconomyInPercentAligned": {
            "$ref": "#/components/schemas/QaReportDataPointExtendedDataPointBigDecimal"
          },
          "substantialContributionToTransitionToACircularEconomyInPercentOfWhichUseOfProceeds": {
            "$ref": "#/components/schemas/QaReportDataPointExtendedDataPointBigDecimal"
          },
          "substantialContributionToTransitionToACircularEconomyInPercentOfWhichEnabling": {
            "$ref": "#/components/schemas/QaReportDataPointExtendedDataPointBigDecimal"
          },
          "substantialContributionToPollutionPreventionAndControlInPercentEligible": {
            "$ref": "#/components/schemas/QaReportDataPointExtendedDataPointBigDecimal"
          },
          "substantialContributionToPollutionPreventionAndControlInPercentAligned": {
            "$ref": "#/components/schemas/QaReportDataPointExtendedDataPointBigDecimal"
          },
          "substantialContributionToPollutionPreventionAndControlInPercentOfWhichUseOfProceeds": {
            "$ref": "#/components/schemas/QaReportDataPointExtendedDataPointBigDecimal"
          },
          "substantialContributionToPollutionPreventionAndControlInPercentOfWhichEnabling": {
            "$ref": "#/components/schemas/QaReportDataPointExtendedDataPointBigDecimal"
          },
          "substantialContributionToProtectionAndRestorationOfBiodiversityAndEcosystemsInPercentEligible": {
            "$ref": "#/components/schemas/QaReportDataPointExtendedDataPointBigDecimal"
          },
          "substantialContributionToProtectionAndRestorationOfBiodiversityAndEcosystemsInPercentAligned": {
            "$ref": "#/components/schemas/QaReportDataPointExtendedDataPointBigDecimal"
          },
          "substantialContributionToProtectionAndRestorationOfBiodiversityAndEcosystemsInPercentOfWhichUseOfProceeds": {
            "$ref": "#/components/schemas/QaReportDataPointExtendedDataPointBigDecimal"
          },
          "substantialContributionToProtectionAndRestorationOfBiodiversityAndEcosystemsInPercentOfWhichEnabling": {
            "$ref": "#/components/schemas/QaReportDataPointExtendedDataPointBigDecimal"
          },
          "substantialContributionToAnyOfTheSixEnvironmentalObjectivesInPercentEligible": {
            "$ref": "#/components/schemas/QaReportDataPointExtendedDataPointBigDecimal"
          },
          "substantialContributionToAnyOfTheSixEnvironmentalObjectivesInPercentAligned": {
            "$ref": "#/components/schemas/QaReportDataPointExtendedDataPointBigDecimal"
          },
          "substantialContributionToAnyOfTheSixEnvironmentalObjectivesInPercentOfWhichUseOfProceeds": {
            "$ref": "#/components/schemas/QaReportDataPointExtendedDataPointBigDecimal"
          },
          "substantialContributionToAnyOfTheSixEnvironmentalObjectivesInPercentOfWhichEnabling": {
            "$ref": "#/components/schemas/QaReportDataPointExtendedDataPointBigDecimal"
          },
          "substantialContributionToAnyOfTheSixEnvironmentalObjectivesInPercentOfWhichTransitional": {
            "$ref": "#/components/schemas/QaReportDataPointExtendedDataPointBigDecimal"
          }
        }
      },
      "EutaxonomyFinancialsData": {
        "type": "object",
        "properties": {
          "general": {
            "$ref": "#/components/schemas/EutaxonomyFinancialsGeneral"
          },
          "creditInstitution": {
            "$ref": "#/components/schemas/EutaxonomyFinancialsCreditInstitution"
          },
          "assetManagement": {
            "$ref": "#/components/schemas/EutaxonomyFinancialsAssetManagement"
          },
          "insuranceReinsurance": {
            "$ref": "#/components/schemas/EutaxonomyFinancialsInsuranceReinsurance"
          },
          "investmentFirms": {
            "$ref": "#/components/schemas/EutaxonomyFinancialsInvestmentFirms"
          }
        }
      },
      "EutaxonomyFinancialsGeneral": {
        "type": "object",
        "properties": {
          "general": {
            "$ref": "#/components/schemas/EutaxonomyFinancialsGeneralGeneral"
          }
        }
      },
      "EutaxonomyFinancialsGeneralGeneral": {
        "type": "object",
        "properties": {
          "fiscalYearDeviation": {
            "$ref": "#/components/schemas/QaReportDataPointExtendedDataPointEutaxonomyFinancialsGeneralGeneralFiscalYearDeviationOptions"
          },
          "fiscalYearEnd": {
            "$ref": "#/components/schemas/QaReportDataPointExtendedDataPointLocalDate"
          },
          "areAllGroupEntitiesCovered": {
            "$ref": "#/components/schemas/QaReportDataPointExtendedDataPointYesNo"
          },
          "numberOfEmployees": {
            "$ref": "#/components/schemas/QaReportDataPointExtendedDataPointBigDecimal"
          },
          "isNfrdMandatory": {
            "$ref": "#/components/schemas/QaReportDataPointExtendedDataPointYesNo"
          }
        }
      },
      "EutaxonomyFinancialsInsuranceReinsurance": {
        "type": "object",
        "properties": {
          "underwritingKpi": {
            "$ref": "#/components/schemas/EutaxonomyFinancialsInsurancereinsuranceUnderwritingKpi"
          },
          "averageValueOfTaxonomyAlignedUndertakings": {
            "$ref": "#/components/schemas/EutaxonomyFinancialsInsurancereinsuranceAverageValueOfTaxonomyAlignedUndertakings"
          },
          "breakdownOfTheNumeratorOfTheKpiPerEnvironmentalObjectiveTurnoverBased": {
            "$ref": "#/components/schemas/EutaxonomyFinancialsInsurancereinsuranceBreakdownOfTheNumeratorOfTheKpiPerEnvironmentalObjectiveTurnoverBased"
          },
          "breakdownOfTheNumeratorOfTheKpiPerEnvironmentalObjectiveCapexBased": {
            "$ref": "#/components/schemas/EutaxonomyFinancialsInsurancereinsuranceBreakdownOfTheNumeratorOfTheKpiPerEnvironmentalObjectiveCapexBased"
          }
        }
      },
      "EutaxonomyFinancialsInsurancereinsuranceAverageValueOfTaxonomyAlignedUndertakings": {
        "type": "object",
        "properties": {
          "weightedAverageValueOfAllInvestmentsTurnoverBasedInPercent": {
            "$ref": "#/components/schemas/QaReportDataPointExtendedDataPointBigDecimal"
          },
          "weightedAverageValueOfAllInvestmentsCapexBasedInPercent": {
            "$ref": "#/components/schemas/QaReportDataPointExtendedDataPointBigDecimal"
          },
          "weightedAverageValueOfAllInvestmentsTurnoverBasedMonetaryAmount": {
            "$ref": "#/components/schemas/QaReportDataPointCurrencyDataPoint"
          },
          "weightedAverageValueOfAllInvestmentsCapexBasedMonetaryAmount": {
            "$ref": "#/components/schemas/QaReportDataPointCurrencyDataPoint"
          }
        }
      },
      "EutaxonomyFinancialsInsurancereinsuranceBreakdownOfTheNumeratorOfTheKpiPerEnvironmentalObjectiveCapexBased": {
        "type": "object",
        "properties": {
          "shareOfCapexBasedKpiSubstantiallyContributingToClimateChangeMitigationInPercentAligned": {
            "$ref": "#/components/schemas/QaReportDataPointExtendedDataPointBigDecimal"
          },
          "shareOfCapexBasedKpiSubstantiallyContributingToClimateChangeMitigationInPercentOfWhichEnabling": {
            "$ref": "#/components/schemas/QaReportDataPointExtendedDataPointBigDecimal"
          },
          "shareOfCapexBasedKpiSubstantiallyContributingToClimateChangeMitigationInPercentOfWhichTransitional": {
            "$ref": "#/components/schemas/QaReportDataPointExtendedDataPointBigDecimal"
          },
          "shareOfCapexBasedKpiSubstantiallyContributingToClimateChangeAdaptationInPercentAligned": {
            "$ref": "#/components/schemas/QaReportDataPointExtendedDataPointBigDecimal"
          },
          "shareOfCapexBasedKpiSubstantiallyContributingToClimateChangeAdaptationInPercentOfWhichEnabling": {
            "$ref": "#/components/schemas/QaReportDataPointExtendedDataPointBigDecimal"
          },
          "shareOfCapexBasedKpiSubstantiallyContributingToSustainableUseAndProtectionOfWaterAndMarineResourcesInPercentAligned": {
            "$ref": "#/components/schemas/QaReportDataPointExtendedDataPointBigDecimal"
          },
          "shareOfCapexBasedKpiSubstantiallyContributingToSustainableUseAndProtectionOfWaterAndMarineResourcesInPercentOfWhichEnabling": {
            "$ref": "#/components/schemas/QaReportDataPointExtendedDataPointBigDecimal"
          },
          "shareOfCapexBasedKpiSubstantiallyContributingToTransitionToACircularEconomyInPercentAligned": {
            "$ref": "#/components/schemas/QaReportDataPointExtendedDataPointBigDecimal"
          },
          "shareOfCapexBasedKpiSubstantiallyContributingToTransitionToACircularEconomyInPercentOfWhichEnabling": {
            "$ref": "#/components/schemas/QaReportDataPointExtendedDataPointBigDecimal"
          },
          "shareOfCapexBasedKpiSubstantiallyContributingToPollutionPreventionAndControlInPercentAligned": {
            "$ref": "#/components/schemas/QaReportDataPointExtendedDataPointBigDecimal"
          },
          "shareOfCapexBasedKpiSubstantiallyContributingToPollutionPreventionAndControlInPercentOfWhichEnabling": {
            "$ref": "#/components/schemas/QaReportDataPointExtendedDataPointBigDecimal"
          },
          "shareOfCapexBasedKpiSubstantiallyContributingToProtectionAndRestorationOfBiodiversityAndEcosystemsInPercentAligned": {
            "$ref": "#/components/schemas/QaReportDataPointExtendedDataPointBigDecimal"
          },
          "shareOfCapexBasedKpiSubstantiallyContributingToProtectionAndRestorationOfBiodiversityAndEcosystemsInPercentOfWhichEnabling": {
            "$ref": "#/components/schemas/QaReportDataPointExtendedDataPointBigDecimal"
          }
        }
      },
      "EutaxonomyFinancialsInsurancereinsuranceBreakdownOfTheNumeratorOfTheKpiPerEnvironmentalObjectiveTurnoverBased": {
        "type": "object",
        "properties": {
          "shareOfTurnoverBasedKpiSubstantiallyContributingToClimateChangeMitigationInPercentAligned": {
            "$ref": "#/components/schemas/QaReportDataPointExtendedDataPointBigDecimal"
          },
          "shareOfTurnoverBasedKpiSubstantiallyContributingToClimateChangeMitigationInPercentOfWhichEnabling": {
            "$ref": "#/components/schemas/QaReportDataPointExtendedDataPointBigDecimal"
          },
          "shareOfTurnoverBasedKpiSubstantiallyContributingToClimateChangeMitigationInPercentOfWhichTransitional": {
            "$ref": "#/components/schemas/QaReportDataPointExtendedDataPointBigDecimal"
          },
          "shareOfTurnoverBasedKpiSubstantiallyContributingToClimateChangeAdaptationInPercentAligned": {
            "$ref": "#/components/schemas/QaReportDataPointExtendedDataPointBigDecimal"
          },
          "shareOfTurnoverBasedKpiSubstantiallyContributingToClimateChangeAdaptationInPercentOfWhichEnabling": {
            "$ref": "#/components/schemas/QaReportDataPointExtendedDataPointBigDecimal"
          },
          "shareOfTurnoverBasedKpiSubstantiallyContributingToSustainableUseAndProtectionOfWaterAndMarineResourcesInPercentAligned": {
            "$ref": "#/components/schemas/QaReportDataPointExtendedDataPointBigDecimal"
          },
          "shareOfTurnoverBasedKpiSubstantiallyContributingToSustainableUseAndProtectionOfWaterAndMarineResourcesInPercentOfWhichEnabling": {
            "$ref": "#/components/schemas/QaReportDataPointExtendedDataPointBigDecimal"
          },
          "shareOfTurnoverBasedKpiSubstantiallyContributingToTransitionToACircularEconomyInPercentAligned": {
            "$ref": "#/components/schemas/QaReportDataPointExtendedDataPointBigDecimal"
          },
          "shareOfTurnoverBasedKpiSubstantiallyContributingToTransitionToACircularEconomyInPercentOfWhichEnabling": {
            "$ref": "#/components/schemas/QaReportDataPointExtendedDataPointBigDecimal"
          },
          "shareOfTurnoverBasedKpiSubstantiallyContributingToPollutionPreventionAndControlInPercentAligned": {
            "$ref": "#/components/schemas/QaReportDataPointExtendedDataPointBigDecimal"
          },
          "shareOfTurnoverBasedKpiSubstantiallyContributingToPollutionPreventionAndControlInPercentOfWhichEnabling": {
            "$ref": "#/components/schemas/QaReportDataPointExtendedDataPointBigDecimal"
          },
          "shareOfTurnoverBasedKpiSubstantiallyContributingToProtectionAndRestorationOfBiodiversityAndEcosystemsInPercentAligned": {
            "$ref": "#/components/schemas/QaReportDataPointExtendedDataPointBigDecimal"
          },
          "shareOfTurnoverBasedKpiSubstantiallyContributingToProtectionAndRestorationOfBiodiversityAndEcosystemsInPercentOfWhichEnabling": {
            "$ref": "#/components/schemas/QaReportDataPointExtendedDataPointBigDecimal"
          }
        }
      },
      "EutaxonomyFinancialsInsurancereinsuranceUnderwritingKpi": {
        "type": "object",
        "properties": {
          "totalOfAbsolutePremiumsOfTaxonomyAlignedActivities": {
            "$ref": "#/components/schemas/QaReportDataPointCurrencyDataPoint"
          },
          "totalOfAbsolutePremiumsOfTaxonomyEligibleButTaxonomyNonAlignedActivities": {
            "$ref": "#/components/schemas/QaReportDataPointCurrencyDataPoint"
          },
          "totalOfAbsolutePremiumsOfTaxonomyNonEligibleActivities": {
            "$ref": "#/components/schemas/QaReportDataPointCurrencyDataPoint"
          },
          "proportionOfAbsolutePremiumsOfTaxonomyAlignedActivities": {
            "$ref": "#/components/schemas/QaReportDataPointExtendedDataPointBigDecimal"
          },
          "proportionOfAbsolutePremiumsOfTaxonomyEligibleButTaxonomyNonAlignedActivities": {
            "$ref": "#/components/schemas/QaReportDataPointExtendedDataPointBigDecimal"
          },
          "proportionOfAbsolutePremiumsOfTaxonomyNonEligibleActivities": {
            "$ref": "#/components/schemas/QaReportDataPointExtendedDataPointBigDecimal"
          }
        }
      },
      "EutaxonomyFinancialsInvestmentFirms": {
        "type": "object",
        "properties": {
          "dealingOnOwnAccountServicesTurnoverBased": {
            "$ref": "#/components/schemas/EutaxonomyFinancialsInvestmentfirmsDealingOnOwnAccountServicesTurnoverBased"
          },
          "dealingOnOwnAccountServicesCapexBased": {
            "$ref": "#/components/schemas/EutaxonomyFinancialsInvestmentfirmsDealingOnOwnAccountServicesCapexBased"
          },
          "otherServicesTurnoverBased": {
            "$ref": "#/components/schemas/EutaxonomyFinancialsInvestmentfirmsOtherServicesTurnoverBased"
          },
          "otherServicesCapexBased": {
            "$ref": "#/components/schemas/EutaxonomyFinancialsInvestmentfirmsOtherServicesCapexBased"
          }
        }
      },
      "EutaxonomyFinancialsInvestmentfirmsDealingOnOwnAccountServicesCapexBased": {
        "type": "object",
        "properties": {
          "capexBasedTotalAssetsInvestedUnderInvestmentFirmsActivitiesDealingOnOwnAccount": {
            "$ref": "#/components/schemas/QaReportDataPointCurrencyDataPoint"
          },
          "capexBasedProportionOfAssetsSubstantiallyContributingToClimateChangeMitigationEligible": {
            "$ref": "#/components/schemas/QaReportDataPointExtendedDataPointBigDecimal"
          },
          "capexBasedProportionOfAssetsSubstantiallyContributingToClimateChangeMitigationAligned": {
            "$ref": "#/components/schemas/QaReportDataPointExtendedDataPointBigDecimal"
          },
          "capexBasedProportionOfAssetsSubstantiallyContributingToClimateChangeMitigationOfWhichTransitional": {
            "$ref": "#/components/schemas/QaReportDataPointExtendedDataPointBigDecimal"
          },
          "capexBasedProportionOfAssetsSubstantiallyContributingToClimateChangeMitigationOfWhichEnabling": {
            "$ref": "#/components/schemas/QaReportDataPointExtendedDataPointBigDecimal"
          },
          "capexBasedProportionOfAssetsSubstantiallyContributingToClimateChangeAdaptationEligible": {
            "$ref": "#/components/schemas/QaReportDataPointExtendedDataPointBigDecimal"
          },
          "capexBasedProportionOfAssetsSubstantiallyContributingToClimateChangeAdaptationAligned": {
            "$ref": "#/components/schemas/QaReportDataPointExtendedDataPointBigDecimal"
          },
          "capexBasedProportionOfAssetsSubstantiallyContributingToClimateChangeAdaptationOfWhichEnabling": {
            "$ref": "#/components/schemas/QaReportDataPointExtendedDataPointBigDecimal"
          },
          "capexBasedProportionOfAssetsSubstantiallyContributingToSustainableUseAndProtectionOfWaterAndMarineResourcesEligible": {
            "$ref": "#/components/schemas/QaReportDataPointExtendedDataPointBigDecimal"
          },
          "capexBasedProportionOfAssetsSubstantiallyContributingToSustainableUseAndProtectionOfWaterAndMarineResourcesAligned": {
            "$ref": "#/components/schemas/QaReportDataPointExtendedDataPointBigDecimal"
          },
          "capexBasedProportionOfAssetsSubstantiallyContributingToSustainableUseAndProtectionOfWaterAndMarineResourcesOfWhichEnabling": {
            "$ref": "#/components/schemas/QaReportDataPointExtendedDataPointBigDecimal"
          },
          "capexBasedProportionOfAssetsSubstantiallyContributingToCircularEconomyEligible": {
            "$ref": "#/components/schemas/QaReportDataPointExtendedDataPointBigDecimal"
          },
          "capexBasedProportionOfAssetsSubstantiallyContributingToCircularEconomyAligned": {
            "$ref": "#/components/schemas/QaReportDataPointExtendedDataPointBigDecimal"
          },
          "capexBasedProportionOfAssetsSubstantiallyContributingToCircularEconomyOfWhichEnabling": {
            "$ref": "#/components/schemas/QaReportDataPointExtendedDataPointBigDecimal"
          },
          "capexBasedProportionOfAssetsSubstantiallyContributingToPollutionPreventionAndControlEligible": {
            "$ref": "#/components/schemas/QaReportDataPointExtendedDataPointBigDecimal"
          },
          "capexBasedProportionOfAssetsSubstantiallyContributingToPollutionPreventionAndControlAligned": {
            "$ref": "#/components/schemas/QaReportDataPointExtendedDataPointBigDecimal"
          },
          "capexBasedProportionOfAssetsSubstantiallyContributingToPollutionPreventionAndControlOfWhichEnabling": {
            "$ref": "#/components/schemas/QaReportDataPointExtendedDataPointBigDecimal"
          },
          "capexBasedProportionOfAssetsSubstantiallyContributingToProtectionAndRestorationOfBiodiversityAndEcosystemsEligible": {
            "$ref": "#/components/schemas/QaReportDataPointExtendedDataPointBigDecimal"
          },
          "capexBasedProportionOfAssetsSubstantiallyContributingToProtectionAndRestorationOfBiodiversityAndEcosystemsAligned": {
            "$ref": "#/components/schemas/QaReportDataPointExtendedDataPointBigDecimal"
          },
          "capexBasedProportionOfAssetsSubstantiallyContributingToProtectionAndRestorationOfBiodiversityAndEcosystemsOfWhichEnabling": {
            "$ref": "#/components/schemas/QaReportDataPointExtendedDataPointBigDecimal"
          },
          "capexBasedProportionOfAssetsSubstantiallyContributingToAnyOfTheSixEnvironmentalObjectivesEligible": {
            "$ref": "#/components/schemas/QaReportDataPointExtendedDataPointBigDecimal"
          },
          "capexBasedProportionOfAssetsSubstantiallyContributingToAnyOfTheSixEnvironmentalObjectivesAligned": {
            "$ref": "#/components/schemas/QaReportDataPointExtendedDataPointBigDecimal"
          },
          "capexBasedProportionOfAssetsSubstantiallyContributingToAnyOfTheSixEnvironmentalObjectivesOfWhichTransitional": {
            "$ref": "#/components/schemas/QaReportDataPointExtendedDataPointBigDecimal"
          },
          "capexBasedProportionOfAssetsSubstantiallyContributingToAnyOfTheSixEnvironmentalObjectivesOfWhichEnabling": {
            "$ref": "#/components/schemas/QaReportDataPointExtendedDataPointBigDecimal"
          }
        }
      },
      "EutaxonomyFinancialsInvestmentfirmsDealingOnOwnAccountServicesTurnoverBased": {
        "type": "object",
        "properties": {
          "turnoverBasedTotalAssetsInvestedUnderInvestmentFirmsActivitiesDealingOnOwnAccount": {
            "$ref": "#/components/schemas/QaReportDataPointCurrencyDataPoint"
          },
          "turnoverBasedProportionOfAssetsSubstantiallyContributingToClimateChangeMitigationEligible": {
            "$ref": "#/components/schemas/QaReportDataPointExtendedDataPointBigDecimal"
          },
          "turnoverBasedProportionOfAssetsSubstantiallyContributingToClimateChangeMitigationAligned": {
            "$ref": "#/components/schemas/QaReportDataPointExtendedDataPointBigDecimal"
          },
          "turnoverBasedProportionOfAssetsSubstantiallyContributingToClimateChangeMitigationOfWhichTransitional": {
            "$ref": "#/components/schemas/QaReportDataPointExtendedDataPointBigDecimal"
          },
          "turnoverBasedProportionOfAssetsSubstantiallyContributingToClimateChangeMitigationOfWhichEnabling": {
            "$ref": "#/components/schemas/QaReportDataPointExtendedDataPointBigDecimal"
          },
          "turnoverBasedProportionOfAssetsSubstantiallyContributingToClimateChangeAdaptationEligible": {
            "$ref": "#/components/schemas/QaReportDataPointExtendedDataPointBigDecimal"
          },
          "turnoverBasedProportionOfAssetsSubstantiallyContributingToClimateChangeAdaptationAligned": {
            "$ref": "#/components/schemas/QaReportDataPointExtendedDataPointBigDecimal"
          },
          "turnoverBasedProportionOfAssetsSubstantiallyContributingToClimateChangeAdaptationOfWhichEnabling": {
            "$ref": "#/components/schemas/QaReportDataPointExtendedDataPointBigDecimal"
          },
          "turnoverBasedProportionOfAssetsSubstantiallyContributingToSustainableUseAndProtectionOfWaterAndMarineResourcesEligible": {
            "$ref": "#/components/schemas/QaReportDataPointExtendedDataPointBigDecimal"
          },
          "turnoverBasedProportionOfAssetsSubstantiallyContributingToSustainableUseAndProtectionOfWaterAndMarineResourcesAligned": {
            "$ref": "#/components/schemas/QaReportDataPointExtendedDataPointBigDecimal"
          },
          "turnoverBasedProportionOfAssetsSubstantiallyContributingToSustainableUseAndProtectionOfWaterAndMarineResourcesOfWhichEnabling": {
            "$ref": "#/components/schemas/QaReportDataPointExtendedDataPointBigDecimal"
          },
          "turnoverBasedProportionOfAssetsSubstantiallyContributingToCircularEconomyEligible": {
            "$ref": "#/components/schemas/QaReportDataPointExtendedDataPointBigDecimal"
          },
          "turnoverBasedProportionOfAssetsSubstantiallyContributingToCircularEconomyAligned": {
            "$ref": "#/components/schemas/QaReportDataPointExtendedDataPointBigDecimal"
          },
          "turnoverBasedProportionOfAssetsSubstantiallyContributingToCircularEconomyOfWhichEnabling": {
            "$ref": "#/components/schemas/QaReportDataPointExtendedDataPointBigDecimal"
          },
          "turnoverBasedProportionOfAssetsSubstantiallyContributingToPollutionPreventionAndControlEligible": {
            "$ref": "#/components/schemas/QaReportDataPointExtendedDataPointBigDecimal"
          },
          "turnoverBasedProportionOfAssetsSubstantiallyContributingToPollutionPreventionAndControlAligned": {
            "$ref": "#/components/schemas/QaReportDataPointExtendedDataPointBigDecimal"
          },
          "turnoverBasedProportionOfAssetsSubstantiallyContributingToPollutionPreventionAndControlOfWhichEnabling": {
            "$ref": "#/components/schemas/QaReportDataPointExtendedDataPointBigDecimal"
          },
          "turnoverBasedProportionOfAssetsSubstantiallyContributingToProtectionAndRestorationOfBiodiversityAndEcosystemsEligible": {
            "$ref": "#/components/schemas/QaReportDataPointExtendedDataPointBigDecimal"
          },
          "turnoverBasedProportionOfAssetsSubstantiallyContributingToProtectionAndRestorationOfBiodiversityAndEcosystemsAligned": {
            "$ref": "#/components/schemas/QaReportDataPointExtendedDataPointBigDecimal"
          },
          "turnoverBasedProportionOfAssetsSubstantiallyContributingToProtectionAndRestorationOfBiodiversityAndEcosystemsOfWhichEnabling": {
            "$ref": "#/components/schemas/QaReportDataPointExtendedDataPointBigDecimal"
          },
          "turnoverBasedProportionOfAssetsSubstantiallyContributingToAnyOfTheSixEnvironmentalObjectivesEligible": {
            "$ref": "#/components/schemas/QaReportDataPointExtendedDataPointBigDecimal"
          },
          "turnoverBasedProportionOfAssetsSubstantiallyContributingToAnyOfTheSixEnvironmentalObjectivesAligned": {
            "$ref": "#/components/schemas/QaReportDataPointExtendedDataPointBigDecimal"
          },
          "turnoverBasedProportionOfAssetsSubstantiallyContributingToAnyOfTheSixEnvironmentalObjectivesOfWhichTransitional": {
            "$ref": "#/components/schemas/QaReportDataPointExtendedDataPointBigDecimal"
          },
          "turnoverBasedProportionOfAssetsSubstantiallyContributingToAnyOfTheSixEnvironmentalObjectivesOfWhichEnabling": {
            "$ref": "#/components/schemas/QaReportDataPointExtendedDataPointBigDecimal"
          }
        }
      },
      "EutaxonomyFinancialsInvestmentfirmsOtherServicesCapexBased": {
        "type": "object",
        "properties": {
          "capexBasedTotalRevenueFromInvestmentsAndServicesAndActivitiesOtherThanDealingOnOwnAccount": {
            "$ref": "#/components/schemas/QaReportDataPointCurrencyDataPoint"
          },
          "capexBasedProportionOfRevenueSubstantiallyContributingToClimateChangeMitigationEligible": {
            "$ref": "#/components/schemas/QaReportDataPointExtendedDataPointBigDecimal"
          },
          "capexBasedProportionOfRevenueSubstantiallyContributingToClimateChangeMitigationAligned": {
            "$ref": "#/components/schemas/QaReportDataPointExtendedDataPointBigDecimal"
          },
          "capexBasedProportionOfRevenueSubstantiallyContributingToClimateChangeMitigationOfWhichTransitional": {
            "$ref": "#/components/schemas/QaReportDataPointExtendedDataPointBigDecimal"
          },
          "capexBasedProportionOfRevenueSubstantiallyContributingToClimateChangeMitigationOfWhichEnabling": {
            "$ref": "#/components/schemas/QaReportDataPointExtendedDataPointBigDecimal"
          },
          "capexBasedProportionOfRevenueSubstantiallyContributingToClimateChangeAdaptationEligible": {
            "$ref": "#/components/schemas/QaReportDataPointExtendedDataPointBigDecimal"
          },
          "capexBasedProportionOfRevenueSubstantiallyContributingToClimateChangeAdaptationAligned": {
            "$ref": "#/components/schemas/QaReportDataPointExtendedDataPointBigDecimal"
          },
          "capexBasedProportionOfRevenueSubstantiallyContributingToClimateChangeAdaptationOfWhichEnabling": {
            "$ref": "#/components/schemas/QaReportDataPointExtendedDataPointBigDecimal"
          },
          "capexBasedProportionOfRevenueSubstantiallyContributingToSustainableUseAndProtectionOfWaterAndMarineResourcesEligible": {
            "$ref": "#/components/schemas/QaReportDataPointExtendedDataPointBigDecimal"
          },
          "capexBasedProportionOfRevenueSubstantiallyContributingToSustainableUseAndProtectionOfWaterAndMarineResourcesAligned": {
            "$ref": "#/components/schemas/QaReportDataPointExtendedDataPointBigDecimal"
          },
          "capexBasedProportionOfRevenueSubstantiallyContributingToSustainableUseAndProtectionOfWaterAndMarineResourcesOfWhichEnabling": {
            "$ref": "#/components/schemas/QaReportDataPointExtendedDataPointBigDecimal"
          },
          "capexBasedProportionOfRevenueSubstantiallyContributingToCircularEconomyEligible": {
            "$ref": "#/components/schemas/QaReportDataPointExtendedDataPointBigDecimal"
          },
          "capexBasedProportionOfRevenueSubstantiallyContributingToCircularEconomyAligned": {
            "$ref": "#/components/schemas/QaReportDataPointExtendedDataPointBigDecimal"
          },
          "capexBasedProportionOfRevenueSubstantiallyContributingToCircularEconomyOfWhichEnabling": {
            "$ref": "#/components/schemas/QaReportDataPointExtendedDataPointBigDecimal"
          },
          "capexBasedProportionOfRevenueSubstantiallyContributingToPollutionPreventionAndControlEligible": {
            "$ref": "#/components/schemas/QaReportDataPointExtendedDataPointBigDecimal"
          },
          "capexBasedProportionOfRevenueSubstantiallyContributingToPollutionPreventionAndControlAligned": {
            "$ref": "#/components/schemas/QaReportDataPointExtendedDataPointBigDecimal"
          },
          "capexBasedProportionOfRevenueSubstantiallyContributingToPollutionPreventionAndControlOfWhichEnabling": {
            "$ref": "#/components/schemas/QaReportDataPointExtendedDataPointBigDecimal"
          },
          "capexBasedProportionOfRevenueSubstantiallyContributingToProtectionAndRestorationOfBiodiversityAndEcosystemsEligible": {
            "$ref": "#/components/schemas/QaReportDataPointExtendedDataPointBigDecimal"
          },
          "capexBasedProportionOfRevenueSubstantiallyContributingToProtectionAndRestorationOfBiodiversityAndEcosystemsAligned": {
            "$ref": "#/components/schemas/QaReportDataPointExtendedDataPointBigDecimal"
          },
          "capexBasedProportionOfRevenueSubstantiallyContributingToProtectionAndRestorationOfBiodiversityAndEcosystemsOfWhichEnabling": {
            "$ref": "#/components/schemas/QaReportDataPointExtendedDataPointBigDecimal"
          },
          "capexBasedProportionOfRevenueSubstantiallyContributingToAnyOfTheSixEnvironmentalObjectivesEligible": {
            "$ref": "#/components/schemas/QaReportDataPointExtendedDataPointBigDecimal"
          },
          "capexBasedProportionOfRevenueSubstantiallyContributingToAnyOfTheSixEnvironmentalObjectivesAligned": {
            "$ref": "#/components/schemas/QaReportDataPointExtendedDataPointBigDecimal"
          },
          "capexBasedProportionOfRevenueSubstantiallyContributingToAnyOfTheSixEnvironmentalObjectivesOfWhichTransitional": {
            "$ref": "#/components/schemas/QaReportDataPointExtendedDataPointBigDecimal"
          },
          "capexBasedProportionOfRevenueSubstantiallyContributingToAnyOfTheSixEnvironmentalObjectivesOfWhichEnabling": {
            "$ref": "#/components/schemas/QaReportDataPointExtendedDataPointBigDecimal"
          }
        }
      },
      "EutaxonomyFinancialsInvestmentfirmsOtherServicesTurnoverBased": {
        "type": "object",
        "properties": {
          "turnoverBasedTotalRevenueFromInvestmentsAndServicesAndActivitiesOtherThanDealingOnOwnAccount": {
            "$ref": "#/components/schemas/QaReportDataPointCurrencyDataPoint"
          },
          "turnoverBasedProportionOfRevenueSubstantiallyContributingToClimateChangeMitigationEligible": {
            "$ref": "#/components/schemas/QaReportDataPointExtendedDataPointBigDecimal"
          },
          "turnoverBasedProportionOfRevenueSubstantiallyContributingToClimateChangeMitigationAligned": {
            "$ref": "#/components/schemas/QaReportDataPointExtendedDataPointBigDecimal"
          },
          "turnoverBasedProportionOfRevenueSubstantiallyContributingToClimateChangeMitigationOfWhichTransitional": {
            "$ref": "#/components/schemas/QaReportDataPointExtendedDataPointBigDecimal"
          },
          "turnoverBasedProportionOfRevenueSubstantiallyContributingToClimateChangeMitigationOfWhichEnabling": {
            "$ref": "#/components/schemas/QaReportDataPointExtendedDataPointBigDecimal"
          },
          "turnoverBasedProportionOfRevenueSubstantiallyContributingToClimateChangeAdaptationEligible": {
            "$ref": "#/components/schemas/QaReportDataPointExtendedDataPointBigDecimal"
          },
          "turnoverBasedProportionOfRevenueSubstantiallyContributingToClimateChangeAdaptationAligned": {
            "$ref": "#/components/schemas/QaReportDataPointExtendedDataPointBigDecimal"
          },
          "turnoverBasedProportionOfRevenueSubstantiallyContributingToClimateChangeAdaptationOfWhichEnabling": {
            "$ref": "#/components/schemas/QaReportDataPointExtendedDataPointBigDecimal"
          },
          "turnoverBasedProportionOfRevenueSubstantiallyContributingToSustainableUseAndProtectionOfWaterAndMarineResourcesEligible": {
            "$ref": "#/components/schemas/QaReportDataPointExtendedDataPointBigDecimal"
          },
          "turnoverBasedProportionOfRevenueSubstantiallyContributingToSustainableUseAndProtectionOfWaterAndMarineResourcesAligned": {
            "$ref": "#/components/schemas/QaReportDataPointExtendedDataPointBigDecimal"
          },
          "turnoverBasedProportionOfRevenueSubstantiallyContributingToSustainableUseAndProtectionOfWaterAndMarineResourcesOfWhichEnabling": {
            "$ref": "#/components/schemas/QaReportDataPointExtendedDataPointBigDecimal"
          },
          "turnoverBasedProportionOfRevenueSubstantiallyContributingToCircularEconomyEligible": {
            "$ref": "#/components/schemas/QaReportDataPointExtendedDataPointBigDecimal"
          },
          "turnoverBasedProportionOfRevenueSubstantiallyContributingToCircularEconomyAligned": {
            "$ref": "#/components/schemas/QaReportDataPointExtendedDataPointBigDecimal"
          },
          "turnoverBasedProportionOfRevenueSubstantiallyContributingToCircularEconomyOfWhichEnabling": {
            "$ref": "#/components/schemas/QaReportDataPointExtendedDataPointBigDecimal"
          },
          "turnoverBasedProportionOfRevenueSubstantiallyContributingToPollutionPreventionAndControlEligible": {
            "$ref": "#/components/schemas/QaReportDataPointExtendedDataPointBigDecimal"
          },
          "turnoverBasedProportionOfRevenueSubstantiallyContributingToPollutionPreventionAndControlAligned": {
            "$ref": "#/components/schemas/QaReportDataPointExtendedDataPointBigDecimal"
          },
          "turnoverBasedProportionOfRevenueSubstantiallyContributingToPollutionPreventionAndControlOfWhichEnabling": {
            "$ref": "#/components/schemas/QaReportDataPointExtendedDataPointBigDecimal"
          },
          "turnoverBasedProportionOfRevenueSubstantiallyContributingToProtectionAndRestorationOfBiodiversityAndEcosystemsEligible": {
            "$ref": "#/components/schemas/QaReportDataPointExtendedDataPointBigDecimal"
          },
          "turnoverBasedProportionOfRevenueSubstantiallyContributingToProtectionAndRestorationOfBiodiversityAndEcosystemsAligned": {
            "$ref": "#/components/schemas/QaReportDataPointExtendedDataPointBigDecimal"
          },
          "turnoverBasedProportionOfRevenueSubstantiallyContributingToProtectionAndRestorationOfBiodiversityAndEcosystemsOfWhichEnabling": {
            "$ref": "#/components/schemas/QaReportDataPointExtendedDataPointBigDecimal"
          },
          "turnoverBasedProportionOfRevenueSubstantiallyContributingToAnyOfTheSixEnvironmentalObjectivesEligible": {
            "$ref": "#/components/schemas/QaReportDataPointExtendedDataPointBigDecimal"
          },
          "turnoverBasedProportionOfRevenueSubstantiallyContributingToAnyOfTheSixEnvironmentalObjectivesAligned": {
            "$ref": "#/components/schemas/QaReportDataPointExtendedDataPointBigDecimal"
          },
          "turnoverBasedProportionOfRevenueSubstantiallyContributingToAnyOfTheSixEnvironmentalObjectivesOfWhichTransitional": {
            "$ref": "#/components/schemas/QaReportDataPointExtendedDataPointBigDecimal"
          },
          "turnoverBasedProportionOfRevenueSubstantiallyContributingToAnyOfTheSixEnvironmentalObjectivesOfWhichEnabling": {
            "$ref": "#/components/schemas/QaReportDataPointExtendedDataPointBigDecimal"
          }
        }
      },
      "ExtendedDataPointEutaxonomyFinancialsGeneralGeneralFiscalYearDeviationOptions": {
        "type": "object",
        "properties": {
          "value": {
            "type": "string",
            "enum": [
              "Deviation",
              "NoDeviation"
            ]
          },
          "quality": {
            "type": "string",
            "enum": [
              "Audited",
              "Reported",
              "Estimated",
              "Incomplete",
              "NoDataFound"
            ]
          },
          "comment": {
            "type": "string"
          },
          "dataSource": {
            "$ref": "#/components/schemas/ExtendedDocumentReference"
          }
        },
        "description": "Contains suggested data corrections for the rejected data point.",
        "example": {
          "value": "No",
          "quality": "Incomplete",
          "comment": "program neural circuit",
          "dataSource": {
            "page": "1026",
            "tagName": "web services",
            "fileName": "SustainabilityReport",
            "fileReference": "1902e40099c913ecf3715388cb2d9f7f84e6f02a19563db6930adb7b6cf22868",
            "publicationDate": "2024-01-07"
          }
        }
      },
      "QaReportDataPointExtendedDataPointEutaxonomyFinancialsGeneralGeneralFiscalYearDeviationOptions": {
        "required": [
          "comment",
          "verdict"
        ],
        "type": "object",
        "properties": {
          "comment": {
            "type": "string",
            "description": "A comment explaining the verdict.",
            "example": "The data point is correct and hence accepted."
          },
          "verdict": {
            "$ref": "#/components/schemas/QaReportDataPointVerdict"
          },
          "correctedData": {
            "$ref": "#/components/schemas/ExtendedDataPointEutaxonomyFinancialsGeneralGeneralFiscalYearDeviationOptions"
          }
        }
      },
      "QaReportDataPointString": {
        "required": [
          "comment",
          "verdict"
        ],
        "type": "object",
        "properties": {
          "comment": {
            "type": "string",
            "description": "A comment explaining the verdict.",
            "example": "The data point is correct and hence accepted."
          },
          "verdict": {
            "$ref": "#/components/schemas/QaReportDataPointVerdict"
          },
          "correctedData": {
            "type": "string",
            "description": "Contains suggested data corrections for the rejected data point.",
            "example": "{\"value\":\"No\",\"quality\":\"Incomplete\",\"comment\":\"program neural circuit\",\"dataSource\":{\"page\":\"1026\",\"tagName\":\"web services\",\"fileName\":\"SustainabilityReport\",\"fileReference\":\"1902e40099c913ecf3715388cb2d9f7f84e6f02a19563db6930adb7b6cf22868\",\"publicationDate\":\"2024-01-07\"}}"
          }
        }
      },
      "DataPointQaReport": {
        "required": [
          "active",
          "comment",
          "dataPointId",
          "dataPointType",
          "qaReportId",
          "uploadTime",
          "verdict"
        ],
        "type": "object",
        "properties": {
          "dataPointId": {
            "type": "string",
            "description": "The unique identifier of the datapoint.",
            "example": "The unique identifier of the datapoint."
          },
          "dataPointType": {
            "type": "string",
            "description": "The data point type of the provided data point.",
            "example": "extendedEnumYesNoNfrdMandatory"
          },
          "qaReportId": {
            "type": "string",
            "description": "The unique identifier of the QA report",
            "example": "1e63a842-1e65-43ed-b78a-5e7cec155c28"
          },
          "reporterUserId": {
            "type": "string",
            "description": "The unique user ID of the user who uploaded the QA report.",
            "example": "1e63a842-1e65-43ed-b78a-5e7cec155c28"
          },
          "uploadTime": {
            "type": "integer",
            "description": "The timestamp (epoch milliseconds) at which the QA report was uploaded.",
            "format": "int64",
            "example": 1751291891271
          },
          "active": {
            "type": "boolean",
            "description": "Boolean flag. True if and only if the QA report is marked as active."
          },
          "comment": {
            "type": "string",
            "description": "A comment explaining the verdict.",
            "example": "The data point is correct and hence accepted."
          },
          "verdict": {
            "$ref": "#/components/schemas/QaReportDataPointVerdict"
          },
          "correctedData": {
            "type": "string",
            "description": "Contains suggested data corrections for the rejected data point.",
            "example": "{\"value\":\"No\",\"quality\":\"Incomplete\",\"comment\":\"program neural circuit\",\"dataSource\":{\"page\":\"1026\",\"tagName\":\"web services\",\"fileName\":\"SustainabilityReport\",\"fileReference\":\"1902e40099c913ecf3715388cb2d9f7f84e6f02a19563db6930adb7b6cf22868\",\"publicationDate\":\"2024-01-07\"}}"
          }
        }
      },
      "JsonNode": {
        "type": "object"
      },
      "QaReportStatusPatch": {
        "required": [
          "active"
        ],
        "type": "object",
        "properties": {
          "active": {
            "type": "boolean",
            "description": "Boolean flag. True if and only if the QA report is marked as active."
          }
        }
      },
      "QaReviewResponse": {
        "required": [
          "companyId",
          "companyName",
          "dataId",
          "framework",
          "qaStatus",
          "reportingPeriod",
          "timestamp"
        ],
        "type": "object",
        "properties": {
          "dataId": {
            "type": "string",
            "description": "The unique identifier of the dataset.",
            "example": "1e63a842-1e65-43ed-b78a-5e7cec155c28"
          },
          "companyId": {
            "type": "string",
            "description": "The unique identifier under which a company can be found on Dataland.",
            "example": "c9710c7b-9cd6-446b-85b0-3773d2aceb48"
          },
          "companyName": {
            "type": "string",
            "description": "The official name of the company.",
            "example": "ABC Corporation"
          },
          "framework": {
            "type": "string",
            "description": "The associated reporting framework or data point type (as applicable).",
            "example": "sfdr"
          },
          "reportingPeriod": {
            "type": "string",
<<<<<<< HEAD
            "description": "The associated reporting period (e.g. a fiscal year).",
=======
            "description": "The relevant reporting period (e.g. a fiscal year).",
>>>>>>> b89a4156
            "example": "2023"
          },
          "timestamp": {
            "type": "integer",
            "description": "The timestamp (epoch milliseconds) at which the dataset was reviewed.",
            "format": "int64",
            "example": 1751291891271
          },
          "qaStatus": {
            "$ref": "#/components/schemas/QaStatus"
          },
          "comment": {
            "type": "string",
            "description": "Optional comment to explain the QA review status change.",
            "example": "comment"
          },
          "triggeringUserId": {
            "type": "string",
            "description": "The unique user ID of the user who uploaded the review.",
            "example": "1e63a842-1e65-43ed-b78a-5e7cec155c28"
          }
        }
      },
      "QaReportWithMetaInformationSfdrData": {
        "required": [
          "metaInfo",
          "report"
        ],
        "type": "object",
        "properties": {
          "metaInfo": {
            "$ref": "#/components/schemas/QaReportMetaInformation"
          },
          "report": {
            "$ref": "#/components/schemas/SfdrData"
          }
        }
      },
      "DataAndQaReportMetadata": {
        "required": [
          "dataMetadata",
          "qaReportMetadata"
        ],
        "type": "object",
        "properties": {
          "dataMetadata": {
            "$ref": "#/components/schemas/DataMetaInformation"
          },
          "qaReportMetadata": {
            "$ref": "#/components/schemas/QaReportMetaInformation"
          }
        }
      },
      "DataMetaInformation": {
        "required": [
          "companyId",
          "currentlyActive",
          "dataId",
          "dataType",
          "qaStatus",
          "reportingPeriod",
          "uploadTime"
        ],
        "type": "object",
        "properties": {
          "dataId": {
            "type": "string"
          },
          "companyId": {
            "type": "string"
          },
          "dataType": {
            "type": "string",
            "enum": [
              "sfdr",
              "eutaxonomy-financials",
              "eutaxonomy-non-financials",
              "nuclear-and-gas",
              "lksg",
              "pcaf",
              "vsme"
            ]
          },
          "uploadTime": {
            "type": "integer",
            "format": "int64"
          },
          "reportingPeriod": {
            "type": "string"
          },
          "currentlyActive": {
            "type": "boolean"
          },
          "qaStatus": {
            "type": "string",
            "enum": [
              "Pending",
              "Accepted",
              "Rejected"
            ]
          },
          "uploaderUserId": {
            "type": "string"
          },
          "ref": {
            "type": "string"
          }
        }
      },
      "QaReportWithMetaInformationPcafData": {
        "required": [
          "metaInfo",
          "report"
        ],
        "type": "object",
        "properties": {
          "metaInfo": {
            "$ref": "#/components/schemas/QaReportMetaInformation"
          },
          "report": {
            "$ref": "#/components/schemas/PcafData"
          }
        }
      },
      "QaReportWithMetaInformationNuclearAndGasData": {
        "required": [
          "metaInfo",
          "report"
        ],
        "type": "object",
        "properties": {
          "metaInfo": {
            "$ref": "#/components/schemas/QaReportMetaInformation"
          },
          "report": {
            "$ref": "#/components/schemas/NuclearAndGasData"
          }
        }
      },
      "QaReportWithMetaInformationEutaxonomyNonFinancialsData": {
        "required": [
          "metaInfo",
          "report"
        ],
        "type": "object",
        "properties": {
          "metaInfo": {
            "$ref": "#/components/schemas/QaReportMetaInformation"
          },
          "report": {
            "$ref": "#/components/schemas/EutaxonomyNonFinancialsData"
          }
        }
      },
      "QaReportWithMetaInformationEutaxonomyFinancialsData": {
        "required": [
          "metaInfo",
          "report"
        ],
        "type": "object",
        "properties": {
          "metaInfo": {
            "$ref": "#/components/schemas/QaReportMetaInformation"
          },
          "report": {
            "$ref": "#/components/schemas/EutaxonomyFinancialsData"
          }
        }
      },
      "DataPointQaReviewInformation": {
        "required": [
          "companyId",
          "companyName",
          "dataPointId",
          "dataPointType",
          "qaStatus",
          "reportingPeriod",
          "timestamp"
        ],
        "type": "object",
        "properties": {
          "dataPointId": {
            "type": "string",
            "description": "The unique identifier of the datapoint.",
            "example": "1e63a842-1e65-43ed-b78a-5e7cec155c28"
          },
          "companyId": {
            "type": "string",
            "description": "The unique identifier under which a company can be found on Dataland.",
            "example": "c9710c7b-9cd6-446b-85b0-3773d2aceb48"
          },
          "companyName": {
            "type": "string",
            "description": "The official name of the company.",
            "example": "ABC Corporation"
          },
          "dataPointType": {
            "type": "string",
            "description": "The data point type of the provided data point.",
            "example": "extendedEnumYesNoNfrdMandatory"
          },
          "reportingPeriod": {
            "type": "string",
<<<<<<< HEAD
            "description": "The associated reporting period (e.g. a fiscal year).",
=======
            "description": "The relevant reporting period (e.g. a fiscal year).",
>>>>>>> b89a4156
            "example": "2023"
          },
          "timestamp": {
            "type": "integer",
            "description": "The timestamp (epoch milliseconds) at which the dataset was reviewed.",
            "format": "int64",
            "example": 1751291891271
          },
          "qaStatus": {
            "$ref": "#/components/schemas/QaStatus"
          },
          "comment": {
            "type": "string",
            "description": "Optional comment to explain the QA review status change.",
            "example": "comment"
          },
          "reviewerId": {
            "type": "string",
            "description": "The unique user ID of the user who uploaded the review.",
            "example": "1e63a842-1e65-43ed-b78a-5e7cec155c28"
          }
        }
      },
      "Link": {
        "type": "object",
        "properties": {
          "href": {
            "type": "string"
          },
          "templated": {
            "type": "boolean"
          }
        }
      },
      "ErrorDetails": {
        "required": [
          "errorType",
          "httpStatus",
          "message",
          "summary"
        ],
        "type": "object",
        "properties": {
          "errorType": {
            "type": "string"
          },
          "summary": {
            "type": "string"
          },
          "message": {
            "type": "string"
          },
          "httpStatus": {
            "type": "number"
          },
          "metaInformation": {
            "type": "object"
          }
        }
      },
      "ErrorResponse": {
        "required": [
          "errors"
        ],
        "type": "object",
        "properties": {
          "errors": {
            "type": "array",
            "items": {
              "$ref": "#/components/schemas/ErrorDetails"
            }
          }
        }
      }
    },
    "securitySchemes": {
      "default-bearer-auth": {
        "type": "http",
        "in": "header",
        "scheme": "bearer"
      },
      "default-oauth": {
        "type": "oauth2",
        "flows": {
          "authorizationCode": {
            "authorizationUrl": "/keycloak/realms/datalandsecurity/protocol/openid-connect/auth",
            "tokenUrl": "/keycloak/realms/datalandsecurity/protocol/openid-connect/token",
            "scopes": {}
          }
        }
      }
    }
  }
}<|MERGE_RESOLUTION|>--- conflicted
+++ resolved
@@ -1715,11 +1715,7 @@
           {
             "name": "reportingPeriods",
             "in": "query",
-<<<<<<< HEAD
-            "description": "The associated reporting period (e.g. a fiscal year).",
-=======
             "description": "The relevant reporting period (e.g. a fiscal year).",
->>>>>>> b89a4156
             "required": false,
             "schema": {
               "uniqueItems": true,
@@ -1818,11 +1814,7 @@
           {
             "name": "reportingPeriods",
             "in": "query",
-<<<<<<< HEAD
-            "description": "The associated reporting period (e.g. a fiscal year).",
-=======
             "description": "The relevant reporting period (e.g. a fiscal year).",
->>>>>>> b89a4156
             "required": false,
             "schema": {
               "uniqueItems": true,
@@ -2407,11 +2399,7 @@
           {
             "name": "reportingPeriod",
             "in": "query",
-<<<<<<< HEAD
-            "description": "The associated reporting period (e.g. a fiscal year).",
-=======
             "description": "The relevant reporting period (e.g. a fiscal year).",
->>>>>>> b89a4156
             "required": false,
             "schema": {
               "type": "string"
@@ -6634,11 +6622,7 @@
           },
           "reportingPeriod": {
             "type": "string",
-<<<<<<< HEAD
-            "description": "The associated reporting period (e.g. a fiscal year).",
-=======
             "description": "The relevant reporting period (e.g. a fiscal year).",
->>>>>>> b89a4156
             "example": "2023"
           },
           "timestamp": {
@@ -6842,11 +6826,7 @@
           },
           "reportingPeriod": {
             "type": "string",
-<<<<<<< HEAD
-            "description": "The associated reporting period (e.g. a fiscal year).",
-=======
             "description": "The relevant reporting period (e.g. a fiscal year).",
->>>>>>> b89a4156
             "example": "2023"
           },
           "timestamp": {
