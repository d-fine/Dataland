--- conflicted
+++ resolved
@@ -70,26 +70,6 @@
             return savedEntity.toMetaInformationApiModel()
         }
 
-<<<<<<< HEAD
-    private fun <QaReportType> dehydrateAndSaveDataPointQaReports(
-        dataType: String,
-        dataId: String,
-        report: QaReportType,
-        reporterUserId: String,
-        uploadTime: Long,
-        correlationId: String,
-    ): MutableList<String> {
-        val (associatedDataPoints, decomposedQaReport) = splitQaReportIntoDataPoints(dataType, dataId, report)
-
-        val unwantedAdditionalQaFeatures = decomposedQaReport.keys - associatedDataPoints.keys
-        if (unwantedAdditionalQaFeatures.isNotEmpty()) {
-            throw InvalidInputApiException(
-                "The QA report contains to many datapoints",
-                "The QA report contains the following datapoints," +
-                    " that were not part of the original data set: $unwantedAdditionalQaFeatures",
-            )
-        }
-=======
         private fun <QaReportType> dehydrateAndSaveDataPointQaReports(
             dataType: String,
             dataId: String,
@@ -98,16 +78,7 @@
             uploadTime: Long,
             correlationId: String,
         ): MutableList<String> {
-            val specification = getFrameworkSpecification(dataType)
-
-            val associatedDataPoints =
-                dataPointCompositionService.getCompositionOfDataset(dataId) ?: throw
-                    IllegalStateException("The dataset with id $dataId is not a composition of data points")
-            val decomposedQaReport =
-                JsonSpecificationUtils.dehydrateJsonSpecification(
-                    specification, objectMapper.valueToTree(report),
-                )
->>>>>>> 41a3cb75
+            val (associatedDataPoints, decomposedQaReport) = splitQaReportIntoDataPoints(dataType, dataId, report)
 
             val unwantedAdditionalQaFeatures = decomposedQaReport.keys - associatedDataPoints.keys
             if (unwantedAdditionalQaFeatures.isNotEmpty()) {
@@ -129,7 +100,27 @@
                         correctedData = objectMapper.writeValueAsString(parsedQaReport.correctedData),
                     )
 
-<<<<<<< HEAD
+                dataPointQaReportIds.add(
+                    dataPointQaReportManager
+                        .createQaReport(
+                            report = translatedQaReport,
+                            dataId = dataPointDataId,
+                            reporterUserId = reporterUserId,
+                            uploadTime = uploadTime,
+                            correlationId = correlationId,
+                        ).qaReportId,
+                )
+            }
+            return dataPointQaReportIds
+        }
+
+        private fun getFrameworkSpecification(dataType: String): ObjectNode {
+            val specification =
+                objectMapper.readTree(
+                    specificationControllerApi.getFrameworkSpecification(dataType).schema,
+                ) as ObjectNode
+            return specification
+        }
     /**
      * Splits a QA report into data points and their associated data IDs
      */
@@ -149,37 +140,6 @@
             )
         return Pair(associatedDataPoints, decomposedQaReport)
     }
-
-    private fun getFrameworkSpecification(dataType: String): ObjectNode {
-        val specification =
-            objectMapper.readTree(
-                specificationControllerApi.getFrameworkSpecification(dataType).schema,
-            ) as ObjectNode
-        return specification
-    }
-=======
-                dataPointQaReportIds.add(
-                    dataPointQaReportManager
-                        .createQaReport(
-                            report = translatedQaReport,
-                            dataId = dataPointDataId,
-                            reporterUserId = reporterUserId,
-                            uploadTime = uploadTime,
-                            correlationId = correlationId,
-                        ).qaReportId,
-                )
-            }
-            return dataPointQaReportIds
-        }
->>>>>>> 41a3cb75
-
-        private fun getFrameworkSpecification(dataType: String): ObjectNode {
-            val specification =
-                objectMapper.readTree(
-                    specificationControllerApi.getFrameworkSpecification(dataType).schema,
-                ) as ObjectNode
-            return specification
-        }
 
         @Transactional
         override fun setQaReportStatusInt(
