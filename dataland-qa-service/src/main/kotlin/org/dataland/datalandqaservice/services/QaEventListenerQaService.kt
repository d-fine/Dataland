package org.dataland.datalandqaservice.services

import com.fasterxml.jackson.databind.ObjectMapper
import org.dataland.datalandbackend.openApiClient.api.DataPointControllerApi
import org.dataland.datalandbackendutils.model.QaStatus
import org.dataland.datalandbackendutils.utils.QaBypass
import org.dataland.datalandmessagequeueutils.cloudevents.CloudEventMessageHandler
import org.dataland.datalandmessagequeueutils.constants.ExchangeName
import org.dataland.datalandmessagequeueutils.constants.MessageHeaderKey
import org.dataland.datalandmessagequeueutils.constants.MessageType
import org.dataland.datalandmessagequeueutils.constants.QueueNames
import org.dataland.datalandmessagequeueutils.constants.RoutingKeyNames
import org.dataland.datalandmessagequeueutils.exceptions.MessageQueueRejectException
import org.dataland.datalandmessagequeueutils.messages.ManualQaRequestedMessage
import org.dataland.datalandmessagequeueutils.messages.QaStatusChangeMessage
<<<<<<< HEAD
import org.dataland.datalandmessagequeueutils.messages.data.DataMetaInfoPatchPayload
=======
import org.dataland.datalandmessagequeueutils.messages.data.DataIdPayload
import org.dataland.datalandmessagequeueutils.messages.data.DataPointUploadedPayload
>>>>>>> f4ff443b
import org.dataland.datalandmessagequeueutils.messages.data.DataUploadedPayload
import org.dataland.datalandmessagequeueutils.utils.MessageQueueUtils
import org.dataland.datalandqaservice.org.dataland.datalandqaservice.entities.DataPointQaReviewEntity
import org.dataland.datalandqaservice.org.dataland.datalandqaservice.services.AssembledDataMigrationManager
import org.dataland.datalandqaservice.org.dataland.datalandqaservice.services.DataPointQaReviewManager
import org.dataland.datalandqaservice.org.dataland.datalandqaservice.services.QaReportManager
import org.dataland.datalandqaservice.org.dataland.datalandqaservice.services.QaReviewManager
import org.slf4j.LoggerFactory
import org.springframework.amqp.core.Message
import org.springframework.amqp.rabbit.annotation.Argument
import org.springframework.amqp.rabbit.annotation.Exchange
import org.springframework.amqp.rabbit.annotation.Queue
import org.springframework.amqp.rabbit.annotation.QueueBinding
import org.springframework.amqp.rabbit.annotation.RabbitListener
import org.springframework.beans.factory.annotation.Autowired
import org.springframework.messaging.handler.annotation.Header
import org.springframework.messaging.handler.annotation.Payload
import org.springframework.stereotype.Component

/**
 * The QA Service's MessageListener Service. Listens to messages (usually) sent be the internal storage after a dataset
 * has been stored or if a dataset has been deleted. Calls, depending on the data event (storing, deletion), the
 * corresponding methods of the QaReviewManager and QaReportManager
 * @param cloudEventMessageHandler service for managing CloudEvents messages
 */
@Component
class QaEventListenerQaService
    @Suppress("LongParameterList")
    @Autowired
    constructor(
<<<<<<< HEAD
        @Autowired var cloudEventMessageHandler: CloudEventMessageHandler,
        @Autowired var objectMapper: ObjectMapper,
        @Autowired val qaReviewManager: QaReviewManager,
        @Autowired val dataPointQaReviewManager: DataPointQaReviewManager,
        @Autowired val qaReportManager: QaReportManager,
        @Autowired val dataPointControllerApi: DataPointControllerApi,
=======
        private val cloudEventMessageHandler: CloudEventMessageHandler,
        private val objectMapper: ObjectMapper,
        private val qaReviewManager: QaReviewManager,
        private val dataPointQaReviewManager: DataPointQaReviewManager,
        private val qaReportManager: QaReportManager,
        private val metaDataControllerApi: MetaDataControllerApi,
        private val dataPointControllerApi: DataPointControllerApi,
        private val assembledDataMigrationManager: AssembledDataMigrationManager,
>>>>>>> f4ff443b
    ) {
        private val logger = LoggerFactory.getLogger(javaClass)

        /**
         * Method to retrieve message from dataStored exchange and constructing new one for qualityAssured exchange
         * In case of DATASET_UPLOAD OR DATASET_QA events, we generate a new QaReviewEntity entry in the database.
         * In case of METAINFORMATION_PATCH, the corresponding entry is patched.
         * @param payload the message body as a json string
         * @param correlationId the correlation ID of the current user process
         * @param messageType the type of the message
         */
        @RabbitListener(
            bindings = [
                QueueBinding(
                    value =
                        Queue(
                            QueueNames.QA_SERVICE_DATASET_QA,
                            arguments = [
                                Argument(name = "x-dead-letter-exchange", value = ExchangeName.DEAD_LETTER),
                                Argument(name = "x-dead-letter-routing-key", value = "deadLetterKey"),
                                Argument(name = "defaultRequeueRejected", value = "false"),
                            ],
                        ),
                    exchange = Exchange(ExchangeName.BACKEND_DATASET_EVENTS, declare = "false"),
                    key = [RoutingKeyNames.DATASET_UPLOAD, RoutingKeyNames.METAINFORMATION_PATCH, RoutingKeyNames.DATASET_QA],
                ),
            ],
        )
        fun processBackendDatasetEvents(
            message: Message,
            @Payload payload: String,
            @Header(MessageHeaderKey.CORRELATION_ID) correlationId: String,
            @Header(MessageHeaderKey.TYPE) messageType: String,
        ) {
            val receivedRoutingKey = message.messageProperties.receivedRoutingKey

            MessageQueueUtils.rejectMessageOnException {
<<<<<<< HEAD
                when (receivedRoutingKey) {
                    RoutingKeyNames.DATASET_UPLOAD, RoutingKeyNames.DATASET_QA -> {
                        MessageQueueUtils.validateMessageType(messageType, MessageType.PUBLIC_DATA_RECEIVED)
                        val messagePayload =
                            MessageQueueUtils.readMessagePayload<DataUploadedPayload>(payload, objectMapper)
                        MessageQueueUtils.validateDataId(messagePayload.dataId)

                        qaReviewManager.addDatasetToQaReviewRepository(
                            messagePayload.dataId,
                            messagePayload.bypassQa,
                            correlationId,
                        )
                    }
=======
                val dataUploadedPayload = MessageQueueUtils.readMessagePayload<DataUploadedPayload>(payload, objectMapper)
                val dataId = dataUploadedPayload.dataId
                MessageQueueUtils.validateDataId(dataId)
                val bypassQa: Boolean = dataUploadedPayload.bypassQa

                logger.info("Received data with dataId $dataId and bypassQA $bypassQa on QA message queue (correlation Id: $correlationId)")

                val triggeringUserId = requireNotNull(metaDataControllerApi.getDataMetaInfo(dataId).uploaderUserId)

                val (qaStatus, comment) = QaBypass.getCommentAndStatusForBypass(bypassQa)
>>>>>>> f4ff443b

                    RoutingKeyNames.METAINFORMATION_PATCH -> {
                        MessageQueueUtils.validateMessageType(messageType, MessageType.METAINFO_UPDATED)
                        val messagePayload =
                            MessageQueueUtils.readMessagePayload<DataMetaInfoPatchPayload>(payload, objectMapper)
                        MessageQueueUtils.validateDataId(messagePayload.dataId)

                        messagePayload.uploaderUserId?.let {
                            qaReviewManager.patchUploaderUserIdInQaReviewEntry(messagePayload.dataId, it, correlationId)
                        } ?: throw MessageQueueRejectException(
                            "Received message to update uploaderUserId in QA database but " +
                                "transmitted uploaderUserId was null.",
                        )
                    }

                    else -> throw MessageQueueRejectException(
                        "Routing Key '$receivedRoutingKey' unknown. " +
                            "Expected Routing Key ${RoutingKeyNames.DATASET_UPLOAD} or ${RoutingKeyNames.METAINFORMATION_PATCH}",
                    )
                }
            }
        }

        /**
         * Method to retrieve message from dataStored exchange and constructing new one for quality_Assured exchange
         * @param messageAsJsonString the content of the message
         * @param correlationId the correlation ID of the current user process
         * @param type the type of the message
         */
        @RabbitListener(
            bindings = [
                QueueBinding(
                    value =
                        Queue(
                            "itemStoredDocumentQaService",
                            arguments = [
                                Argument(name = "x-dead-letter-exchange", value = ExchangeName.DEAD_LETTER),
                                Argument(name = "x-dead-letter-routing-key", value = "deadLetterKey"),
                                Argument(name = "defaultRequeueRejected", value = "false"),
                            ],
                        ),
                    exchange = Exchange(ExchangeName.ITEM_STORED, declare = "false"),
                    key = [RoutingKeyNames.DOCUMENT_QA],
                ),
            ],
        )
        fun assureQualityOfDocument(
            @Payload messageAsJsonString: String,
            @Header(MessageHeaderKey.CORRELATION_ID) correlationId: String,
            @Header(MessageHeaderKey.TYPE) type: String,
        ) {
            MessageQueueUtils.validateMessageType(type, MessageType.QA_REQUESTED)
            val message = MessageQueueUtils.readMessagePayload<ManualQaRequestedMessage>(messageAsJsonString, objectMapper)
            val documentId = message.resourceId

            if (documentId.isEmpty()) {
                throw MessageQueueRejectException("Provided document ID is empty (correlationId: $correlationId)")
            }
            MessageQueueUtils.rejectMessageOnException {
                logger.info(
                    "Received document with Hash: $documentId on QA message queue with Correlation Id: $correlationId",
                )
                val messageToSend =
                    objectMapper.writeValueAsString(
                        QaStatusChangeMessage(
                            documentId,
                            QaStatus.Accepted,
                            null,
                        ),
                    )
                cloudEventMessageHandler.buildCEMessageAndSendToQueue(
                    messageToSend,
                    MessageType.QA_STATUS_UPDATED,
                    correlationId,
                    ExchangeName.QA_SERVICE_DATA_QUALITY_EVENTS,
                    RoutingKeyNames.DOCUMENT,
                )
            }
        }

        /**
         * Method that listens to the ItemStored Exchange for potential data deletion messages and deletes the corresponding
         * QA reports accordingly
         * @param payload the content of the message
         * @param correlationId the correlation ID of the current user process
         * @param type the type of the message
         */
        @RabbitListener(
            bindings = [
                QueueBinding(
                    value =
                        Queue(
                            QueueNames.QA_SERVICE_DATASET_QA_DELETION,
                            arguments = [
                                Argument(name = "x-dead-letter-exchange", value = ExchangeName.DEAD_LETTER),
                                Argument(name = "x-dead-letter-routing-key", value = "deadLetterKey"),
                                Argument(name = "defaultRequeueRejected", value = "false"),
                            ],
                        ),
                    exchange = Exchange(ExchangeName.BACKEND_DATASET_EVENTS, declare = "false"),
                    key = [RoutingKeyNames.DATASET_DELETION],
                ),
            ],
        )
        fun deleteQaInformationForDeletedDataId(
            @Payload payload: String,
            @Header(MessageHeaderKey.CORRELATION_ID) correlationId: String,
            @Header(MessageHeaderKey.TYPE) type: String,
        ) {
            MessageQueueUtils.validateMessageType(type, MessageType.DELETE_DATA)
            MessageQueueUtils.rejectMessageOnException {
                val dataId = MessageQueueUtils.readMessagePayload<DataUploadedPayload>(payload, objectMapper).dataId
                MessageQueueUtils.validateDataId(dataId)
                qaReportManager.deleteAllQaReportsForDataId(dataId, correlationId)
                qaReviewManager.deleteAllByDataId(dataId, correlationId)
            }
        }

        /**
         * Method that listens to the BACKEND_DATASET_EVENTS Exchange for migration messages
         * and carries the migration to the QA reports
         * @param payload the content of the message
         * @param correlationId the correlation ID of the current user process
         * @param type the type of the message
         */
        @RabbitListener(
            bindings = [
                QueueBinding(
                    value =
                        Queue(
                            QueueNames.QA_SERVICE_DATASET_MIGRATION,
                            arguments = [
                                Argument(name = "x-dead-letter-exchange", value = ExchangeName.DEAD_LETTER),
                                Argument(name = "x-dead-letter-routing-key", value = "deadLetterKey"),
                                Argument(name = "defaultRequeueRejected", value = "false"),
                            ],
                        ),
                    exchange = Exchange(ExchangeName.BACKEND_DATASET_EVENTS, declare = "false"),
                    key = [RoutingKeyNames.DATASET_STORED_TO_ASSEMBLED_MIGRATION],
                ),
            ],
        )
        fun migrateStoredDatasetToAssembledDataset(
            @Payload payload: String,
            @Header(MessageHeaderKey.CORRELATION_ID) correlationId: String,
            @Header(MessageHeaderKey.TYPE) type: String,
        ) {
            MessageQueueUtils.validateMessageType(type, MessageType.DATA_MIGRATED)
            MessageQueueUtils.rejectMessageOnException {
                val dataId = MessageQueueUtils.readMessagePayload<DataIdPayload>(payload, objectMapper).dataId
                assembledDataMigrationManager.migrateStoredDatasetToAssembledDataset(dataId, correlationId)
            }
        }

        /**
         * Method to retrieve message from dataStored exchange and constructing new one for qualityAssured exchange
         * @param payload the message body as a json string
         * @param correlationId the correlation ID of the current user process
         * @param type the type of the message
         */
        @RabbitListener(
            bindings = [
                QueueBinding(
                    value =
                        Queue(
                            QueueNames.QA_SERVICE_DATA_POINT_QA,
                            arguments = [
                                Argument(name = "x-dead-letter-exchange", value = ExchangeName.DEAD_LETTER),
                                Argument(name = "x-dead-letter-routing-key", value = "deadLetterKey"),
                                Argument(name = "defaultRequeueRejected", value = "false"),
                            ],
                        ),
                    exchange = Exchange(ExchangeName.BACKEND_DATA_POINT_EVENTS, declare = "false"),
                    key = [RoutingKeyNames.DATA_POINT_UPLOAD],
                ),
            ],
        )
        fun addReviewEntityForUploadedDataPoint(
            @Payload payload: String,
            @Header(MessageHeaderKey.CORRELATION_ID) correlationId: String,
            @Header(MessageHeaderKey.TYPE) type: String,
        ) {
            MessageQueueUtils.validateMessageType(type, MessageType.PUBLIC_DATA_RECEIVED)

            MessageQueueUtils.rejectMessageOnException {
                val dataUploadedPayload = MessageQueueUtils.readMessagePayload<DataPointUploadedPayload>(payload, objectMapper)
                MessageQueueUtils.validateDataId(dataUploadedPayload.dataPointId)
                logger.info(
                    "Received QA required for datapoint dataId ${dataUploadedPayload.dataPointId} with " +
                        "initial QA status ${dataUploadedPayload.initialQaStatus} and message " +
                        "${dataUploadedPayload.initialQaComment} (correlation Id: $correlationId)",
                )

                saveQaReviewEntityFromMessage(dataUploadedPayload, correlationId)
            }
        }

        /**
         * Method to save a DataPointQaReviewEntity from a QaPayload
         * @param dataUploadedPayload the payload containing the dataId and bypassQa
         * @param correlationId the correlation ID of the current user process
         * @return the saved DataPointQaReviewEntity
         */
        fun saveQaReviewEntityFromMessage(
            dataUploadedPayload: DataPointUploadedPayload,
            correlationId: String,
        ): DataPointQaReviewEntity {
            val dataPointId = dataUploadedPayload.dataPointId
            val triggeringUserId = requireNotNull(dataPointControllerApi.getDataPointMetaInfo(dataPointId).uploaderUserId)

            val qaStatus = QaStatus.valueOf(dataUploadedPayload.initialQaStatus)

            return dataPointQaReviewManager.reviewDataPoint(
                dataPointId = dataPointId,
                qaStatus = qaStatus,
                triggeringUserId = triggeringUserId,
                comment = dataUploadedPayload.initialQaComment,
                correlationId = correlationId,
            )
        }
    }<|MERGE_RESOLUTION|>--- conflicted
+++ resolved
@@ -3,7 +3,6 @@
 import com.fasterxml.jackson.databind.ObjectMapper
 import org.dataland.datalandbackend.openApiClient.api.DataPointControllerApi
 import org.dataland.datalandbackendutils.model.QaStatus
-import org.dataland.datalandbackendutils.utils.QaBypass
 import org.dataland.datalandmessagequeueutils.cloudevents.CloudEventMessageHandler
 import org.dataland.datalandmessagequeueutils.constants.ExchangeName
 import org.dataland.datalandmessagequeueutils.constants.MessageHeaderKey
@@ -13,12 +12,9 @@
 import org.dataland.datalandmessagequeueutils.exceptions.MessageQueueRejectException
 import org.dataland.datalandmessagequeueutils.messages.ManualQaRequestedMessage
 import org.dataland.datalandmessagequeueutils.messages.QaStatusChangeMessage
-<<<<<<< HEAD
+import org.dataland.datalandmessagequeueutils.messages.data.DataIdPayload
 import org.dataland.datalandmessagequeueutils.messages.data.DataMetaInfoPatchPayload
-=======
-import org.dataland.datalandmessagequeueutils.messages.data.DataIdPayload
 import org.dataland.datalandmessagequeueutils.messages.data.DataPointUploadedPayload
->>>>>>> f4ff443b
 import org.dataland.datalandmessagequeueutils.messages.data.DataUploadedPayload
 import org.dataland.datalandmessagequeueutils.utils.MessageQueueUtils
 import org.dataland.datalandqaservice.org.dataland.datalandqaservice.entities.DataPointQaReviewEntity
@@ -49,23 +45,13 @@
     @Suppress("LongParameterList")
     @Autowired
     constructor(
-<<<<<<< HEAD
-        @Autowired var cloudEventMessageHandler: CloudEventMessageHandler,
-        @Autowired var objectMapper: ObjectMapper,
-        @Autowired val qaReviewManager: QaReviewManager,
-        @Autowired val dataPointQaReviewManager: DataPointQaReviewManager,
-        @Autowired val qaReportManager: QaReportManager,
-        @Autowired val dataPointControllerApi: DataPointControllerApi,
-=======
         private val cloudEventMessageHandler: CloudEventMessageHandler,
         private val objectMapper: ObjectMapper,
         private val qaReviewManager: QaReviewManager,
         private val dataPointQaReviewManager: DataPointQaReviewManager,
         private val qaReportManager: QaReportManager,
-        private val metaDataControllerApi: MetaDataControllerApi,
         private val dataPointControllerApi: DataPointControllerApi,
         private val assembledDataMigrationManager: AssembledDataMigrationManager,
->>>>>>> f4ff443b
     ) {
         private val logger = LoggerFactory.getLogger(javaClass)
 
@@ -103,7 +89,6 @@
             val receivedRoutingKey = message.messageProperties.receivedRoutingKey
 
             MessageQueueUtils.rejectMessageOnException {
-<<<<<<< HEAD
                 when (receivedRoutingKey) {
                     RoutingKeyNames.DATASET_UPLOAD, RoutingKeyNames.DATASET_QA -> {
                         MessageQueueUtils.validateMessageType(messageType, MessageType.PUBLIC_DATA_RECEIVED)
@@ -117,18 +102,6 @@
                             correlationId,
                         )
                     }
-=======
-                val dataUploadedPayload = MessageQueueUtils.readMessagePayload<DataUploadedPayload>(payload, objectMapper)
-                val dataId = dataUploadedPayload.dataId
-                MessageQueueUtils.validateDataId(dataId)
-                val bypassQa: Boolean = dataUploadedPayload.bypassQa
-
-                logger.info("Received data with dataId $dataId and bypassQA $bypassQa on QA message queue (correlation Id: $correlationId)")
-
-                val triggeringUserId = requireNotNull(metaDataControllerApi.getDataMetaInfo(dataId).uploaderUserId)
-
-                val (qaStatus, comment) = QaBypass.getCommentAndStatusForBypass(bypassQa)
->>>>>>> f4ff443b
 
                     RoutingKeyNames.METAINFORMATION_PATCH -> {
                         MessageQueueUtils.validateMessageType(messageType, MessageType.METAINFO_UPDATED)
