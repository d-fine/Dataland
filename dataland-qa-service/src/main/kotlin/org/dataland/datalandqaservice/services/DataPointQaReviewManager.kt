--- conflicted
+++ resolved
@@ -44,11 +44,7 @@
          * @param triggeringUserId keycloakId of user triggering QA Status change or upload event
          * @param correlationId the ID for the process triggering the change
          */
-<<<<<<< HEAD
-        data class ReviewDataPointRequest(
-=======
         data class ReviewDataPointTask(
->>>>>>> 69ded867
             val dataPointId: String,
             val qaStatus: QaStatus,
             val triggeringUserId: String,
@@ -61,13 +57,8 @@
          * Review a list of data points and change their QA status
          */
         @Transactional
-<<<<<<< HEAD
-        fun reviewDataPoints(requests: List<ReviewDataPointRequest>): List<DataPointQaReviewEntity> {
-            val reviewEntities = createDataPointReviewEntities(requests)
-=======
         fun reviewDataPoints(tasks: List<ReviewDataPointTask>): List<DataPointQaReviewEntity> {
             val reviewEntities = createDataPointReviewEntities(tasks)
->>>>>>> 69ded867
             sendBulkDataPointQaStatusChangeMessages(reviewEntities)
             return reviewEntities.map { it.first }
         }
@@ -178,15 +169,9 @@
                 assertQaServiceKnowsDataPointId(it)
             }
             val timestamp = Instant.now().toEpochMilli()
-<<<<<<< HEAD
-            val allQaRequests =
-                allDataIds.map {
-                    ReviewDataPointRequest(
-=======
             val allQaTasks =
                 allDataIds.map {
                     ReviewDataPointTask(
->>>>>>> 69ded867
                         dataPointId = it,
                         qaStatus = qaStatus,
                         triggeringUserId = triggeringUserId,
@@ -195,34 +180,20 @@
                         timestamp = timestamp,
                     )
                 }
-<<<<<<< HEAD
-            val filteredRequests =
-                if (overwriteDataPointQaStatus) {
-                    allQaRequests
-=======
             val filteredTasks =
                 if (overwriteDataPointQaStatus) {
                     allQaTasks
->>>>>>> 69ded867
                 } else {
                     val qaStatusOfAllDataIds =
                         dataPointQaReviewRepository
                             .findLatestWhereDataPointIdIn(allDataIds)
                             .associate { it.dataPointId to it.qaStatus }
-<<<<<<< HEAD
-                    allQaRequests.filter {
-=======
                     allQaTasks.filter {
->>>>>>> 69ded867
                         it.dataPointId !in qaStatusOfAllDataIds ||
                             qaStatusOfAllDataIds[it.dataPointId] == QaStatus.Pending
                     }
                 }
-<<<<<<< HEAD
-            reviewDataPoints(filteredRequests)
-=======
             reviewDataPoints(filteredTasks)
->>>>>>> 69ded867
         }
 
         /**
@@ -245,23 +216,6 @@
         fun checkIfQaServiceKnowsDataPointId(dataPointId: String): Boolean =
             dataPointQaReviewRepository.findFirstByDataPointIdOrderByTimestampDesc(dataPointId) != null
 
-<<<<<<< HEAD
-        private fun createDataPointReviewEntities(requests: List<ReviewDataPointRequest>): List<Pair<DataPointQaReviewEntity, String>> {
-            val anyExistingReviewEntity =
-                dataPointQaReviewRepository
-                    .findAllByDataPointIdIn(requests.map { it.dataPointId })
-                    .associateBy { it.dataPointId }
-            val createdEntries = mutableListOf<Pair<DataPointQaReviewEntity, String>>()
-            for (request in requests) {
-                val existingEntry = anyExistingReviewEntity[request.dataPointId]
-                requireNotNull(existingEntry) {
-                    "Data Point ID ${request.dataPointId} not found in QA database." +
-                        "This should be impossible as they are added based on the uploadDatapoint message."
-                }
-                logger.info(
-                    "Assigning quality status ${request.qaStatus} to data point with ID ${request.dataPointId}" +
-                        " (correlationID: ${request.correlationId})",
-=======
         private fun createDataPointReviewEntities(tasks: List<ReviewDataPointTask>): List<Pair<DataPointQaReviewEntity, String>> {
             val anyExistingReviewEntity =
                 dataPointQaReviewRepository
@@ -279,35 +233,21 @@
                 logger.info(
                     "Assigning quality status ${task.qaStatus} to data point with ID ${task.dataPointId}" +
                         " (correlationID: ${task.correlationId})",
->>>>>>> 69ded867
                 )
 
                 val dataPointQaReviewEntity =
                     DataPointQaReviewEntity(
-<<<<<<< HEAD
-                        dataPointId = request.dataPointId,
-=======
                         dataPointId = task.dataPointId,
->>>>>>> 69ded867
                         companyId = existingEntry.companyId,
                         companyName = existingEntry.companyName,
                         dataPointType = existingEntry.dataPointType,
                         reportingPeriod = existingEntry.reportingPeriod,
-<<<<<<< HEAD
-                        timestamp = request.timestamp,
-                        qaStatus = request.qaStatus,
-                        triggeringUserId = request.triggeringUserId,
-                        comment = request.comment,
-                    )
-                createdEntries.add(Pair(dataPointQaReviewEntity, request.correlationId))
-=======
                         timestamp = task.timestamp,
                         qaStatus = task.qaStatus,
                         triggeringUserId = task.triggeringUserId,
                         comment = task.comment,
                     )
                 createdEntries.add(Pair(dataPointQaReviewEntity, task.correlationId))
->>>>>>> 69ded867
             }
             dataPointQaReviewRepository.saveAll(createdEntries.map { it.first })
             return createdEntries
