--- conflicted
+++ resolved
@@ -1,10 +1,7 @@
 package org.dataland.datalandqaservice.org.dataland.datalandqaservice.services
 
 import com.fasterxml.jackson.databind.ObjectMapper
-<<<<<<< HEAD
 import jakarta.transaction.Transactional
-=======
->>>>>>> bd031a59
 import org.dataland.datalandbackendutils.exceptions.ResourceNotFoundApiException
 import org.dataland.datalandbackendutils.model.QaStatus
 import org.dataland.datalandmessagequeueutils.cloudevents.CloudEventMessageHandler
@@ -22,7 +19,6 @@
 import org.slf4j.LoggerFactory
 import org.springframework.beans.factory.annotation.Autowired
 import org.springframework.stereotype.Service
-import org.springframework.transaction.annotation.Transactional
 import java.time.Instant
 
 /**
@@ -96,13 +92,8 @@
             initialQaStatus: CopyQaStatusFromDataset,
             correlationId: String,
         ): DataPointQaReviewEntity {
-<<<<<<< HEAD
             val dataSetQaReviewEntity = qaReviewManager.getMostRecentQaReviewEntity(initialQaStatus.datasetId)
             if (dataSetQaReviewEntity == null) {
-=======
-            val dataPointQaReviewEntity = qaReviewManager.getMostRecentQaReviewEntity(initialQaStatus.datasetId)
-            if (dataPointQaReviewEntity == null) {
->>>>>>> bd031a59
                 logger.warn(
                     "Could not find QA review entity for dataset ${initialQaStatus.datasetId} " +
                         "- Setting DataPoint status to Pending (correlationID: $correlationId)",
@@ -119,17 +110,10 @@
                 companyName = message.companyName,
                 dataPointType = message.dataPointType,
                 reportingPeriod = message.reportingPeriod,
-<<<<<<< HEAD
                 timestamp = dataSetQaReviewEntity.timestamp,
                 qaStatus = dataSetQaReviewEntity.qaStatus,
                 triggeringUserId = dataSetQaReviewEntity.triggeringUserId,
                 comment = "Status copied from stored dataset during migration.",
-=======
-                timestamp = dataPointQaReviewEntity.timestamp,
-                qaStatus = dataPointQaReviewEntity.qaStatus,
-                triggeringUserId = dataPointQaReviewEntity.triggeringUserId,
-                comment = dataPointQaReviewEntity.comment,
->>>>>>> bd031a59
             )
         }
 
@@ -225,16 +209,6 @@
             }
         }
 
-<<<<<<< HEAD
-        /**
-         * Checks if the QA service knows the dataId
-         */
-        @Transactional
-        fun checkIfQaServiceKnowsDataPointId(dataPointId: String): Boolean =
-            dataPointQaReviewRepository.findFirstByDataPointIdOrderByTimestampDesc(dataPointId) != null
-
-=======
->>>>>>> bd031a59
         private fun createDataPointReviewEntities(tasks: List<ReviewDataPointTask>): List<Pair<DataPointQaReviewEntity, String>> {
             val anyExistingReviewEntity =
                 dataPointQaReviewRepository
