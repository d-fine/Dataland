--- conflicted
+++ resolved
@@ -62,11 +62,7 @@
                 )
             )
             cloudEventMessageHandler.buildCEMessageAndSendToQueue(
-<<<<<<< HEAD
-                message, MessageType.QACompleted.name, correlationId,
-=======
-                dataId, MessageType.QACompleted, correlationId,
->>>>>>> e2c22e24
+                message, MessageType.QACompleted, correlationId,
                 ExchangeNames.dataQualityAssured,
             )
         } else {
