package org.dataland.datalandqaservice.controller

import org.dataland.datalandbackend.openApiClient.model.DataTypeEnum
import org.dataland.datalandbackendutils.model.QaStatus
import org.dataland.datalandqaservice.api.QaApi
import org.dataland.datalandqaservice.org.dataland.datalandqaservice.model.DataPointQaReviewInformation
import org.dataland.datalandqaservice.org.dataland.datalandqaservice.model.QaReviewResponse
import org.dataland.datalandqaservice.org.dataland.datalandqaservice.services.DataPointQaReviewManager
import org.dataland.datalandqaservice.org.dataland.datalandqaservice.services.QaReviewManager
import org.dataland.datalandqaservice.org.dataland.datalandqaservice.utils.DataPointQaReviewItemFilter
import org.dataland.keycloakAdapter.auth.DatalandAuthentication
import org.slf4j.LoggerFactory
import org.springframework.beans.factory.annotation.Autowired
import org.springframework.http.ResponseEntity
import org.springframework.web.bind.annotation.RestController
import java.util.UUID
import java.util.UUID.randomUUID

/**
 * Controller for the QA service API
 */
@RestController
class QaController(
    @Autowired var qaReviewManager: QaReviewManager,
    @Autowired var dataPointQaReviewManager: DataPointQaReviewManager,
) : QaApi {
    private val logger = LoggerFactory.getLogger(javaClass)

    override fun getInfoOnPendingDatasets(
        dataTypes: Set<DataTypeEnum>?,
        reportingPeriods: Set<String>?,
        companyName: String?,
        chunkSize: Int,
        chunkIndex: Int,
    ): ResponseEntity<List<QaReviewResponse>> {
        logger.info("Received request to respond with information about pending datasets")
        return ResponseEntity.ok(
            qaReviewManager
                .getInfoOnPendingDatasets(
                    dataTypes = dataTypes,
                    reportingPeriods = reportingPeriods,
                    companyName = companyName,
                    chunkSize = chunkSize,
                    chunkIndex = chunkIndex,
                ),
        )
    }

    override fun getQaReviewResponseByDataId(dataId: UUID): ResponseEntity<QaReviewResponse> {
        logger.info(
            "Received request to respond with the review information " +
                "of the dataset with identifier $dataId",
        )

        val datasetQaReviewResponse =
            qaReviewManager.getQaReviewResponseByDataId(dataId)
                ?: return ResponseEntity.notFound().build()

        return ResponseEntity.ok(datasetQaReviewResponse)
    }

    override fun changeQaStatus(
        dataId: String,
        qaStatus: QaStatus,
        comment: String?,
        overwriteDataPointQaStatus: Boolean,
    ) {
        val correlationId = randomUUID().toString()
        val reviewerId = DatalandAuthentication.fromContext().userId
        logger.info(
            "Received request from user $reviewerId to change the quality status of dataset with ID $dataId " +
                "(correlationId: $correlationId)",
        )

        val qaReviewEntity =
            qaReviewManager.saveQaReviewEntity(
                dataId = dataId,
                qaStatus = qaStatus,
                triggeringUserId = reviewerId,
                comment = comment,
                correlationId = correlationId,
            )
<<<<<<< HEAD
        dataPointQaReviewManager.reviewLegoDataset(
            dataId = dataId,
            qaStatus = qaStatus,
            triggeringUserId = reviewerId,
            comment = comment,
            correlationId = correlationId,
            overwriteDataPointQaStatus = overwriteDataPointQaStatus,
        )
        qaReviewManager.sendQaStatusChangeMessage(
=======

        qaReviewManager.sendQaStatusUpdateMessage(
>>>>>>> 9d7b2d2a
            qaReviewEntity = qaReviewEntity, correlationId = correlationId,
        )
    }

    /**
     * Retrieves the number of unreviewed datasets specified by certain query parameter
     * @param dataTypes the set of datatypes by which to filter
     * @param reportingPeriods the set of reportingPeriods by which to filter
     * @param companyName the companyName by which to filter
     */
    override fun getNumberOfPendingDatasets(
        dataTypes: Set<DataTypeEnum>?,
        reportingPeriods: Set<String>?,
        companyName: String?,
    ): ResponseEntity<Int> {
        logger.info("Received request to respond with number of pending datasets")

        return ResponseEntity.ok(
            qaReviewManager.getNumberOfPendingDatasets(dataTypes, reportingPeriods, companyName),
        )
    }

    override fun getDataPointQaReviewInformationByDataId(dataId: String): ResponseEntity<List<DataPointQaReviewInformation>> {
        logger.info("Received request to retrieve the review information of the dataset with identifier $dataId")
        return ResponseEntity.ok(dataPointQaReviewManager.getDataPointQaReviewInformationByDataId(dataId))
    }

    override fun getDataPointReviewQueue(): ResponseEntity<List<DataPointQaReviewInformation>> {
        logger.info("Received request to retrieve the review queue")
        return ResponseEntity.ok(dataPointQaReviewManager.getDataPointQaReviewQueue())
    }

    override fun changeDataPointQaStatus(
        dataId: String,
        qaStatus: QaStatus,
        comment: String?,
    ) {
        val correlationId = randomUUID().toString()
        val reviewerId = DatalandAuthentication.fromContext().userId
        logger.info(
            "Received request to change the QA status of the data point $dataId to $qaStatus " +
                "from user $reviewerId (correlationId: $correlationId)",
        )
        dataPointQaReviewManager.reviewDataPoint(dataId, qaStatus, reviewerId, comment, correlationId)
    }

    override fun getDataPointQaReviewInformation(
        companyId: String?,
        dataPointIdentifier: String?,
        reportingPeriod: String?,
        qaStatus: QaStatus?,
        onlyLatest: Boolean?,
        chunkSize: Int?,
        chunkIndex: Int?,
    ): ResponseEntity<List<DataPointQaReviewInformation>> {
        logger.info("Received request to retrieve the review information of the data point with identifier $companyId")
        val searchFilter =
            DataPointQaReviewItemFilter(
                companyId = companyId,
                dataPointIdentifier = dataPointIdentifier,
                reportingPeriod = reportingPeriod,
                qaStatus = qaStatus,
            )
        return ResponseEntity.ok(
            dataPointQaReviewManager.getFilteredDataPointQaReviewInformation(
                searchFilter = searchFilter,
                onlyLatest = onlyLatest,
                chunkSize = chunkSize,
                chunkIndex = chunkIndex,
            ),
        )
    }
}<|MERGE_RESOLUTION|>--- conflicted
+++ resolved
@@ -80,7 +80,6 @@
                 comment = comment,
                 correlationId = correlationId,
             )
-<<<<<<< HEAD
         dataPointQaReviewManager.reviewLegoDataset(
             dataId = dataId,
             qaStatus = qaStatus,
@@ -89,11 +88,7 @@
             correlationId = correlationId,
             overwriteDataPointQaStatus = overwriteDataPointQaStatus,
         )
-        qaReviewManager.sendQaStatusChangeMessage(
-=======
-
         qaReviewManager.sendQaStatusUpdateMessage(
->>>>>>> 9d7b2d2a
             qaReviewEntity = qaReviewEntity, correlationId = correlationId,
         )
     }
