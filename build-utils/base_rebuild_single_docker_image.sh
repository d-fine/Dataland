--- conflicted
+++ resolved
@@ -53,10 +53,7 @@
                         --build-arg DATALAND_E2ETESTS_BASE_VERSION="${DATALAND_E2ETESTS_BASE_VERSION:-}" \
                         --build-arg DATALAND_BACKEND_BASE_VERSION="${DATALAND_BACKEND_BASE_VERSION:-}" \
                         --build-arg DATALAND_API_KEY_MANAGER_BASE_VERSION="${DATALAND_API_KEY_MANAGER_BASE_VERSION:-}" \
-<<<<<<< HEAD
                         --build-arg DATALAND_INTERNAL_STORAGE_BASE_VERSION="${DATALAND_INTERNAL_STORAGE_BASE_VERSION:-}" \
-=======
->>>>>>> 25345234
                         --build-arg DATALAND_GRADLE_BASE_VERSION="${DATALAND_GRADLE_BASE_VERSION:-}"
                   )
 
