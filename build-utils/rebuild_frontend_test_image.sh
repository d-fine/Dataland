#!/bin/bash
set -euxo pipefail

./build-utils/base_rebuild_single_docker_image.sh dataland_frontend_test ./dataland-frontend/DockerfileTest \
<<<<<<< HEAD
         ./dataland-frontend/ ./dataland-backend/ ./dataland-keycloak-adapter/ ./dataland-backend-utils ./dataland-api-key-manager \
=======
         ./dataland-frontend/ ./dataland-backend/backendOpenApi.json \
>>>>>>> 00755746
         ./build.gradle.kts ./gradle.properties ./settings.gradle.kts<|MERGE_RESOLUTION|>--- conflicted
+++ resolved
@@ -2,9 +2,5 @@
 set -euxo pipefail
 
 ./build-utils/base_rebuild_single_docker_image.sh dataland_frontend_test ./dataland-frontend/DockerfileTest \
-<<<<<<< HEAD
-         ./dataland-frontend/ ./dataland-backend/ ./dataland-keycloak-adapter/ ./dataland-backend-utils ./dataland-api-key-manager \
-=======
          ./dataland-frontend/ ./dataland-backend/backendOpenApi.json \
->>>>>>> 00755746
          ./build.gradle.kts ./gradle.properties ./settings.gradle.kts