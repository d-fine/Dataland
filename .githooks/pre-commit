#!/usr/bin/env bash
set -euxo pipefail

kt_files="$(git --no-pager diff --name-status --no-color --cached | awk '$1 != "D" && $2 ~ /\.kts|\.kt/ { print $2}')"

if [ -z "$kt_files" ]; then
  echo "No Kotlin staged files."
else
  echo "Running ktlint over these files:"
  echo "$kt_files"

  ./gradlew ktlintFormat -PinternalKtlintGitFilter="$kt_files"

  echo "Completed ktlint run."

  echo "Starting detekt run"
  ./gradlew detekt
  echo "Completed detekt run"

  echo "$kt_files" | while read -r file; do
    if [ -f $file ]; then
      git add $file
    fi
  done

fi

echo "Starting eslint hook"
<<<<<<< HEAD
cd ./dataland-frontend && npx --prefix ./dataland-frontend lint-staged
=======
cd dataland-frontend && npx --prefix ./dataland-frontend lint-staged
>>>>>>> efd0641a
<|MERGE_RESOLUTION|>--- conflicted
+++ resolved
@@ -26,8 +26,4 @@
 fi
 
 echo "Starting eslint hook"
-<<<<<<< HEAD
-cd ./dataland-frontend && npx --prefix ./dataland-frontend lint-staged
-=======
-cd dataland-frontend && npx --prefix ./dataland-frontend lint-staged
->>>>>>> efd0641a
+cd dataland-frontend && npx --prefix ./dataland-frontend lint-staged