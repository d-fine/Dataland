package org.dataland.datalandbackend.service

import com.fasterxml.jackson.databind.ObjectMapper
import org.dataland.datalandbackend.edcClient.api.DefaultApi
import org.dataland.datalandbackend.model.CompanyInformation
<<<<<<< HEAD
=======
import org.dataland.datalandbackend.model.StoredCompany
>>>>>>> 1e715bae
import org.junit.jupiter.api.Assertions.assertEquals
import org.junit.jupiter.api.Test
import org.junit.jupiter.api.assertThrows
import org.springframework.beans.factory.annotation.Autowired
import org.springframework.boot.test.context.SpringBootTest
import java.math.BigDecimal
import java.time.LocalDate

@SpringBootTest
class DataManagerTest(
    @Autowired var edcClient: DefaultApi,
    @Autowired var objectMapper: ObjectMapper
) {

    val testManager = DataManager(edcClient, objectMapper)

    val testCompanyList = listOf(
        CompanyInformation(
            companyName = "Test-Company_1",
            headquarters = "Test-Headquarters_1",
<<<<<<< HEAD
            industrialSector = "Test-IndustrialSector_1",
=======
            sector = "Test-Sector_1",
>>>>>>> 1e715bae
            marketCap = BigDecimal(100),
            reportingDateOfMarketCap = LocalDate.now()
        ),
        CompanyInformation(
            companyName = "Test-Company_2",
            headquarters = "Test-Headquarters_2",
<<<<<<< HEAD
            industrialSector = "Test-IndustrialSector_2",
=======
            sector = "Test-Sector_2",
>>>>>>> 1e715bae
            marketCap = BigDecimal(200),
            reportingDateOfMarketCap = LocalDate.now()
        )
    )

    @Test
<<<<<<< HEAD
    fun `add the first company and check if its name is as expected by using the return value of addCompany`() {
        val companyMetaInformation = testManager.addCompany(testCompanyList[0])
        assertEquals(
            companyMetaInformation.companyInformation.companyName, testCompanyList[0].companyName,
            "The company name in the post-response does not match the actual name of the company to be posted."
=======
    fun `add the first company and check if it can be retrieved by using the company ID that is returned`() {
        val testCompanyId = testManager.addCompany(testCompanyList[0]).companyId
        assertEquals(
            StoredCompany(testCompanyId, testCompanyList[0], mutableListOf()),
            testManager.getCompanyById(testCompanyId),
            "The company behind the company ID in the post-response " +
                "does not contain company information of the posted company."
>>>>>>> 1e715bae
        )
    }

    @Test
<<<<<<< HEAD
    fun `add all companies then retrieve them as a list and check for each company if its name is as expected`() {
=======
    fun `add all companies then retrieve them as a list and check for each company if it can be found as expected`() {
>>>>>>> 1e715bae
        for (company in testCompanyList) {
            testManager.addCompany(company)
        }

        val allCompaniesInStore = testManager.listCompaniesByName("")
        for ((index, storedCompany) in allCompaniesInStore.withIndex()) {
            val expectedCompanyId = (index + 1).toString()
            assertEquals(
<<<<<<< HEAD
                testCompanyList[counter].companyName, storedCompany.companyInformation.companyName,
                "The stored company name does not match the test company name."
=======
                StoredCompany(expectedCompanyId, testCompanyList[index], mutableListOf()), storedCompany,
                "The stored company does not contain the company information of the posted company."
>>>>>>> 1e715bae
            )
        }
    }

    @Test
    fun `add all companies and search for them one by one by using their names`() {
        for (company in testCompanyList) {
            testManager.addCompany(company)
        }

        for (company in testCompanyList) {
            val searchResponse = testManager.listCompaniesByName(company.companyName)
            assertEquals(
                company.companyName, searchResponse.first().companyInformation.companyName,
<<<<<<< HEAD
                "The posted company could not be found in the data store by searching for its name."
=======
                "The posted company could not be retrieved by searching for its name."
>>>>>>> 1e715bae
            )
        }
    }

    @Test
    fun `get the data sets for a company id that does not exist`() {
        assertThrows<IllegalArgumentException> {
            testManager.searchDataMetaInfo(companyId = "error")
        }
    }
}<|MERGE_RESOLUTION|>--- conflicted
+++ resolved
@@ -3,10 +3,7 @@
 import com.fasterxml.jackson.databind.ObjectMapper
 import org.dataland.datalandbackend.edcClient.api.DefaultApi
 import org.dataland.datalandbackend.model.CompanyInformation
-<<<<<<< HEAD
-=======
 import org.dataland.datalandbackend.model.StoredCompany
->>>>>>> 1e715bae
 import org.junit.jupiter.api.Assertions.assertEquals
 import org.junit.jupiter.api.Test
 import org.junit.jupiter.api.assertThrows
@@ -27,35 +24,20 @@
         CompanyInformation(
             companyName = "Test-Company_1",
             headquarters = "Test-Headquarters_1",
-<<<<<<< HEAD
-            industrialSector = "Test-IndustrialSector_1",
-=======
             sector = "Test-Sector_1",
->>>>>>> 1e715bae
             marketCap = BigDecimal(100),
             reportingDateOfMarketCap = LocalDate.now()
         ),
         CompanyInformation(
             companyName = "Test-Company_2",
             headquarters = "Test-Headquarters_2",
-<<<<<<< HEAD
-            industrialSector = "Test-IndustrialSector_2",
-=======
             sector = "Test-Sector_2",
->>>>>>> 1e715bae
             marketCap = BigDecimal(200),
             reportingDateOfMarketCap = LocalDate.now()
         )
     )
 
     @Test
-<<<<<<< HEAD
-    fun `add the first company and check if its name is as expected by using the return value of addCompany`() {
-        val companyMetaInformation = testManager.addCompany(testCompanyList[0])
-        assertEquals(
-            companyMetaInformation.companyInformation.companyName, testCompanyList[0].companyName,
-            "The company name in the post-response does not match the actual name of the company to be posted."
-=======
     fun `add the first company and check if it can be retrieved by using the company ID that is returned`() {
         val testCompanyId = testManager.addCompany(testCompanyList[0]).companyId
         assertEquals(
@@ -63,16 +45,11 @@
             testManager.getCompanyById(testCompanyId),
             "The company behind the company ID in the post-response " +
                 "does not contain company information of the posted company."
->>>>>>> 1e715bae
         )
     }
 
     @Test
-<<<<<<< HEAD
-    fun `add all companies then retrieve them as a list and check for each company if its name is as expected`() {
-=======
     fun `add all companies then retrieve them as a list and check for each company if it can be found as expected`() {
->>>>>>> 1e715bae
         for (company in testCompanyList) {
             testManager.addCompany(company)
         }
@@ -81,13 +58,8 @@
         for ((index, storedCompany) in allCompaniesInStore.withIndex()) {
             val expectedCompanyId = (index + 1).toString()
             assertEquals(
-<<<<<<< HEAD
-                testCompanyList[counter].companyName, storedCompany.companyInformation.companyName,
-                "The stored company name does not match the test company name."
-=======
                 StoredCompany(expectedCompanyId, testCompanyList[index], mutableListOf()), storedCompany,
                 "The stored company does not contain the company information of the posted company."
->>>>>>> 1e715bae
             )
         }
     }
@@ -102,11 +74,7 @@
             val searchResponse = testManager.listCompaniesByName(company.companyName)
             assertEquals(
                 company.companyName, searchResponse.first().companyInformation.companyName,
-<<<<<<< HEAD
-                "The posted company could not be found in the data store by searching for its name."
-=======
                 "The posted company could not be retrieved by searching for its name."
->>>>>>> 1e715bae
             )
         }
     }
