--- conflicted
+++ resolved
@@ -26,17 +26,12 @@
         objectMapper: ObjectMapper,
         companyInformation: CompanyInformation,
     ): StoredCompany {
-        val mockAuthentication = getMockUploaderAuthentication()
         val request = mockMvc.perform(
             MockMvcRequestBuilders.post("/companies")
                 .accept(MediaType.APPLICATION_JSON)
                 .contentType(MediaType.APPLICATION_JSON)
-<<<<<<< HEAD
                 .content(objectMapper.writeValueAsBytes(companyInformation))
                 .with(authentication(mockAuthentication))
-=======
-                .content(objectMapper.writeValueAsBytes(companyInformation)),
->>>>>>> 9cbc9922
         )
             .andExpectAll(
                 MockMvcResultMatchers.status().isOk,
