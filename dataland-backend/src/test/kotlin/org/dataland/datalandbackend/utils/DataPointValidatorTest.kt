package org.dataland.datalandbackend.utils

import com.fasterxml.jackson.databind.JsonNode
import com.fasterxml.jackson.module.kotlin.jacksonObjectMapper
<<<<<<< HEAD
import jakarta.validation.Validation
import org.dataland.datalandbackendutils.exceptions.InternalServerErrorApiException
=======
import org.dataland.datalandbackend.model.documents.CompanyReport
>>>>>>> e3949e5d
import org.dataland.datalandbackendutils.exceptions.InvalidInputApiException
import org.dataland.datalandbackendutils.utils.JsonSpecificationLeaf
import org.dataland.specificationservice.openApiClient.api.SpecificationControllerApi
import org.dataland.specificationservice.openApiClient.infrastructure.ClientException
import org.dataland.specificationservice.openApiClient.model.DataPointBaseTypeSpecification
import org.dataland.specificationservice.openApiClient.model.DataPointTypeSpecification
import org.dataland.specificationservice.openApiClient.model.IdWithRef
import org.junit.jupiter.api.Test
import org.junit.jupiter.api.assertDoesNotThrow
import org.junit.jupiter.api.assertThrows
import org.mockito.kotlin.doThrow
import org.mockito.kotlin.mock
import org.mockito.kotlin.whenever
import java.text.SimpleDateFormat
import java.time.LocalDate

class DataPointValidatorTest {
    private val objectMapper = jacksonObjectMapper().findAndRegisterModules().setDateFormat(SimpleDateFormat("yyyy-MM-dd"))
    private val specificationClient = mock<SpecificationControllerApi>()
<<<<<<< HEAD
    private val dataPointValidator =
        DataPointValidator(objectMapper, specificationClient, Validation.buildDefaultValidatorFactory().validator)
=======
    private val referencedReportsUtilities = mock<ReferencedReportsUtilities>()
    private val dataPointValidator = DataPointValidator(objectMapper, specificationClient, referencedReportsUtilities)
>>>>>>> e3949e5d

    private val correlationId = "correlationId"
    private val validationClass = "org.dataland.datalandbackend.model.datapoints.extended.ExtendedCurrencyDataPoint"

    private val currencyDataPoint = "./dataPointValidation/currencyDataPoint.json"
    private val invalidCurrencyDataPoint = "./dataPointValidation/invalidCurrencyDataPoint.json"
    private val currencyDataPointWithUnknownProperty = "./dataPointValidation/currencyDataPointWithUnknownProperty.json"
    private val currencyDataPointWithBrokenEnum = "./dataPointValidation/currencyDataPointWithBrokenEnum.json"

    private fun getJsonString(resourceFile: String): String = getJsonNode(resourceFile).toString()

    private fun getJsonNode(resourceFile: String): JsonNode =
        objectMapper
            .readTree(
                this.javaClass.classLoader.getResourceAsStream(resourceFile)
                    ?: throw IllegalArgumentException("Could not load the resource file"),
            )

    @Test
    fun `check that a valid input passes the validation`() {
        assertDoesNotThrow { dataPointValidator.validateConsistency(getJsonString(currencyDataPoint), validationClass, correlationId) }
    }

    @Test
    fun `check that unrecognized properties are rejected`() {
        assertThrows<InvalidInputApiException> {
            dataPointValidator.validateConsistency(getJsonString(currencyDataPointWithUnknownProperty), validationClass, correlationId)
        }
    }

    @Test
    fun `check that invalid inputs are rejected`() {
        assertThrows<InvalidInputApiException> {
            dataPointValidator.validateConsistency(getJsonString(invalidCurrencyDataPoint), validationClass, correlationId)
        }
    }

    @Test
    fun `check that invalid classes are rejected`() {
        val className = "org.dataland.datalandbackend.model.datapoints.standard.DummyDataPoint"
        assertThrows<IllegalArgumentException> { dataPointValidator.validateConsistency("{}", className, correlationId) }
    }

    @Test
    fun `retrieveDataPoint should throw InvalidInputApiException when dataPointType does not exist`() {
        val dataPoint = "dummy"
        val dataPointType = "non-existent-identifier"

        doThrow(ClientException("Data point identifier not found."))
            .whenever(specificationClient)
            .getDataPointTypeSpecification(dataPointType)

        assertThrows<InvalidInputApiException> {
            dataPointValidator.validateDataPoint(dataPointType, dataPoint, correlationId)
        }
    }

    @Test
    fun `check that parsing a data point with a broken enum results in the expected exception`() {
        assertThrows<InvalidInputApiException> {
            dataPointValidator.validateConsistency(getJsonString(currencyDataPointWithBrokenEnum), validationClass, correlationId)
        }
    }

    @Test
<<<<<<< HEAD
    fun `verify that an unknown constraint in the specification service causes an internal server exception`() {
        assertThrows<InternalServerErrorApiException> {
            dataPointValidator.validateConsistency(
                getJsonString(currencyDataPoint),
                validationClass,
                correlationId,
                listOf("between:0,100", "invalid constraint", "max:200"),
            )
=======
    fun `check that unused referenced reports are rejected`() {
        val dataPointId = "someCurrencyDataPoint"
        val dataPointBaseTypeId = "extendedCurrencyDataPoint"

        val dataPoint =
            JsonSpecificationLeaf(
                dataPointId = dataPointId,
                jsonPath = "dummy",
                content = getJsonNode(currencyDataPoint),
            )

        val companyReport =
            CompanyReport(
                fileReference = "fileReference",
                fileName = "fileName",
                publicationDate = LocalDate.parse("2021-01-01"),
            )

        whenever(specificationClient.getDataPointTypeSpecification("dummy"))
            .thenReturn(
                DataPointTypeSpecification(
                    dataPointType = IdWithRef(id = dataPointId, ref = "dummy"),
                    name = "dummy",
                    businessDefinition = "dummy",
                    dataPointBaseType = IdWithRef(id = dataPointBaseTypeId, ref = "dummy"),
                    usedBy = emptyList(),
                ),
            )

        whenever(specificationClient.getDataPointBaseType(dataPointBaseTypeId))
            .thenReturn(
                DataPointBaseTypeSpecification(
                    dataPointBaseType = IdWithRef(id = dataPointBaseTypeId, ref = "dummy"),
                    name = "dummy",
                    businessDefinition = "dummy",
                    validatedBy = "org.dataland.datalandbackend.model.datapoints.standard.CurrencyDataPoint",
                    usedBy = emptyList(),
                    example = "dummy",
                ),
            )

        assertThrows<InvalidInputApiException> {
            dataPointValidator.validateDataset(mapOf("dummy" to dataPoint), mapOf("report" to companyReport), correlationId)
>>>>>>> e3949e5d
        }
    }
}<|MERGE_RESOLUTION|>--- conflicted
+++ resolved
@@ -2,12 +2,9 @@
 
 import com.fasterxml.jackson.databind.JsonNode
 import com.fasterxml.jackson.module.kotlin.jacksonObjectMapper
-<<<<<<< HEAD
 import jakarta.validation.Validation
 import org.dataland.datalandbackendutils.exceptions.InternalServerErrorApiException
-=======
 import org.dataland.datalandbackend.model.documents.CompanyReport
->>>>>>> e3949e5d
 import org.dataland.datalandbackendutils.exceptions.InvalidInputApiException
 import org.dataland.datalandbackendutils.utils.JsonSpecificationLeaf
 import org.dataland.specificationservice.openApiClient.api.SpecificationControllerApi
@@ -27,13 +24,9 @@
 class DataPointValidatorTest {
     private val objectMapper = jacksonObjectMapper().findAndRegisterModules().setDateFormat(SimpleDateFormat("yyyy-MM-dd"))
     private val specificationClient = mock<SpecificationControllerApi>()
-<<<<<<< HEAD
+    private val referencedReportsUtilities = mock<ReferencedReportsUtilities>()
     private val dataPointValidator =
-        DataPointValidator(objectMapper, specificationClient, Validation.buildDefaultValidatorFactory().validator)
-=======
-    private val referencedReportsUtilities = mock<ReferencedReportsUtilities>()
-    private val dataPointValidator = DataPointValidator(objectMapper, specificationClient, referencedReportsUtilities)
->>>>>>> e3949e5d
+        DataPointValidator(objectMapper, specificationClient, referencedReportsUtilities, Validation.buildDefaultValidatorFactory().validator)
 
     private val correlationId = "correlationId"
     private val validationClass = "org.dataland.datalandbackend.model.datapoints.extended.ExtendedCurrencyDataPoint"
@@ -98,17 +91,8 @@
         }
     }
 
+
     @Test
-<<<<<<< HEAD
-    fun `verify that an unknown constraint in the specification service causes an internal server exception`() {
-        assertThrows<InternalServerErrorApiException> {
-            dataPointValidator.validateConsistency(
-                getJsonString(currencyDataPoint),
-                validationClass,
-                correlationId,
-                listOf("between:0,100", "invalid constraint", "max:200"),
-            )
-=======
     fun `check that unused referenced reports are rejected`() {
         val dataPointId = "someCurrencyDataPoint"
         val dataPointBaseTypeId = "extendedCurrencyDataPoint"
@@ -152,7 +136,18 @@
 
         assertThrows<InvalidInputApiException> {
             dataPointValidator.validateDataset(mapOf("dummy" to dataPoint), mapOf("report" to companyReport), correlationId)
->>>>>>> e3949e5d
+        }
+    }
+
+    @Test
+    fun `verify that an unknown constraint in the specification service causes an internal server exception`() {
+        assertThrows<InternalServerErrorApiException> {
+            dataPointValidator.validateConsistency(
+                getJsonString(currencyDataPoint),
+                validationClass,
+                correlationId,
+                listOf("between:0,100", "invalid constraint", "max:200"),
+            )
         }
     }
 }