package org.dataland.datalandbackend.services

import com.fasterxml.jackson.databind.ObjectMapper
import jakarta.transaction.Transactional
import org.dataland.datalandbackend.DatalandBackend
import org.dataland.datalandbackend.entities.DataMetaInformationEntity
import org.dataland.datalandbackend.entities.StoredCompanyEntity
import org.dataland.datalandbackend.model.DataType
import org.dataland.datalandbackend.model.StorableDataset
import org.dataland.datalandbackend.utils.IdUtils
import org.dataland.datalandbackend.utils.TestDataProvider
import org.dataland.datalandbackendutils.exceptions.InternalServerErrorApiException
import org.dataland.datalandbackendutils.exceptions.InvalidInputApiException
import org.dataland.datalandbackendutils.exceptions.ResourceNotFoundApiException
import org.dataland.datalandbackendutils.model.QaStatus
import org.dataland.datalandinternalstorage.openApiClient.api.StorageControllerApi
import org.dataland.datalandinternalstorage.openApiClient.infrastructure.ClientException
import org.dataland.datalandmessagequeueutils.constants.MessageType
import org.dataland.datalandmessagequeueutils.exceptions.MessageQueueRejectException
import org.dataland.datalandmessagequeueutils.messages.QaStatusChangeMessage
import org.dataland.datalandmessagequeueutils.messages.data.DataIdPayload
import org.junit.jupiter.api.Assertions.assertEquals
import org.junit.jupiter.api.Assertions.assertNotNull
import org.junit.jupiter.api.BeforeEach
import org.junit.jupiter.api.Test
import org.junit.jupiter.api.assertDoesNotThrow
import org.junit.jupiter.api.assertThrows
import org.mockito.Mockito.anyBoolean
import org.mockito.Mockito.anyString
import org.mockito.Mockito.mock
import org.mockito.Mockito.spy
import org.mockito.Mockito.`when`
import org.springframework.amqp.AmqpException
import org.springframework.amqp.AmqpRejectAndDontRequeueException
import org.springframework.beans.factory.annotation.Autowired
import org.springframework.boot.jdbc.EmbeddedDatabaseConnection
import org.springframework.boot.test.autoconfigure.jdbc.AutoConfigureTestDatabase
import org.springframework.boot.test.context.SpringBootTest
import org.springframework.http.HttpStatus
import org.springframework.test.annotation.DirtiesContext
import org.springframework.test.annotation.DirtiesContext.ClassMode
import java.time.Instant

@SpringBootTest(classes = [DatalandBackend::class], properties = ["spring.profiles.active=nodb"])
@DirtiesContext(classMode = ClassMode.BEFORE_CLASS)
@AutoConfigureTestDatabase(connection = EmbeddedDatabaseConnection.H2)
@Transactional
@Suppress("LongParameterList")
class DataManagerTest(
    @Autowired private val objectMapper: ObjectMapper,
    @Autowired val dataMetaInformationManager: DataMetaInformationManager,
    @Autowired val companyQueryManager: CompanyQueryManager,
    @Autowired val companyAlterationManager: CompanyAlterationManager,
    @Autowired val dataManagerUtils: DataManagerUtils,
    @Autowired val companyRoleChecker: CompanyRoleChecker,
    @Autowired val nonSourceableDataManager: NonSourceableDataManager,
) {
    val mockStorageClient: StorageControllerApi = mock(StorageControllerApi::class.java)
    val messageQueuePublications: MessageQueuePublications = mock(MessageQueuePublications::class.java)
    val testDataProvider = TestDataProvider(objectMapper)
    lateinit var dataManager: DataManager
    lateinit var spyDataManager: DataManager
    lateinit var messageQueueListenerForDataManager: MessageQueueListenerForDataManager
    val correlationId = IdUtils.generateUUID()
    val dataUUID = "JustSomeUUID"

    @BeforeEach
    fun reset() {
        dataManager =
            DataManager(
                objectMapper, companyQueryManager, dataMetaInformationManager,
                mockStorageClient, dataManagerUtils, companyRoleChecker, messageQueuePublications,
            )
        spyDataManager = spy(dataManager)
        messageQueueListenerForDataManager =
            MessageQueueListenerForDataManager(
                objectMapper, dataMetaInformationManager,
                dataManager, nonSourceableDataManager,
            )
    }

    private fun addCompanyAndReturnStorableEuTaxonomyDatasetForNonFinancialsForIt(): StorableDataset {
        val companyInformation = testDataProvider.getCompanyInformation(1).first()
        val companyId = companyAlterationManager.addCompany(companyInformation).companyId
        return StorableDataset(
            companyId,
            DataType("eutaxonomy-non-financials"),
            "USER_ID_OF_AN_UPLOADING_USER",
            Instant.now().toEpochMilli(),
            "",
            "someEuTaxonomyDataForNonFinancials123",
        )
    }

    @Test
    fun `check that an exception is thrown when non matching dataId to dataType pair is requested from data storage`() {
        val storableEuTaxonomyDatasetForNonFinancials: StorableDataset =
            addCompanyAndReturnStorableEuTaxonomyDatasetForNonFinancialsForIt()
        val dataId =
            dataManager.storeDataset(
                storableEuTaxonomyDatasetForNonFinancials, false, correlationId,
            )
        val thrown =
            assertThrows<InvalidInputApiException> {
                dataManager.getPublicDataset(dataId, DataType("eutaxonomy-financials"), correlationId)
            }
        assertEquals(
            "The data with the id: $dataId is registered as type eutaxonomy-non-financials by " +
                "Dataland instead of your requested type eutaxonomy-financials.",
            thrown.message,
        )
    }

    @Test
    fun `check that an exception is thrown if the received data from the data storage is empty`() {
        val storableEuTaxonomyDatasetForNonFinancials: StorableDataset =
            addCompanyAndReturnStorableEuTaxonomyDatasetForNonFinancialsForIt()
        val dataId =
            dataManager.storeDataset(
                storableEuTaxonomyDatasetForNonFinancials, false, correlationId,
            )
        `when`(mockStorageClient.selectDataById(dataId, correlationId))
            .thenThrow(ClientException(statusCode = HttpStatus.NOT_FOUND.value()))
        messageQueueListenerForDataManager.removeStoredItemFromTemporaryStore(
            objectMapper.writeValueAsString(DataIdPayload(dataId)), "", MessageType.DATA_STORED,
        )
        val thrown =
            assertThrows<ResourceNotFoundApiException> {
                dataManager.getPublicDataset(dataId, DataType("eutaxonomy-non-financials"), correlationId)
            }
        assertEquals("No dataset with the id: $dataId could be found in the data store.", thrown.message)
    }

    @Test
    fun `check that an exception is thrown if the received data from the data storage has an unexpected type`() {
        val storableEuTaxonomyDatasetForNonFinancials: StorableDataset =
            addCompanyAndReturnStorableEuTaxonomyDatasetForNonFinancialsForIt()
        val dataId =
            dataManager.storeDataset(
                storableEuTaxonomyDatasetForNonFinancials, false, correlationId,
            )
        val expectedDataTypeName =
            getExpectedDataTypeName(
                storableEuTaxonomyDatasetForNonFinancials, dataId, "eutaxonomy-financials",
            )
        messageQueueListenerForDataManager.removeStoredItemFromTemporaryStore(
            objectMapper.writeValueAsString(DataIdPayload(dataId)), "", MessageType.DATA_STORED,
        )
        val thrown =
            assertThrows<InternalServerErrorApiException> {
                dataManager.getPublicDataset(dataId, DataType(expectedDataTypeName), correlationId)
            }
        assertEquals(
            "The meta-data of dataset $dataId differs between the data store and the database", thrown.message,
        )
    }

    private fun getExpectedDataTypeName(
        storableDataset: StorableDataset,
        dataId: String,
        unexpectedDataTypeName: String,
    ): String {
        val expectedDataTypeName = storableDataset.dataType.name
        `when`(mockStorageClient.selectDataById(dataId, correlationId)).thenReturn(
            objectMapper.writeValueAsString(storableDataset.copy(dataType = DataType(unexpectedDataTypeName))),
        )
        return expectedDataTypeName
    }

    @Test
    fun `check that an exception is thrown if the received data from the storage has an unexpected uploading user`() {
        val storableDatasetForNonFinancials = addCompanyAndReturnStorableEuTaxonomyDatasetForNonFinancialsForIt()
        val dataId =
            dataManager.storeDataset(
                storableDatasetForNonFinancials,
                false,
                correlationId,
            )

        `when`(mockStorageClient.selectDataById(dataId, correlationId)).thenReturn(
            buildReturnOfMockDataSelect(storableDatasetForNonFinancials),
        )

        messageQueueListenerForDataManager.removeStoredItemFromTemporaryStore(
            objectMapper.writeValueAsString(DataIdPayload(dataId)), "", MessageType.DATA_STORED,
        )
        val thrown =
            assertThrows<InternalServerErrorApiException> {
                dataManager.getPublicDataset(dataId, storableDatasetForNonFinancials.dataType, correlationId)
            }
        assertEquals(
            "The meta-data of dataset $dataId differs between the data store and the database", thrown.message,
        )
    }

    private fun buildReturnOfMockDataSelect(storableDatasetForNonFinancials: StorableDataset): String =
        objectMapper.writeValueAsString(
            storableDatasetForNonFinancials.copy(
                uploaderUserId = "NOT_WHATS_EXPECTED",
            ),
        )

    @Test
    fun `check an exception is thrown in logging of stored data when dataId is empty`() {
        val thrown =
            assertThrows<AmqpRejectAndDontRequeueException> {
                messageQueueListenerForDataManager.removeStoredItemFromTemporaryStore(
                    objectMapper.writeValueAsString(DataIdPayload("")), "", MessageType.DATA_STORED,
                )
            }
        assertEquals("Invalid UUID string: ", thrown.message)
    }

    @Test
    fun `check an exception is thrown during storing a dataset when sending notification to message queue fails`() {
        val storableEuTaxonomyDatasetForNonFinancials =
            addCompanyAndReturnStorableEuTaxonomyDatasetForNonFinancialsForIt()

        `when`(
            messageQueuePublications.publishDatasetUploadedMessage(
                anyString(), anyBoolean(), anyString(),
            ),
        ).thenThrow(AmqpException::class.java)
        assertThrows<AmqpException> {
<<<<<<< HEAD
            spyDataManager.storeDataSetInTemporaryStoreAndSendUploadMessage(
                dataUUID, storableEuTaxonomyDataSetForNonFinancials, false, correlationId,
=======
            spyDataManager.storeDatasetInTemporaryStoreAndSendMessage(
                dataUUID, storableEuTaxonomyDatasetForNonFinancials, false, correlationId,
>>>>>>> 90b21566
            )
        }
    }

    @Test
    fun `check a ResourceNotFoundApiException if the dataset could not be found`() {
        val mockMetaInfo =
            DataMetaInformationEntity(
                dataId = "i-only-have-meta-info-stored", dataType = "lksg", uploaderUserId = "", uploadTime = 0,
                qaStatus = QaStatus.Pending, company = testDataProvider.getEmptyStoredCompanyEntity(),
                reportingPeriod = "2023", currentlyActive = true,
            )
        val mockDataMetaInformationManager = mock(DataMetaInformationManager::class.java)
        `when`(mockDataMetaInformationManager.getDataMetaInformationByDataId(anyString())).thenReturn(mockMetaInfo)
        `when`(mockStorageClient.selectDataById(anyString(), anyString())).thenThrow(
            ClientException(statusCode = HttpStatus.NOT_FOUND.value()),
        )
        dataManager =
            DataManager(
                objectMapper, companyQueryManager, mockDataMetaInformationManager,
                mockStorageClient, dataManagerUtils, companyRoleChecker, messageQueuePublications,
            )
        assertThrows<ResourceNotFoundApiException> {
            dataManager.getPublicDataset(
                mockMetaInfo.dataId,
                DataType("lksg"), "",
            )
        }
        assertThrows<ResourceNotFoundApiException> {
            dataManager.getPublicDataset("i-exist-by-no-means", DataType("lksg"), "")
        }
    }

    @Test
    fun `check a MessageQueueRejectException if there does not exist any data for given data Id`() {
        val changedQaStatusDataId = "453545"
        val updatedQaStatus = QaStatus.Accepted
        val currentlyActiveDataId = "1273091"
        val messageWithChangedQAStatus =
            objectMapper.writeValueAsString(
                QaStatusChangeMessage(
                    changedQaStatusDataId,
                    updatedQaStatus,
                    currentlyActiveDataId,
                ),
            )
        val thrown =
            assertThrows<MessageQueueRejectException> {
                messageQueueListenerForDataManager.changeQaStatus(
                    messageWithChangedQAStatus,
                    "",
                    MessageType.QA_STATUS_UPDATED,
                )
            }
        assertEquals(
            "No dataset with the id: $changedQaStatusDataId could be found in the data store.",
            thrown.message,
        )
    }

    @Test
    fun `test that data id for new active dataset can be empty`() {
        val storableEuTaxonomyDatasetForNonFinancials: StorableDataset =
            addCompanyAndReturnStorableEuTaxonomyDatasetForNonFinancialsForIt()
        val dataId =
            dataManager.storeDataset(
                storableEuTaxonomyDatasetForNonFinancials, false, correlationId,
            )
        val messageWithEmptyCurrentlyActiveDataId =
            objectMapper.writeValueAsString(
                QaStatusChangeMessage(
                    dataId = dataId,
                    updatedQaStatus = QaStatus.Accepted,
                    currentlyActiveDataId = null,
                ),
            )

        assertDoesNotThrow {
            messageQueueListenerForDataManager.changeQaStatus(
                messageWithEmptyCurrentlyActiveDataId,
                "",
                MessageType.QA_STATUS_UPDATED,
            )
        }
    }

    @Test
    fun `test that AmqpRejectAndDontRequeueException is thrown if the data id for changed QA status is empty`() {
        val messageWithEmptyDataIDs =
            objectMapper.writeValueAsString(
                QaStatusChangeMessage(
                    dataId = "",
                    updatedQaStatus = QaStatus.Accepted,
                    currentlyActiveDataId = "1273091",
                ),
            )
        val thrown =
            assertThrows<AmqpRejectAndDontRequeueException> {
                messageQueueListenerForDataManager.changeQaStatus(
                    messageWithEmptyDataIDs,
                    "",
                    MessageType.QA_STATUS_UPDATED,
                )
            }
        assertEquals(
            "Message was rejected: Provided data ID to change qa status dataset is empty",
            thrown.message,
        )
    }

    private fun createNewDataMetaInformationWithQaStatus(
        dataId: String,
        qaStatus: QaStatus,
    ) {
        val companyInformation = testDataProvider.getCompanyInformationWithoutIdentifiers(1).first()
        val company: StoredCompanyEntity = companyAlterationManager.addCompany(companyInformation)

        val datasetToBeUpdated =
            DataMetaInformationEntity(
                dataId = dataId,
                company = company,
                dataType = "sfdr",
                uploadTime = Instant.now().toEpochMilli(),
                uploaderUserId = "dummyUserId",
                qaStatus = qaStatus,
                reportingPeriod = "2023",
                currentlyActive = false,
            )

        this.dataMetaInformationManager.storeDataMetaInformation(datasetToBeUpdated)
    }

    @Test
    fun `test changing the QA status of a pending dataset to Accepted and setting it to active`() {
        val dataId = "someDataId"
        val newQaStatus = QaStatus.Accepted

        createNewDataMetaInformationWithQaStatus(dataId, QaStatus.Pending)

        val messageWithChangedQAStatus =
            objectMapper.writeValueAsString(
                QaStatusChangeMessage(
                    dataId,
                    newQaStatus,
                    dataId,
                ),
            )
        assertDoesNotThrow {
            messageQueueListenerForDataManager.changeQaStatus(
                messageWithChangedQAStatus,
                "",
                MessageType.QA_STATUS_UPDATED,
            )
        }

        val updatedDataset = dataMetaInformationManager.getDataMetaInformationByDataId(dataId)

        assertEquals(QaStatus.Accepted, updatedDataset.qaStatus)
        assertNotNull(updatedDataset.currentlyActive)
        assertEquals(true, updatedDataset.currentlyActive)
    }

    @Test
    fun `test rejecting an accepted dataset and setting it to inactive and setting a second dataset to active`() {
        val oldDataId = "oldDatasetDataId"
        val newDataId = "newDatasetDataId"

        createNewDataMetaInformationWithQaStatus(oldDataId, QaStatus.Accepted)
        createNewDataMetaInformationWithQaStatus(newDataId, QaStatus.Accepted)

        val messageWithChangedQAStatus =
            objectMapper.writeValueAsString(
                QaStatusChangeMessage(
                    oldDataId,
                    QaStatus.Rejected,
                    newDataId,
                ),
            )
        assertDoesNotThrow {
            messageQueueListenerForDataManager.changeQaStatus(
                messageWithChangedQAStatus,
                "",
                MessageType.QA_STATUS_UPDATED,
            )
        }

        val rejectedInactiveDataset = dataMetaInformationManager.getDataMetaInformationByDataId(oldDataId)
        val acceptedActiveDataset = dataMetaInformationManager.getDataMetaInformationByDataId(newDataId)

        assertEquals(QaStatus.Rejected, rejectedInactiveDataset.qaStatus)
        assertEquals(false, rejectedInactiveDataset.currentlyActive)
        assertEquals(QaStatus.Accepted, acceptedActiveDataset.qaStatus)
        assertEquals(true, acceptedActiveDataset.currentlyActive)
    }
}<|MERGE_RESOLUTION|>--- conflicted
+++ resolved
@@ -222,13 +222,8 @@
             ),
         ).thenThrow(AmqpException::class.java)
         assertThrows<AmqpException> {
-<<<<<<< HEAD
-            spyDataManager.storeDataSetInTemporaryStoreAndSendUploadMessage(
-                dataUUID, storableEuTaxonomyDataSetForNonFinancials, false, correlationId,
-=======
-            spyDataManager.storeDatasetInTemporaryStoreAndSendMessage(
+            spyDataManager.storeDatasetInTemporaryStoreAndSendUploadMessage(
                 dataUUID, storableEuTaxonomyDatasetForNonFinancials, false, correlationId,
->>>>>>> 90b21566
             )
         }
     }
