--- conflicted
+++ resolved
@@ -62,29 +62,9 @@
     }
 
     @Test
-<<<<<<< HEAD
     fun `check that a Server Exception is thrown when the data storage reports a Server Exception during selection`() {
         `when`(mockStorageClient.insertData(messageForDataSetAndCorrelationId)).thenReturn(
             InsertDataResponse(dataUUId)
-=======
-    fun `check that a Server Exception is thrown when the data storage reports a Server Exception during insertion`() {
-        val storableDataSet = addCompanyAndReturnStorableEuTaxonomyDataSetForNonFinacialsForIt()
-        val storableDataSetAsString = objectMapper.writeValueAsString(storableDataSet)
-        `when`(mockStorageClient.insertData(correlationId, storableDataSetAsString)).thenThrow(
-            ServerException::class.java,
-        )
-        assertThrows<InternalServerErrorApiException> {
-            dataManager.addDataSet(storableDataSet, correlationId)
-        }
-    }
-
-    @Test
-    fun `check that a Server Exception is thrown when the data storage reports a Server Exception during selection`() {
-        val storableDataSet = addCompanyAndReturnStorableEuTaxonomyDataSetForNonFinacialsForIt()
-        val storableDataSetAsString = objectMapper.writeValueAsString(storableDataSet)
-        `when`(mockStorageClient.insertData(correlationId, storableDataSetAsString)).thenReturn(
-            InsertDataResponse(dataUUId),
->>>>>>> 9cbc9922
         )
         val dataId = dataManager.addDataSet(storableEuTaxonomyDataSetForNonFinancials, correlationId)
         `when`(mockStorageClient.selectDataById(dataId, correlationId)).thenThrow(ServerException::class.java)
@@ -95,15 +75,8 @@
 
     @Test
     fun `check that an exception is thrown when non matching dataId to dataType pair is requested from data storage`() {
-<<<<<<< HEAD
         `when`(mockStorageClient.insertData(messageForDataSetAndCorrelationId)).thenReturn(
             InsertDataResponse(dataUUId)
-=======
-        val storableDataSet = addCompanyAndReturnStorableEuTaxonomyDataSetForNonFinacialsForIt()
-        val storableDataSetAsString = objectMapper.writeValueAsString(storableDataSet)
-        `when`(mockStorageClient.insertData(correlationId, storableDataSetAsString)).thenReturn(
-            InsertDataResponse(dataUUId),
->>>>>>> 9cbc9922
         )
         val dataId = dataManager.addDataSet(storableEuTaxonomyDataSetForNonFinancials, correlationId)
         val thrown = assertThrows<InvalidInputApiException> {
@@ -118,15 +91,8 @@
 
     @Test
     fun `check that an exception is thrown if the received data from the data storage is empty`() {
-<<<<<<< HEAD
         `when`(mockStorageClient.insertData(messageForDataSetAndCorrelationId)).thenReturn(
             InsertDataResponse(dataUUId)
-=======
-        val storableDataSet = addCompanyAndReturnStorableEuTaxonomyDataSetForNonFinacialsForIt()
-        val storableDataSetAsString = objectMapper.writeValueAsString(storableDataSet)
-        `when`(mockStorageClient.insertData(correlationId, storableDataSetAsString)).thenReturn(
-            InsertDataResponse(dataUUId),
->>>>>>> 9cbc9922
         )
         val dataId = dataManager.addDataSet(storableEuTaxonomyDataSetForNonFinancials, correlationId)
         `when`(mockStorageClient.selectDataById(dataId, correlationId)).thenReturn("")
@@ -138,15 +104,8 @@
 
     @Test
     fun `check that an exception is thrown if the received data from the data storage has an unexpected type`() {
-<<<<<<< HEAD
         `when`(mockStorageClient.insertData(messageForDataSetAndCorrelationId)).thenReturn(
             InsertDataResponse(dataUUId)
-=======
-        val storableDataSet = addCompanyAndReturnStorableEuTaxonomyDataSetForNonFinacialsForIt()
-        val storableDataSetAsString = objectMapper.writeValueAsString(storableDataSet)
-        `when`(mockStorageClient.insertData(correlationId, storableDataSetAsString)).thenReturn(
-            InsertDataResponse(dataUUId),
->>>>>>> 9cbc9922
         )
         val dataId = dataManager.addDataSet(storableEuTaxonomyDataSetForNonFinancials, correlationId)
         val expectedDataTypeName = getExpectedDataTypeName(storableEuTaxonomyDataSetForNonFinancials, dataId, "eutaxonomy-financials")
@@ -173,24 +132,13 @@
 
     @Test
     fun `check that an exception is thrown if the received data from the storage has an unexpected uploading user`() {
-<<<<<<< HEAD
         `when`(mockStorageClient.insertData(messageForDataSetAndCorrelationId)).thenReturn(
             InsertDataResponse(dataUUId)
-=======
-        val storableDataSet = addCompanyAndReturnStorableEuTaxonomyDataSetForNonFinacialsForIt()
-        val storableDataSetAsString = objectMapper.writeValueAsString(storableDataSet)
-        `when`(mockStorageClient.insertData(correlationId, storableDataSetAsString)).thenReturn(
-            InsertDataResponse(dataUUId),
->>>>>>> 9cbc9922
         )
         val dataId = dataManager.addDataSet(storableEuTaxonomyDataSetForNonFinancials, correlationId)
 
         `when`(mockStorageClient.selectDataById(dataId, correlationId)).thenReturn(
-<<<<<<< HEAD
             objectMapper.writeValueAsString(storableEuTaxonomyDataSetForNonFinancials.copy(uploaderUserId = "NOT_WHATS_EXPECTED"))
-=======
-            objectMapper.writeValueAsString(storableDataSet.copy(uploaderUserId = "NOT_WHATS_EXPECTED")),
->>>>>>> 9cbc9922
         )
 
         val thrown = assertThrows<InternalServerErrorApiException> {
