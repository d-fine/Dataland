package org.dataland.datalandbackend.services

import com.fasterxml.jackson.databind.ObjectMapper
import org.dataland.datalandbackend.DatalandBackend
<<<<<<< HEAD
import org.dataland.datalandbackend.edcClient.api.DefaultApi
import org.dataland.datalandbackend.edcClient.infrastructure.ServerException
import org.dataland.datalandbackend.edcClient.model.InsertDataResponse
import org.dataland.datalandbackend.model.DataType
import org.dataland.datalandbackend.model.StorableDataSet
import org.dataland.datalandbackend.utils.TestDataProvider
import org.junit.jupiter.api.Assertions.assertEquals
=======
import org.dataland.datalandbackend.exceptions.ResourceNotFoundApiException
import org.dataland.datalandbackend.interfaces.DataMetaInformationManagerInterface
>>>>>>> d6733f1a
import org.junit.jupiter.api.Test
import org.junit.jupiter.api.assertThrows
import org.mockito.Mockito.mock
import org.mockito.Mockito.`when`
import org.springframework.beans.factory.annotation.Autowired
import org.springframework.boot.jdbc.EmbeddedDatabaseConnection
import org.springframework.boot.test.autoconfigure.jdbc.AutoConfigureTestDatabase
import org.springframework.boot.test.context.SpringBootTest
import java.util.*
import javax.transaction.Transactional

@SpringBootTest(classes = [DatalandBackend::class])
@AutoConfigureTestDatabase(connection = EmbeddedDatabaseConnection.H2)
@Transactional
class DataManagerTest(
    @Autowired val objectMapper: ObjectMapper,
    @Autowired val dataMetaInformationManager: DataMetaInformationManager,
    @Autowired val companyManager: CompanyManager,
) {

    val testDataProvider = TestDataProvider(objectMapper)
    val edcClientMock = mock(DefaultApi::class.java)
    val dataManager = DataManager(edcClientMock, objectMapper, companyManager, dataMetaInformationManager)
    val correlationId = UUID.randomUUID().toString()

    private fun getNonMatchingDataIdDataTypeMessage(registeredDataId: String, registereTypeName: String): String {
        return "The data with the id: $registeredDataId is registered as type $registereTypeName by " +
            "Dataland instead of your requested type eutaxonomy-financials."
    }

    private fun getNoDataFoundMessage(requestedDataId: String): String {
        return "No data set with the id: $requestedDataId could be found in the data store."
    }

    private fun getWrongDataTypeMessage(
        requestedDataId: String,
        unexpectedDataTypeName: String,
        expectedDataTypeName: String
    ): String {
        return "The data set with the id: $requestedDataId came back as type $unexpectedDataTypeName from the data " +
            "store instead of type $expectedDataTypeName as registered by Dataland."
    }

    private fun addCompanyAndReturnStorableEuTaxonomyDataSetForNonFinacialsForIt(): StorableDataSet {
        val companyInformation = testDataProvider.getCompanyInformation(1).first()
        val companyId = companyManager.addCompany(companyInformation).companyId
        val euTaxonomyDataForNonFinancialsAsString = "someEuTaxonomyDataForNonFinancials123"
        return StorableDataSet(companyId, DataType("eutaxonomy-non-financials"), euTaxonomyDataForNonFinancialsAsString)
    }

    @Test
<<<<<<< HEAD
    fun `check that a Server Exception is thrown when the data storage reports a Server Exception during insertion`() {
        val storableDataSet = addCompanyAndReturnStorableEuTaxonomyDataSetForNonFinacialsForIt()
        val storableDataSetAsString = objectMapper.writeValueAsString(storableDataSet)
        `when`(edcClientMock.insertData(correlationId, storableDataSetAsString)).thenThrow(ServerException::class.java)
        assertThrows<ServerException> {
            dataManager.addDataSet(storableDataSet, correlationId)
=======
    fun `check that an exception is thrown when non existing company id is provided in meta data search`() {
        assertThrows<ResourceNotFoundApiException> {
            dataMetaInformationManager.searchDataMetaInfo(companyId = "error")
>>>>>>> d6733f1a
        }
    }

    @Test
<<<<<<< HEAD
    fun `check that a Server Exception is thrown when the data storage reports a Server Exception during selection`() {
        val storableDataSet = addCompanyAndReturnStorableEuTaxonomyDataSetForNonFinacialsForIt()
        val storableDataSetAsString = objectMapper.writeValueAsString(storableDataSet)
        `when`(edcClientMock.insertData(correlationId, storableDataSetAsString)).thenReturn(
            InsertDataResponse(
                "XXXsomeUUIDXXX"
            )
        )
        val dataId = dataManager.addDataSet(storableDataSet, correlationId)
        `when`(edcClientMock.selectDataById(dataId, correlationId)).thenThrow(ServerException::class.java)
        assertThrows<ServerException> {
            dataManager.getDataSet(dataId, DataType(storableDataSet.dataType.name), correlationId)
=======
    fun `check that an exception is thrown when non existing data id is provided to get meta data`() {
        assertThrows<ResourceNotFoundApiException> {
            dataMetaInformationManager.getDataMetaInformationByDataId(dataId = "error")
>>>>>>> d6733f1a
        }
    }

    @Test
    fun `check that an exception is thrown when non matching dataId to dataType pair is requested from data storage`() {
        val storableDataSet = addCompanyAndReturnStorableEuTaxonomyDataSetForNonFinacialsForIt()
        val storableDataSetAsString = objectMapper.writeValueAsString(storableDataSet)
        `when`(edcClientMock.insertData(correlationId, storableDataSetAsString)).thenReturn(
            InsertDataResponse(
                "XXXsomeUUIDXXX"
            )
        )
        val dataId = dataManager.addDataSet(storableDataSet, correlationId)
        val thrown = assertThrows<IllegalArgumentException> {
            dataManager.getDataSet(dataId, DataType("eutaxonomy-financials"), correlationId)
        }
        assertEquals(
            getNonMatchingDataIdDataTypeMessage(dataId, storableDataSet.dataType.name),
            thrown.message
        )
    }

    @Test
    fun `check that an exception is thrown if the received data from the data storage is empty`() {
        val storableDataSet = addCompanyAndReturnStorableEuTaxonomyDataSetForNonFinacialsForIt()
        val storableDataSetAsString = objectMapper.writeValueAsString(storableDataSet)
        `when`(edcClientMock.insertData(correlationId, storableDataSetAsString)).thenReturn(
            InsertDataResponse(
                "XXXsomeUUIDXXX"
            )
        )
        val dataId = dataManager.addDataSet(storableDataSet, correlationId)
        `when`(edcClientMock.selectDataById(dataId, correlationId)).thenReturn("")
        val thrown = assertThrows<IllegalArgumentException> {
            dataManager.getDataSet(dataId, DataType("eutaxonomy-non-financials"), correlationId)
        }
        assertEquals(getNoDataFoundMessage(dataId), thrown.message)
    }

    @Test
    fun `check that an exception is thrown if the received data from the data storage has an unexpected type`() {
        val storableDataSet = addCompanyAndReturnStorableEuTaxonomyDataSetForNonFinacialsForIt()
        val storableDataSetAsString = objectMapper.writeValueAsString(storableDataSet)
        `when`(edcClientMock.insertData(correlationId, storableDataSetAsString)).thenReturn(
            InsertDataResponse(
                "XXXsomeUUIDXXX"
            )
        )
        val dataId = dataManager.addDataSet(storableDataSet, correlationId)
        val unexpectedDataTypeName = "eutaxonomy-financials"
        val expectedDataTypeName = getExpectedDataTypeName(storableDataSet, dataId, unexpectedDataTypeName)
        val thrown =
            assertThrows<IllegalArgumentException> {
                dataManager.getDataSet(
                    dataId, DataType(expectedDataTypeName),
                    correlationId
                )
            }
        assertEquals(getWrongDataTypeMessage(dataId, unexpectedDataTypeName, expectedDataTypeName), thrown.message)
    }

    private fun getExpectedDataTypeName(
        storableDataSet: StorableDataSet,
        dataId: String,
        unexpectedDataTypeName: String
    ): String {
        val expectedDataTypeName = storableDataSet.dataType.name
        `when`(edcClientMock.selectDataById(dataId, correlationId)).thenReturn(
            objectMapper.writeValueAsString(
                StorableDataSet(
                    storableDataSet.companyId,
                    DataType(unexpectedDataTypeName),
                    storableDataSet.data
                )
            )
        )
        return expectedDataTypeName
    }
}<|MERGE_RESOLUTION|>--- conflicted
+++ resolved
@@ -1,180 +1,33 @@
 package org.dataland.datalandbackend.services
 
-import com.fasterxml.jackson.databind.ObjectMapper
 import org.dataland.datalandbackend.DatalandBackend
-<<<<<<< HEAD
-import org.dataland.datalandbackend.edcClient.api.DefaultApi
-import org.dataland.datalandbackend.edcClient.infrastructure.ServerException
-import org.dataland.datalandbackend.edcClient.model.InsertDataResponse
-import org.dataland.datalandbackend.model.DataType
-import org.dataland.datalandbackend.model.StorableDataSet
-import org.dataland.datalandbackend.utils.TestDataProvider
-import org.junit.jupiter.api.Assertions.assertEquals
-=======
 import org.dataland.datalandbackend.exceptions.ResourceNotFoundApiException
 import org.dataland.datalandbackend.interfaces.DataMetaInformationManagerInterface
->>>>>>> d6733f1a
 import org.junit.jupiter.api.Test
 import org.junit.jupiter.api.assertThrows
-import org.mockito.Mockito.mock
-import org.mockito.Mockito.`when`
 import org.springframework.beans.factory.annotation.Autowired
 import org.springframework.boot.jdbc.EmbeddedDatabaseConnection
 import org.springframework.boot.test.autoconfigure.jdbc.AutoConfigureTestDatabase
 import org.springframework.boot.test.context.SpringBootTest
-import java.util.*
 import javax.transaction.Transactional
 
 @SpringBootTest(classes = [DatalandBackend::class])
 @AutoConfigureTestDatabase(connection = EmbeddedDatabaseConnection.H2)
 @Transactional
 class DataManagerTest(
-    @Autowired val objectMapper: ObjectMapper,
-    @Autowired val dataMetaInformationManager: DataMetaInformationManager,
-    @Autowired val companyManager: CompanyManager,
+    @Autowired val dataMetaInformationManager: DataMetaInformationManagerInterface
 ) {
-
-    val testDataProvider = TestDataProvider(objectMapper)
-    val edcClientMock = mock(DefaultApi::class.java)
-    val dataManager = DataManager(edcClientMock, objectMapper, companyManager, dataMetaInformationManager)
-    val correlationId = UUID.randomUUID().toString()
-
-    private fun getNonMatchingDataIdDataTypeMessage(registeredDataId: String, registereTypeName: String): String {
-        return "The data with the id: $registeredDataId is registered as type $registereTypeName by " +
-            "Dataland instead of your requested type eutaxonomy-financials."
-    }
-
-    private fun getNoDataFoundMessage(requestedDataId: String): String {
-        return "No data set with the id: $requestedDataId could be found in the data store."
-    }
-
-    private fun getWrongDataTypeMessage(
-        requestedDataId: String,
-        unexpectedDataTypeName: String,
-        expectedDataTypeName: String
-    ): String {
-        return "The data set with the id: $requestedDataId came back as type $unexpectedDataTypeName from the data " +
-            "store instead of type $expectedDataTypeName as registered by Dataland."
-    }
-
-    private fun addCompanyAndReturnStorableEuTaxonomyDataSetForNonFinacialsForIt(): StorableDataSet {
-        val companyInformation = testDataProvider.getCompanyInformation(1).first()
-        val companyId = companyManager.addCompany(companyInformation).companyId
-        val euTaxonomyDataForNonFinancialsAsString = "someEuTaxonomyDataForNonFinancials123"
-        return StorableDataSet(companyId, DataType("eutaxonomy-non-financials"), euTaxonomyDataForNonFinancialsAsString)
-    }
-
     @Test
-<<<<<<< HEAD
-    fun `check that a Server Exception is thrown when the data storage reports a Server Exception during insertion`() {
-        val storableDataSet = addCompanyAndReturnStorableEuTaxonomyDataSetForNonFinacialsForIt()
-        val storableDataSetAsString = objectMapper.writeValueAsString(storableDataSet)
-        `when`(edcClientMock.insertData(correlationId, storableDataSetAsString)).thenThrow(ServerException::class.java)
-        assertThrows<ServerException> {
-            dataManager.addDataSet(storableDataSet, correlationId)
-=======
     fun `check that an exception is thrown when non existing company id is provided in meta data search`() {
         assertThrows<ResourceNotFoundApiException> {
             dataMetaInformationManager.searchDataMetaInfo(companyId = "error")
->>>>>>> d6733f1a
         }
     }
 
     @Test
-<<<<<<< HEAD
-    fun `check that a Server Exception is thrown when the data storage reports a Server Exception during selection`() {
-        val storableDataSet = addCompanyAndReturnStorableEuTaxonomyDataSetForNonFinacialsForIt()
-        val storableDataSetAsString = objectMapper.writeValueAsString(storableDataSet)
-        `when`(edcClientMock.insertData(correlationId, storableDataSetAsString)).thenReturn(
-            InsertDataResponse(
-                "XXXsomeUUIDXXX"
-            )
-        )
-        val dataId = dataManager.addDataSet(storableDataSet, correlationId)
-        `when`(edcClientMock.selectDataById(dataId, correlationId)).thenThrow(ServerException::class.java)
-        assertThrows<ServerException> {
-            dataManager.getDataSet(dataId, DataType(storableDataSet.dataType.name), correlationId)
-=======
     fun `check that an exception is thrown when non existing data id is provided to get meta data`() {
         assertThrows<ResourceNotFoundApiException> {
             dataMetaInformationManager.getDataMetaInformationByDataId(dataId = "error")
->>>>>>> d6733f1a
         }
     }
-
-    @Test
-    fun `check that an exception is thrown when non matching dataId to dataType pair is requested from data storage`() {
-        val storableDataSet = addCompanyAndReturnStorableEuTaxonomyDataSetForNonFinacialsForIt()
-        val storableDataSetAsString = objectMapper.writeValueAsString(storableDataSet)
-        `when`(edcClientMock.insertData(correlationId, storableDataSetAsString)).thenReturn(
-            InsertDataResponse(
-                "XXXsomeUUIDXXX"
-            )
-        )
-        val dataId = dataManager.addDataSet(storableDataSet, correlationId)
-        val thrown = assertThrows<IllegalArgumentException> {
-            dataManager.getDataSet(dataId, DataType("eutaxonomy-financials"), correlationId)
-        }
-        assertEquals(
-            getNonMatchingDataIdDataTypeMessage(dataId, storableDataSet.dataType.name),
-            thrown.message
-        )
-    }
-
-    @Test
-    fun `check that an exception is thrown if the received data from the data storage is empty`() {
-        val storableDataSet = addCompanyAndReturnStorableEuTaxonomyDataSetForNonFinacialsForIt()
-        val storableDataSetAsString = objectMapper.writeValueAsString(storableDataSet)
-        `when`(edcClientMock.insertData(correlationId, storableDataSetAsString)).thenReturn(
-            InsertDataResponse(
-                "XXXsomeUUIDXXX"
-            )
-        )
-        val dataId = dataManager.addDataSet(storableDataSet, correlationId)
-        `when`(edcClientMock.selectDataById(dataId, correlationId)).thenReturn("")
-        val thrown = assertThrows<IllegalArgumentException> {
-            dataManager.getDataSet(dataId, DataType("eutaxonomy-non-financials"), correlationId)
-        }
-        assertEquals(getNoDataFoundMessage(dataId), thrown.message)
-    }
-
-    @Test
-    fun `check that an exception is thrown if the received data from the data storage has an unexpected type`() {
-        val storableDataSet = addCompanyAndReturnStorableEuTaxonomyDataSetForNonFinacialsForIt()
-        val storableDataSetAsString = objectMapper.writeValueAsString(storableDataSet)
-        `when`(edcClientMock.insertData(correlationId, storableDataSetAsString)).thenReturn(
-            InsertDataResponse(
-                "XXXsomeUUIDXXX"
-            )
-        )
-        val dataId = dataManager.addDataSet(storableDataSet, correlationId)
-        val unexpectedDataTypeName = "eutaxonomy-financials"
-        val expectedDataTypeName = getExpectedDataTypeName(storableDataSet, dataId, unexpectedDataTypeName)
-        val thrown =
-            assertThrows<IllegalArgumentException> {
-                dataManager.getDataSet(
-                    dataId, DataType(expectedDataTypeName),
-                    correlationId
-                )
-            }
-        assertEquals(getWrongDataTypeMessage(dataId, unexpectedDataTypeName, expectedDataTypeName), thrown.message)
-    }
-
-    private fun getExpectedDataTypeName(
-        storableDataSet: StorableDataSet,
-        dataId: String,
-        unexpectedDataTypeName: String
-    ): String {
-        val expectedDataTypeName = storableDataSet.dataType.name
-        `when`(edcClientMock.selectDataById(dataId, correlationId)).thenReturn(
-            objectMapper.writeValueAsString(
-                StorableDataSet(
-                    storableDataSet.companyId,
-                    DataType(unexpectedDataTypeName),
-                    storableDataSet.data
-                )
-            )
-        )
-        return expectedDataTypeName
-    }
 }