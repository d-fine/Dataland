--- conflicted
+++ resolved
@@ -20,15 +20,11 @@
 import org.springframework.boot.test.context.SpringBootTest
 import java.time.LocalDate
 
-<<<<<<< HEAD
 @SpringBootTest(
     classes = [DatalandBackend::class],
     properties = ["spring.profiles.active=containerized-db"],
 )
-=======
 @DefaultMocks
-@SpringBootTest(classes = [DatalandBackend::class])
->>>>>>> 79f589dc
 class CompanyAlterationManagerTest : BaseIntegrationTest() {
     @Autowired
     private lateinit var companyAlterationManager: CompanyAlterationManager
