package org.dataland.datalandbackend.services

import org.dataland.datalandbackend.DatalandBackend
import org.dataland.datalandbackend.entities.StoredCompanyEntity
import org.dataland.datalandbackend.exceptions.DuplicateIdentifierApiException
import org.dataland.datalandbackend.exceptions.InvalidReportingPeriodShiftException
import org.dataland.datalandbackend.model.companies.CompanyInformation
import org.dataland.datalandbackend.model.companies.CompanyInformationPatch
import org.dataland.datalandbackend.model.enums.company.IdentifierType
import org.dataland.datalandbackend.repositories.CompanyIdentifierRepository
import org.dataland.datalandbackend.repositories.IsinLeiRepository
import org.dataland.datalandbackendutils.services.utils.BaseIntegrationTest
import org.junit.jupiter.api.Assertions.assertEquals
import org.junit.jupiter.api.Assertions.assertNotNull
import org.junit.jupiter.api.Assertions.assertTrue
import org.junit.jupiter.api.BeforeEach
import org.junit.jupiter.api.Test
import org.junit.jupiter.api.assertThrows
import org.springframework.beans.factory.annotation.Autowired
import org.springframework.boot.test.context.SpringBootTest
<<<<<<< HEAD
import java.time.LocalDate
=======
>>>>>>> 438631fa

@SpringBootTest(classes = [DatalandBackend::class])
class CompanyAlterationManagerTest : BaseIntegrationTest() {
    @Autowired
    private lateinit var companyAlterationManager: CompanyAlterationManager

    @Autowired
    private lateinit var companyIdentifierRepository: CompanyIdentifierRepository

    @Autowired
    private lateinit var isinLeiRepository: IsinLeiRepository

    @Autowired
    private lateinit var companyQueryManager: CompanyQueryManager

    private val originalLei = listOf("ORIGINAL123456789012")
    private val originalDuns = listOf("123456789")
    private val originalIsin = listOf("DE0001234567", "US1234567890")
    private val originalCompanyName = "Original Company Name"
    private val originalHeadquarters = "Original Headquarters"
    private val originalAlternativeNames = listOf("Original Alt Name")
    private val originalSectorCodeWz = "6201"
    private val originalSector = "Technology"
    private val originalCompanyContactDetails = listOf("original@company.com")
    private val originalCompany =
        CompanyInformation(
            companyName = originalCompanyName,
            companyAlternativeNames = originalAlternativeNames,
            companyContactDetails = originalCompanyContactDetails,
            companyLegalForm = "AG",
            headquarters = originalHeadquarters,
            headquartersPostalCode = "10115",
            sector = originalSector,
            sectorCodeWz = originalSectorCodeWz,
            identifiers =
                mapOf(
                    IdentifierType.Lei to originalLei,
                    IdentifierType.Duns to originalDuns,
                    IdentifierType.Isin to originalIsin,
                ),
            countryCode = "DE",
            isTeaserCompany = false,
            website = "https://original-company.com",
            parentCompanyLei = "PARENT123456789012",
        )
    private val newLei = listOf("NEW123456789012")
    private val newName = "New Company Name"
    private val newHeadquarters = "New Town"
    private val newCountryCode = "CH"
    private val newMinimalCompany =
        CompanyInformation(
            companyName = newName,
            headquarters = newHeadquarters,
            identifiers = mapOf(IdentifierType.Lei to originalLei),
            countryCode = newCountryCode,
        )

    private lateinit var existingCompany: StoredCompanyEntity

    @BeforeEach
    fun setup() {
        existingCompany = companyAlterationManager.addCompany(originalCompany)
    }

    @Test
    fun `patchCompany should correctly update basic company information while preserving original values if null is provided`() {
        val newAlternativeNames = listOf("Updated Alt Name 1", "Updated Alt Name 2")
        val newCompanyContactDetails = listOf("new@company.com", "another_new@company.com")
        val newFiscalYearEnd = LocalDate.of(2025, 6, 30)
        val patch =
            CompanyInformationPatch(
                companyName = newName,
                headquarters = newHeadquarters,
                companyAlternativeNames = newAlternativeNames,
                companyContactDetails = newCompanyContactDetails,
                fiscalYearEnd = newFiscalYearEnd,
                reportingPeriodShift = null,
                sectorCodeWz = null,
            )

        val updatedCompany = companyAlterationManager.patchCompany(existingCompany.companyId, patch)

        assertEquals(newName, updatedCompany.companyName)
        assertEquals(newHeadquarters, updatedCompany.headquarters)
        assertEquals(newAlternativeNames, updatedCompany.companyAlternativeNames)
        assertNotNull(updatedCompany.sectorCodeWz)

        assertEquals(originalSectorCodeWz, updatedCompany.sectorCodeWz)
        assertEquals(originalSector, updatedCompany.sector)
    }

    @Test
    fun `patchCompany should correctly update company identifiers`() {
        val updatedLei = listOf("UPDATED123456789012")
        val updatedDuns = listOf("987654321", "111222333")
        val updatedIsin = listOf("FR0001234567")
        val patch =
            CompanyInformationPatch(
                identifiers =
                    mapOf(
                        IdentifierType.Lei to updatedLei,
                        IdentifierType.Duns to updatedDuns,
                        IdentifierType.Isin to updatedIsin,
                    ),
            )
        companyAlterationManager.patchCompany(existingCompany.companyId, patch)

        val isinLeiContent = isinLeiRepository.findAll()
        assertEquals(updatedIsin.size, isinLeiContent.size)
        assertEquals(updatedLei.first(), isinLeiContent.first().lei)
        assertEquals(updatedIsin.first(), isinLeiContent.first().isin)

        val companyIdentifierContent = companyIdentifierRepository.findAll()
        assertEquals(updatedLei.size + updatedDuns.size, companyIdentifierContent.size)

        val retrievedCompany = companyQueryManager.getCompanyApiModelById(existingCompany.companyId)
        val identifierMap = retrievedCompany.companyInformation.identifiers

        assertEquals(updatedLei.size, identifierMap[IdentifierType.Lei]?.size)
        assertEquals(updatedLei, identifierMap[IdentifierType.Lei])

        assertEquals(updatedDuns.size, identifierMap[IdentifierType.Duns]?.size)
        assertTrue(identifierMap[IdentifierType.Duns]?.containsAll(updatedDuns) ?: false)

        assertEquals(updatedIsin.size, identifierMap[IdentifierType.Isin]?.size)
        assertEquals(updatedIsin, identifierMap[IdentifierType.Isin])
    }

    @Test
    fun `patchCompany should update ISIN identifiers while preserving existing LEI when LEI not provided in patch`() {
        val updatedIsin = listOf("GB0001234567", "NL0001234567")
        val patch =
            CompanyInformationPatch(
                identifiers =
                    mapOf(
                        IdentifierType.Isin to updatedIsin,
                    ),
            )

        companyAlterationManager.patchCompany(existingCompany.companyId, patch)

        val isinLeiContent = isinLeiRepository.findAll()
        assertEquals(updatedIsin.size, isinLeiContent.size)
        isinLeiContent.forEach {
            assertTrue(updatedIsin.contains(it.isin))
            assertEquals(originalLei.first(), it.lei)
        }

        val retrievedCompany = companyQueryManager.getCompanyApiModelById(existingCompany.companyId)
        val identifierMap = retrievedCompany.companyInformation.identifiers

        assertEquals(updatedIsin.size, identifierMap[IdentifierType.Isin]?.size)
        assertTrue(identifierMap[IdentifierType.Isin]?.containsAll(updatedIsin) ?: false)
    }

    @Test
    fun `check that creating or patching a company with existing identifiers throws an exception`() {
        val patch =
            CompanyInformationPatch(
                companyName = newName,
                headquarters = newHeadquarters,
                identifiers = mapOf(IdentifierType.Lei to originalLei),
                countryCode = newCountryCode,
            )

        assertThrows<DuplicateIdentifierApiException> {
            companyAlterationManager.addCompany(newMinimalCompany)
        }
        assertThrows<DuplicateIdentifierApiException> {
            companyAlterationManager.addCompany(newMinimalCompany.copy(identifiers = mapOf(IdentifierType.Isin to originalIsin)))
        }
        val newCompany =
            companyAlterationManager.addCompany(newMinimalCompany.copy(identifiers = mapOf(IdentifierType.Lei to newLei)))
        assertThrows<DuplicateIdentifierApiException> {
            companyAlterationManager.patchCompany(newCompany.companyId, patch = patch)
        }
    }

    @Test
    fun `check that adding an invalid value for reportingPeriodShift throws an exception`() {
        val patch =
            CompanyInformationPatch(
                reportingPeriodShift = 100,
            )

        val reportingPeriodShiftException =
            assertThrows<InvalidReportingPeriodShiftException> {
                companyAlterationManager.patchCompany(existingCompany.companyId, patch = patch)
            }
        assertEquals("Only 0 (no deviation) or -1 (deviation) are allowed.", reportingPeriodShiftException.message)
    }

    @Test
    fun `check that putting a company works as expected`() {
        val putCompany = companyAlterationManager.putCompany(existingCompany.companyId, newMinimalCompany)
        assertEquals(newMinimalCompany.companyName, putCompany.companyName)
        assertEquals(newMinimalCompany.headquarters, putCompany.headquarters)
        assertEquals(1, putCompany.identifiers.size)
        assertEquals(IdentifierType.Lei, putCompany.identifiers.first().identifierType)
        assertEquals(originalLei.first(), putCompany.identifiers.first().identifierValue)
        assertEquals(newMinimalCompany.countryCode, putCompany.countryCode)
        assertEquals(null, putCompany.sector)
    }

    @Test
    fun `check that adding a company twice leads to the expected error message`() {
        assertThrows<DuplicateIdentifierApiException> {
            companyAlterationManager.addCompany(originalCompany)
        }
    }
}<|MERGE_RESOLUTION|>--- conflicted
+++ resolved
@@ -18,10 +18,7 @@
 import org.junit.jupiter.api.assertThrows
 import org.springframework.beans.factory.annotation.Autowired
 import org.springframework.boot.test.context.SpringBootTest
-<<<<<<< HEAD
 import java.time.LocalDate
-=======
->>>>>>> 438631fa
 
 @SpringBootTest(classes = [DatalandBackend::class])
 class CompanyAlterationManagerTest : BaseIntegrationTest() {
@@ -193,8 +190,7 @@
         assertThrows<DuplicateIdentifierApiException> {
             companyAlterationManager.addCompany(newMinimalCompany.copy(identifiers = mapOf(IdentifierType.Isin to originalIsin)))
         }
-        val newCompany =
-            companyAlterationManager.addCompany(newMinimalCompany.copy(identifiers = mapOf(IdentifierType.Lei to newLei)))
+        val newCompany = companyAlterationManager.addCompany(newMinimalCompany.copy(identifiers = mapOf(IdentifierType.Lei to newLei)))
         assertThrows<DuplicateIdentifierApiException> {
             companyAlterationManager.patchCompany(newCompany.companyId, patch = patch)
         }
