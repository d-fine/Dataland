package org.dataland.datalandbackend.services.dataPoints

import org.dataland.datalandbackend.entities.DataPointMetaInformationEntity
import org.dataland.datalandbackend.entities.DatasetDatapointEntity
import org.dataland.datalandbackend.model.DataType
import org.dataland.datalandbackend.model.StorableDataset
import org.dataland.datalandbackend.model.metainformation.PlainDataAndMetaInformation
import org.dataland.datalandbackend.repositories.DatasetDatapointRepository
import org.dataland.datalandbackend.repositories.utils.DataMetaInformationSearchFilter
import org.dataland.datalandbackend.services.CompanyQueryManager
import org.dataland.datalandbackend.services.CompanyRoleChecker
import org.dataland.datalandbackend.services.DataManager
import org.dataland.datalandbackend.services.LogMessageBuilder
import org.dataland.datalandbackend.services.MessageQueuePublications
import org.dataland.datalandbackend.services.datapoints.AssembledDataManager
import org.dataland.datalandbackend.services.datapoints.DataPointManager
import org.dataland.datalandbackend.services.datapoints.DataPointMetaInformationManager
import org.dataland.datalandbackend.utils.DataPointUtils
import org.dataland.datalandbackend.utils.DataPointValidator
import org.dataland.datalandbackend.utils.JsonTestUtils.testObjectMapper
import org.dataland.datalandbackend.utils.ReferencedReportsUtilities
import org.dataland.datalandbackend.utils.TestDataProvider
import org.dataland.datalandbackend.utils.TestResourceFileReader
import org.dataland.datalandbackendutils.exceptions.ResourceNotFoundApiException
import org.dataland.datalandbackendutils.model.BasicDataDimensions
import org.dataland.datalandbackendutils.model.BasicDataPointDimensions
import org.dataland.datalandbackendutils.model.QaStatus
import org.dataland.datalandinternalstorage.openApiClient.api.StorageControllerApi
import org.dataland.datalandinternalstorage.openApiClient.model.StorableDataPoint
import org.dataland.specificationservice.openApiClient.api.SpecificationControllerApi
import org.dataland.specificationservice.openApiClient.model.FrameworkSpecification
import org.junit.jupiter.api.Assertions.assertEquals
import org.junit.jupiter.api.BeforeEach
import org.junit.jupiter.api.Test
import org.junit.jupiter.api.assertDoesNotThrow
import org.junit.jupiter.api.assertThrows
import org.mockito.kotlin.any
import org.mockito.kotlin.argThat
import org.mockito.kotlin.doReturn
import org.mockito.kotlin.doThrow
import org.mockito.kotlin.mock
import org.mockito.kotlin.reset
import org.mockito.kotlin.spy
import org.mockito.kotlin.times
import org.mockito.kotlin.verify
import org.mockito.kotlin.whenever
import java.time.Instant
import java.util.Optional

class AssembledDataManagerTest {
    private val dataManager = mock<DataManager>()
    private val metaDataManager = mock<DataPointMetaInformationManager>()
    private val storageClient = mock<StorageControllerApi>()
    private val messageQueuePublications = mock<MessageQueuePublications>()
    private val dataPointValidator = mock<DataPointValidator>()
    private val companyQueryManager = mock<CompanyQueryManager>()
    private val companyRoleChecker = mock<CompanyRoleChecker>()
    private val logMessageBuilder = mock<LogMessageBuilder>()
    private val specificationClient = mock<SpecificationControllerApi>()
    private val datasetDatapointRepository = mock<DatasetDatapointRepository>()

    private val inputFrameworkSpecification = "./json/frameworkTemplate/frameworkSpecification.json"
    private val inputData = "./json/frameworkTemplate/frameworkWithReferencedReports.json"
    private val currencyDataPoint = "./json/frameworkTemplate/currencyDataPointWithExtendedDocumentReference.json"

    private val dataPointManager =
        DataPointManager(
            dataManager, metaDataManager, storageClient, messageQueuePublications, dataPointValidator,
            companyQueryManager, companyRoleChecker, testObjectMapper, logMessageBuilder,
        )

    private val dataPointUtils = DataPointUtils(testObjectMapper, specificationClient, metaDataManager)

    private val spyDataPointManager = spy(dataPointManager)
    private val testDataProvider = TestDataProvider(testObjectMapper)

    private val assembledDataManager =
        AssembledDataManager(
            dataManager, messageQueuePublications, dataPointValidator, testObjectMapper,
            datasetDatapointRepository, spyDataPointManager,
            ReferencedReportsUtilities(testObjectMapper), companyQueryManager, dataPointUtils,
        )

    private val correlationId = "test-correlation-id"
    private val uploaderUserId = "test-user-id"
    private val reportingPeriod = "2022"
    private val companyId = "test-company-id"
    private val datasetId = "test-dataset-id"
    private val dataPointType = "extendedEnumFiscalYearDeviation"
    private val dataPointId = "test-data-point-1"
    private val frameworkSpecification = TestResourceFileReader.getKotlinObject<FrameworkSpecification>(inputFrameworkSpecification)
    private val framework = "sfdr"
    private val dataDimensions = BasicDataDimensions(companyId, framework, reportingPeriod)

    @BeforeEach
    fun resetMocks() {
        reset(
            dataManager, metaDataManager, storageClient, messageQueuePublications, dataPointValidator,
            companyQueryManager, companyRoleChecker, logMessageBuilder, specificationClient, datasetDatapointRepository,
        )
    }

    @BeforeEach
    fun setGeneralMocks() {
        doReturn(frameworkSpecification).whenever(specificationClient).getFrameworkSpecification(any())
    }

    @Test
    fun `check that processing a dataset works as expected`() {
        val expectedDataPointTypes = listOf("extendedEnumFiscalYearDeviation", "extendedDateFiscalYearEnd", "extendedCurrencyEquity")
        val inputData = TestResourceFileReader.getJsonString(inputData)

        whenever(companyQueryManager.getCompanyById(any())).thenReturn(testDataProvider.getEmptyStoredCompanyEntity())

        val uploadedDataset =
            StorableDataset(
                companyId = companyId,
                dataType = DataType(framework),
                uploaderUserId = uploaderUserId,
                uploadTime = Instant.now().toEpochMilli(),
                reportingPeriod = reportingPeriod,
                data = inputData,
            )

        assembledDataManager.storeDataset(uploadedDataset, false, correlationId)

        expectedDataPointTypes.forEach {
            verify(spyDataPointManager, times(1)).storeDataPoint(
                argThat { dataPointType == it }, any(), any(), any(), any(),
            )
        }
        verify(messageQueuePublications, times(expectedDataPointTypes.size))
            .publishDataPointUploadedMessage(any(), any(), any(), any())
        verify(messageQueuePublications, times(1)).publishDatasetQaRequiredMessage(any(), any(), any())
        verify(messageQueuePublications, times(0)).publishDatasetUploadedMessage(any(), any(), any())
        verify(datasetDatapointRepository, times(1)).save(
            argThat {
                dataPoints.keys.sorted() == expectedDataPointTypes.sorted()
            },
        )
    }

    @Test
    fun `check that assembling a dataset works as expected`() {
        val dataPointMap = mapOf(dataPointType to dataPointId, "extendedCurrencyEquity" to "test-data-point-2")

        val dataPoints =
            listOf(
                "{\"content\":\"test-content-1\"}",
                TestResourceFileReader.getJsonString(currencyDataPoint),
            )

        val dataContentMap =
            mapOf(
                dataPointId to dataPoints[0],
                "test-data-point-2" to dataPoints[1],
            )

        setMockData(dataPointMap, dataContentMap)

        val assembledDataset = assembledDataManager.getDatasetData(datasetId, framework, correlationId)
        dataPoints.forEach {
            assert(assembledDataset.contains(it))
        }
        assert(assembledDataset.contains("\"referencedReports\":{\"ESEFReport\":"))
    }

    @Test
    fun `check that assembling a dynamic dataset works as expected`() {
        val dataPointMap = mapOf(dataPointType to dataPointId)
        val dataPoint = TestResourceFileReader.getJsonString(currencyDataPoint)
        val dataContentMap = mapOf(dataPointId to dataPoint)
        val dataPointDimensions = BasicDataPointDimensions(companyId, dataPointType, reportingPeriod)
        whenever(metaDataManager.getCurrentlyActiveDataId(dataPointDimensions)).thenReturn(dataPointId)
        setMockData(dataPointMap, dataContentMap)

        val dynamicDataset =
            assertDoesNotThrow {
                assembledDataManager.getDatasetData(listOf(dataDimensions), correlationId).first().second
            }
        assert(!dynamicDataset.isNullOrEmpty())
        assert(dynamicDataset.contains(dataPoint))
        assert(dynamicDataset.contains("\"referencedReports\":{\"ESEFReport\":"))
    }

    @Test
    fun `check that exceptions are thrown only in the expected cases in the context of dynamic datasets`() {
        doReturn(null).whenever(metaDataManager).getCurrentlyActiveDataId(any())

        assertThrows<ResourceNotFoundApiException> {
            assembledDataManager.getDatasetData(listOf(dataDimensions), correlationId)
        }

        val invalidCompanyId = "invalid-company-id"
        doThrow(ResourceNotFoundApiException("dummy", "dummy"))
            .whenever(companyQueryManager)
            .assertCompanyIdExists(invalidCompanyId)

        val searchFilter =
            DataMetaInformationSearchFilter(
                companyId = companyId,
                dataType = DataType(framework),
                onlyActive = true,
            )

        assertThrows<ResourceNotFoundApiException> {
            assembledDataManager.getAllDatasetsAndMetaInformation(
                searchFilter = searchFilter.copy(companyId = invalidCompanyId),
                correlationId = correlationId,
            )
        }

        assertThrows<IllegalArgumentException> {
            assembledDataManager.getAllDatasetsAndMetaInformation(
                searchFilter = searchFilter.copy(companyId = null),
                correlationId = correlationId,
            )
        }

        assertDoesNotThrow {
            assertEquals(
                emptyList<PlainDataAndMetaInformation>(),
                assembledDataManager.getAllDatasetsAndMetaInformation(searchFilter, correlationId),
            )
        }
    }

    private fun setMockData(
        dataPoints: Map<String, String>,
        dataContent: Map<String, String>,
    ) {
        whenever(datasetDatapointRepository.findById(datasetId)).thenReturn(
            Optional.of(
                DatasetDatapointEntity(
                    datasetId = datasetId,
                    dataPoints = dataPoints,
                ),
            ),
        )

<<<<<<< HEAD
        `when`(metaDataManager.getDataPointMetaInformationByIds(any())).thenAnswer { invocation ->
            val dataPointId = invocation.getArgument<Collection<String>>(0)
=======
        whenever(metaDataManager.getDataPointMetaInformationByIds(any())).thenAnswer { invocation ->
            val dataPointId = invocation.getArgument<List<String>>(0)
>>>>>>> 8f25620e
            dataPointId.map { dataPointId ->
                DataPointMetaInformationEntity(
                    dataPointId = dataPointId,
                    companyId = companyId,
                    dataPointType = dataPoints.filterValues { it == dataPointId }.keys.first(),
                    reportingPeriod = reportingPeriod,
                    uploaderUserId = uploaderUserId,
                    uploadTime = Instant.now().toEpochMilli(),
                    currentlyActive = true,
                    qaStatus = QaStatus.Accepted,
                )
            }
        }

        whenever(storageClient.selectBatchDataPointsByIds(any(), any())).thenAnswer { invocation ->
            val dataPointId = invocation.getArgument<List<String>>(1)
            dataPointId.associateWith { dataPointId ->
                StorableDataPoint(
                    dataPoint = dataContent[dataPointId] ?: "",
                    dataPointType = dataPoints.filterValues { it == dataPointId }.keys.first(),
                    companyId = companyId,
                    reportingPeriod = reportingPeriod,
                )
            }
        }
    }
}<|MERGE_RESOLUTION|>--- conflicted
+++ resolved
@@ -176,7 +176,7 @@
 
         val dynamicDataset =
             assertDoesNotThrow {
-                assembledDataManager.getDatasetData(listOf(dataDimensions), correlationId).first().second
+                assembledDataManager.getDatasetData(setOf(dataDimensions), correlationId).first().second
             }
         assert(!dynamicDataset.isNullOrEmpty())
         assert(dynamicDataset.contains(dataPoint))
@@ -188,7 +188,7 @@
         doReturn(null).whenever(metaDataManager).getCurrentlyActiveDataId(any())
 
         assertThrows<ResourceNotFoundApiException> {
-            assembledDataManager.getDatasetData(listOf(dataDimensions), correlationId)
+            assembledDataManager.getDatasetData(setOf(dataDimensions), correlationId)
         }
 
         val invalidCompanyId = "invalid-company-id"
@@ -238,13 +238,8 @@
             ),
         )
 
-<<<<<<< HEAD
-        `when`(metaDataManager.getDataPointMetaInformationByIds(any())).thenAnswer { invocation ->
+        whenever(metaDataManager.getDataPointMetaInformationByIds(any())).thenAnswer { invocation ->
             val dataPointId = invocation.getArgument<Collection<String>>(0)
-=======
-        whenever(metaDataManager.getDataPointMetaInformationByIds(any())).thenAnswer { invocation ->
-            val dataPointId = invocation.getArgument<List<String>>(0)
->>>>>>> 8f25620e
             dataPointId.map { dataPointId ->
                 DataPointMetaInformationEntity(
                     dataPointId = dataPointId,
