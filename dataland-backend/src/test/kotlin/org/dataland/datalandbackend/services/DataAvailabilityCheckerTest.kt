package org.dataland.datalandbackend.services

import jakarta.persistence.EntityManager
import jakarta.persistence.PersistenceContext
import org.dataland.datalandbackend.DatalandBackend
import org.dataland.datalandbackend.repositories.DataMetaInformationRepository
import org.dataland.datalandbackend.repositories.DataPointMetaInformationRepository
import org.dataland.datalandbackend.repositories.StoredCompanyRepository
import org.dataland.datalandbackend.utils.DataAvailabilityIgnoredFieldsUtils
import org.dataland.datalandbackend.utils.DataBaseCreationUtils
import org.dataland.datalandbackendutils.model.BasicDataPointDimensions
import org.dataland.datalandbackendutils.model.BasicDatasetDimensions
import org.dataland.datalandbackendutils.services.utils.TestPostgresContainer
import org.dataland.specificationservice.openApiClient.api.SpecificationControllerApi
import org.dataland.specificationservice.openApiClient.model.IdWithRef
import org.dataland.specificationservice.openApiClient.model.SimpleFrameworkSpecification
import org.junit.jupiter.api.BeforeEach
import org.junit.jupiter.api.Test
import org.junit.jupiter.params.ParameterizedTest
import org.junit.jupiter.params.provider.CsvSource
import org.mockito.kotlin.doReturn
import org.mockito.kotlin.mock
import org.mockito.kotlin.whenever
import org.springframework.beans.factory.annotation.Autowired
import org.springframework.boot.test.context.SpringBootTest
import org.springframework.test.annotation.Rollback
import org.springframework.test.context.DynamicPropertyRegistry
import org.springframework.test.context.DynamicPropertySource
import org.springframework.test.context.bean.override.mockito.MockitoBean
import org.springframework.transaction.annotation.Transactional
import org.testcontainers.junit.jupiter.Container
import org.testcontainers.junit.jupiter.Testcontainers
import java.util.UUID
import org.dataland.datalandbackend.utils.DEFAULT_COMPANY_ID as companyId
import org.dataland.datalandbackend.utils.DEFAULT_DATA_POINT_TYPE as dataPointType
import org.dataland.datalandbackend.utils.DEFAULT_FRAMEWORK as framework
import org.dataland.datalandbackend.utils.DEFAULT_REPORTING_PERIOD as reportingPeriod

@SpringBootTest(classes = [DatalandBackend::class])
@Testcontainers
@Transactional
@Rollback
class DataAvailabilityCheckerTest {
    companion object {
        // Even though this class uses a test container for integration testing, it is not possible to use the BaseIntegrationTest class.
        // This is due to the direct usage of the EntityManager, which will lead to issues connecting to the database
        @Container
        @JvmStatic
        val postgres = TestPostgresContainer.postgres

        @DynamicPropertySource
        @JvmStatic
        fun configureProperties(registry: DynamicPropertyRegistry) {
            TestPostgresContainer.configureProperties(registry)
        }
    }

    @PersistenceContext
    private lateinit var entityManager: EntityManager

    @Autowired
    private lateinit var dataMetaInformationRepository: DataMetaInformationRepository

    @Autowired
    private lateinit var dataPointMetaInformationRepository: DataPointMetaInformationRepository

    @Autowired
    private lateinit var dataCompositionService: DataCompositionService

    @Autowired
    private lateinit var storedCompanyRepository: StoredCompanyRepository
    private lateinit var dataAvailabilityChecker: DataAvailabilityChecker

<<<<<<< HEAD
    @MockitoBean
    private var specificationClient = mock<SpecificationControllerApi>()

    private lateinit var dbCreationUtils: DataBaseCreationUtils

    private val datasetDimension = BasicDatasetDimensions(companyId = companyId, framework = framework, reportingPeriod = reportingPeriod)
    private val dataPointDimension =
        BasicDataPointDimensions(companyId = companyId, dataPointType = dataPointType, reportingPeriod = reportingPeriod)
    private val brokenCompanyId =
        BasicDataPointDimensions(companyId = "1234", dataPointType = dataPointType, reportingPeriod = reportingPeriod)
    private val brokenReportingPeriod =
        BasicDataPointDimensions(companyId = companyId, dataPointType = dataPointType, reportingPeriod = "0")
    private val allDimensions = listOf(dataPointDimension, brokenCompanyId, brokenReportingPeriod)
=======
    private val baseDimension = BasicDataDimensions(companyId = COMPANY_ID, dataType = DATA_TYPE, reportingPeriod = REPORTING_PERIOD)

    private val dummyCompany =
        StoredCompanyEntity(
            companyId = COMPANY_ID,
            companyName = "Test Company",
            countryCode = "DE",
            headquarters = "Berlin",
            identifiers = mutableListOf(),
            dataRegisteredByDataland = mutableListOf(),
            isTeaserCompany = false,
            website = null,
            parentCompanyLei = null,
            companyAlternativeNames = null,
            companyContactDetails = null,
            fiscalYearEnd = null,
            reportingPeriodShift = null,
            sector = null,
            sectorCodeWz = null,
            companyLegalForm = null,
            headquartersPostalCode = null,
            associatedSubdomains = null,
        )
>>>>>>> 574a0119

    @BeforeEach
    fun setUp() {
        dataAvailabilityChecker = DataAvailabilityChecker(entityManager, dataCompositionService)
        whenever(specificationClient.listFrameworkSpecifications()).thenReturn(
            listOf(SimpleFrameworkSpecification(IdWithRef(framework, "dummy"), "Test Framework")),
        )
        doReturn(null).whenever(specificationClient).getDataPointTypeSpecification(dataPointType)
        dbCreationUtils =
            DataBaseCreationUtils(
                storedCompanyRepository = storedCompanyRepository,
                dataMetaInformationRepository = dataMetaInformationRepository,
                dataPointMetaInformationRepository = dataPointMetaInformationRepository,
            )
    }

    @ParameterizedTest
    @CsvSource(
        "1234, $framework, $reportingPeriod",
        "$companyId, dummy, $reportingPeriod",
        "$companyId, $framework, 12345",
    )
    fun `check that data dimensions are filtered out correctly`(
        companyId: String,
        dataType: String,
        reportingPeriod: String,
    ) {
        dbCreationUtils.storeDatasetMetaData(dataType = dataType, reportingPeriod = reportingPeriod)
        val results =
            dataAvailabilityChecker.getMetaDataOfActiveDatasets(
                listOf(
                    BasicDatasetDimensions(
                        companyId = companyId,
                        framework = dataType,
                        reportingPeriod = reportingPeriod,
                    ),
                ),
            )
        assert(results.isEmpty())
    }

    @Test
    fun `check that the availability check returns active datasets as expected`() {
        dbCreationUtils.storeDatasetMetaData()
        dbCreationUtils.storeDatasetMetaData(currentlyActive = null)
        val results = dataAvailabilityChecker.getMetaDataOfActiveDatasets(listOf(datasetDimension))
        assert(results.size == 1) { "There should be exactly one result." }
        val resultingDimensions = results.map { BasicDatasetDimensions(it.companyId, it.dataType.toString(), it.reportingPeriod) }
        assert(resultingDimensions.first() == datasetDimension) { "The result should be the provided example." }
    }

    @Test
    fun `check that multiple dimensions are retrieved correctly`() {
        val otherYear = "2024"
        val otherFramework = "lksg"
        val otherId = UUID.randomUUID().toString()
        dbCreationUtils.storeDatasetMetaData()
        dbCreationUtils.storeDatasetMetaData(currentlyActive = null)
        dbCreationUtils.storeDatasetMetaData(dataType = otherFramework, reportingPeriod = otherYear)
        dbCreationUtils.storeDatasetMetaData(dataType = otherFramework)
        dbCreationUtils.storeDatasetMetaData(dataType = otherFramework, reportingPeriod = otherYear, currentlyActive = false)

        val expectedDimensions =
            listOf(
                datasetDimension,
                BasicDatasetDimensions(companyId = companyId, framework = otherFramework, reportingPeriod = otherYear),
                BasicDatasetDimensions(companyId = companyId, framework = otherFramework, reportingPeriod = reportingPeriod),
            )

        val unexpectedDimensions =
            listOf(
                BasicDatasetDimensions(companyId = companyId, framework = otherFramework, reportingPeriod = otherYear),
                BasicDatasetDimensions(companyId = otherId, framework = otherFramework, reportingPeriod = reportingPeriod),
                BasicDatasetDimensions(companyId = companyId, framework = otherFramework, reportingPeriod = "2020"),
            )

        val results = dataAvailabilityChecker.getMetaDataOfActiveDatasets(expectedDimensions + unexpectedDimensions)

        assert(results.size == expectedDimensions.size) { "Incorrect number of datasets found." }
        val resultingDimensions = results.map { BasicDatasetDimensions(it.companyId, it.dataType.toString(), it.reportingPeriod) }
        assert(expectedDimensions.containsAll(resultingDimensions))
    }

    @Test
    fun `check that the availability check returns active data points as expected`() {
        dbCreationUtils.storeDataPointMetaData()
        dbCreationUtils.storeDataPointMetaData(currentlyActive = null)
        val results = dataAvailabilityChecker.getMetaDataOfActiveDataPoints(allDimensions)
        assert(results.size == 1) { "There should be exactly one result." }
        val resultingDimensions = results.map { BasicDataPointDimensions(it.companyId, it.dataPointType, it.reportingPeriod) }
        assert(resultingDimensions.first() == dataPointDimension) { "The result should be the provided example." }
    }

    @Test
    fun `check that multiple data point dimensions are retrieved correctly`() {
        val anotherYear = "2024"
        val anotherDataPointType = "anotherDataPoint"
        val anotherId = UUID.randomUUID().toString()
        dbCreationUtils.storeDataPointMetaData()
        dbCreationUtils.storeDataPointMetaData(currentlyActive = null)
        dbCreationUtils.storeDataPointMetaData(dataPointType = anotherDataPointType, reportingPeriod = anotherYear)
        dbCreationUtils.storeDataPointMetaData(dataPointType = anotherDataPointType)
        dbCreationUtils.storeDataPointMetaData(dataPointType = anotherDataPointType, reportingPeriod = anotherYear, currentlyActive = false)

        val expectedDimensions =
            listOf(
                dataPointDimension,
                BasicDataPointDimensions(companyId = companyId, dataPointType = anotherDataPointType, reportingPeriod = anotherYear),
                BasicDataPointDimensions(companyId = companyId, dataPointType = anotherDataPointType, reportingPeriod = reportingPeriod),
            )

        val unexpectedDimensions =
            listOf(
                BasicDataPointDimensions(companyId = companyId, dataPointType = anotherDataPointType, reportingPeriod = anotherYear),
                BasicDataPointDimensions(companyId = anotherId, dataPointType = anotherDataPointType, reportingPeriod = reportingPeriod),
                BasicDataPointDimensions(companyId = companyId, dataPointType = anotherDataPointType, reportingPeriod = "2020"),
            )

        val results = dataAvailabilityChecker.getMetaDataOfActiveDataPoints(expectedDimensions + unexpectedDimensions)

        assert(results.size == expectedDimensions.size) { "Incorrect number of data points found." }
        val resultingDimensions = results.map { BasicDataPointDimensions(it.companyId, it.dataPointType, it.reportingPeriod) }
        assert(expectedDimensions.containsAll(resultingDimensions))
    }

    @Test
    fun `check that only broken and inactive dimensions lead to an empty result`() {
        dbCreationUtils.storeDataPointMetaData(currentlyActive = false)
        val results = dataAvailabilityChecker.getMetaDataOfActiveDataPoints(allDimensions)
        assert(results.isEmpty()) { "There should be no result." }
    }

    @Test
    fun `check that datasets with only ignored fields are not delivered`() {
        val ignoredDimensions =
            BasicDataPointDimensions(
                companyId = companyId,
                dataPointType = DataAvailabilityIgnoredFieldsUtils.getIgnoredFields().first(),
                reportingPeriod = reportingPeriod,
            )
        dbCreationUtils.storeDataPointMetaData(dataPointType = ignoredDimensions.dataPointType)
        val results = dataAvailabilityChecker.getViewableDataPointIds(listOf(ignoredDimensions, dataPointDimension))
        assert(results.isEmpty()) { "There should be no result." }
    }
}<|MERGE_RESOLUTION|>--- conflicted
+++ resolved
@@ -71,7 +71,6 @@
     private lateinit var storedCompanyRepository: StoredCompanyRepository
     private lateinit var dataAvailabilityChecker: DataAvailabilityChecker
 
-<<<<<<< HEAD
     @MockitoBean
     private var specificationClient = mock<SpecificationControllerApi>()
 
@@ -85,32 +84,7 @@
     private val brokenReportingPeriod =
         BasicDataPointDimensions(companyId = companyId, dataPointType = dataPointType, reportingPeriod = "0")
     private val allDimensions = listOf(dataPointDimension, brokenCompanyId, brokenReportingPeriod)
-=======
-    private val baseDimension = BasicDataDimensions(companyId = COMPANY_ID, dataType = DATA_TYPE, reportingPeriod = REPORTING_PERIOD)
-
-    private val dummyCompany =
-        StoredCompanyEntity(
-            companyId = COMPANY_ID,
-            companyName = "Test Company",
-            countryCode = "DE",
-            headquarters = "Berlin",
-            identifiers = mutableListOf(),
-            dataRegisteredByDataland = mutableListOf(),
-            isTeaserCompany = false,
-            website = null,
-            parentCompanyLei = null,
-            companyAlternativeNames = null,
-            companyContactDetails = null,
-            fiscalYearEnd = null,
-            reportingPeriodShift = null,
-            sector = null,
-            sectorCodeWz = null,
-            companyLegalForm = null,
-            headquartersPostalCode = null,
-            associatedSubdomains = null,
-        )
->>>>>>> 574a0119
-
+//ToDo update object
     @BeforeEach
     fun setUp() {
         dataAvailabilityChecker = DataAvailabilityChecker(entityManager, dataCompositionService)
