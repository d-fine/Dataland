--- conflicted
+++ resolved
@@ -1,6 +1,5 @@
 package org.dataland.datalandbackend.services
 
-import com.fasterxml.jackson.databind.ObjectMapper
 import org.dataland.datalandbackend.entities.CompanyDataOwnersEntity
 import org.dataland.datalandbackend.entities.StoredCompanyEntity
 import org.dataland.datalandbackend.repositories.DataOwnerRepository
@@ -8,10 +7,6 @@
 import org.dataland.datalandbackend.services.messaging.EmailMessageSender
 import org.dataland.datalandbackendutils.exceptions.InvalidInputApiException
 import org.dataland.datalandbackendutils.exceptions.ResourceNotFoundApiException
-<<<<<<< HEAD
-import org.dataland.datalandmessagequeueutils.cloudevents.CloudEventMessageHandler
-=======
->>>>>>> 27040c93
 import org.dataland.keycloakAdapter.auth.DatalandRealmRole
 import org.dataland.keycloakAdapter.utils.AuthenticationMock
 import org.junit.jupiter.api.Assertions.assertTrue
@@ -36,12 +31,7 @@
         dataOwnersManager = DataOwnersManager(
             mockDataOwnersRepository,
             mockCompanyRepository,
-<<<<<<< HEAD
-            mock(CloudEventMessageHandler::class.java),
-            mock(ObjectMapper::class.java),
-=======
             mock(EmailMessageSender::class.java),
->>>>>>> 27040c93
         )
     }
 
