package org.dataland.datalandbackend.controller

import com.fasterxml.jackson.databind.ObjectMapper
import org.dataland.datalandbackend.model.CompanyInformation
import org.junit.jupiter.api.Test
import org.springframework.beans.factory.annotation.Autowired
import org.springframework.boot.test.autoconfigure.web.servlet.AutoConfigureMockMvc
import org.springframework.boot.test.context.SpringBootTest
import org.springframework.http.MediaType
import org.springframework.test.web.servlet.MockMvc
import org.springframework.test.web.servlet.request.MockMvcRequestBuilders.get
import org.springframework.test.web.servlet.result.MockMvcResultMatchers.content
import org.springframework.test.web.servlet.result.MockMvcResultMatchers.status
import java.math.BigDecimal
import java.time.LocalDate

@SpringBootTest
@AutoConfigureMockMvc
internal class CompanyDataControllerTest(
    @Autowired var mockMvc: MockMvc,
    @Autowired var objectMapper: ObjectMapper
) {

    val testCompanyInformation = CompanyInformation(
        companyName = "Test-Company_I",
        headquarters = "Test-Headquarters_I",
<<<<<<< HEAD
        industrialSector = "Test-IndustrialSector_I",
=======
        sector = "Test-Sector_I",
>>>>>>> 1e715bae
        marketCap = BigDecimal(100),
        reportingDateOfMarketCap = LocalDate.now()
    )

    @Test
    fun `company can be posted`() {
        CompanyUploader().uploadCompany(mockMvc, objectMapper, testCompanyInformation)
    }

    @Test
    fun `company can be retrieved by name`() {
        CompanyUploader().uploadCompany(mockMvc, objectMapper, testCompanyInformation)

        mockMvc.perform(
            get("/companies?companyName=${testCompanyInformation.companyName}")
                .accept(MediaType.APPLICATION_JSON)
                .contentType(MediaType.APPLICATION_JSON)
        )
            .andExpectAll(status().isOk, content().contentType(MediaType.APPLICATION_JSON))
    }

    @Test
    fun `meta info about a specific company can be retrieved by its company Id`() {
        CompanyUploader().uploadCompany(mockMvc, objectMapper, testCompanyInformation)

        mockMvc.perform(
            get("/companies/1")
                .accept(MediaType.APPLICATION_JSON)
                .contentType(MediaType.APPLICATION_JSON)
        )
            .andExpectAll(
                status().isOk,
                content().contentType(MediaType.APPLICATION_JSON)
            )
    }
}<|MERGE_RESOLUTION|>--- conflicted
+++ resolved
@@ -24,11 +24,7 @@
     val testCompanyInformation = CompanyInformation(
         companyName = "Test-Company_I",
         headquarters = "Test-Headquarters_I",
-<<<<<<< HEAD
-        industrialSector = "Test-IndustrialSector_I",
-=======
         sector = "Test-Sector_I",
->>>>>>> 1e715bae
         marketCap = BigDecimal(100),
         reportingDateOfMarketCap = LocalDate.now()
     )
