package org.dataland.datalandbackend.controller

import com.fasterxml.jackson.databind.ObjectMapper
import jakarta.transaction.Transactional
import org.dataland.datalandbackend.DatalandBackend
import org.dataland.datalandbackend.entities.DataMetaInformationEntity
import org.dataland.datalandbackend.entities.StoredCompanyEntity
import org.dataland.datalandbackend.frameworks.lksg.model.LksgData
import org.dataland.datalandbackend.frameworks.sfdr.model.SfdrData
import org.dataland.datalandbackend.frameworks.vsme.model.VsmeData
import org.dataland.datalandbackend.model.DataType
<<<<<<< HEAD
import org.dataland.datalandbackend.model.companies.CompanyInformation
import org.dataland.datalandbackend.model.metainformation.DataMetaInformationPatch
=======
import org.dataland.datalandbackend.repositories.utils.DataMetaInformationSearchFilter
>>>>>>> d29bfd84
import org.dataland.datalandbackend.services.CompanyAlterationManager
import org.dataland.datalandbackend.services.DataMetaInformationManager
import org.dataland.datalandbackend.utils.TestDataProvider
import org.dataland.datalandbackendutils.exceptions.InvalidInputApiException
import org.dataland.datalandbackendutils.model.QaStatus
import org.dataland.keycloakAdapter.auth.DatalandRealmRole
import org.dataland.keycloakAdapter.utils.AuthenticationMock
import org.junit.jupiter.api.Assertions.assertEquals
import org.junit.jupiter.api.Assertions.assertFalse
import org.junit.jupiter.api.Assertions.assertTrue
import org.junit.jupiter.api.BeforeEach
import org.junit.jupiter.api.Test
import org.junit.jupiter.api.assertThrows
import org.mockito.Mockito
import org.mockito.kotlin.doReturn
import org.mockito.kotlin.mock
import org.springframework.beans.factory.annotation.Autowired
import org.springframework.beans.factory.annotation.Value
import org.springframework.boot.jdbc.EmbeddedDatabaseConnection
import org.springframework.boot.test.autoconfigure.jdbc.AutoConfigureTestDatabase
import org.springframework.boot.test.context.SpringBootTest
import org.springframework.security.access.AccessDeniedException
import org.springframework.security.core.context.SecurityContext
import org.springframework.security.core.context.SecurityContextHolder
import java.util.UUID

@SpringBootTest(classes = [DatalandBackend::class], properties = ["spring.profiles.active=nodb"])
@AutoConfigureTestDatabase(connection = EmbeddedDatabaseConnection.H2)
@Transactional
internal class MetaDataControllerTest(
    @Autowired private val objectMapper: ObjectMapper,
    @Autowired private val companyManager: CompanyAlterationManager,
    @Autowired private val dataMetaInformationManager: DataMetaInformationManager,
    @Autowired private val metaDataController: MetaDataController,
    @Value("\${dataland.backend.proxy-primary-url}") private val proxyPrimaryUrl: String,
) {
    private lateinit var testCompanyInformation: CompanyInformation
    private lateinit var storedCompany: StoredCompanyEntity
    private val adminUserId = "admin-user-id"
    private val readerUserId = "reader-user-id"
    private val uploaderUserId = "uploader-user-id"
    private val dummyReportingPeriod = "reporting-period"

    val testDataProvider = TestDataProvider(objectMapper)
    private final val expectedSetOfRolesForReader = setOf(DatalandRealmRole.ROLE_USER)
    private final val expectedSetOfRolesForUploader =
        expectedSetOfRolesForReader +
            setOf(DatalandRealmRole.ROLE_UPLOADER)
    private final val expectedSetOfRolesForReviewer =
        expectedSetOfRolesForReader +
            setOf(DatalandRealmRole.ROLE_REVIEWER)
    private final val expectedSetOfRolesForAdmin =
        expectedSetOfRolesForReader + expectedSetOfRolesForUploader +
            expectedSetOfRolesForReviewer + setOf(DatalandRealmRole.ROLE_ADMIN)
    private val adminUserId = "admin-user-id"

    @BeforeEach
    fun setup() {
        testCompanyInformation = testDataProvider.getCompanyInformationWithoutIdentifiers(1).last()
        storedCompany = companyManager.addCompany(testCompanyInformation)
    }

    @Test
    fun `ensure that meta info about a pending dataset can only be retrieved by authorized users`() {
        val metaInfo =
            dataMetaInformationManager.storeDataMetaInformation(
                DataMetaInformationEntity(
                    dataId = "data-id-for-testing-user-access", company = storedCompany,
                    dataType = DataType.of(LksgData::class.java).toString(), uploaderUserId = uploaderUserId,
                    uploadTime = 0, reportingPeriod = dummyReportingPeriod, currentlyActive = null,
                    qaStatus = QaStatus.Pending,
                ),
            )
        mockSecurityContext(userId = readerUserId, roles = expectedSetOfRolesForReader)
        assertMetaDataNotVisible(metaInfo)
        mockSecurityContext(userId = uploaderUserId, roles = expectedSetOfRolesForUploader)
        assertMetaDataVisible(metaInfo)
        mockSecurityContext(userId = adminUserId, roles = expectedSetOfRolesForAdmin)
        assertMetaDataVisible(metaInfo)
    }

    @Test
    fun `ensure that meta info about a rejected dataset can only be retrieved by authorized users`() {
        val metaInfo =
            dataMetaInformationManager.storeDataMetaInformation(
                DataMetaInformationEntity(
                    dataId = "data-id-for-testing-user-access-to-rejected-datasets", company = storedCompany,
                    dataType = DataType.of(SfdrData::class.java).toString(),
                    uploaderUserId = "uploader-user-id-of-rejected-dataset",
                    uploadTime = 0, reportingPeriod = dummyReportingPeriod, currentlyActive = null,
                    qaStatus = QaStatus.Rejected,
                ),
            )
        mockSecurityContext(userId = readerUserId, roles = expectedSetOfRolesForReader)
        assertMetaDataNotVisible(metaInfo)
        mockSecurityContext(userId = "uploader-user-id-of-rejected-dataset", roles = expectedSetOfRolesForUploader)
        assertMetaDataVisible(metaInfo)
        mockSecurityContext(userId = "different-uploader-user-id", roles = expectedSetOfRolesForUploader)
        assertMetaDataNotVisible(metaInfo)
        mockSecurityContext(userId = adminUserId, roles = expectedSetOfRolesForAdmin)
        assertMetaDataVisible(metaInfo)
        mockSecurityContext(userId = "reviewer-user-id", roles = expectedSetOfRolesForAdmin)
        assertMetaDataVisible(metaInfo)
    }

    @Test
<<<<<<< HEAD
    fun `ensure that meta info patch endpoint cannot be accessed by non admins`() {
        val metaInfo =
            dataMetaInformationManager.storeDataMetaInformation(
                buildMetaInfoForPatchTestWithDatatype(DataType.of(SfdrData::class.java)),
            )
        val dataMetaInformationPatch =
            DataMetaInformationPatch(
                uploaderUserId = readerUserId,
            )
        mockSecurityContext(userId = readerUserId, roles = expectedSetOfRolesForReader)
        assertMetaDataNotPatchableWithException<AccessDeniedException>(metaInfo, dataMetaInformationPatch)
        mockSecurityContext(userId = uploaderUserId, roles = expectedSetOfRolesForUploader)
        assertMetaDataNotPatchableWithException<AccessDeniedException>(metaInfo, dataMetaInformationPatch)
        mockSecurityContext(userId = "reviewer-user-id", roles = expectedSetOfRolesForReviewer)
        assertMetaDataNotPatchableWithException<AccessDeniedException>(metaInfo, dataMetaInformationPatch)
    }

    @Test
    fun `ensure that meta info patch endpoint rejects empty patches`() {
        val metaInfo =
            dataMetaInformationManager.storeDataMetaInformation(
                buildMetaInfoForPatchTestWithDatatype(DataType.of(SfdrData::class.java)),
            )
        val emptyDataMetaInformationPatch =
            DataMetaInformationPatch(
                uploaderUserId = "",
            )
        val nullDataMetaInformationPatch = DataMetaInformationPatch(uploaderUserId = "")

        mockSecurityContext(userId = adminUserId, roles = expectedSetOfRolesForAdmin)
        assertMetaDataNotPatchableWithException<InvalidInputApiException>(metaInfo, emptyDataMetaInformationPatch)
        assertMetaDataNotPatchableWithException<InvalidInputApiException>(metaInfo, nullDataMetaInformationPatch)
    }

    @Test
    fun `ensure that meta info patch endpoint rejects vsme data`() {
        val metaInfo =
            dataMetaInformationManager.storeDataMetaInformation(
                buildMetaInfoForPatchTestWithDatatype(DataType.of(VsmeData::class.java)),
            )

        mockSecurityContext(userId = adminUserId, roles = expectedSetOfRolesForAdmin)
        val mockDataMetaInformationPatch =
            mock<DataMetaInformationPatch> { on { uploaderUserId } doReturn uploaderUserId }
        assertMetaDataNotPatchableWithException<InvalidInputApiException>(metaInfo, mockDataMetaInformationPatch)
    }

    private fun buildMetaInfoForPatchTestWithDatatype(dataType: DataType): DataMetaInformationEntity =
        DataMetaInformationEntity(
            dataId = "data-id-for-testing-admin-access-to-patch-endpoint",
            company = storedCompany,
            dataType = dataType.toString(),
            uploaderUserId = uploaderUserId,
            uploadTime = 0,
            reportingPeriod = dummyReportingPeriod,
            currentlyActive = true,
            qaStatus = QaStatus.Accepted,
        )

=======
    fun `check if DataMetaInformationSearchFilter is correctly transformed into DataMetaInformation`() {
        val dataId = "data-id-for-testing-postListOfDataMetaInfoFilters"
        val dataType = DataType.of(SfdrData::class.java)
        val reportingPeriod = "2022"
        val uploaderUserId = UUID.randomUUID()
        val qaStatus = QaStatus.Accepted
        val amountStoredCompanies = 2
        val testCompanyInformation = testDataProvider.getCompanyInformationWithoutIdentifiers(amountStoredCompanies)
        val storedCompany1 = companyManager.addCompany(testCompanyInformation[0])
        val storedCompany2 = companyManager.addCompany(testCompanyInformation[1])
        val companyId1 = storedCompany1.companyId
        val companyId2 = storedCompany2.companyId
        val url = "https://$proxyPrimaryUrl/companies/$companyId1/frameworks/$dataType/$dataId"
        val dataMetaInformationSearchFilters =
            listOf(
                DataMetaInformationSearchFilter(
                    companyId1, dataType, reportingPeriod, true, setOf(uploaderUserId), qaStatus,
                ),
                DataMetaInformationSearchFilter(
                    companyId2, dataType, reportingPeriod, true, setOf(uploaderUserId), qaStatus,
                ),
            )
        dataMetaInformationManager.storeDataMetaInformation(
            DataMetaInformationEntity(
                dataId, company = storedCompany1, dataType.toString(), uploaderUserId.toString(),
                uploadTime = 0, reportingPeriod, currentlyActive = true, qaStatus,
            ),
        )
        dataMetaInformationManager.storeDataMetaInformation(
            DataMetaInformationEntity(
                "dataId", company = storedCompany2, dataType.toString(), uploaderUserId.toString(),
                uploadTime = 0, reportingPeriod, currentlyActive = true, qaStatus,
            ),
        )
        mockSecurityContext(userId = adminUserId, roles = expectedSetOfRolesForAdmin)
        val listDataMetaInfos = metaDataController.postListOfDataMetaInfoFilters(dataMetaInformationSearchFilters).body

        assertEquals(amountStoredCompanies, listDataMetaInfos?.size)
        val dataMetaInfo = listDataMetaInfos?.get(0)
        if (dataMetaInfo != null) {
            assertEquals(companyId1, dataMetaInfo.companyId)
            assertEquals(dataType, dataMetaInfo.dataType)
            assertEquals(qaStatus, dataMetaInfo.qaStatus)
            assertTrue(dataMetaInfo.currentlyActive)
            assertEquals(uploaderUserId.toString(), dataMetaInfo.uploaderUserId)
            assertEquals(url, dataMetaInfo.ref)
        }
    }

>>>>>>> d29bfd84
    private fun assertMetaDataVisible(metaInfo: DataMetaInformationEntity) {
        val allMetaInformation =
            metaDataController
                .getListOfDataMetaInfo(
                    companyId = metaInfo.company.companyId,
                    showOnlyActive = false,
                ).body!!
        val metaInformation = metaDataController.getDataMetaInfo(metaInfo.dataId).body!!
        assertTrue(allMetaInformation.any { it.dataId == metaInfo.dataId })
        assertEquals(metaInformation.dataId, metaInfo.dataId)
    }

    private fun assertMetaDataNotVisible(metaInfo: DataMetaInformationEntity) {
        val allMetaInformation =
            metaDataController
                .getListOfDataMetaInfo(
                    companyId = metaInfo.company.companyId,
                    showOnlyActive = false,
                ).body!!
        assertFalse(allMetaInformation.any { it.dataId == metaInfo.dataId })
        assertThrows<AccessDeniedException> {
            metaDataController.getDataMetaInfo(metaInfo.dataId)
        }
    }

    private inline fun <reified T : Throwable> assertMetaDataNotPatchableWithException(
        metaInfo: DataMetaInformationEntity,
        patch: DataMetaInformationPatch,
    ) {
        assertThrows<T> {
            metaDataController.patchDataMetaInfo(metaInfo.dataId, patch)
        }
        val nonUpdatedMetaInfo = metaDataController.getDataMetaInfo(metaInfo.dataId).body!!
        assertEquals(metaInfo.uploaderUserId, nonUpdatedMetaInfo.uploaderUserId)
    }

    private fun mockSecurityContext(
        userId: String,
        roles: Set<DatalandRealmRole>,
    ) {
        val mockAuthentication =
            AuthenticationMock.mockJwtAuthentication(
                "mocked_uploader",
                userId,
                roles,
            )
        val mockSecurityContext = Mockito.mock(SecurityContext::class.java)
        Mockito.`when`(mockSecurityContext.authentication).thenReturn(mockAuthentication)
        SecurityContextHolder.setContext(mockSecurityContext)
    }
}<|MERGE_RESOLUTION|>--- conflicted
+++ resolved
@@ -9,12 +9,9 @@
 import org.dataland.datalandbackend.frameworks.sfdr.model.SfdrData
 import org.dataland.datalandbackend.frameworks.vsme.model.VsmeData
 import org.dataland.datalandbackend.model.DataType
-<<<<<<< HEAD
+import org.dataland.datalandbackend.repositories.utils.DataMetaInformationSearchFilter
 import org.dataland.datalandbackend.model.companies.CompanyInformation
 import org.dataland.datalandbackend.model.metainformation.DataMetaInformationPatch
-=======
-import org.dataland.datalandbackend.repositories.utils.DataMetaInformationSearchFilter
->>>>>>> d29bfd84
 import org.dataland.datalandbackend.services.CompanyAlterationManager
 import org.dataland.datalandbackend.services.DataMetaInformationManager
 import org.dataland.datalandbackend.utils.TestDataProvider
@@ -40,6 +37,7 @@
 import org.springframework.security.core.context.SecurityContext
 import org.springframework.security.core.context.SecurityContextHolder
 import java.util.UUID
+import org.dataland.datalandbackend.model.metainformation.DataMetaInformationPatch
 
 @SpringBootTest(classes = [DatalandBackend::class], properties = ["spring.profiles.active=nodb"])
 @AutoConfigureTestDatabase(connection = EmbeddedDatabaseConnection.H2)
@@ -121,67 +119,6 @@
     }
 
     @Test
-<<<<<<< HEAD
-    fun `ensure that meta info patch endpoint cannot be accessed by non admins`() {
-        val metaInfo =
-            dataMetaInformationManager.storeDataMetaInformation(
-                buildMetaInfoForPatchTestWithDatatype(DataType.of(SfdrData::class.java)),
-            )
-        val dataMetaInformationPatch =
-            DataMetaInformationPatch(
-                uploaderUserId = readerUserId,
-            )
-        mockSecurityContext(userId = readerUserId, roles = expectedSetOfRolesForReader)
-        assertMetaDataNotPatchableWithException<AccessDeniedException>(metaInfo, dataMetaInformationPatch)
-        mockSecurityContext(userId = uploaderUserId, roles = expectedSetOfRolesForUploader)
-        assertMetaDataNotPatchableWithException<AccessDeniedException>(metaInfo, dataMetaInformationPatch)
-        mockSecurityContext(userId = "reviewer-user-id", roles = expectedSetOfRolesForReviewer)
-        assertMetaDataNotPatchableWithException<AccessDeniedException>(metaInfo, dataMetaInformationPatch)
-    }
-
-    @Test
-    fun `ensure that meta info patch endpoint rejects empty patches`() {
-        val metaInfo =
-            dataMetaInformationManager.storeDataMetaInformation(
-                buildMetaInfoForPatchTestWithDatatype(DataType.of(SfdrData::class.java)),
-            )
-        val emptyDataMetaInformationPatch =
-            DataMetaInformationPatch(
-                uploaderUserId = "",
-            )
-        val nullDataMetaInformationPatch = DataMetaInformationPatch(uploaderUserId = "")
-
-        mockSecurityContext(userId = adminUserId, roles = expectedSetOfRolesForAdmin)
-        assertMetaDataNotPatchableWithException<InvalidInputApiException>(metaInfo, emptyDataMetaInformationPatch)
-        assertMetaDataNotPatchableWithException<InvalidInputApiException>(metaInfo, nullDataMetaInformationPatch)
-    }
-
-    @Test
-    fun `ensure that meta info patch endpoint rejects vsme data`() {
-        val metaInfo =
-            dataMetaInformationManager.storeDataMetaInformation(
-                buildMetaInfoForPatchTestWithDatatype(DataType.of(VsmeData::class.java)),
-            )
-
-        mockSecurityContext(userId = adminUserId, roles = expectedSetOfRolesForAdmin)
-        val mockDataMetaInformationPatch =
-            mock<DataMetaInformationPatch> { on { uploaderUserId } doReturn uploaderUserId }
-        assertMetaDataNotPatchableWithException<InvalidInputApiException>(metaInfo, mockDataMetaInformationPatch)
-    }
-
-    private fun buildMetaInfoForPatchTestWithDatatype(dataType: DataType): DataMetaInformationEntity =
-        DataMetaInformationEntity(
-            dataId = "data-id-for-testing-admin-access-to-patch-endpoint",
-            company = storedCompany,
-            dataType = dataType.toString(),
-            uploaderUserId = uploaderUserId,
-            uploadTime = 0,
-            reportingPeriod = dummyReportingPeriod,
-            currentlyActive = true,
-            qaStatus = QaStatus.Accepted,
-        )
-
-=======
     fun `check if DataMetaInformationSearchFilter is correctly transformed into DataMetaInformation`() {
         val dataId = "data-id-for-testing-postListOfDataMetaInfoFilters"
         val dataType = DataType.of(SfdrData::class.java)
@@ -231,7 +168,67 @@
         }
     }
 
->>>>>>> d29bfd84
+    @Test
+    fun `ensure that meta info patch endpoint cannot be accessed by non admins`() {
+        val metaInfo =
+            dataMetaInformationManager.storeDataMetaInformation(
+                buildMetaInfoForPatchTestWithDatatype(DataType.of(SfdrData::class.java)),
+            )
+        val dataMetaInformationPatch =
+            DataMetaInformationPatch(
+                uploaderUserId = readerUserId,
+            )
+        mockSecurityContext(userId = readerUserId, roles = expectedSetOfRolesForReader)
+        assertMetaDataNotPatchableWithException<AccessDeniedException>(metaInfo, dataMetaInformationPatch)
+        mockSecurityContext(userId = uploaderUserId, roles = expectedSetOfRolesForUploader)
+        assertMetaDataNotPatchableWithException<AccessDeniedException>(metaInfo, dataMetaInformationPatch)
+        mockSecurityContext(userId = "reviewer-user-id", roles = expectedSetOfRolesForReviewer)
+        assertMetaDataNotPatchableWithException<AccessDeniedException>(metaInfo, dataMetaInformationPatch)
+    }
+
+    @Test
+    fun `ensure that meta info patch endpoint rejects empty patches`() {
+        val metaInfo =
+            dataMetaInformationManager.storeDataMetaInformation(
+                buildMetaInfoForPatchTestWithDatatype(DataType.of(SfdrData::class.java)),
+            )
+        val emptyDataMetaInformationPatch =
+            DataMetaInformationPatch(
+                uploaderUserId = "",
+            )
+        val nullDataMetaInformationPatch = DataMetaInformationPatch(uploaderUserId = "")
+
+        mockSecurityContext(userId = adminUserId, roles = expectedSetOfRolesForAdmin)
+        assertMetaDataNotPatchableWithException<InvalidInputApiException>(metaInfo, emptyDataMetaInformationPatch)
+        assertMetaDataNotPatchableWithException<InvalidInputApiException>(metaInfo, nullDataMetaInformationPatch)
+    }
+
+    @Test
+    fun `ensure that meta info patch endpoint rejects vsme data`() {
+        val metaInfo =
+            dataMetaInformationManager.storeDataMetaInformation(
+                buildMetaInfoForPatchTestWithDatatype(DataType.of(VsmeData::class.java)),
+            )
+
+        mockSecurityContext(userId = adminUserId, roles = expectedSetOfRolesForAdmin)
+        val mockDataMetaInformationPatch =
+            mock<DataMetaInformationPatch> { on { uploaderUserId } doReturn uploaderUserId }
+        assertMetaDataNotPatchableWithException<InvalidInputApiException>(metaInfo, mockDataMetaInformationPatch)
+    }
+
+    private fun buildMetaInfoForPatchTestWithDatatype(dataType: DataType): DataMetaInformationEntity =
+        DataMetaInformationEntity(
+            dataId = "data-id-for-testing-admin-access-to-patch-endpoint",
+            company = storedCompany,
+            dataType = dataType.toString(),
+            uploaderUserId = uploaderUserId,
+            uploadTime = 0,
+            reportingPeriod = dummyReportingPeriod,
+            currentlyActive = true,
+            qaStatus = QaStatus.Accepted,
+        )
+
+
     private fun assertMetaDataVisible(metaInfo: DataMetaInformationEntity) {
         val allMetaInformation =
             metaDataController
