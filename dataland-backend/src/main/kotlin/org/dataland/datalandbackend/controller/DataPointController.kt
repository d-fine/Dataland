--- conflicted
+++ resolved
@@ -29,11 +29,7 @@
     @Autowired private val dataPointValidator: DataPointValidator,
     @Autowired private val logMessageBuilder: LogMessageBuilder,
 ) : DataPointApi {
-<<<<<<< HEAD
-    override fun validateDataPointContent(dataPoint: DataPointContent): ResponseEntity<Void> {
-=======
-    override fun validateDataPoint(dataPoint: DataPointToValidate): ResponseEntity<Unit> {
->>>>>>> 29b3d7d7
+    override fun validateDataPoint(dataPoint: DataPointToValidate): ResponseEntity<Void> {
         val correlationId = IdUtils.generateCorrelationId(null, null)
         dataPointValidator.validateDataPoint(dataPoint.dataPointType, dataPoint.dataPoint, correlationId)
         return ResponseEntity.noContent().build()
