--- conflicted
+++ resolved
@@ -60,11 +60,7 @@
                     sectors ?: setOf(),
                     onlyCurrentUserAsUploader,
                     page ?: 1,
-<<<<<<< HEAD
-                    entriesPerPage ?: defaultPageLength,
-=======
-                    size ?: 250,
->>>>>>> 031965c0
+                    size ?: defaultPageLength,
                 ),
                 DatalandAuthentication.fromContextOrNull(),
             ),
