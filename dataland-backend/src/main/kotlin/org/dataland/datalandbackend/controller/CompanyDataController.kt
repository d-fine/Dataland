--- conflicted
+++ resolved
@@ -54,23 +54,13 @@
         )
         return ResponseEntity.ok(
             companyManager.searchCompaniesAndGetApiModel(
-<<<<<<< HEAD
-                CompanySearchFilter(
-                    searchString ?: "",
-                    onlyCompanyNames,
-                    dataTypes ?: setOf(),
-                    countryCodes ?: setOf(),
-                    sectors ?: setOf(),
-                    onlyWithDataFromCurrentUser,
-=======
                 StoredCompanySearchFilter(
                     searchString = searchString ?: "",
                     nameOnlyFilter = onlyCompanyNames,
                     dataTypeFilter = dataTypes?.map { it.name } ?: listOf(),
                     countryCodeFilter = countryCodes?.toList() ?: listOf(),
                     sectorFilter = sectors?.toList() ?: listOf(),
-                    uploaderId = if (onlyCurrentUserAsUploader) DatalandAuthentication.fromContext().userId else "",
->>>>>>> 06f1b44d
+                    uploaderId = if (onlyWithDataFromCurrentUser) DatalandAuthentication.fromContext().userId else "",
                 ),
                 DatalandAuthentication.fromContextOrNull(),
             ),
