package org.dataland.datalandbackend.controller

import org.dataland.datalandbackend.api.CompanyAPI
import org.dataland.datalandbackend.interfaces.CompanyManagerInterface
import org.dataland.datalandbackend.model.CompanyAvailableDistinctValues
import org.dataland.datalandbackend.model.CompanyInformation
import org.dataland.datalandbackend.model.DataType
import org.dataland.datalandbackend.model.StoredCompany
import org.slf4j.LoggerFactory
import org.springframework.beans.factory.annotation.Autowired
import org.springframework.http.ResponseEntity
import org.springframework.transaction.annotation.Transactional
import org.springframework.web.bind.annotation.RestController

/**
 * Implementation of the API for company data exchange
 * @param companyManager implementation of the DataManagerInterface that defines how
 * Dataland handles data
 */

@RestController
class CompanyDataController(
    @Autowired var companyManager: CompanyManagerInterface,
) : CompanyAPI {
    private val logger = LoggerFactory.getLogger(javaClass)

    override fun postCompany(companyInformation: CompanyInformation): ResponseEntity<StoredCompany> {
        logger.info("Received a request to post a company with name '${companyInformation.companyName}'")
        return ResponseEntity.ok(companyManager.addCompany(companyInformation).toApiModel())
    }

    @Transactional
    override fun getCompanies(
        searchString: String?,
        dataTypes: Set<DataType>?,
        countryCodes: Set<String>?,
        sectors: Set<String>?,
        onlyCompanyNames: Boolean
    ): ResponseEntity<List<StoredCompany>> {
        logger.info(
            "Received a request to get companies with " +
                "searchString='$searchString', onlyCompanyNames='$onlyCompanyNames', dataTypes='$dataTypes', " +
                "countryCodes='$countryCodes', sectors='$sectors'"
        )
        return ResponseEntity.ok(
            companyManager.searchCompanies(
                searchString ?: "",
                onlyCompanyNames,
                dataTypes ?: setOf(),
                countryCodes ?: setOf(),
                sectors ?: setOf()
            ).map { it.toApiModel() }
        )
    }

<<<<<<< HEAD
    @Transactional
=======
    override fun getAvailableCompanySearchFilters(): ResponseEntity<CompanyAvailableDistinctValues> {
        return ResponseEntity.ok(
            CompanyAvailableDistinctValues(
                countryCodes = companyManager.getDistinctCountryCodes(),
                sectors = companyManager.getDistinctSectors(),
            )
        )
    }

>>>>>>> 60dd3849
    override fun getCompanyById(companyId: String): ResponseEntity<StoredCompany> {
        return ResponseEntity.ok(companyManager.getCompanyById(companyId).toApiModel())
    }

    override fun getTeaserCompanies(): List<String> {
        return companyManager.getTeaserCompanyIds()
    }
}<|MERGE_RESOLUTION|>--- conflicted
+++ resolved
@@ -53,9 +53,7 @@
         )
     }
 
-<<<<<<< HEAD
     @Transactional
-=======
     override fun getAvailableCompanySearchFilters(): ResponseEntity<CompanyAvailableDistinctValues> {
         return ResponseEntity.ok(
             CompanyAvailableDistinctValues(
@@ -65,7 +63,6 @@
         )
     }
 
->>>>>>> 60dd3849
     override fun getCompanyById(companyId: String): ResponseEntity<StoredCompany> {
         return ResponseEntity.ok(companyManager.getCompanyById(companyId).toApiModel())
     }
