--- conflicted
+++ resolved
@@ -41,12 +41,7 @@
                 searchString ?: "",
                 onlyCompanyNames,
                 dataTypes ?: setOf(),
-<<<<<<< HEAD
-            )
-=======
-                stockIndices ?: setOf()
             ).map { it.toApiModel() }
->>>>>>> a5366f4a
         )
     }
 
