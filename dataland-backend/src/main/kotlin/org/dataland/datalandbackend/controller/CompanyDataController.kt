--- conflicted
+++ resolved
@@ -38,20 +38,12 @@
         countryCodes: Set<String>?,
         sectors: Set<String>?,
         onlyCompanyNames: Boolean,
-<<<<<<< HEAD
-        onlyCurrentUserAsUploader: Boolean
+        onlyCurrentUserAsUploader: Boolean,
     ): ResponseEntity<List<StoredCompany>> {
         logger.info(
             "Received a request to get companies with searchString='$searchString', onlyCompanyNames" +
                 "='$onlyCompanyNames', dataTypes='$dataTypes', countryCodes='$countryCodes', sectors='$sectors', " +
                 "onlyCurrentUserAsUploader='$onlyCurrentUserAsUploader'"
-=======
-    ): ResponseEntity<List<StoredCompany>> {
-        logger.info(
-            "Received a request to get companies with " +
-                "searchString='$searchString', onlyCompanyNames='$onlyCompanyNames', dataTypes='$dataTypes', " +
-                "countryCodes='$countryCodes', sectors='$sectors'",
->>>>>>> 9cbc9922
         )
         return ResponseEntity.ok(
             companyManager.searchCompaniesAndGetApiModel(
