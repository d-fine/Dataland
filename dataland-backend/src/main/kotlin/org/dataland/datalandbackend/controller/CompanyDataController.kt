--- conflicted
+++ resolved
@@ -2,13 +2,8 @@
 
 import org.dataland.datalandbackend.api.CompanyAPI
 import org.dataland.datalandbackend.interfaces.DataManagerInterface
-<<<<<<< HEAD
-import org.dataland.datalandbackend.model.CompanyMetaInformation
-import org.dataland.datalandbackend.model.PostCompanyRequestBody
-=======
 import org.dataland.datalandbackend.model.CompanyInformation
 import org.dataland.datalandbackend.model.StoredCompany
->>>>>>> ed1db0d8
 import org.springframework.beans.factory.annotation.Autowired
 import org.springframework.http.ResponseEntity
 import org.springframework.web.bind.annotation.RestController
@@ -24,17 +19,6 @@
     @Autowired var dataManager: DataManagerInterface,
 ) : CompanyAPI {
 
-<<<<<<< HEAD
-    override fun postCompany(postCompanyRequestBody: PostCompanyRequestBody): ResponseEntity<CompanyMetaInformation> {
-        return ResponseEntity.ok(dataManager.addCompany(postCompanyRequestBody.companyName))
-    }
-
-    override fun getCompaniesByName(companyName: String?): ResponseEntity<List<CompanyMetaInformation>> {
-        return ResponseEntity.ok(dataManager.listCompaniesByName(companyName ?: ""))
-    }
-
-    override fun getCompanyById(companyId: String): ResponseEntity<CompanyMetaInformation> {
-=======
     override fun postCompany(companyInformation: CompanyInformation): ResponseEntity<StoredCompany> {
         return ResponseEntity.ok(dataManager.addCompany(companyInformation))
     }
@@ -44,7 +28,6 @@
     }
 
     override fun getCompanyById(companyId: String): ResponseEntity<StoredCompany> {
->>>>>>> ed1db0d8
         return ResponseEntity.ok(dataManager.getCompanyById(companyId))
     }
 }