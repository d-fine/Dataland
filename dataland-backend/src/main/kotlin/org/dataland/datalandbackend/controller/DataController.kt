package org.dataland.datalandbackend.controller

import com.fasterxml.jackson.databind.ObjectMapper
import org.dataland.datalandbackend.api.DataApi
import org.dataland.datalandbackend.model.CompanyAssociatedData
import org.dataland.datalandbackend.model.DataMetaInformation
import org.dataland.datalandbackend.model.DataType
import org.dataland.datalandbackend.model.StorableDataSet
import org.dataland.datalandbackend.services.DataManager
import org.dataland.datalandbackend.services.DataMetaInformationManager
import org.dataland.keycloakAdapter.auth.DatalandAuthentication
import org.slf4j.LoggerFactory
import org.springframework.amqp.rabbit.core.RabbitTemplate
import org.springframework.http.ResponseEntity
import java.time.Instant
import java.util.UUID.randomUUID

/**
 * Abstract implementation of the controller for data exchange of an abstract type T
 * @param dataManager service to handle data
 * @param dataMetaInformationManager service for handling data meta information
 * @param objectMapper the mapper to transform strings into classes and vice versa
 */

abstract class DataController<T>(
    var dataManager: DataManager,
    var dataMetaInformationManager: DataMetaInformationManager,
    var objectMapper: ObjectMapper,
    private val rabbitTemplate: RabbitTemplate,
    private val clazz: Class<T>,
) : DataApi<T> {
    private val dataType = DataType.of(clazz)
    private val logger = LoggerFactory.getLogger(javaClass)

    override fun postCompanyAssociatedData(companyAssociatedData: CompanyAssociatedData<T>):
        ResponseEntity<DataMetaInformation> {
        val userId = DatalandAuthentication.fromContext().userId
        val uploadTime = Instant.now().epochSecond
        logger.info(
            "Received a request from user $userId to post company associated data of type $dataType" +
                "for companyId '${companyAssociatedData.companyId}'"
        )
        val correlationId = generatedCorrelationId(companyAssociatedData.companyId)
        val datasetToStore = buildDatasetToStore(companyAssociatedData, userId, uploadTime)

        val dataIdOfPostedData = dataManager.addDataSet(datasetToStore, correlationId)
        logger.info(
            "Posted company associated data for companyId '${companyAssociatedData.companyId}'. " +
                "Correlation ID: $correlationId"
        )
        // postToQaQueue("Request to store data with Correlation ID: $correlationId")
        //TODO Check that No can be used here as an argument and if it can be changed to a variable
        return ResponseEntity.ok(
            DataMetaInformation(dataIdOfPostedData, dataType, userId, uploadTime, companyAssociatedData.companyId, "No")
        )
    }

    private fun buildDatasetToStore(
        companyAssociatedData: CompanyAssociatedData<T>,
        userId: String,
        uploadTime: Long
    ): StorableDataSet {
        val datasetToStore = StorableDataSet(
            companyId = companyAssociatedData.companyId,
            dataType = dataType,
            uploaderUserId = userId,
            uploadTime = uploadTime,
            data = objectMapper.writeValueAsString(companyAssociatedData.data),
        )
        return datasetToStore
    }

    private fun generatedCorrelationId(companyId: String): String {
        val correlationId = randomUUID().toString()
        logger.info(
            "Generated correlation ID '$correlationId' for the received request with company ID: $companyId."
        )
        return correlationId
    }

    override fun getCompanyAssociatedData(dataId: String): ResponseEntity<CompanyAssociatedData<T>> {
        val companyId = dataMetaInformationManager.getDataMetaInformationByDataId(dataId).company.companyId
        val correlationId = generatedCorrelationId(companyId)
        logger.info(
            "Received a request to get company data with dataId '$dataId' for companyId '$companyId'. "
        )
        val companyAssociatedData = CompanyAssociatedData(
            companyId = companyId,
            data = objectMapper.readValue(
                dataManager.getDataSet(dataId, dataType, correlationId).data,
                clazz
            ),
        )
        logger.info(
            "Received company data with dataId '$dataId' for companyId '$companyId' from framework data storage. " +
                "Correlation ID '$correlationId'"
        )
        return ResponseEntity.ok(companyAssociatedData)
    }
<<<<<<< HEAD
    //ToDo can be deleted?
    private fun postToQaQueue(input: String) {
        rabbitTemplate.convertAndSend("qa_queue", input)
=======

    override fun getAllCompanyData(companyId: String): ResponseEntity<List<T>> {
        val metaInfos = dataMetaInformationManager.searchDataMetaInfo(companyId, dataType)
        val frameworkData: MutableList<T> = mutableListOf()
        metaInfos.forEach {
            val correlationId = generatedCorrelationId(companyId)
            logger.info(
                "Generated correlation ID '$correlationId' for the received request with company ID: $companyId."
            )
            val dataAsString = dataManager.getDataSet(it.dataId, DataType.valueOf(it.dataType), correlationId).data
            frameworkData.add(objectMapper.readValue(dataAsString, clazz))
        }
        return ResponseEntity.ok(frameworkData)
>>>>>>> fa3b6fe7
    }
}<|MERGE_RESOLUTION|>--- conflicted
+++ resolved
@@ -97,11 +97,10 @@
         )
         return ResponseEntity.ok(companyAssociatedData)
     }
-<<<<<<< HEAD
     //ToDo can be deleted?
     private fun postToQaQueue(input: String) {
         rabbitTemplate.convertAndSend("qa_queue", input)
-=======
+    }
 
     override fun getAllCompanyData(companyId: String): ResponseEntity<List<T>> {
         val metaInfos = dataMetaInformationManager.searchDataMetaInfo(companyId, dataType)
@@ -115,6 +114,5 @@
             frameworkData.add(objectMapper.readValue(dataAsString, clazz))
         }
         return ResponseEntity.ok(frameworkData)
->>>>>>> fa3b6fe7
     }
 }