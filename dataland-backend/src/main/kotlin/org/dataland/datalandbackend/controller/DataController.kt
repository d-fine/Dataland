--- conflicted
+++ resolved
@@ -35,31 +35,25 @@
     private val dataType = DataType.of(clazz)
     private val logger = LoggerFactory.getLogger(javaClass)
 
-<<<<<<< HEAD
-=======
     override fun postCompanyAssociatedData(companyAssociatedData: CompanyAssociatedData<T>):
-        ResponseEntity<DataMetaInformation> {
+            ResponseEntity<DataMetaInformation> {
+        val companyId = companyAssociatedData.companyId
+        val reportingPeriod = companyAssociatedData.reportingPeriod
         val userId = DatalandAuthentication.fromContext().userId
         val uploadTime = Instant.now().epochSecond
         logger.info(
-            "Received a request from user $userId to post company associated data of type $dataType " +
-                "for companyId '${companyAssociatedData.companyId}'",
+            "Received a request from user '$userId' to post company associated data of type $dataType " +
+                    "for company ID '$companyId' and the reporting period $reportingPeriod",
         )
-        val correlationId = generatedCorrelationId(companyAssociatedData.companyId)
+        val correlationId = generatedCorrelationId(companyId)
         val datasetToStore = buildDatasetToStore(companyAssociatedData, userId, uploadTime)
         val dataIdOfPostedData = dataManager.addDataSetToTemporaryStorageAndSendMessage(datasetToStore, correlationId)
-        logger.info(
-            "Posted company associated data for companyId '${companyAssociatedData.companyId}'. " +
-                "Correlation ID: $correlationId",
-        )
+        logger.info("Posted company associated data for companyId '$companyId'. Correlation ID: $correlationId")
         return ResponseEntity.ok(
-            DataMetaInformation(
-                dataIdOfPostedData, dataType, userId, uploadTime, companyAssociatedData.companyId, QAStatus.Pending,
-            ),
+            DataMetaInformation(dataIdOfPostedData, companyId, dataType, userId, uploadTime, reportingPeriod, false, QAStatus.Pending),
         )
     }
 
->>>>>>> 0f72f207
     private fun buildDatasetToStore(
         companyAssociatedData: CompanyAssociatedData<T>,
         userId: String,
@@ -83,48 +77,20 @@
         return correlationId
     }
 
-    override fun postCompanyAssociatedData(companyAssociatedData: CompanyAssociatedData<T>):
-        ResponseEntity<DataMetaInformation> {
-        val companyId = companyAssociatedData.companyId
-        val reportingPeriod = companyAssociatedData.reportingPeriod
-        val userId = DatalandAuthentication.fromContext().userId
-        val uploadTime = Instant.now().epochSecond
-        logger.info(
-            "Received a request from user '$userId' to post company associated data of type $dataType " +
-                "for company ID '$companyId' and the reporting period $reportingPeriod",
-        )
-        val correlationId = generatedCorrelationId(companyId)
-        val datasetToStore = buildDatasetToStore(companyAssociatedData, userId, uploadTime)
-
-        val dataIdOfPostedData = dataManager.addDataSet(datasetToStore, correlationId)
-        logger.info("Posted company associated data for companyId '$companyId'. Correlation ID: $correlationId")
-        return ResponseEntity.ok(
-            DataMetaInformation(dataIdOfPostedData, companyId, dataType, userId, uploadTime, reportingPeriod, false),
-        )
-    }
-
     override fun getCompanyAssociatedData(dataId: String): ResponseEntity<CompanyAssociatedData<T>> {
-<<<<<<< HEAD
-        val dataMetaInformationEntity = dataMetaInformationManager.getDataMetaInformationByDataId(dataId)
-        val companyId = dataMetaInformationEntity.company.companyId
-        val reportingPeriod = dataMetaInformationEntity.reportingPeriod
-=======
         val metaInfo = dataMetaInformationManager.getDataMetaInformationByDataId(dataId)
         if (!isDataViewableByUser(metaInfo, DatalandAuthentication.fromContextOrNull())) {
             throw AccessDeniedException("You are trying to access a unreviewed dataset")
         }
         val companyId = metaInfo.company.companyId
->>>>>>> 0f72f207
+        val reportingPeriod = dataMetaInformationEntity.reportingPeriod
         val correlationId = generatedCorrelationId(companyId)
         logger.info(
             "Received a request to get company data with dataId '$dataId' for companyId '$companyId'. ",
         )
         val companyAssociatedData = CompanyAssociatedData(
             companyId = companyId,
-<<<<<<< HEAD
             reportingPeriod = reportingPeriod,
-=======
->>>>>>> 0f72f207
             data = objectMapper.readValue(dataManager.getDataSet(dataId, dataType, correlationId).data, clazz),
         )
         logger.info(
@@ -134,7 +100,6 @@
         return ResponseEntity.ok(companyAssociatedData)
     }
 
-<<<<<<< HEAD
     override fun getFrameworkDatasetsForCompany(
         companyId: String,
         showOnlyActive: Boolean,
@@ -145,14 +110,17 @@
             "Received a request to get all datasets together with meta info for framework '$dataType', " +
                 "companyId '$companyId' and reporting period '$reportingPeriodInLogMessage'",
         )
-        var listOfDataMetaInfoEntities = dataMetaInformationManager.searchDataMetaInfo(
+        var metaInfos = dataMetaInformationManager.searchDataMetaInfo(
             companyId,
             dataType,
             showOnlyActive,
             reportingPeriod,
         )
+        val authentication = DatalandAuthentication.fromContextOrNull()
         val listOfFrameworkDataAndMetaInfo = mutableListOf<DataAndMetaInformation<T>>()
-        listOfDataMetaInfoEntities.forEach {
+        metaInfos
+            .filter { isDataViewableByUser(it, authentication) }
+            .forEach {
             val correlationId = generatedCorrelationId(companyId)
             val dataAsString = dataManager.getDataSet(it.dataId, DataType.valueOf(it.dataType), correlationId).data
             listOfFrameworkDataAndMetaInfo.add(
@@ -163,25 +131,6 @@
             )
         }
         return ResponseEntity.ok(listOfFrameworkDataAndMetaInfo)
-=======
-    override fun getAllCompanyData(companyId: String): ResponseEntity<List<DataAndMetaInformation<T>>> {
-        val metaInfos = dataMetaInformationManager.searchDataMetaInfo(companyId, dataType)
-        val frameworkData = mutableListOf<DataAndMetaInformation<T>>()
-        val authentication = DatalandAuthentication.fromContextOrNull()
-        metaInfos
-            .filter { isDataViewableByUser(it, authentication) }
-            .forEach {
-                val correlationId = generatedCorrelationId(companyId)
-                logger.info(
-                    "Generated correlation ID '$correlationId' for the received request with company ID: $companyId.",
-                )
-                val dataAsString = dataManager.getDataSet(it.dataId, DataType.valueOf(it.dataType), correlationId).data
-                frameworkData.add(
-                    DataAndMetaInformation(it.toApiModel(authentication), objectMapper.readValue(dataAsString, clazz)),
-                )
-            }
-        return ResponseEntity.ok(frameworkData)
->>>>>>> 0f72f207
     }
 
     private fun isDataViewableByUser(dataMetaInfo: DataMetaInformationEntity, authentication: DatalandAuthentication?):
