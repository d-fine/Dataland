--- conflicted
+++ resolved
@@ -11,10 +11,7 @@
 import org.dataland.datalandbackend.services.DataMetaInformationManager
 import org.dataland.datalandbackend.services.LogMessageBuilder
 import org.dataland.datalandbackend.utils.IdUtils.generateCorrelationId
-<<<<<<< HEAD
 import org.dataland.datalandbackend.utils.PermissionChecker
-=======
->>>>>>> 2fc4974b
 import org.dataland.datalandbackendutils.model.QaStatus
 import org.dataland.keycloakAdapter.auth.DatalandAuthentication
 import org.slf4j.LoggerFactory
@@ -43,12 +40,9 @@
     override fun postCompanyAssociatedData(companyAssociatedData: CompanyAssociatedData<T>, bypassQa: Boolean):
         ResponseEntity<DataMetaInformation> {
         val companyId = companyAssociatedData.companyId
-<<<<<<< HEAD
         if (bypassQa && !permissionChecker.canUserBypassQa(companyId)) {
             throw AccessDeniedException(logMessageBuilder.bypassQaDeniedExceptionMessage)
         }
-=======
->>>>>>> 2fc4974b
         val reportingPeriod = companyAssociatedData.reportingPeriod
         val userId = DatalandAuthentication.fromContext().userId
         logger.info(logMessageBuilder.postCompanyAssociatedDataMessage(userId, dataType, companyId, reportingPeriod))
