package org.dataland.datalandbackend.controller

import com.fasterxml.jackson.databind.ObjectMapper
import org.dataland.datalandbackend.api.DataApi
import org.dataland.datalandbackend.model.CompanyAssociatedData
import org.dataland.datalandbackend.model.DataMetaInformation
import org.dataland.datalandbackend.model.DataType
import org.dataland.datalandbackend.model.StorableDataSet
import org.dataland.datalandbackend.services.DataManager
import org.dataland.datalandbackend.services.DataMetaInformationManager
import org.dataland.keycloakAdapter.auth.DatalandAuthentication
import org.slf4j.LoggerFactory
import org.springframework.amqp.rabbit.core.RabbitTemplate
import org.springframework.http.ResponseEntity
import java.time.Instant
import java.util.UUID.randomUUID

/**
 * Abstract implementation of the controller for data exchange of an abstract type T
 * @param dataManager service to handle data
 * @param dataMetaInformationManager service for handling data meta information
 * @param objectMapper the mapper to transform strings into classes and vice versa
 */

abstract class DataController<T>(
    var dataManager: DataManager,
    var dataMetaInformationManager: DataMetaInformationManager,
    var objectMapper: ObjectMapper,
    private val clazz: Class<T>,
) : DataApi<T> {
    private val dataType = DataType.of(clazz)
    private val logger = LoggerFactory.getLogger(javaClass)

    override fun postCompanyAssociatedData(companyAssociatedData: CompanyAssociatedData<T>):
        ResponseEntity<DataMetaInformation> {
        val userId = DatalandAuthentication.fromContext().userId
        val uploadTime = Instant.now().epochSecond
        logger.info(
            "Received a request from user $userId to post company associated data of type $dataType" +
                "for companyId '${companyAssociatedData.companyId}'",
        )
        val correlationId = generatedCorrelationId(companyAssociatedData.companyId)
        val datasetToStore = buildDatasetToStore(companyAssociatedData, userId, uploadTime)

        val dataIdOfPostedData = dataManager.addDataSet(datasetToStore, correlationId)
        logger.info(
            "Posted company associated data for companyId '${companyAssociatedData.companyId}'. " +
                "Correlation ID: $correlationId",
        )
        // postToQaQueue("Request to store data with Correlation ID: $correlationId")
        // TODO Check that No can be used here as an argument and if it can be changed to a variable
        return ResponseEntity.ok(
<<<<<<< HEAD
            DataMetaInformation(dataIdOfPostedData, dataType, userId, uploadTime, companyAssociatedData.companyId, "No")
=======
            DataMetaInformation(dataIdOfPostedData, dataType, userId, uploadTime, companyAssociatedData.companyId),
>>>>>>> 9cbc9922
        )
    }

    private fun buildDatasetToStore(
        companyAssociatedData: CompanyAssociatedData<T>,
        userId: String,
        uploadTime: Long,
    ): StorableDataSet {
        val datasetToStore = StorableDataSet(
            companyId = companyAssociatedData.companyId,
            dataType = dataType,
            uploaderUserId = userId,
            uploadTime = uploadTime,
            data = objectMapper.writeValueAsString(companyAssociatedData.data),
        )
        return datasetToStore
    }

    private fun generatedCorrelationId(companyId: String): String {
        val correlationId = randomUUID().toString()
        logger.info(
            "Generated correlation ID '$correlationId' for the received request with company ID: $companyId.",
        )
        return correlationId
    }

    override fun getCompanyAssociatedData(dataId: String): ResponseEntity<CompanyAssociatedData<T>> {
        val companyId = dataMetaInformationManager.getDataMetaInformationByDataId(dataId).company.companyId
        val correlationId = generatedCorrelationId(companyId)
        logger.info(
            "Received a request to get company data with dataId '$dataId' for companyId '$companyId'. ",
        )
        val companyAssociatedData = CompanyAssociatedData(
            companyId = companyId,
            data = objectMapper.readValue(
                dataManager.getDataSet(dataId, dataType, correlationId).data,
                clazz,
            ),
        )
        logger.info(
            "Received company data with dataId '$dataId' for companyId '$companyId' from framework data storage. " +
                "Correlation ID '$correlationId'",
        )
        return ResponseEntity.ok(companyAssociatedData)
    }

    override fun getAllCompanyData(companyId: String): ResponseEntity<List<T>> {
        val metaInfos = dataMetaInformationManager.searchDataMetaInfo(companyId, dataType)
        val frameworkData: MutableList<T> = mutableListOf()
        metaInfos.forEach {
            val correlationId = generatedCorrelationId(companyId)
            logger.info(
                "Generated correlation ID '$correlationId' for the received request with company ID: $companyId.",
            )
            val dataAsString = dataManager.getDataSet(it.dataId, DataType.valueOf(it.dataType), correlationId).data
            frameworkData.add(objectMapper.readValue(dataAsString, clazz))
        }
        return ResponseEntity.ok(frameworkData)
    }
}<|MERGE_RESOLUTION|>--- conflicted
+++ resolved
@@ -47,14 +47,8 @@
             "Posted company associated data for companyId '${companyAssociatedData.companyId}'. " +
                 "Correlation ID: $correlationId",
         )
-        // postToQaQueue("Request to store data with Correlation ID: $correlationId")
-        // TODO Check that No can be used here as an argument and if it can be changed to a variable
         return ResponseEntity.ok(
-<<<<<<< HEAD
             DataMetaInformation(dataIdOfPostedData, dataType, userId, uploadTime, companyAssociatedData.companyId, "No")
-=======
-            DataMetaInformation(dataIdOfPostedData, dataType, userId, uploadTime, companyAssociatedData.companyId),
->>>>>>> 9cbc9922
         )
     }
 
