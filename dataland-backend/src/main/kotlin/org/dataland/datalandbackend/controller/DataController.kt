--- conflicted
+++ resolved
@@ -48,11 +48,7 @@
                 "Correlation ID: $correlationId",
         )
         return ResponseEntity.ok(
-<<<<<<< HEAD
-            DataMetaInformation(dataIdOfPostedData, dataType, userId, uploadTime, companyAssociatedData.companyId, DatasetQualityStatus.Pending)
-=======
-            DataMetaInformation(dataIdOfPostedData, dataType, userId, uploadTime, companyAssociatedData.companyId, "No"),
->>>>>>> eb2a4d62
+            DataMetaInformation(dataIdOfPostedData, dataType, userId, uploadTime, companyAssociatedData.companyId, DatasetQualityStatus.Pending),
         )
     }
 
