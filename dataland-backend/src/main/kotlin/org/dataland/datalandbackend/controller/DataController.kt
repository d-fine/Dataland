package org.dataland.datalandbackend.controller

import com.fasterxml.jackson.databind.ObjectMapper
import org.dataland.datalandbackend.api.DataAPI
<<<<<<< HEAD
import org.dataland.datalandbackend.interfaces.DataManagerInterface
=======
import org.dataland.datalandbackend.interfaces.DataStoreInterface
import org.dataland.datalandbackend.model.CompanyAssociatedDataSet
>>>>>>> dc2096f0
import org.dataland.datalandbackend.model.DataIdentifier
import org.dataland.datalandbackend.model.StorableDataSet
import org.springframework.http.ResponseEntity

/**
 * Implementation of the API for data exchange
 * @param dataManager implementation of the DataManagerInterface that defines how
 * Dataland handles data */

abstract class DataController<T>(
    var dataManager: DataManagerInterface,
    var objectMapper: ObjectMapper,
    val clazz: Class<T>
) : DataAPI<T> {
    private val dataType = clazz.toString().substringAfterLast(".")

<<<<<<< HEAD
    override fun postData(uploadableDataSet: UploadableDataSet<T>): ResponseEntity<String> {
=======
    override fun getData(): ResponseEntity<List<DataSetMetaInformation>> {
        return ResponseEntity.ok(this.dataStore.listDataSets())
    }

    override fun postData(companyAssociatedDataSet: CompanyAssociatedDataSet<T>): ResponseEntity<String> {
>>>>>>> dc2096f0
        return ResponseEntity.ok(
            this.dataManager.addDataSet(
                StorableDataSet(
                    companyId = companyAssociatedDataSet.companyId,
                    dataType = dataType,
                    data = objectMapper.writeValueAsString(companyAssociatedDataSet.dataSet)
                )
            )
        )
    }

    override fun getCompanyAssociatedDataSet(dataId: String): ResponseEntity<CompanyAssociatedDataSet<T>> {
        val dataset = this.dataStore.getStorableDataSet(DataIdentifier(dataId = dataId, dataType = dataType))
        return ResponseEntity.ok(
<<<<<<< HEAD
            objectMapper.readValue(
                this.dataManager
                    .getDataSet(DataIdentifier(dataId = dataId, dataType = dataType)),
                clazz
=======
            CompanyAssociatedDataSet(
                objectMapper.readValue(dataset.data, clazz), dataset.companyId
>>>>>>> dc2096f0
            )
        )
    }
}<|MERGE_RESOLUTION|>--- conflicted
+++ resolved
@@ -2,14 +2,10 @@
 
 import com.fasterxml.jackson.databind.ObjectMapper
 import org.dataland.datalandbackend.api.DataAPI
-<<<<<<< HEAD
 import org.dataland.datalandbackend.interfaces.DataManagerInterface
-=======
-import org.dataland.datalandbackend.interfaces.DataStoreInterface
-import org.dataland.datalandbackend.model.CompanyAssociatedDataSet
->>>>>>> dc2096f0
 import org.dataland.datalandbackend.model.DataIdentifier
 import org.dataland.datalandbackend.model.StorableDataSet
+import org.dataland.datalandbackend.model.CompanyAssociatedDataSet
 import org.springframework.http.ResponseEntity
 
 /**
@@ -24,15 +20,7 @@
 ) : DataAPI<T> {
     private val dataType = clazz.toString().substringAfterLast(".")
 
-<<<<<<< HEAD
-    override fun postData(uploadableDataSet: UploadableDataSet<T>): ResponseEntity<String> {
-=======
-    override fun getData(): ResponseEntity<List<DataSetMetaInformation>> {
-        return ResponseEntity.ok(this.dataStore.listDataSets())
-    }
-
     override fun postData(companyAssociatedDataSet: CompanyAssociatedDataSet<T>): ResponseEntity<String> {
->>>>>>> dc2096f0
         return ResponseEntity.ok(
             this.dataManager.addDataSet(
                 StorableDataSet(
@@ -45,17 +33,14 @@
     }
 
     override fun getCompanyAssociatedDataSet(dataId: String): ResponseEntity<CompanyAssociatedDataSet<T>> {
-        val dataset = this.dataStore.getStorableDataSet(DataIdentifier(dataId = dataId, dataType = dataType))
+        val dataset = this.dataManager.getStorableDataSet(DataIdentifier(dataId = dataId, dataType = dataType))
         return ResponseEntity.ok(
-<<<<<<< HEAD
             objectMapper.readValue(
                 this.dataManager
                     .getDataSet(DataIdentifier(dataId = dataId, dataType = dataType)),
                 clazz
-=======
             CompanyAssociatedDataSet(
                 objectMapper.readValue(dataset.data, clazz), dataset.companyId
->>>>>>> dc2096f0
             )
         )
     }
