package org.dataland.datalandbackend.controller

import com.fasterxml.jackson.databind.ObjectMapper
import org.dataland.datalandbackend.api.DataAPI
import org.dataland.datalandbackend.interfaces.DataManagerInterface
import org.dataland.datalandbackend.model.CompanyAssociatedData
import org.dataland.datalandbackend.model.DataManagerInputToGetData
import org.dataland.datalandbackend.model.DataMetaInformation
import org.dataland.datalandbackend.model.StorableDataSet
import org.springframework.http.ResponseEntity

/**
 * Implementation of the API for data exchange
 * @param dataManager implementation of the DataManagerInterface that defines how
 * Dataland handles data */

abstract class DataController<T>(
    var dataManager: DataManagerInterface,
    var objectMapper: ObjectMapper,
    val clazz: Class<T>
) : DataAPI<T> {
    private val dataType = clazz.toString().substringAfterLast(".")

    override fun postCompanyAssociatedData(companyAssociatedData: CompanyAssociatedData<T>):
        ResponseEntity<DataMetaInformation> {
        val dataIdOfPostedData = dataManager.addDataSet(
            StorableDataSet(
                companyAssociatedData.companyId, dataType,
                data = objectMapper.writeValueAsString(companyAssociatedData.data)
            )
        )
        return ResponseEntity.ok(
            DataMetaInformation(dataIdOfPostedData, dataType, companyAssociatedData.companyId)
        )
    }

<<<<<<< HEAD
    override fun getCompanyAssociatedDataSet(dataId: String): ResponseEntity<CompanyAssociatedData<T>> {
=======
    override fun getCompanyAssociatedData(dataId: String): ResponseEntity<CompanyAssociatedData<T>> {
>>>>>>> ed1db0d8
        return ResponseEntity.ok(
            CompanyAssociatedData(
                companyId = dataManager.searchDataMetaInfo(dataId).first().companyId,
                data = objectMapper.readValue(dataManager.getData(DataManagerInputToGetData(dataId, dataType)), clazz)
            )
        )
    }
}<|MERGE_RESOLUTION|>--- conflicted
+++ resolved
@@ -34,11 +34,7 @@
         )
     }
 
-<<<<<<< HEAD
-    override fun getCompanyAssociatedDataSet(dataId: String): ResponseEntity<CompanyAssociatedData<T>> {
-=======
     override fun getCompanyAssociatedData(dataId: String): ResponseEntity<CompanyAssociatedData<T>> {
->>>>>>> ed1db0d8
         return ResponseEntity.ok(
             CompanyAssociatedData(
                 companyId = dataManager.searchDataMetaInfo(dataId).first().companyId,
