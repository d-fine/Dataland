--- conflicted
+++ resolved
@@ -29,19 +29,6 @@
         /**
          * POST /company-data-proxy-relation
          */
-<<<<<<< HEAD
-        override fun postCompanyProxy(bulkCompanyProxy: BulkCompanyProxy): ResponseEntity<Void> {
-            logger.info(
-                "Received request to upsert proxy rules for " +
-                    "proxiedCompanyId='${bulkCompanyProxy.proxiedCompanyId}', " +
-                    "proxyCompanyId='${bulkCompanyProxy.proxyCompanyId}', " +
-                    "frameworks='${bulkCompanyProxy.frameworks}', " +
-                    "reportingPeriods='${bulkCompanyProxy.reportingPeriods}'",
-            )
-
-            companyProxyManager.addProxyRelation(bulkCompanyProxy)
-            return ResponseEntity.ok().build()
-=======
         override fun postCompanyProxy(companyProxy: CompanyProxyRequest): ResponseEntity<CompanyProxyRelationResponse> {
             logger.info(
                 "Received request to create proxy relation for " +
@@ -65,13 +52,12 @@
                 )
 
             return ResponseEntity.ok(responseBody)
->>>>>>> 3764fa80
         }
 
         /**
          * GET /company-data-proxy-relation
          */
-        override fun getCompanyProxy(proxiedCompanyId: String): ResponseEntity<List<BulkCompanyProxy>> {
+        override fun getCompanyProxy(proxiedCompanyId: String): ResponseEntity<List<CompanyProxy>> {
             logger.info(
                 "Received request to get proxy relation for " +
                     "proxiedCompanyId='$proxiedCompanyId'",
