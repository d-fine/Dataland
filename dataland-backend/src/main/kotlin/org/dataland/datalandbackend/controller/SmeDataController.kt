--- conflicted
+++ resolved
@@ -31,42 +31,25 @@
 ) : PrivateDataApi {
     private val logger = LoggerFactory.getLogger(javaClass)
 
-<<<<<<< HEAD
     // @Operation(operationId = "postCompanyAssociatedSmeData")
-=======
-    // @Operation(operationId = "postCompanyAssociatedSmeData") TODO needed?
->>>>>>> c6433200
     override fun postSmeJsonAndDocuments(
         companyAssociatedSmeDataAsString: String,
         documents: Array<MultipartFile>,
     ):
         ResponseEntity<DataMetaInformation> {
-<<<<<<< HEAD
         val companyAssociatedSmeData = myObjectMapper.readValue(companyAssociatedSmeDataAsString,
             object : TypeReference<CompanyAssociatedData<SmeData>>() {})
         companyAssociatedSmeData.companyId
         logger.info("Received MiNaBo data for companyId ${companyAssociatedSmeData.companyId} to be stored.")
         val correlationId = UUID.randomUUID().toString()
         val documentId = "test"
-        val dataIdOfPostedData = myDataManager.storePrivateData(
+        val dataIdOfPostedData = privateDataManager.storePrivateData(
             companyAssociatedSmeData,
             documentId,
             correlationId,
         )
         val uploadTime = Instant.now().toEpochMilli()
         val userId = DatalandAuthentication.fromContext().userId
-=======
-        val correlationId = UUID.randomUUID().toString()
-        // TODO log storage request here; smth like "received a request to store sme data as private data" or similar
-        val companyAssociatedSmeData = objectMapper.readValue(companyAssociatedSmeDataAsString, clazz)
-        println(companyAssociatedSmeData.toString())
-
-        privateDataManager.processPrivateSmeDataStorageRequest(
-            companyAssociatedSmeData,
-            documents,
-            correlationId,
-        )
->>>>>>> c6433200
         val dummyResponse = DataMetaInformation(
             dataId = dataIdOfPostedData,
             companyId = companyAssociatedSmeData.companyId,
