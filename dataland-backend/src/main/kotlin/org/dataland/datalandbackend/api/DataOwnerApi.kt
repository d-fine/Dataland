--- conflicted
+++ resolved
@@ -134,11 +134,7 @@
     )
 
     /**
-<<<<<<< HEAD
-     * A method to request the current user to become data owner for the
-=======
      * A method to request data ownership on a specified company for the current user
->>>>>>> f2dcea30
      * @param companyId the ID of the company for which data ownership is requested
      */
     @Operation(
@@ -156,9 +152,6 @@
     @PreAuthorize("hasRole('ROLE_USER')")
     fun postDataOwnershipRequest(
         @PathVariable("companyId") companyId: UUID,
-<<<<<<< HEAD
-=======
         @RequestParam comment: String? = null,
->>>>>>> f2dcea30
     )
 }