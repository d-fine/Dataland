--- conflicted
+++ resolved
@@ -90,12 +90,7 @@
         @RequestParam countryCodes: Set<String>? = null,
         @RequestParam sectors: Set<String>? = null,
         @RequestParam onlyCompanyNames: Boolean = false,
-<<<<<<< HEAD
         @RequestParam onlyWithDataFromCurrentUser: Boolean = false,
-=======
-        @RequestParam onlyCurrentUserAsUploader: Boolean = false,
-
->>>>>>> 06f1b44d
     ):
         ResponseEntity<List<StoredCompany>>
 
