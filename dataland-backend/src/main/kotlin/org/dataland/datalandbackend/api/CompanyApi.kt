package org.dataland.datalandbackend.api

import io.swagger.v3.oas.annotations.Operation
import io.swagger.v3.oas.annotations.responses.ApiResponse
import io.swagger.v3.oas.annotations.responses.ApiResponses
import io.swagger.v3.oas.annotations.security.SecurityRequirement
import jakarta.validation.Valid
import org.dataland.datalandbackend.model.CompanyAvailableDistinctValues
import org.dataland.datalandbackend.model.CompanyIdAndName
import org.dataland.datalandbackend.model.CompanyInformation
import org.dataland.datalandbackend.model.DataType
import org.dataland.datalandbackend.model.StoredCompany
import org.springframework.http.ResponseEntity
import org.springframework.security.access.prepost.PreAuthorize
import org.springframework.web.bind.annotation.GetMapping
import org.springframework.web.bind.annotation.PathVariable
import org.springframework.web.bind.annotation.PostMapping
import org.springframework.web.bind.annotation.RequestBody
import org.springframework.web.bind.annotation.RequestMapping
import org.springframework.web.bind.annotation.RequestParam

/**
 * Defines the restful dataland-backend API regarding company data.
 */
@RequestMapping("/companies")
@SecurityRequirement(name = "default-bearer-auth")
@SecurityRequirement(name = "default-oauth")
interface CompanyApi {

    /**
     * A method to create a new company entry in dataland
     * @param companyInformation includes the company information
     * @return information about the stored company, including the generated company ID
     */
    @Operation(
        summary = "Add a new company.",
        description = "A new company is added using the provided information, the generated company ID is returned.",
    )
    @ApiResponses(
        value = [
            ApiResponse(responseCode = "200", description = "Successfully added company."),
        ],
    )
    @PostMapping(
        produces = ["application/json"],
        consumes = ["application/json"],
    )
    @PreAuthorize("hasRole('ROLE_UPLOADER')")
    fun postCompany(
        @Valid @RequestBody
        companyInformation: CompanyInformation,
    ):
        ResponseEntity<StoredCompany>

    /**
     * A method to retrieve specific companies identified by different filters
     * If the filters are not set, all companies in the data store are returned.
     * @param searchString string used for substring matching
     * @param dataTypes If set & non-empty,
     * this function only returns companies that have data for the specified dataTypes
     * @param countryCodes If set & non-empty,
     * this function only returns companies that have a country code contained in the set
     * @param sectors If set & non-empty, this function only returns companies that belong to a sector in the set
     * @param onlyCompanyNames boolean determining if the search should be solely against the companyNames
     * @param onlyCurrentUserAsUploader boolean determining if the search should only find companies with datasets
     * uploaded by the current user
     * @param page determines which page of the result is returned
     * @param entriesPerPage determines how many entries are shown on each page
     * @param noPagination boolean that determines if the results should be paginated or not
     * @return information about all companies matching the search criteria
     */
    @Operation(
        summary = "Retrieve specific companies by different filters or just all companies from the data store.",
        description = "Companies identified via the provided company name/identifier are retrieved and filtered by" +
            "countryCode, sector and available framework data. Empty/Unspecified filters are ignored.",
    )
    @ApiResponses(
        value = [
            ApiResponse(responseCode = "200", description = "Successfully retrieved companies."),
        ],
    )
    @GetMapping(
        produces = ["application/json"],
    )
    @PreAuthorize("hasRole('ROLE_USER')")
    fun getCompanies(
        @RequestParam searchString: String? = null,
        @RequestParam dataTypes: Set<DataType>? = null,
        @RequestParam countryCodes: Set<String>? = null,
        @RequestParam sectors: Set<String>? = null,
        @RequestParam onlyCompanyNames: Boolean = false,
        @RequestParam onlyCurrentUserAsUploader: Boolean = false,
        @RequestParam("page", defaultValue = "1") page: Int? = 1,
        @RequestParam("entriesPerPage", defaultValue = "250") entriesPerPage: Int? = 250,
        @RequestParam noPagination: Boolean = true,

    ):
        ResponseEntity<List<StoredCompany>>

    /**
     * A method to retrieve companies with names or identifiers matching a search string
     * @param searchString string used for substring matching in the name and the identifiers of a company
     * @param page determines which page of the result is returned
     *      * @param entriesPerPage determines how many entries are shown on each page
     *      * @param noPagination boolean that determines if the results should be paginated or not
     * @return names of all companies matching the search criteria
     */
    @Operation(
        summary = "Retrieve specific companies by searching their names and identifiers",
        description = "Companies identified via the provided company name/identifier are retrieved",
    )
    @ApiResponses(
        value = [
            ApiResponse(responseCode = "200", description = "Successfully retrieved company names."),
        ],
    )
    @GetMapping(
        value = ["/names"],
        produces = ["application/json"],
    )
    @PreAuthorize("hasRole('ROLE_USER')")
    fun getCompaniesBySearchString(
        @RequestParam searchString: String,
<<<<<<< HEAD
        @RequestParam page: Int? = null,
        @RequestParam entriesPerPage: Int? = null,
    ): ResponseEntity<List<CompanyIdAndName>>
=======
        @RequestParam("page", defaultValue = "1") page: Int? = 1,
        @RequestParam("entriesPerPage", defaultValue = "250") entriesPerPage: Int? = 250,
        @RequestParam noPagination: Boolean = true,

    ):
        ResponseEntity<List<StoredCompany>>
>>>>>>> d394de55

    /**
     * A method used to retrieve all available distinct values for framework type, country code & sector
     * to be used by the search UI
     */
    @Operation(
        summary = "Retrieve available distinct values for company search filters",
        description = "Distinct values for the parameter countryCode and sector are returned",
    )
    @ApiResponses(
        value = [
            ApiResponse(responseCode = "200", description = "Successfully retrieved values."),
        ],
    )
    @GetMapping(
        value = ["/meta-information"],
        produces = ["application/json"],
    )
    @PreAuthorize("hasRole('ROLE_USER')")
    fun getAvailableCompanySearchFilters(): ResponseEntity<CompanyAvailableDistinctValues>

    /**
     * A method to retrieve company information for one specific company identified by its company Id
     * @param companyId identifier of the company in dataland
     * @return information about the company
     */
    @Operation(
        summary = "Retrieve company information.",
        description = "Company information behind the given company Id is retrieved.",
    )
    @ApiResponses(
        value = [
            ApiResponse(responseCode = "200", description = "Successfully retrieved company information."),
        ],
    )
    @GetMapping(
        value = ["/{companyId}"],
        produces = ["application/json"],
    )
    @PreAuthorize("hasRole('ROLE_USER') or @CompanyManager.isCompanyPublic(#companyId)")
    fun getCompanyById(@PathVariable("companyId") companyId: String): ResponseEntity<StoredCompany>

    /**
     * A method to get the teaser company IDs.
     * @return a list of all company IDs currently set as teaser companies
     */
    @Operation(
        summary = "Get the company IDs of the teaser companies.",
        description = "A list of all company IDs that are currently set as teaser companies (accessible without " +
            "authentication).",
    )
    @ApiResponses(
        value = [
            ApiResponse(responseCode = "200", description = "Successfully returned teaser companies."),
        ],
    )
    @GetMapping(
        value = ["/teaser"],
        produces = ["application/json"],
    )
    fun getTeaserCompanies(): List<String>
}<|MERGE_RESOLUTION|>--- conflicted
+++ resolved
@@ -121,18 +121,12 @@
     @PreAuthorize("hasRole('ROLE_USER')")
     fun getCompaniesBySearchString(
         @RequestParam searchString: String,
-<<<<<<< HEAD
-        @RequestParam page: Int? = null,
-        @RequestParam entriesPerPage: Int? = null,
-    ): ResponseEntity<List<CompanyIdAndName>>
-=======
         @RequestParam("page", defaultValue = "1") page: Int? = 1,
         @RequestParam("entriesPerPage", defaultValue = "250") entriesPerPage: Int? = 250,
         @RequestParam noPagination: Boolean = true,
 
     ):
-        ResponseEntity<List<StoredCompany>>
->>>>>>> d394de55
+        ResponseEntity<List<CompanyIdAndName>>
 
     /**
      * A method used to retrieve all available distinct values for framework type, country code & sector
