--- conflicted
+++ resolved
@@ -2,10 +2,7 @@
 
 import io.swagger.v3.oas.annotations.Operation
 import io.swagger.v3.oas.annotations.Parameter
-<<<<<<< HEAD
-=======
 import io.swagger.v3.oas.annotations.media.ArraySchema
->>>>>>> 021460c1
 import io.swagger.v3.oas.annotations.media.Content
 import io.swagger.v3.oas.annotations.media.Schema
 import io.swagger.v3.oas.annotations.responses.ApiResponse
@@ -307,13 +304,9 @@
     )
     @PreAuthorize("hasRole('ROLE_USER')")
     fun getCompanyById(
-<<<<<<< HEAD
+        @CompanyIdParameterRequired
         @PathVariable("companyId")
         companyId: String,
-=======
-        @CompanyIdParameterRequired
-        @PathVariable("companyId") companyId: String,
->>>>>>> 021460c1
     ): ResponseEntity<StoredCompany>
 
     /**
