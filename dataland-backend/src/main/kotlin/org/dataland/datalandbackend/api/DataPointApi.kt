--- conflicted
+++ resolved
@@ -43,15 +43,9 @@
         consumes = ["application/json"],
     )
     @PreAuthorize("hasRole('ROLE_USER')")
-<<<<<<< HEAD
-    fun validateDataPointContent(
-        @Valid @RequestBody dataPoint: DataPointContent,
-    ): ResponseEntity<Void>
-=======
     fun validateDataPoint(
         @Valid @RequestBody dataPoint: DataPointToValidate,
-    ): ResponseEntity<Unit>
->>>>>>> 29b3d7d7
+    ): ResponseEntity<Void>
 
     /**
      * A method to store a data point via Dataland into a data store
