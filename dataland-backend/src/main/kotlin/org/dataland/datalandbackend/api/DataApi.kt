--- conflicted
+++ resolved
@@ -137,14 +137,10 @@
         @RequestParam("reportingPeriods") reportingPeriods: List<String>,
         @RequestParam("companyIds") companyIds: List<String>,
         @RequestParam("fileFormat") exportFileType: ExportFileType,
-<<<<<<< HEAD
-        @RequestParam(value = "keepValueFieldsOnly", defaultValue = "true") keepValueFieldsOnly: Boolean = true,
-=======
         @RequestParam(
-            value = "includeDataMetaInformation",
-            defaultValue = "false",
-        ) includeDataMetaInformation: Boolean = false,
->>>>>>> a597026b
+            value = "keepValueFieldsOnly",
+            defaultValue = "true",
+        ) keepValueFieldsOnly: Boolean = true,
     ): ResponseEntity<InputStreamResource>
 
     /**
