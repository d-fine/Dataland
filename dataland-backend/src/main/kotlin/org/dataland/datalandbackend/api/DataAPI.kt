--- conflicted
+++ resolved
@@ -3,11 +3,7 @@
 import io.swagger.v3.oas.annotations.Operation
 import io.swagger.v3.oas.annotations.responses.ApiResponse
 import io.swagger.v3.oas.annotations.responses.ApiResponses
-<<<<<<< HEAD
-=======
-import org.dataland.datalandbackend.model.DataSetMetaInformation
 import org.dataland.datalandbackend.model.UploadableDataSet
->>>>>>> e0188cfa
 import org.springframework.http.ResponseEntity
 import org.springframework.web.bind.annotation.GetMapping
 import org.springframework.web.bind.annotation.PathVariable
@@ -20,30 +16,9 @@
  */
 
 interface DataAPI<T> {
-    /*
-    @Operation(
-        summary = "Retrieve list of existing data for this data type.",
-        description = "List is composed of meta information containing the data ID, the company ID and the data type."
-    )
-    @ApiResponses(
-        value = [
-            ApiResponse(responseCode = "200", description = "Successfully retrieved list of entries.")
-        ]
-    )
-    @GetMapping(
-        value = ["/data"],
-        produces = ["application/json"]
-    )
-    /**
-     * Returns the meta information (dataId, companyId and dataType) of available data sets
-     */
-
-    fun getData(): ResponseEntity<List<DataSetMetaInformation>>
-     */
-
     @Operation(
         summary = "Upload new data set.",
-        description = "The uploaded data is sent to the data store, the generated data id is returned."
+        description = "The uploaded data is added to the data store, the generated data id is returned."
     )
     @ApiResponses(
         value = [
@@ -55,14 +30,8 @@
         consumes = ["application/json"]
     )
     /**
-<<<<<<< HEAD
-     * A method to store a provided data set via dataland into a data store
-     * @param companyId the ID of the company the data belongs to
-     * @param dataSet a set of data to be stored
-=======
      * A method to store a provided data set via dataland into the data store
      * @param uploadableDataSet consisting of the ID of the company and the data to be stored
->>>>>>> e0188cfa
      * @return the ID of the created entry in the data store
      */
     fun postData(@Valid @RequestBody uploadableDataSet: UploadableDataSet<T>): ResponseEntity<String>
