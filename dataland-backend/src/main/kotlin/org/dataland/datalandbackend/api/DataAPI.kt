--- conflicted
+++ resolved
@@ -56,10 +56,6 @@
      * @param dataId identifier used to uniquely specify data in the data store
      * @return the complete data stored under the provided data ID with the associated company ID
      */
-<<<<<<< HEAD
-    fun getCompanyAssociatedDataSet(@PathVariable("dataId") dataId: String):
-=======
     fun getCompanyAssociatedData(@PathVariable("dataId") dataId: String):
->>>>>>> ed1db0d8
         ResponseEntity<CompanyAssociatedData<T>>
 }