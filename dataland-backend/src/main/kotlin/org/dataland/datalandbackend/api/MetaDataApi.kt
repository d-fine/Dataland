--- conflicted
+++ resolved
@@ -363,7 +363,6 @@
      * @param dataDimensions a list of data dimensions to search for
      */
     @Operation(
-<<<<<<< HEAD
         summary = "Checks if any active datasets are available applying the provided data dimensions.",
         description = "Checks if any data is available using the given filters and returns the corresponding meta data.",
     )
@@ -378,7 +377,13 @@
     @PreAuthorize("hasRole('ROLE_USER')")
     fun getMetaDataOfActiveDatasets(
         @RequestParam dataDimensions: List<BasicDataDimensions>,
-=======
+    ): ResponseEntity<List<DataMetaInformation>>
+
+    /**
+     * A method to retrieve all meta data for active datasets matching the provided data dimensions.
+     * @param dataDimensions a list of data dimensions to search for
+     */
+    @Operation(
         summary = "Checks if active datasets are available.",
         description =
             "Checks if any active datasets are available applying the provided data dimensions " +
@@ -395,6 +400,5 @@
     @PreAuthorize("hasRole('ROLE_USER')")
     fun retrieveMetaDataOfActiveDatasets(
         @RequestBody dataDimensions: List<BasicDataDimensions>,
->>>>>>> 2d52274f
     ): ResponseEntity<List<DataMetaInformation>>
 }