--- conflicted
+++ resolved
@@ -64,14 +64,13 @@
     ): ResponseEntity<List<DataMetaInformation>>
 
     /**
-<<<<<<< HEAD
-     * A method to bulk search for meta info about data sets registered by Dataland
+     * A method to bulk search for meta info about datasets registered by Dataland
      * @param dataMetaInformationRequests A list of data meta information request filters
      * @return a list of matching DataMetaInformation
      */
     @Operation(
         summary = "Search in Dataland for meta info about data using multiple filters.",
-        description = "Meta info about data sets registered by Dataland can be retrieved.",
+        description = "Meta info about datasets registered by Dataland can be retrieved.",
     )
     @ApiResponses(
         value = [
@@ -89,14 +88,9 @@
     ): ResponseEntity<List<DataMetaInformation>>
 
     /**
-     * A method to retrieve meta info about a specific data set
-     * @param dataId as unique identifier for a specific data set
-     * @return the DataMetaInformation for the specified data set
-=======
      * A method to retrieve meta info about a specific dataset
      * @param dataId as unique identifier for a specific dataset
      * @return the DataMetaInformation for the specified dataset
->>>>>>> 90b21566
      */
     @Operation(
         summary = "Look up meta info about a specific dataset.",
