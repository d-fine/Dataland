package org.dataland.datalandbackend.api

import io.swagger.v3.oas.annotations.Operation
import io.swagger.v3.oas.annotations.responses.ApiResponse
import io.swagger.v3.oas.annotations.responses.ApiResponses
import io.swagger.v3.oas.annotations.security.SecurityRequirement
import jakarta.validation.Valid
import org.dataland.datalandbackend.model.DataType
import org.dataland.datalandbackend.model.metainformation.DataMetaInformation
import org.dataland.datalandbackend.model.metainformation.DataMetaInformationPatch
import org.dataland.datalandbackend.model.metainformation.NonSourceableInfo
import org.dataland.datalandbackend.model.metainformation.NonSourceableInfoResponse
import org.dataland.datalandbackendutils.model.QaStatus
import org.springframework.http.ResponseEntity
import org.springframework.security.access.prepost.PreAuthorize
import org.springframework.web.bind.annotation.GetMapping
import org.springframework.web.bind.annotation.PatchMapping
import org.springframework.web.bind.annotation.PathVariable
import org.springframework.web.bind.annotation.PostMapping
import org.springframework.web.bind.annotation.RequestBody
import org.springframework.web.bind.annotation.RequestMapping
import org.springframework.web.bind.annotation.RequestMethod
import org.springframework.web.bind.annotation.RequestParam
import java.util.UUID

/**
 * Defines the restful dataland-backend API regarding meta data searches.
 */

@RequestMapping("/metadata")
@SecurityRequirement(name = "default-bearer-auth")
@SecurityRequirement(name = "default-oauth")
interface MetaDataApi {
    /**
     * A method to search for meta info about datasets registered by Dataland
     * @param companyId if set, filters the requested meta info to a specific company.
     * @param dataType if set, filters the requested meta info to a specific data type.
     * @param showOnlyActive if set to true or empty, only metadata of QA reports are returned that are active.
     *   If set to false, all QA reports will be returned regardless of their active status.
     * @param reportingPeriod if set, the method only returns meta info with this reporting period
     * @param uploaderUserIds if set, the method will only return meta info for datasets uploaded by these user ids.
     * @param qaStatus if set, the method only returns meta info for datasets with this qa status
     * @return a list of matching DataMetaInformation
     */
    @Operation(
        summary = "Search in Dataland for meta info about data.",
        description = "Meta info about datasets registered by Dataland can be retrieved.",
    )
    @ApiResponses(
        value = [
            ApiResponse(responseCode = "200", description = "Successfully retrieved meta info."),
        ],
    )
    @GetMapping(
        produces = ["application/json"],
    )
    @PreAuthorize("hasRole('ROLE_USER') or @CompanyQueryManager.isCompanyPublic(#companyId)")
    fun getListOfDataMetaInfo(
        @RequestParam companyId: String? = null,
        @RequestParam dataType: DataType? = null,
        @RequestParam(defaultValue = "true") showOnlyActive: Boolean,
        @RequestParam reportingPeriod: String? = null,
        @RequestParam uploaderUserIds: Set<UUID>? = null,
        @RequestParam qaStatus: QaStatus? = null,
    ): ResponseEntity<List<DataMetaInformation>>

    /**
     * A method to retrieve meta info about a specific dataset
     * @param dataId as unique identifier for a specific dataset
     * @return the DataMetaInformation for the specified dataset
     */
    @Operation(
        summary = "Look up meta info about a specific dataset.",
        description =
            "Meta info about a specific dataset registered by Dataland " +
                "and identified by its data ID is retrieved.",
    )
    @ApiResponses(
        value = [
            ApiResponse(responseCode = "200", description = "Successfully retrieved specific meta info."),
        ],
    )
    @GetMapping(
        value = ["/{dataId}"],
        produces = ["application/json"],
    )
    @PreAuthorize("hasRole('ROLE_USER') or @DataManager.isDatasetPublic(#dataId)")
    fun getDataMetaInfo(
        @PathVariable dataId: String,
    ): ResponseEntity<DataMetaInformation>

    /**
<<<<<<< HEAD
     * A method to update meta info for a specific dataset
     * @param dataId unique identifier of the dataset to be patched
     * @param dataMetaInformationPatch request body containing the meta information to be patched
     * @return updated information about the dataset
     */
    @Operation(
        summary = "Update meta data of dataset selectively",
        description = "Provided fields of the meta data with the given dataId are updated.",
    )
    @ApiResponses(
        value = [
            ApiResponse(responseCode = "200", description = "Successfully updated dataset."),
        ],
    )
    @PatchMapping(
        value = ["/{dataId}"],
        consumes = ["application/json"],
        produces = ["application/json"],
    )
    @PreAuthorize(
        "hasRole('ROLE_ADMIN')",
    )
    fun patchDataMetaInfo(
        @PathVariable("dataId") dataId: String,
        @Valid @RequestBody(required = true)
        dataMetaInformationPatch: DataMetaInformationPatch,
    ): ResponseEntity<DataMetaInformation>

    /**
     * A method to retrieve information about the sourceability of data sets.
=======
     * A method to retrieve a list of all data IDs of the data-points contained in the dataset
     * @param dataId identifier used to uniquely specify the dataset in question
     * @return a list of data point IDs contained in the dataset
     */
    @Operation(
        summary = "Retrieve a map of data point IDs the dataset is composed of to their corresponding technical ID.",
        description = "The IDs of the data points contained in the dataset specified are returned as a map of strings to string.",
    )
    @ApiResponses(
        value = [
            ApiResponse(responseCode = "200", description = "Successfully retrieved list of data point IDs."),
        ],
    )
    @GetMapping(
        value = ["/{dataId}/data-points"],
        produces = ["application/json"],
    )
    @PreAuthorize("hasRole('ROLE_USER') or @DataManager.isDatasetPublic(#dataId)")
    fun getContainedDataPoints(
        @PathVariable("dataId") dataId: String,
    ): ResponseEntity<Map<String, String>>

    /**
     * A method to retrieve information about the sourceability of datasets.
>>>>>>> 90b21566
     * @param companyId if set, filters the requested info by companyId
     * @param dataType if set, filters the requested info by data type.
     * @param reportingPeriod if set, the method only returns meta info with this reporting period
     * @param nonSourceable if set true, the method only returns meta info for datasets which are
     * non-sourceable and if set false, it returns sourceable data.
     * @return A list of NonSourceableInfo matching the filters, or an empty list if none found.
     */
    @Operation(
        summary = "Retrieve information about the sourceability of datasets",
        description =
            "Retrieve information about the sourceability of datasets by the filters.",
    )
    @ApiResponses(
        value = [
            ApiResponse(responseCode = "200", description = "Successfully retrieved datasets."),
        ],
    )
    @GetMapping(
        value = ["/nonSourceable"],
        produces = ["application/json"],
    )
    @PreAuthorize("hasRole('ROLE_USER')")
    fun getInfoOnNonSourceabilityOfDatasets(
        @RequestParam companyId: String? = null,
        @RequestParam dataType: DataType? = null,
        @RequestParam reportingPeriod: String? = null,
        @RequestParam nonSourceable: Boolean? = null,
    ): ResponseEntity<List<NonSourceableInfoResponse>>

    /**
     * Adds a dataset with information on sourceability.
     * @param nonSourceableInfo includes the information on the sourceability of a specific dataset.
     */
    @Operation(
        summary = "Adds a dataset with information on sourceability.",
        description = "A dataset is added with information on its sourceability.",
    )
    @ApiResponses(
        value = [
            ApiResponse(responseCode = "200", description = "Successfully added dataset."),
            ApiResponse(
                responseCode = "400",
                description = "Bad request has been submitted.",
            ),
            ApiResponse(responseCode = "404", description = "Invalid input parameters."),
        ],
    )
    @PostMapping(
        value = ["/nonSourceable"],
        produces = ["application/json"],
        consumes = ["application/json"],
    )
    @PreAuthorize("hasRole('ROLE_UPLOADER')")
    fun postNonSourceabilityOfADataset(
        @Valid @RequestBody
        nonSourceableInfo: NonSourceableInfo,
    )

    /**
     * A method to check if a dataset is non-sourceable.
     * @param companyId the company identifier
     * @param dataType the data type
     * @param reportingPeriod the reporting period
     */
    @Operation(
        summary = "Checks if a dataset is non-sourceable.",
        description = "Checks if a specific dataset is non-sourceable.",
    )
    @ApiResponses(
        value = [
            ApiResponse(responseCode = "200", description = "Successfully checked that dataset is non-sourceable."),
            ApiResponse(responseCode = "404", description = "Successfully checked that dataset is sourceable."),
        ],
    )
    @RequestMapping(
        method = [RequestMethod.HEAD],
        value = ["/nonSourceable/{companyId}/{dataType}/{reportingPeriod}"],
    )
    @PreAuthorize("hasRole('ROLE_USER')")
    fun isDataNonSourceable(
        @PathVariable("companyId") companyId: String,
        @PathVariable("dataType") dataType: DataType,
        @PathVariable("reportingPeriod") reportingPeriod: String,
    )
}<|MERGE_RESOLUTION|>--- conflicted
+++ resolved
@@ -90,7 +90,6 @@
     ): ResponseEntity<DataMetaInformation>
 
     /**
-<<<<<<< HEAD
      * A method to update meta info for a specific dataset
      * @param dataId unique identifier of the dataset to be patched
      * @param dataMetaInformationPatch request body containing the meta information to be patched
@@ -120,8 +119,6 @@
     ): ResponseEntity<DataMetaInformation>
 
     /**
-     * A method to retrieve information about the sourceability of data sets.
-=======
      * A method to retrieve a list of all data IDs of the data-points contained in the dataset
      * @param dataId identifier used to uniquely specify the dataset in question
      * @return a list of data point IDs contained in the dataset
@@ -146,7 +143,6 @@
 
     /**
      * A method to retrieve information about the sourceability of datasets.
->>>>>>> 90b21566
      * @param companyId if set, filters the requested info by companyId
      * @param dataType if set, filters the requested info by data type.
      * @param reportingPeriod if set, the method only returns meta info with this reporting period
