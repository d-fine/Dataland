package org.dataland.datalandbackend.api

import io.swagger.v3.oas.annotations.Operation
import io.swagger.v3.oas.annotations.responses.ApiResponse
import io.swagger.v3.oas.annotations.responses.ApiResponses
import org.dataland.datalandbackend.model.CompanyMetaInformation
import org.dataland.datalandbackend.model.DataIdentifier
import org.dataland.datalandbackend.model.PostCompanyRequestBody
import org.springframework.http.ResponseEntity
import org.springframework.web.bind.annotation.GetMapping
import org.springframework.web.bind.annotation.PathVariable
import org.springframework.web.bind.annotation.PostMapping
import org.springframework.web.bind.annotation.RequestBody
import org.springframework.web.bind.annotation.RequestMapping
import org.springframework.web.bind.annotation.RequestParam
import javax.validation.Valid

/**
 * Defines the restful dataland-backend API regarding company data.
 */

@RequestMapping("/companies")
interface CompanyAPI {

    @Operation(
        summary = "Add a new company.",
        description = "A new company is added using the provided information and the generated company ID is returned."
    )
    @ApiResponses(
        value = [
            ApiResponse(responseCode = "200", description = "Successfully added company.")
        ]
    )
    @PostMapping(
        value = [""],
        produces = ["application/json"],
        consumes = ["application/json"]
    )
    /**
     * A method to create a new company entry in dataland
     * @param postCompanyRequestBody includes the company name of the company to be created
     * @return meta information about the stored company (id and company name)
     */
    fun postCompany(@Valid @RequestBody postCompanyRequestBody: PostCompanyRequestBody):
        ResponseEntity<CompanyMetaInformation>

    @Operation(
<<<<<<< HEAD
        summary = "Retrieve specific companies by name.",
        description = "Companies identified via the provided company name are retrieved."
=======
        summary = "Retrieve specific companies by name or just all companies from the data store.",
        description = "Companies identified via the provided company name are retrieved. " +
            "If company name is an empty string, all companies in the data store are returned."
>>>>>>> 5e040ac2
    )
    @ApiResponses(
        value = [
            ApiResponse(responseCode = "200", description = "Successfully retrieved companies.")
        ]
    )
    @GetMapping(
        value = [""],
        produces = ["application/json"]
    )
    /**
     * A method to retrieve specific companies identified by their company names
<<<<<<< HEAD
     * @param companyName identifier used to search for companies
     * @return all companies whose names match with the companyName provided by the search input
=======
     * If an empty string is passed as company name, all companies in the data store will be returned.
     * @param companyName identifier used to search for companies in the data store (can also be an empty string)
     * @return all companies matching the search criteria
>>>>>>> 5e040ac2
     */
    fun getCompaniesByName(@RequestParam companyName: String? = null):
        ResponseEntity<List<CompanyMetaInformation>>

    @Operation(
        summary = "Retrieve list of existing data sets for given company.",
        description = "A List of data ID and data type for all data sets of the given company is retrieved."
    )
    @ApiResponses(
        value = [
            ApiResponse(responseCode = "200", description = "Successfully retrieved list of data sets.")
        ]
    )
    @GetMapping(
        value = ["/{companyId}/data"],
        produces = ["application/json"]
    )
    /**
     * A method to retrieve all existing data sets of a specific company identified by the company Id
     * @param companyId identifier of the company in dataland
     * @return list of data identifiers (data ID and data type) of all existing data sets of the specified company
     */
    fun getCompanyDataSets(@PathVariable("companyId") companyId: String): ResponseEntity<List<DataIdentifier>>

    @Operation(
        summary = "Retrieve company meta information.",
        description = "The company meta information behind the given company Id is retrieved."
    )
    @ApiResponses(
        value = [
            ApiResponse(responseCode = "200", description = "Successfully retrieved company meta information.")
        ]
    )
    @GetMapping(
        value = ["/{companyId}"],
        produces = ["application/json"]
    )

    /**
     * A method to retrieve company meta information for one specific company identified by its company Id
     * @param companyId identifier of the company in dataland
     * @return meta information (company Id and name)
     */
    fun getCompanyById(@PathVariable("companyId") companyId: String): ResponseEntity<CompanyMetaInformation>
}<|MERGE_RESOLUTION|>--- conflicted
+++ resolved
@@ -45,14 +45,9 @@
         ResponseEntity<CompanyMetaInformation>
 
     @Operation(
-<<<<<<< HEAD
-        summary = "Retrieve specific companies by name.",
-        description = "Companies identified via the provided company name are retrieved."
-=======
         summary = "Retrieve specific companies by name or just all companies from the data store.",
         description = "Companies identified via the provided company name are retrieved. " +
             "If company name is an empty string, all companies in the data store are returned."
->>>>>>> 5e040ac2
     )
     @ApiResponses(
         value = [
@@ -65,21 +60,16 @@
     )
     /**
      * A method to retrieve specific companies identified by their company names
-<<<<<<< HEAD
-     * @param companyName identifier used to search for companies
-     * @return all companies whose names match with the companyName provided by the search input
-=======
      * If an empty string is passed as company name, all companies in the data store will be returned.
      * @param companyName identifier used to search for companies in the data store (can also be an empty string)
      * @return all companies matching the search criteria
->>>>>>> 5e040ac2
      */
     fun getCompaniesByName(@RequestParam companyName: String? = null):
         ResponseEntity<List<CompanyMetaInformation>>
 
     @Operation(
         summary = "Retrieve list of existing data sets for given company.",
-        description = "A List of data ID and data type for all data sets of the given company is retrieved."
+        description = "A List of data ID and data type of all data sets of the given company is retrieved."
     )
     @ApiResponses(
         value = [
@@ -91,7 +81,7 @@
         produces = ["application/json"]
     )
     /**
-     * A method to retrieve all existing data sets of a specific company identified by the company Id
+     * A method to retrieve all existing data sets of a specific company identified by the company ID
      * @param companyId identifier of the company in dataland
      * @return list of data identifiers (data ID and data type) of all existing data sets of the specified company
      */
