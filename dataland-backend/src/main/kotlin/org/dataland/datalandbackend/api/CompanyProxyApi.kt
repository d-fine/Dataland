--- conflicted
+++ resolved
@@ -35,11 +35,7 @@
 @SecurityRequirement(name = "default-oauth")
 interface CompanyProxyApi {
     /**
-<<<<<<< HEAD
-     * Creates a proxy for a given (proxiedCompanyId, proxyCompanyId) pair.
-=======
      * Creates a proxy rule for a given (proxiedCompanyId, proxyCompanyId) pair.
->>>>>>> 3764fa80
      *
      * The submitted resource defines which data of one company may be substituted by
      * the corresponding data of another company.
@@ -51,13 +47,8 @@
         summary = "Create a proxy.",
         description =
             "Creates a proxy describing which data of one company may be substituted " +
-<<<<<<< HEAD
-                "by data of another company. If the lists for frameworks or reportingPeriods are empty " +
-                "or null, the proxy applies to all of them.",
-=======
                 "by data of another company. If framework or reportingPeriod are null, " +
                 "the proxy applies to all frameworks or all reporting periods respectively.",
->>>>>>> 3764fa80
     )
     @ApiResponses(
         value = [
@@ -84,13 +75,8 @@
     @PreAuthorize("hasRole('ROLE_ADMIN')")
     fun postCompanyProxy(
         @Valid @RequestBody
-<<<<<<< HEAD
-        bulkCompanyProxy: BulkCompanyProxy,
-    ): ResponseEntity<Void>
-=======
         companyProxy: CompanyProxyRequest,
     ): ResponseEntity<CompanyProxyRelationResponse>
->>>>>>> 3764fa80
 
     /**
      * Retrieves the proxy for a given (proxiedCompanyId, proxyCompanyId) pair.
@@ -135,7 +121,7 @@
         )
         @CompanyExists
         @RequestParam proxiedCompanyId: String,
-    ): ResponseEntity<List<BulkCompanyProxy>>
+    ): ResponseEntity<List<CompanyProxy>>
 
     /**
      * Deletes a single proxy relation by its technical ID.
@@ -169,15 +155,8 @@
             description = "The proxy ID of the proxy rule entry.",
             required = true,
         )
-<<<<<<< HEAD
-        @CompanyExists
-        @RequestParam proxiedCompanyId: String,
-        @CompanyIdParameterRequired
-        @Parameter(
-            name = "proxyCompanyId",
-            description = "The company whose data may act as the proxy.",
-            required = true,
-        )
+        @RequestParam proxyId: String,
+    ): ResponseEntity<CompanyProxyRelationResponse>
         @CompanyExists
         @RequestParam proxyCompanyId: String,
     ): ResponseEntity<Void>
@@ -234,8 +213,4 @@
         @RequestBody
         companyProxy: CompanyProxy,
     ): ResponseEntity<CompanyProxy>
-=======
-        @RequestParam proxyId: String,
-    ): ResponseEntity<CompanyProxyRelationResponse>
->>>>>>> 3764fa80
 }