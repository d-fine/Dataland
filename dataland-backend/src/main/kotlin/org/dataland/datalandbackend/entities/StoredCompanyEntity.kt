--- conflicted
+++ resolved
@@ -76,13 +76,9 @@
                 currency = currency,
                 marketCap = marketCap,
                 reportingDateOfMarketCap = reportingDateOfMarketCap,
-<<<<<<< HEAD
                 numberOfShares = numberOfShares,
                 sharePrice = sharePrice,
                 numberOfEmployees = numberOfEmployees,
-                indices = indices.map { it.toApiModel() }.toSet(),
-=======
->>>>>>> e24b5737
                 identifiers = identifiers.map { it.toApiModel() }.toList(),
                 countryCode = countryCode,
                 isTeaserCompany = isTeaserCompany,
