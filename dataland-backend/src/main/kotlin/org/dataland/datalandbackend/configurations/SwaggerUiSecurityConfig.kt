--- conflicted
+++ resolved
@@ -11,12 +11,7 @@
  */
 @Configuration
 @Order(SwaggerUiSecurityConfig.CONFIG_ORDER)
-<<<<<<< HEAD
-// TODO: get rid of deprecated WebSecurityConfigurerAdapter
-class SwaggerUiSecurityConfig : WebSecurityConfigurerAdapter() {
-=======
 class SwaggerUiSecurityConfig {
->>>>>>> 874b2054
     companion object {
         const val CONFIG_ORDER = 99
     }
