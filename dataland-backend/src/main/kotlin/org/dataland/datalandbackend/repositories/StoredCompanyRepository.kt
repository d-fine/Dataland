package org.dataland.datalandbackend.repositories

import org.dataland.datalandbackend.entities.StoredCompanyEntity
import org.dataland.datalandbackend.model.CompanyIdAndName
import org.dataland.datalandbackend.repositories.utils.StoredCompanySearchFilter
import org.springframework.data.domain.Pageable
import org.springframework.data.jpa.repository.JpaRepository
import org.springframework.data.jpa.repository.Query
import org.springframework.data.repository.query.Param

/**
 * A JPA repository for accessing the StoredCompany Entity
 */

interface StoredCompanyRepository : JpaRepository<StoredCompanyEntity, String> {
    /**
     * A function for querying companies by various filters:
     * - dataTypeFilter: If set, only companies with at least one datapoint
     * of one of the supplied dataTypes are returned
     * - searchString: If not empty, only companies that contain the search string in their name are returned
     * (Prefix-Matches are ordered before Center-Matches,
     * e.g. when searching for "a" Allianz will come before Deutsche Bank)
     * - nameOnlyFilter: If false, it suffices if the searchString is contained
     * in one of the company identifiers or the name
     */
    @Query(
        "SELECT company FROM StoredCompanyEntity company " +
            "LEFT JOIN company.dataRegisteredByDataland data " +
            "LEFT JOIN company.identifiers identifier " +
            "LEFT JOIN company.companyAlternativeNames alternativeName " +
            "WHERE " +
            "(:#{#searchFilter.dataTypeFilterSize} = 0 " +
            "OR (data.dataType in :#{#searchFilter.dataTypeFilter})) AND " +
            "(:#{#searchFilter.sectorFilterSize} = 0 " +
            "OR (company.sector in :#{#searchFilter.sectorFilter})) AND " +
            "(:#{#searchFilter.countryCodeFilterSize} = 0 " +
            "OR (company.countryCode in :#{#searchFilter.countryCodeFilter})) AND " +
            "(:#{#searchFilter.uploaderIdFilterSize} = 0 " +
            "OR (data.uploaderUserId in :#{#searchFilter.uploaderIdFilter})) AND " +
            "(:#{#searchFilter.searchStringLength} = 0 " +
            "OR (lower(company.companyName) LIKE %:#{#searchFilter.searchStringLower}%) OR " +
            "(lower(alternativeName) LIKE %:#{#searchFilter.searchStringLower}%) OR " +
            "(:#{#searchFilter.nameOnlyFilter} = false " +
            "AND lower(identifier.identifierValue) LIKE %:#{#searchFilter.searchStringLower}%)) " +
            "GROUP BY company.companyId " +
            "ORDER BY " +
            "(CASE WHEN lower(company.companyName) = :#{#searchFilter.searchStringLower} THEN 1 " +
            "WHEN lower(max(alternativeName)) = :#{#searchFilter.searchStringLower} THEN 2 " +
            "WHEN lower(company.companyName) LIKE :#{#searchFilter.searchStringLower}% THEN 3 " +
            "WHEN lower(max(alternativeName)) LIKE :#{#searchFilter.searchStringLower}% THEN 4 ELSE 5 END) ASC, " +
            "company.companyName ASC",
    )
    fun searchCompanies(@Param("searchFilter") searchFilter: StoredCompanySearchFilter, pageable: Pageable):
        List<StoredCompanyEntity>

    /**
     * A function for querying companies by search string:
     * - searchString: If not empty, only companies that contain the search string in their name are returned
     * (Prefix-Matches are ordered before Center-Matches,
     * e.g. when searching for "a" Allianz will come before Deutsche Bank)
     */
    @Query(
        "SELECT new org.dataland.datalandbackend.model.CompanyIdAndName(company.companyId, company.companyName) FROM StoredCompanyEntity company " +
            "LEFT JOIN company.identifiers identifier " +
            //"LEFT JOIN company.companyAlternativeNames alternativeName " +
            "WHERE " +
<<<<<<< HEAD
            "(:#{#searchFilter.searchStringLength} = 0 " +
            "OR (lower(company.companyName) LIKE %:#{#searchFilter.searchStringLower}%) OR " +
            "(lower(alternativeName) LIKE %:#{#searchFilter.searchStringLower}%) OR " +
=======
            //"(:#{#searchFilter.searchStringLength} = 0 " +
            "((lower(company.companyName) LIKE %:#{#searchFilter.searchStringLower}%) OR " +
            // "(lower(alternativeName) LIKE %:#{#searchFilter.searchStringLower}%) OR " +
>>>>>>> 338b9e84
            "(lower(identifier.identifierValue) LIKE %:#{#searchFilter.searchStringLower}%)) " +
            "GROUP BY company.companyId " +
            "ORDER BY " +
            "(CASE WHEN lower(company.companyName) = :#{#searchFilter.searchStringLower} THEN 1 " +
            //"WHEN lower(max(alternativeName)) = :#{#searchFilter.searchStringLower} THEN 2 " +
            "WHEN lower(company.companyName) LIKE :#{#searchFilter.searchStringLower}% THEN 2 ELSE 3 END) ASC," +
            //"WHEN lower(max(alternativeName)) LIKE :#{#searchFilter.searchStringLower}% THEN 4 ELSE 5 END) ASC, " +
            "company.companyName ASC",
    )
    fun searchCompaniesByNameOrIdentifier(
        @Param("searchFilter") searchFilter: StoredCompanySearchFilter,
        pageable: Pageable,
    ): List<CompanyIdAndName>

    /**
     * Returns all available distinct country codes
     */
    @Query(
        "SELECT DISTINCT company.countryCode FROM StoredCompanyEntity company " +
            "LEFT JOIN company.dataRegisteredByDataland data " +
            "WHERE " +
            "data.dataType NOT IN ('sfdr', 'sme')",
    )
    fun fetchDistinctCountryCodes(): Set<String>

    /**
     * Returns all available distinct sectors
     */
    @Query(
        "SELECT DISTINCT company.sector FROM StoredCompanyEntity company " +
            "LEFT JOIN company.dataRegisteredByDataland data " +
            "WHERE " +
            "data.dataType NOT IN ('sfdr', 'sme')",
    )
    fun fetchDistinctSectors(): Set<String>

    /**
     * Used for pre-fetching the identifiers field of a list of stored companies
     */
    @Query(
        "SELECT DISTINCT company FROM StoredCompanyEntity company " +
            "LEFT JOIN FETCH company.identifiers WHERE company in :companies",
    )
    fun fetchIdentifiers(companies: List<StoredCompanyEntity>): List<StoredCompanyEntity>

    /**
     * Used for pre-fetching the alternative company names field of a list of stored companies
     */
    @Query(
        "SELECT DISTINCT company FROM StoredCompanyEntity company " +
            "LEFT JOIN FETCH company.companyAlternativeNames WHERE company in :companies",
    )
    fun fetchAlternativeNames(companies: List<StoredCompanyEntity>): List<StoredCompanyEntity>

    /**
     * Used for pre-fetching the dataStoredByDataland field of a list of stored companies
     */
    @Query(
        "SELECT DISTINCT company FROM StoredCompanyEntity company " +
            "LEFT JOIN FETCH company.dataRegisteredByDataland WHERE company in :companies",
    )
    fun fetchCompanyAssociatedByDataland(companies: List<StoredCompanyEntity>): List<StoredCompanyEntity>

    /**
     * Retrieves all the teaser companies
     */
    fun getAllByIsTeaserCompanyIsTrue(): List<StoredCompanyEntity>
}<|MERGE_RESOLUTION|>--- conflicted
+++ resolved
@@ -64,15 +64,9 @@
             "LEFT JOIN company.identifiers identifier " +
             //"LEFT JOIN company.companyAlternativeNames alternativeName " +
             "WHERE " +
-<<<<<<< HEAD
-            "(:#{#searchFilter.searchStringLength} = 0 " +
-            "OR (lower(company.companyName) LIKE %:#{#searchFilter.searchStringLower}%) OR " +
-            "(lower(alternativeName) LIKE %:#{#searchFilter.searchStringLower}%) OR " +
-=======
             //"(:#{#searchFilter.searchStringLength} = 0 " +
             "((lower(company.companyName) LIKE %:#{#searchFilter.searchStringLower}%) OR " +
             // "(lower(alternativeName) LIKE %:#{#searchFilter.searchStringLower}%) OR " +
->>>>>>> 338b9e84
             "(lower(identifier.identifierValue) LIKE %:#{#searchFilter.searchStringLower}%)) " +
             "GROUP BY company.companyId " +
             "ORDER BY " +
