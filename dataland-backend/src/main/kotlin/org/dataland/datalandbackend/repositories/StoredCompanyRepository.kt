package org.dataland.datalandbackend.repositories

import org.dataland.datalandbackend.entities.BasicCompanyInformation
import org.dataland.datalandbackend.entities.StoredCompanyEntity
import org.dataland.datalandbackend.interfaces.CompanyIdAndName
import org.dataland.datalandbackend.repositories.utils.StoredCompanySearchFilter
import org.springframework.data.jpa.repository.JpaRepository
import org.springframework.data.jpa.repository.Query
import org.springframework.data.repository.query.Param

/**
 * A JPA repository for accessing the StoredCompany Entity
 */

interface StoredCompanyRepository : JpaRepository<StoredCompanyEntity, String> {
    /**
     * A function for querying basic information for all companies with approved datasets
     */
    @Query(
        nativeQuery = true,
        value = "SELECT company.company_id AS companyId," +
            " company.company_name AS companyName," +
            " company.headquarters AS headquarters," +
            " company.country_code AS countryCode," +
            " company.sector AS sector," +
            " lei.min_id AS lei" +
            " FROM stored_companies company" +
            " LEFT JOIN (SELECT company_id, min(identifier_value) AS min_id FROM company_identifiers" +
            " WHERE identifier_type = 'Lei' GROUP BY company_id) lei" +
            " ON company.company_id = lei.company_id" +
            " ORDER by company.company_name ASC" +
            " LIMIT :#{#resultLimit} OFFSET :#{#resultOffset}",
    )
    fun getAllCompaniesWithDataset(
        @Param("resultLimit") resultLimit: Int = 100,
        @Param("resultOffset") resultOffset: Int = 0,
    ): List<BasicCompanyInformation>

    /**
<<<<<<< HEAD
     * A function for querying all companies with datasets.
     * This query is used if no filter and no search string are given.
     */
    @Query(
        nativeQuery = true,
        value = "SELECT * FROM stored_companies" +
                " ORDER BY company_name ASC" +
                " LIMIT :#{#resultLimit}  OFFSET :#{#resultOffset}"
    )
    fun getAllCompaniesWithDataWithoutFilterOrSearchString(
        @Param("resultLimit") resultLimit: Int = 100,
        @Param("resultOffset") resultOffset: Int = 0,
    ): List<BasicCompanyInformation>



    /**
     * A function for querying basic information of companies by various filters:
     * - dataTypeFilter: If set, only companies with at least one datapoint
     * of one of the supplied dataTypes are returned
=======
     * A function for querying basic information of companies with dataset(s) by various filters:
>>>>>>> 589b5c57
     * - searchString: If not empty, only companies that contain the search string in their name are returned
     * - country Code: If not empty, only companies with a country Code in the given set of country codes
     * - sector Code: If not empty, only companies with a sector Code in the given set of sector codes
     * (Prefix-Matches are ordered before Center-Matches,
     * e.g. when searching for "a" Allianz will come before Deutsche Bank)
     */
    @Query(
        nativeQuery = true,
        value = "WITH" +
            " has_data AS (SELECT DISTINCT company_id FROM data_meta_information" +
            " WHERE (:#{#searchFilter.dataTypeFilterSize} = 0" +
            " OR data_type IN :#{#searchFilter.dataTypeFilter}) AND quality_status = 1" +
            ")," +
            " filtered_results AS (" +
            " SELECT intermediate_results.company_id AS company_id, min(intermediate_results.match_quality)" +
            " AS match_quality FROM (" +
            " (SELECT company.company_id AS company_id," +
            " CASE " +
            " WHEN company_name = :#{#searchFilter.searchString} THEN 1" +
            " WHEN company_name ILIKE :#{escape(#searchFilter.searchString)}% ESCAPE :#{escapeCharacter()} THEN 3" +
            " ELSE 5" +
            " END match_quality " +
            " FROM (SELECT company_id, company_name FROM stored_companies) company " +
            " JOIN has_data datainfo" +
            " ON company.company_id = datainfo.company_id " +
            " WHERE company.company_name ILIKE %:#{escape(#searchFilter.searchString)}% ESCAPE :#{escapeCharacter()})" +

            " UNION " +
            " (SELECT " +
            " stored_company_entity_company_id AS company_id," +
            " CASE " +
            " WHEN company_alternative_names = :#{#searchFilter.searchString} THEN 2" +
            " WHEN company_alternative_names" +
            " ILIKE :#{escape(#searchFilter.searchString)}% ESCAPE :#{escapeCharacter()} THEN 4" +
            " ELSE 5 " +
            " END match_quality " +
            " FROM stored_company_entity_company_alternative_names alt_names" +
            " JOIN has_data datainfo" +
            " ON alt_names.stored_company_entity_company_id = datainfo.company_id " +
            " WHERE company_alternative_names" +
            " ILIKE %:#{escape(#searchFilter.searchString)}% ESCAPE :#{escapeCharacter()})" +

            " UNION " +
            " (SELECT " +
            " identifiers.company_id AS company_id," +
            " 5 match_quality " +
            " FROM company_identifiers identifiers" +
            " JOIN has_data datainfo" +
            " ON identifiers.company_id = datainfo.company_id " +
            " WHERE identifier_value ILIKE %:#{escape(#searchFilter.searchString)}% ESCAPE :#{escapeCharacter()})) " +
            " AS intermediate_results GROUP BY intermediate_results.company_id) " +

            // Combine Results
            " SELECT info.company_id AS companyId," +
            " info.company_name AS companyName, " +
            " info.headquarters AS headquarters, " +
            " info.country_code AS countryCode, " +
            " info.sector AS sector, " +
            " lei.identifier_value AS lei " +
            " FROM filtered_results " +
            " JOIN " +
            " (SELECT company_id, company_name, headquarters, country_code, sector FROM stored_companies " +
            " WHERE (:#{#searchFilter.sectorFilterSize} = 0 OR sector IN :#{#searchFilter.sectorFilter}) " +
            " AND (:#{#searchFilter.countryCodeFilterSize} = 0" +
            " OR country_code IN :#{#searchFilter.countryCodeFilter}) " +
            " ) info " +
            " ON info.company_id = filtered_results.company_id " +
            " LEFT JOIN (SELECT company_id, MIN(identifier_value) AS identifier_value FROM company_identifiers" +
            " WHERE identifier_type = 'Lei' GROUP BY company_id) lei " +
            " ON lei.company_id = filtered_results.company_id " +
            " ORDER BY filtered_results.match_quality ASC, info.company_name ASC " +
            " LIMIT :#{#resultLimit} OFFSET :#{#resultOffset}",
    )
    fun searchCompaniesWithDataset(
        @Param("searchFilter") searchFilter: StoredCompanySearchFilter,
        @Param("resultLimit") resultLimit: Int = 100,
        @Param("resultOffset") resultOffset: Int = 0,
    ): List<BasicCompanyInformation>

    /**
     * A function for querying basic information of companies by various filters (excluding datatype filter):
     * - searchString: If not empty, only companies that contain the search string in their name are returned
     * - country Code: If not empty, only companies with a country Code in the given set of country codes
     * - sector Code: If not empty, only companies with a sector Code in the given set of sector codes
     * (Prefix-Matches are ordered before Center-Matches,
     * e.g. when searching for "a" Allianz will come before Deutsche Bank)
     */
    @Query(
        nativeQuery = true,
        value = "WITH" +
            " filtered_results AS (" +
            " SELECT intermediate_results.company_id AS company_id, min(intermediate_results.match_quality)" +
            " AS match_quality FROM (" +
            " (SELECT company.company_id AS company_id," +
            " CASE " +
            " WHEN company_name = :#{#searchFilter.searchString} THEN 1" +
            " WHEN company_name ILIKE :#{escape(#searchFilter.searchString)}% ESCAPE :#{escapeCharacter()} THEN 3" +
            " ELSE 5" +
            " END match_quality " +
            " FROM (SELECT company_id, company_name FROM stored_companies) company " +
            " WHERE company.company_name ILIKE %:#{escape(#searchFilter.searchString)}% ESCAPE :#{escapeCharacter()})" +

            " UNION " +
            " (SELECT " +
            " stored_company_entity_company_id AS company_id," +
            " CASE " +
            " WHEN company_alternative_names = :#{#searchFilter.searchString} THEN 2" +
            " WHEN company_alternative_names" +
            " ILIKE :#{escape(#searchFilter.searchString)}% ESCAPE :#{escapeCharacter()} THEN 4" +
            " ELSE 5 " +
            " END match_quality " +
            " FROM stored_company_entity_company_alternative_names alt_names" +
            " WHERE company_alternative_names" +
            " ILIKE %:#{escape(#searchFilter.searchString)}% ESCAPE :#{escapeCharacter()})" +

            " UNION " +
            " (SELECT " +
            " identifiers.company_id AS company_id," +
            " 5 match_quality " +
            " FROM company_identifiers identifiers" +
            " WHERE identifier_value ILIKE %:#{escape(#searchFilter.searchString)}% ESCAPE :#{escapeCharacter()})) " +
            " AS intermediate_results GROUP BY intermediate_results.company_id) " +

            // Combine Results
            " SELECT info.company_id AS companyId," +
            " info.company_name AS companyName, " +
            " info.headquarters AS headquarters, " +
            " info.country_code AS countryCode, " +
            " info.sector AS sector, " +
            " lei.identifier_value AS lei " +
            " FROM filtered_results " +
            " JOIN " +
            " (SELECT company_id, company_name, headquarters, country_code, sector FROM stored_companies " +
            " WHERE (:#{#searchFilter.sectorFilterSize} = 0 OR sector IN :#{#searchFilter.sectorFilter}) " +
            " AND (:#{#searchFilter.countryCodeFilterSize} = 0" +
            " OR country_code IN :#{#searchFilter.countryCodeFilter}) " +
            " ) info " +
            " ON info.company_id = filtered_results.company_id " +
            " LEFT JOIN (SELECT company_id, MIN(identifier_value) AS identifier_value FROM company_identifiers" +
            " WHERE identifier_type = 'Lei' GROUP BY company_id) lei " +
            " ON lei.company_id = filtered_results.company_id " +
            " ORDER BY filtered_results.match_quality ASC, info.company_name ASC " +
            " LIMIT :#{#resultLimit} OFFSET :#{#resultOffset}",
    )
    fun searchCompanies(
        @Param("searchFilter") searchFilter: StoredCompanySearchFilter,
        @Param("resultLimit") resultLimit: Int = 100,
        @Param("resultOffset") resultOffset: Int = 0,
    ): List<BasicCompanyInformation>

    /**
     * A function for counting the number of companies by various filters:
     * - dataTypeFilter: If set, only companies with at least one datapoint
     * of one of the supplied dataTypes are returned
     * - searchString: If not empty, only companies that contain the search string in their name are returned
     * (Prefix-Matches are ordered before Center-Matches,
     * e.g. when searching for "a" Allianz will come before Deutsche Bank)
     */
    @Query(
        nativeQuery = true,
        value = "WITH" +
            " has_data AS (SELECT DISTINCT company_id FROM data_meta_information" +
            " WHERE (:#{#searchFilter.dataTypeFilterSize} = 0" +
            " OR data_type IN :#{#searchFilter.dataTypeFilter}) AND quality_status = 1" +
            " UNION SELECT company_id from stored_companies WHERE :#{#searchFilter.dataTypeFilterSize} = 0" +
            ")," +
            " filtered_results AS (" +
            " SELECT intermediate_results.company_id AS company_id, min(intermediate_results.match_quality)" +
            " AS match_quality FROM (" +
            " (SELECT company.company_id AS company_id," +
            " CASE " +
            " WHEN company_name = :#{#searchFilter.searchString} THEN 1" +
            " WHEN company_name ILIKE :#{escape(#searchFilter.searchString)}% ESCAPE :#{escapeCharacter()} THEN 3" +
            " ELSE 5" +
            " END match_quality " +
            " FROM (SELECT company_id, company_name FROM stored_companies) company " +
            " JOIN has_data datainfo" +
            " ON company.company_id = datainfo.company_id " +
            " WHERE company.company_name ILIKE %:#{escape(#searchFilter.searchString)}% ESCAPE :#{escapeCharacter()})" +

            " UNION " +
            " (SELECT " +
            " stored_company_entity_company_id AS company_id," +
            " CASE " +
            " WHEN company_alternative_names = :#{#searchFilter.searchString} THEN 2" +
            " WHEN company_alternative_names" +
            " ILIKE :#{escape(#searchFilter.searchString)}% ESCAPE :#{escapeCharacter()} THEN 4" +
            " ELSE 5 " +
            " END match_quality " +
            " FROM stored_company_entity_company_alternative_names alt_names" +
            " JOIN has_data datainfo" +
            " ON alt_names.stored_company_entity_company_id = datainfo.company_id " +
            " WHERE company_alternative_names" +
            " ILIKE %:#{escape(#searchFilter.searchString)}% ESCAPE :#{escapeCharacter()})" +

            " UNION " +
            " (SELECT " +
            " identifiers.company_id AS company_id," +
            " 5 match_quality " +
            " FROM company_identifiers identifiers" +
            " JOIN has_data datainfo" +
            " ON identifiers.company_id = datainfo.company_id " +
            " WHERE identifier_value ILIKE %:#{escape(#searchFilter.searchString)}% ESCAPE :#{escapeCharacter()})) " +
            " AS intermediate_results GROUP BY intermediate_results.company_id) " +

            // Count Results
            " SELECT COUNT(*)" +
            " FROM filtered_results ",
    )
    fun getNumberOfCompanies(
        @Param("searchFilter") searchFilter: StoredCompanySearchFilter,
    ): Int

    /**
     * A function for querying companies by search string:
     * - searchString: If not empty, only companies that contain the search string in their name are returned
     * (Prefix-Matches are ordered before Center-Matches,
     * e.g. when searching for "a" Allianz will come before Deutsche Bank)
     */
    @Query(
        nativeQuery = true,
        value =
        "WITH filtered_text_results AS (" +
            // Fuzzy-Search Company Name
            " (SELECT stored_companies.company_id, max(stored_companies.company_name) AS company_name," +
            " max(CASE " +
            " WHEN company_name = :#{#searchString} THEN 10" +
            " WHEN company_name ILIKE :#{escape(#searchString)}% ESCAPE :#{escapeCharacter()} THEN 5" +
            " ELSE 1" +
            " END) match_quality, " +
            " max(CASE WHEN data_id IS NOT null THEN 2 else 1 END) AS dataset_rank" +
            " FROM stored_companies" +
            " LEFT JOIN data_meta_information " +
            " ON stored_companies.company_id = data_meta_information.company_id AND currently_active = true" +
            " WHERE company_name ILIKE %:#{escape(#searchString)}% ESCAPE :#{escapeCharacter()}" +
            " GROUP BY stored_companies.company_id" +
            " ORDER BY" +
            " dataset_rank DESC," +
            " match_quality DESC, stored_companies.company_id LIMIT :#{#resultLimit})" +

            " UNION " +
            // Fuzzy-Search Company Alternative Name
            " (SELECT " +
            " stored_company_entity_company_id AS company_id," +
            " max(stored_companies.company_name) AS company_name," +
            " max(CASE " +
            " WHEN company_alternative_names = :#{#searchString} THEN 9" +
            " WHEN company_alternative_names ILIKE :#{escape(#searchString)}% ESCAPE :#{escapeCharacter()} THEN 4" +
            " ELSE 1 " +
            " END) match_quality, " +
            " max(CASE WHEN data_id IS NOT null THEN 2 else 1 END) AS dataset_rank" +
            " FROM stored_company_entity_company_alternative_names" +
            " JOIN stored_companies ON stored_companies.company_id = " +
            " stored_company_entity_company_alternative_names.stored_company_entity_company_id  " +
            " LEFT JOIN data_meta_information " +
            " ON stored_company_entity_company_id = data_meta_information.company_id AND currently_active = true" +
            " WHERE company_alternative_names ILIKE %:#{escape(#searchString)}% ESCAPE :#{escapeCharacter()}" +
            " GROUP BY stored_company_entity_company_id" +
            " ORDER BY " +
            " dataset_rank DESC," +
            " match_quality DESC, stored_company_entity_company_id LIMIT :#{#resultLimit})" +

            " UNION" +
            // Fuzzy-Search Company Identifier
            " (SELECT company_identifiers.company_id, max(stored_companies.company_name) AS company_name," +
            " max(CASE " +
            " WHEN identifier_value = :#{#searchString} THEN 10" +
            " WHEN identifier_value ILIKE :#{escape(#searchString)}% ESCAPE :#{escapeCharacter()} THEN 3" +
            " ELSE 0" +
            " END) AS match_quality, " +
            " max(CASE WHEN data_id IS NOT null THEN 2 else 1 END) AS dataset_rank" +
            " FROM company_identifiers" +
            " JOIN stored_companies ON stored_companies.company_id = company_identifiers.company_id " +
            " LEFT JOIN data_meta_information " +
            " ON company_identifiers.company_id = data_meta_information.company_id AND currently_active = true" +
            " WHERE identifier_value ILIKE %:#{escape(#searchString)}% ESCAPE :#{escapeCharacter()} " +
            " GROUP BY company_identifiers.company_id" +
            " ORDER BY " +
            " dataset_rank DESC," +
            " match_quality DESC, company_identifiers.company_id LIMIT :#{#resultLimit})) " +
            // Combine Results
            " SELECT filtered_text_results.company_id AS companyId," +
            " MIN(filtered_text_results.company_name) AS companyName" +
            " FROM filtered_text_results " +
            " LEFT JOIN data_meta_information " +
            " ON filtered_text_results.company_id = data_meta_information.company_id AND currently_active = true" +
            " GROUP BY filtered_text_results.company_id" +
            " ORDER BY " +
            " max(dataset_rank) DESC," +
            " MAX(filtered_text_results.match_quality) DESC, companyId " +
            " LIMIT :#{#resultLimit}",
    )
    fun searchCompaniesByNameOrIdentifier(
        @Param("searchString") searchString: String,
        @Param("resultLimit") resultLimit: Int = 100,
    ): List<CompanyIdAndName>

    /**
     * Returns all available distinct country codes
     */
    @Query(
        "SELECT DISTINCT company.countryCode FROM StoredCompanyEntity company " +
            "INNER JOIN company.dataRegisteredByDataland data ",
    )
    fun fetchDistinctCountryCodes(): Set<String>

    /**
     * Returns all available distinct sectors
     */
    @Query(
        "SELECT DISTINCT company.sector FROM StoredCompanyEntity company " +
            "INNER JOIN company.dataRegisteredByDataland data " +
            "WHERE company.sector IS NOT NULL ",
    )
    fun fetchDistinctSectors(): Set<String>

    /**
     * Used for pre-fetching the identifiers field of a list of stored companies
     */
    @Query(
        "SELECT DISTINCT company FROM StoredCompanyEntity company " +
            "LEFT JOIN FETCH company.identifiers WHERE company IN :companies",
    )
    fun fetchIdentifiers(companies: List<StoredCompanyEntity>): List<StoredCompanyEntity>

    /**
     * Used for pre-fetching the alternative company names field of a list of stored companies
     */
    @Query(
        "SELECT DISTINCT company FROM StoredCompanyEntity company " +
            "LEFT JOIN FETCH company.companyAlternativeNames WHERE company IN :companies",
    )
    fun fetchAlternativeNames(companies: List<StoredCompanyEntity>): List<StoredCompanyEntity>

    /**
     * Used for pre-fetching the dataStoredByDataland field of a list of stored companies
     */
    @Query(
        "SELECT DISTINCT company FROM StoredCompanyEntity company " +
            "LEFT JOIN FETCH company.dataRegisteredByDataland WHERE company IN :companies",
    )
    fun fetchCompanyAssociatedByDataland(companies: List<StoredCompanyEntity>): List<StoredCompanyEntity>

    /**
     * Retrieves all the teaser companies
     */
    fun getAllByIsTeaserCompanyIsTrue(): List<StoredCompanyEntity>
}<|MERGE_RESOLUTION|>--- conflicted
+++ resolved
@@ -37,30 +37,32 @@
     ): List<BasicCompanyInformation>
 
     /**
-<<<<<<< HEAD
      * A function for querying all companies with datasets.
      * This query is used if no filter and no search string are given.
      */
     @Query(
         nativeQuery = true,
-        value = "SELECT * FROM stored_companies" +
-                " ORDER BY company_name ASC" +
-                " LIMIT :#{#resultLimit}  OFFSET :#{#resultOffset}"
+        value = "SELECT company.company_id AS companyId," +
+                " company.company_name AS companyName," +
+                " company.headquarters AS headquarters," +
+                " company.country_code AS countryCode," +
+                " company.sector AS sector," +
+                " lei.min_id AS lei" +
+                " FROM stored_companies company" +
+                " JOIN (SELECT DISTINCT company_id FROM data_meta_information WHERE quality_status = 1) datainfo" +
+                " ON company.company_id = datainfo.company_id" +
+                " LEFT JOIN (SELECT company_id, min(identifier_value) AS min_id FROM company_identifiers" +
+                " WHERE identifier_type = 'Lei' GROUP BY company_id) lei" +
+                " ON company.company_id = lei.company_id" +
+                " ORDER by company.company_name ASC",
     )
     fun getAllCompaniesWithDataWithoutFilterOrSearchString(
         @Param("resultLimit") resultLimit: Int = 100,
         @Param("resultOffset") resultOffset: Int = 0,
     ): List<BasicCompanyInformation>
 
-
-
-    /**
-     * A function for querying basic information of companies by various filters:
-     * - dataTypeFilter: If set, only companies with at least one datapoint
-     * of one of the supplied dataTypes are returned
-=======
+    /**
      * A function for querying basic information of companies with dataset(s) by various filters:
->>>>>>> 589b5c57
      * - searchString: If not empty, only companies that contain the search string in their name are returned
      * - country Code: If not empty, only companies with a country Code in the given set of country codes
      * - sector Code: If not empty, only companies with a sector Code in the given set of sector codes
