package org.dataland.datalandbackend.service

import org.dataland.datalandbackend.interfaces.DataStoreInterface
<<<<<<< HEAD
=======
import org.dataland.datalandbackend.model.CompanyMetaInformation
import org.dataland.datalandbackend.model.DataIdentifier
import org.dataland.datalandbackend.model.DataSetMetaInformation
import org.dataland.datalandbackend.model.StorableCompany
import org.dataland.datalandbackend.model.StorableDataSet
>>>>>>> 5e040ac2
import org.springframework.stereotype.Component

/**
 * Simple implementation of a data store using in memory storage
 */
@Component
class InMemoryDataStore : DataStoreInterface {
<<<<<<< HEAD
    var data = mutableMapOf<String, String>()
    private var dataCounter = 0

    override fun insertDataSet(data: String): String {
        dataCounter++
        this.data["$dataCounter"] = data
        return "$dataCounter"
    }

    override fun selectDataSet(dataId: String): String {
        return data[dataId] ?: ""
=======
    var data = mutableMapOf<String, StorableDataSet>()
    private var dataCounter = 0
    var companyData = mutableMapOf<String, StorableCompany>()
    private var companyCounter = 0

    override fun addDataSet(storableDataSet: StorableDataSet): String {
        if (!companyData.containsKey(storableDataSet.companyId)) {
            throw IllegalArgumentException("No company with the companyId $storableDataSet.companyId exists.")
        }
        dataCounter++
        this.data["$dataCounter"] = storableDataSet
        this.companyData[storableDataSet.companyId]!!.dataSets.add(
            DataIdentifier(dataId = "$dataCounter", dataType = storableDataSet.dataType)
        )
        return "$dataCounter"
    }

    override fun listDataSets(): List<DataSetMetaInformation> {
        return data.map {
            DataSetMetaInformation(
                DataIdentifier(dataId = it.key, dataType = it.value.dataType),
                companyId = it.value.companyId
            )
        }
    }

    override fun getDataSet(dataIdentifier: DataIdentifier): String {
        if (!data.containsKey(dataIdentifier.dataId)) {
            throw IllegalArgumentException("The id: ${dataIdentifier.dataId} does not exist.")
        }
        if (data[dataIdentifier.dataId]?.dataType != dataIdentifier.dataType) {
            throw IllegalArgumentException(
                "The data with id: ${dataIdentifier.dataId} is of type" +
                    " ${data[dataIdentifier.dataId]?.dataType} instead of the expected ${dataIdentifier.dataType}."
            )
        }
        return data[dataIdentifier.dataId]!!.data
    }

    override fun addCompany(companyName: String): CompanyMetaInformation {
        companyCounter++
        companyData["$companyCounter"] = StorableCompany(companyName = companyName, dataSets = mutableListOf())
        return CompanyMetaInformation(companyName = companyName, companyId = "$companyCounter")
    }

    override fun listCompaniesByName(name: String): List<CompanyMetaInformation> {
        val matches = companyData.filter { it.value.companyName.contains(name, true) }
        if (matches.isEmpty()) {
            throw IllegalArgumentException("No matches for company with name '$name'.")
        }
        return matches.map { CompanyMetaInformation(companyName = it.value.companyName, companyId = it.key) }
    }

    override fun listDataSetsByCompanyId(companyId: String): List<DataIdentifier> {
        if (!companyData.containsKey(companyId)) {
            throw IllegalArgumentException("The companyId: $companyId does not exist.")
        }
        return companyData[companyId]?.dataSets ?: emptyList()
    }

    override fun getCompanyById(companyId: String): CompanyMetaInformation {
        if (!companyData.containsKey(companyId)) {
            throw IllegalArgumentException("The companyId: $companyId does not exist.")
        }
        return CompanyMetaInformation(companyData[companyId]?.companyName ?: "", companyId)
>>>>>>> 5e040ac2
    }
}<|MERGE_RESOLUTION|>--- conflicted
+++ resolved
@@ -1,14 +1,6 @@
 package org.dataland.datalandbackend.service
 
 import org.dataland.datalandbackend.interfaces.DataStoreInterface
-<<<<<<< HEAD
-=======
-import org.dataland.datalandbackend.model.CompanyMetaInformation
-import org.dataland.datalandbackend.model.DataIdentifier
-import org.dataland.datalandbackend.model.DataSetMetaInformation
-import org.dataland.datalandbackend.model.StorableCompany
-import org.dataland.datalandbackend.model.StorableDataSet
->>>>>>> 5e040ac2
 import org.springframework.stereotype.Component
 
 /**
@@ -16,7 +8,6 @@
  */
 @Component
 class InMemoryDataStore : DataStoreInterface {
-<<<<<<< HEAD
     var data = mutableMapOf<String, String>()
     private var dataCounter = 0
 
@@ -28,72 +19,5 @@
 
     override fun selectDataSet(dataId: String): String {
         return data[dataId] ?: ""
-=======
-    var data = mutableMapOf<String, StorableDataSet>()
-    private var dataCounter = 0
-    var companyData = mutableMapOf<String, StorableCompany>()
-    private var companyCounter = 0
-
-    override fun addDataSet(storableDataSet: StorableDataSet): String {
-        if (!companyData.containsKey(storableDataSet.companyId)) {
-            throw IllegalArgumentException("No company with the companyId $storableDataSet.companyId exists.")
-        }
-        dataCounter++
-        this.data["$dataCounter"] = storableDataSet
-        this.companyData[storableDataSet.companyId]!!.dataSets.add(
-            DataIdentifier(dataId = "$dataCounter", dataType = storableDataSet.dataType)
-        )
-        return "$dataCounter"
-    }
-
-    override fun listDataSets(): List<DataSetMetaInformation> {
-        return data.map {
-            DataSetMetaInformation(
-                DataIdentifier(dataId = it.key, dataType = it.value.dataType),
-                companyId = it.value.companyId
-            )
-        }
-    }
-
-    override fun getDataSet(dataIdentifier: DataIdentifier): String {
-        if (!data.containsKey(dataIdentifier.dataId)) {
-            throw IllegalArgumentException("The id: ${dataIdentifier.dataId} does not exist.")
-        }
-        if (data[dataIdentifier.dataId]?.dataType != dataIdentifier.dataType) {
-            throw IllegalArgumentException(
-                "The data with id: ${dataIdentifier.dataId} is of type" +
-                    " ${data[dataIdentifier.dataId]?.dataType} instead of the expected ${dataIdentifier.dataType}."
-            )
-        }
-        return data[dataIdentifier.dataId]!!.data
-    }
-
-    override fun addCompany(companyName: String): CompanyMetaInformation {
-        companyCounter++
-        companyData["$companyCounter"] = StorableCompany(companyName = companyName, dataSets = mutableListOf())
-        return CompanyMetaInformation(companyName = companyName, companyId = "$companyCounter")
-    }
-
-    override fun listCompaniesByName(name: String): List<CompanyMetaInformation> {
-        val matches = companyData.filter { it.value.companyName.contains(name, true) }
-        if (matches.isEmpty()) {
-            throw IllegalArgumentException("No matches for company with name '$name'.")
-        }
-        return matches.map { CompanyMetaInformation(companyName = it.value.companyName, companyId = it.key) }
-    }
-
-    override fun listDataSetsByCompanyId(companyId: String): List<DataIdentifier> {
-        if (!companyData.containsKey(companyId)) {
-            throw IllegalArgumentException("The companyId: $companyId does not exist.")
-        }
-        return companyData[companyId]?.dataSets ?: emptyList()
-    }
-
-    override fun getCompanyById(companyId: String): CompanyMetaInformation {
-        if (!companyData.containsKey(companyId)) {
-            throw IllegalArgumentException("The companyId: $companyId does not exist.")
-        }
-        return CompanyMetaInformation(companyData[companyId]?.companyName ?: "", companyId)
->>>>>>> 5e040ac2
     }
 }