package org.dataland.datalandbackend.interfaces

<<<<<<< HEAD
import org.dataland.datalandbackend.model.CompanyInformation
import org.dataland.datalandbackend.model.DataManagerInputToGetData
import org.dataland.datalandbackend.model.DataMetaInformation
import org.dataland.datalandbackend.model.StorableDataSet
import org.dataland.datalandbackend.model.StoredCompany

/**
 * Defines the required functionalities for the Dataland data manager
 */
interface DataManagerInterface {

    /*
    ________________________________
    Methods to route data inserts and queries to the data store and save meta data in the Dataland-Meta-Data-Storage:
    ________________________________
     */

    /**
     * Method to make the data manager add data to a data store and store meta data in Dataland
     * @param storableDataSet contains all the inputs needed by Dataland
     * @return ID of the newly stored data in the data store
     */
    fun addDataSet(storableDataSet: StorableDataSet): String

    /**
     * Method to make the data manager get the data of a single entry from the data store
     * @param dataManagerInputToGetData contains all the inputs needed by Dataland
     * @return data associated with the data ID provided in the input
     */
    fun getData(dataManagerInputToGetData: DataManagerInputToGetData): String

    /*
    ________________________________
    Methods to process meta data:
    ________________________________
     */

    /**
     * Method to make the data manager search for meta info
     * @param dataId if not empty, it filters the requested meta info to one specific data ID
     * @param companyId if not empty, it filters the requested meta info to a specific company
     * @param dataType if not empty, it filters the requested meta info to a specific data type
     * @return a list of meta info about data depending on the filters:
     * It contains only one element, if a specific dataId was given as input
     */
    fun searchDataMetaInfo(
        dataId: String = "",
        companyId: String = "",
        dataType: String = ""
    ): List<DataMetaInformation>

    /*
    ________________________________
    Methods to add and retrieve company info and save associated company meta data in the
    Dataland-Company-Meta-Data-Storage:
    ________________________________
     */

    /**
     * Method to add a company
     * @param companyInformation denotes information of the company
     * @return information of the newly created entry in the company data store of Dataland,
     * including the generated company ID
     */
    fun addCompany(companyInformation: CompanyInformation): StoredCompany

    /**
     * Method to list matching companies in Dataland by searching for a company name
     * @param companyName string used for substring matching against the companyNames of all entries
     * @return list of all matching companies in Dataland
     */
    fun listCompaniesByName(companyName: String): List<StoredCompany>

    /**
     * Method to retrieve information about a specific company
     * @param companyId
     * @return information about the retrieved company
     */
    fun getCompanyById(companyId: String): StoredCompany
}
=======
/**
 * Defines the required functionalities for the Dataland data manager
 */
interface DataManagerInterface : CompanyDataStoreInterface, DataProcessorInterface, DataStoreInterface
>>>>>>> 09cf0f5b
<|MERGE_RESOLUTION|>--- conflicted
+++ resolved
@@ -1,89 +1,6 @@
 package org.dataland.datalandbackend.interfaces
-
-<<<<<<< HEAD
-import org.dataland.datalandbackend.model.CompanyInformation
-import org.dataland.datalandbackend.model.DataManagerInputToGetData
-import org.dataland.datalandbackend.model.DataMetaInformation
-import org.dataland.datalandbackend.model.StorableDataSet
-import org.dataland.datalandbackend.model.StoredCompany
 
 /**
  * Defines the required functionalities for the Dataland data manager
  */
-interface DataManagerInterface {
-
-    /*
-    ________________________________
-    Methods to route data inserts and queries to the data store and save meta data in the Dataland-Meta-Data-Storage:
-    ________________________________
-     */
-
-    /**
-     * Method to make the data manager add data to a data store and store meta data in Dataland
-     * @param storableDataSet contains all the inputs needed by Dataland
-     * @return ID of the newly stored data in the data store
-     */
-    fun addDataSet(storableDataSet: StorableDataSet): String
-
-    /**
-     * Method to make the data manager get the data of a single entry from the data store
-     * @param dataManagerInputToGetData contains all the inputs needed by Dataland
-     * @return data associated with the data ID provided in the input
-     */
-    fun getData(dataManagerInputToGetData: DataManagerInputToGetData): String
-
-    /*
-    ________________________________
-    Methods to process meta data:
-    ________________________________
-     */
-
-    /**
-     * Method to make the data manager search for meta info
-     * @param dataId if not empty, it filters the requested meta info to one specific data ID
-     * @param companyId if not empty, it filters the requested meta info to a specific company
-     * @param dataType if not empty, it filters the requested meta info to a specific data type
-     * @return a list of meta info about data depending on the filters:
-     * It contains only one element, if a specific dataId was given as input
-     */
-    fun searchDataMetaInfo(
-        dataId: String = "",
-        companyId: String = "",
-        dataType: String = ""
-    ): List<DataMetaInformation>
-
-    /*
-    ________________________________
-    Methods to add and retrieve company info and save associated company meta data in the
-    Dataland-Company-Meta-Data-Storage:
-    ________________________________
-     */
-
-    /**
-     * Method to add a company
-     * @param companyInformation denotes information of the company
-     * @return information of the newly created entry in the company data store of Dataland,
-     * including the generated company ID
-     */
-    fun addCompany(companyInformation: CompanyInformation): StoredCompany
-
-    /**
-     * Method to list matching companies in Dataland by searching for a company name
-     * @param companyName string used for substring matching against the companyNames of all entries
-     * @return list of all matching companies in Dataland
-     */
-    fun listCompaniesByName(companyName: String): List<StoredCompany>
-
-    /**
-     * Method to retrieve information about a specific company
-     * @param companyId
-     * @return information about the retrieved company
-     */
-    fun getCompanyById(companyId: String): StoredCompany
-}
-=======
-/**
- * Defines the required functionalities for the Dataland data manager
- */
-interface DataManagerInterface : CompanyDataStoreInterface, DataProcessorInterface, DataStoreInterface
->>>>>>> 09cf0f5b
+interface DataManagerInterface : CompanyDataStoreInterface, DataProcessorInterface, DataStoreInterface