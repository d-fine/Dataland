--- conflicted
+++ resolved
@@ -1,10 +1,6 @@
 package org.dataland.datalandbackend.interfaces
 
 import org.dataland.datalandbackend.model.CompanyInformation
-<<<<<<< HEAD
-import org.dataland.datalandbackend.model.DataManagerInputToGetData
-=======
->>>>>>> 2713021a
 import org.dataland.datalandbackend.model.DataMetaInformation
 import org.dataland.datalandbackend.model.StorableDataSet
 import org.dataland.datalandbackend.model.StoredCompany
@@ -13,12 +9,6 @@
  * Defines the required functionalities for the Dataland data manager
  */
 interface DataManagerInterface {
-
-    /*
-    ________________________________
-    Methods to route data inserts and queries to the data store and save meta data in the Dataland-Meta-Data-Storage:
-    ________________________________
-     */
 
     /**
      * Method to make the data manager add data to a data store and store meta data in Dataland
@@ -29,37 +19,26 @@
 
     /**
      * Method to make the data manager get the data of a single entry from the data store
-     * @param dataManagerInputToGetData contains all the inputs needed by Dataland
-     * @return data associated with the data ID provided in the input
+     * @param dataId to identify the stored data
+     * @param dataType to check the correctness of the type of the retrieved data
+     * @return data set associated with the data ID provided in the input
      */
-    fun getData(dataManagerInputToGetData: DataManagerInputToGetData): String
-
-    /*
-    ________________________________
-    Methods to process meta data:
-    ________________________________
-     */
+    fun getDataSet(dataId: String, dataType: String): StorableDataSet
 
     /**
      * Method to make the data manager search for meta info
-     * @param dataId if not empty, it filters the requested meta info to one specific data ID
      * @param companyId if not empty, it filters the requested meta info to a specific company
      * @param dataType if not empty, it filters the requested meta info to a specific data type
      * @return a list of meta info about data depending on the filters:
-     * It contains only one element, if a specific dataId was given as input
      */
-    fun searchDataMetaInfo(
-        dataId: String = "",
-        companyId: String = "",
-        dataType: String = ""
-    ): List<DataMetaInformation>
+    fun searchDataMetaInfo(companyId: String = "", dataType: String = ""): List<DataMetaInformation>
 
-    /*
-    ________________________________
-    Methods to add and retrieve company info and save associated company meta data in the
-    Dataland-Company-Meta-Data-Storage:
-    ________________________________
+    /**
+     * Method to make the data manager get meta info about one specific data set
+     * @param dataId filters the requested meta info to one specific data ID
+     * @return meta info about data behind the dataId
      */
+    fun getDataMetaInfo(dataId: String): DataMetaInformation
 
     /**
      * Method to add a company
