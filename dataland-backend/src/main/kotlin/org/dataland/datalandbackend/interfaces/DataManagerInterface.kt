package org.dataland.datalandbackend.interfaces

import org.dataland.datalandbackend.model.CompanyMetaInformation
import org.dataland.datalandbackend.model.DataManagerInputToGetData
import org.dataland.datalandbackend.model.DataMetaInformation
import org.dataland.datalandbackend.model.PostCompanyRequestBody
import org.dataland.datalandbackend.model.StorableDataSet
import java.math.BigDecimal
import java.util.Date

/**
 * Defines the required functionalities for the Dataland data manager
 */
interface DataManagerInterface {

    /*
    ________________________________
    Methods to route data inserts and queries to the data store and save meta data in the Dataland-Meta-Data-Storage:
    ________________________________
     */

    /**
     * Method to make the data manager add data to a data store and store meta data in Dataland
     * @param storableDataSet contains all the inputs needed by Dataland
     * @return ID of the newly stored data in the data store
     */
    fun addDataSet(storableDataSet: StorableDataSet): String

    /**
     * Method to make the data manager get the data of a single entry from the data store
     * @param dataManagerInputToGetData contains all the inputs needed by Dataland
     * @return data associated with the data ID provided in the input
     */
    fun getData(dataManagerInputToGetData: DataManagerInputToGetData): String

    /*
    ________________________________
    Methods to process meta data:
    ________________________________
     */

    /**
     * Method to make the data manager search for meta info
     * @param dataId if not empty, it filters the requested meta info to one specific data ID
     * @param companyId if not empty, it filters the requested meta info to a specific company
     * @param dataType if not empty, it filters the requested meta info to a specific data type
     * @return a list of meta info about data depending on the filters:
     * It contains only one element, if a specific dataId was given as input
     */
    fun searchDataMetaInfo(
        dataId: String = "",
        companyId: String = "",
        dataType: String = ""
    ): List<DataMetaInformation>

    /*
    ________________________________
    Methods to add and retrieve company info and save associated company meta data in the
    Dataland-Company-Meta-Data-Storage:
    ________________________________
     */

    /**
     * Method to add a company
     * @param companyName name of the company to be stored
     * @param headquarters city where the headquarters of the company is located
     * @param industrialSector sector in which the company operates
     * @param marketCap For publicly traded companies: The total monetary value of the
     * outstanding shares of the company
     * @param reportingDateOfMarketCap date to which the market cap value refers
     * @return meta information of the newly created entry in the company data store of Dataland
     */
<<<<<<< HEAD
    fun addCompany(
        companyName: String,
        headquarters: String,
        industrialSector: String,
        marketCap: BigDecimal,
        reportingDateOfMarketCap: Date
    ): CompanyMetaInformation
=======
    fun addCompany(postCompanyRequestBody: PostCompanyRequestBody): CompanyMetaInformation
>>>>>>> d5d6125c

    /**
     * Method to list matching companies in Dataland by searching for a company name
     * @param companyName string used for substring matching against the companyNames of all entries
     * @return list of all matching companies in Dataland
     */
    fun listCompaniesByName(companyName: String): List<CompanyMetaInformation>

    /**
     * Method to retrieve meta information about a specific company
     * @param companyId
     * @return meta information about the retrieved company
     */
    fun getCompanyById(companyId: String): CompanyMetaInformation
}<|MERGE_RESOLUTION|>--- conflicted
+++ resolved
@@ -5,8 +5,6 @@
 import org.dataland.datalandbackend.model.DataMetaInformation
 import org.dataland.datalandbackend.model.PostCompanyRequestBody
 import org.dataland.datalandbackend.model.StorableDataSet
-import java.math.BigDecimal
-import java.util.Date
 
 /**
  * Defines the required functionalities for the Dataland data manager
@@ -70,17 +68,7 @@
      * @param reportingDateOfMarketCap date to which the market cap value refers
      * @return meta information of the newly created entry in the company data store of Dataland
      */
-<<<<<<< HEAD
-    fun addCompany(
-        companyName: String,
-        headquarters: String,
-        industrialSector: String,
-        marketCap: BigDecimal,
-        reportingDateOfMarketCap: Date
-    ): CompanyMetaInformation
-=======
     fun addCompany(postCompanyRequestBody: PostCompanyRequestBody): CompanyMetaInformation
->>>>>>> d5d6125c
 
     /**
      * Method to list matching companies in Dataland by searching for a company name
