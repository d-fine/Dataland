--- conflicted
+++ resolved
@@ -45,7 +45,17 @@
         "\"RawMaterials\": $procurementCategory" +
         "}"
 
-<<<<<<< HEAD
+    private const val driveMix = "{" +
+        "\"driveMixPerFleetSegmentInPercent\": 0," +
+        "\"totalAmountOfVehicles\": 0" +
+        "}"
+
+    const val DRIVE_MIX_DEFAULT_VALUE: String = "{" +
+        "\"SmallTrucks\": $driveMix," +
+        "\"MediumTrucks\": $driveMix," +
+        "\"LargeTrucks\": $driveMix" +
+        "}"
+
     private const val extendedDataPointBigDecimal = "{" +
         "\"quality\": \"Audited\"," +
         "\"dataSource\": {" +
@@ -68,16 +78,5 @@
         "\"NaceCodeGInGWh\": $extendedDataPointBigDecimal," +
         "\"NaceCodeHInGWh\": $extendedDataPointBigDecimal," +
         "\"NaceCodeLInGWh\": $extendedDataPointBigDecimal" +
-=======
-    private const val driveMix = "{" +
-        "\"driveMixPerFleetSegmentInPercent\": 0," +
-        "\"totalAmountOfVehicles\": 0" +
-        "}"
-
-    const val DRIVE_MIX_DEFAULT_VALUE: String = "{" +
-        "\"SmallTrucks\": $driveMix," +
-        "\"MediumTrucks\": $driveMix," +
-        "\"LargeTrucks\": $driveMix" +
->>>>>>> 8983c0e0
         "}"
 }