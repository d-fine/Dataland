package org.dataland.datalandbackend.utils

import com.fasterxml.jackson.core.JsonParseException
import com.fasterxml.jackson.databind.JsonMappingException
import com.fasterxml.jackson.databind.ObjectMapper
<<<<<<< HEAD
import jakarta.validation.Validator
import org.dataland.datalandbackend.interfaces.datapoints.BaseDataPoint
=======
import jakarta.validation.Validation
import org.dataland.datalandbackend.model.documents.CompanyReport
>>>>>>> e3949e5d
import org.dataland.datalandbackendutils.exceptions.InvalidInputApiException
import org.dataland.datalandbackendutils.utils.JsonSpecificationLeaf
import org.dataland.specificationservice.openApiClient.api.SpecificationControllerApi
import org.dataland.specificationservice.openApiClient.infrastructure.ClientException
import org.slf4j.LoggerFactory
import org.springframework.beans.factory.annotation.Autowired
import org.springframework.stereotype.Component
import java.util.concurrent.ConcurrentHashMap

/**
 * Class for validating data points
 * @param objectMapper the object mapper to use for JSON operations
 * @param specificationClient the specification client to use for fetching specifications
 */

@Component("DataPointValidator")
class DataPointValidator
    @Autowired
    constructor(
        private val objectMapper: ObjectMapper,
        private val specificationClient: SpecificationControllerApi,
<<<<<<< HEAD
        private val validator: Validator,
=======
        private val referencedReportsUtilities: ReferencedReportsUtilities,
>>>>>>> e3949e5d
    ) {
        private val logger = LoggerFactory.getLogger(javaClass)
        private val validatedExistingDatapointTypes = ConcurrentHashMap<String, Boolean>()

        companion object {
            val expectedClassNames =
                setOf(
                    "org.dataland.datalandbackend.model.",
                    "java.time.LocalDate",
                    "java.util.Map<org.dataland.datalandbackend.frameworks.sfdr.custom.HighImpactClimateSector",
                    "org.dataland.datalandbackend.frameworks.sfdr.custom.SfdrHighImpactClimateSectorEnergyConsumption>",
                )
        }

        /**
         * Validates a single data point by casting it to the correct class and running the validations
         * @param dataPointType the type of the data point to validate
         * @param dataPoint the data to validate
         * @param correlationId the correlation id for the operation
         */
        fun validateDataPoint(
            dataPointType: String,
            dataPoint: String,
            correlationId: String,
        ) {
            logger.info("Validating data point $dataPointType (correlation ID: $correlationId)")
            validateDataPointTypeExists(dataPointType)
            val dataPointTypeSpecification = specificationClient.getDataPointTypeSpecification(dataPointType)
            val dataPointBaseTypeId = dataPointTypeSpecification.dataPointBaseType.id
            val constraints = dataPointTypeSpecification.constraints
            val validationClass = specificationClient.getDataPointBaseType(dataPointBaseTypeId).validatedBy
            validateConsistency(dataPoint, validationClass, correlationId, constraints)
        }

        /**
         * Validates with the specification service that a data point identifier exists
         * @param dataPointType the identifier to validate
         */
        fun validateDataPointTypeExists(dataPointType: String) {
            if (validatedExistingDatapointTypes.containsKey(dataPointType)) {
                return
            }

            try {
                specificationClient.getDataPointTypeSpecification(dataPointType)
                validatedExistingDatapointTypes[dataPointType] = true
            } catch (clientException: ClientException) {
                logger.error("Data point identifier $dataPointType not found: ${clientException.message}.")
                throw InvalidInputApiException(
                    "Specified data point identifier $dataPointType is not valid.",
                    "The specified data point identifier $dataPointType is not known to the specification service.",
                )
            }
        }

        private fun assertClassNameIsAuthorized(
            className: String,
            correlationId: String,
        ) {
            if (expectedClassNames.none { className.contains(it) }) {
                logger.error("Invalid class name $className (correlation ID: $correlationId).")
                throw InvalidInputApiException(
                    "Invalid class name.",
                    "The class name $className is not valid.",
                )
            }
        }

        /**
         * Validates the consistency of a JSON string with a given class.
         * @param jsonData The JSON string to validate
         * @param className The name of the class to validate against
         * @param correlationId The correlation ID of the operation
         */
        fun validateConsistency(
            jsonData: String,
            className: String,
            correlationId: String,
            constraints: List<String>? = null,
        ) {
            assertClassNameIsAuthorized(className, correlationId)
            val dataPointObject = checkCastIntoClass(jsonData, className, correlationId)
            checkForViolations(dataPointObject, className, correlationId)
            constraints?.let { validateConstraints(dataPointObject as BaseDataPoint<*>, constraints) }
        }

        /**
         * Validates the dataset by checking the data points and referenced reports
         * @param datasetContent the content of the dataset
         * @param referencedReports the referenced reports
         * @param correlationId the correlation id for the operation
         */
        fun validateDataset(
            datasetContent: Map<String, JsonSpecificationLeaf>,
            referencedReports: Map<String, CompanyReport>?,
            correlationId: String,
        ) {
            referencedReportsUtilities.validateReferencedReportConsistency(referencedReports ?: emptyMap())
            val observedDocumentReferences = mutableSetOf<String>()

            datasetContent.forEach { (dataPointType, dataPointJsonLeaf) ->
                val dataPoint = objectMapper.writeValueAsString(dataPointJsonLeaf.content)
                if (dataPoint.isEmpty()) return@forEach
                validateDataPoint(dataPointType, dataPoint, correlationId)

                val companyReport = referencedReportsUtilities.getCompanyReportFromDataSource(dataPoint)
                if (companyReport != null && referencedReports != null) {
                    observedDocumentReferences.add(companyReport.fileReference)
                    referencedReportsUtilities.validateReportConsistencyWithGlobalList(
                        companyReport,
                        referencedReports,
                    )
                }
            }

            if (referencedReports != null) {
                val expectedObservedReferences = referencedReports.values.map { it.fileReference }.toSet()
                val unusedReferences = expectedObservedReferences - observedDocumentReferences
                if (unusedReferences.isNotEmpty()) {
                    throw InvalidInputApiException(
                        "Mismatching document references",
                        "The following document references were not used " +
                            "but listed in the referenced report field: $unusedReferences",
                    )
                }
            }
        }

        /**
         * Checks if the JSON data can be cast into a given class
         * @param jsonData The JSON data to check
         * @param className The name of the class to check against
         * @param correlationId The correlation ID of the operation
         */
        private fun checkCastIntoClass(
            jsonData: String,
            className: String,
            correlationId: String,
        ): Any {
            try {
                val typeFactory = objectMapper.typeFactory.constructFromCanonical(className)
                return objectMapper.readValue(jsonData, typeFactory)
            } catch (ex: JsonMappingException) {
                logger.error("Unable to cast JSON data $jsonData into $className (correlation ID: $correlationId): ${ex.message}")
                throw InvalidInputApiException(
                    summary = "Validation failed for data point.",
                    message = ex.message ?: "Validation failed for data point.",
                    cause = ex,
                )
            } catch (ex: JsonParseException) {
                logger.error("Unable to parse JSON data $jsonData into $className (correlation ID: $correlationId): ${ex.message}")
                throw InvalidInputApiException(
                    summary = "Validation failed for data point due to invalid JSON",
                    message = "Validation failed for data point due to ${ex.message}.",
                    cause = ex,
                )
            }
        }

        /**
         * Checks for violations in the data point object
         * @param dataPointObject The object to check
         * @param className The name of the class to check against
         * @param correlationId The correlation ID of the operation
         */
        private fun checkForViolations(
            dataPointObject: Any?,
            className: String,
            correlationId: String,
        ) {
            val violations = validator.validate(dataPointObject)
            if (violations.isNotEmpty()) {
                logger.error("Validation failed for data point of type $className (correlation ID: $correlationId): $violations")
                throw InvalidInputApiException(
                    summary = "Validation failed for data point.",
                    message = "Validation failed for data point: ${violations.joinToString(", ") { it.message }}",
                )
            }
        }
    }<|MERGE_RESOLUTION|>--- conflicted
+++ resolved
@@ -3,13 +3,9 @@
 import com.fasterxml.jackson.core.JsonParseException
 import com.fasterxml.jackson.databind.JsonMappingException
 import com.fasterxml.jackson.databind.ObjectMapper
-<<<<<<< HEAD
 import jakarta.validation.Validator
 import org.dataland.datalandbackend.interfaces.datapoints.BaseDataPoint
-=======
-import jakarta.validation.Validation
 import org.dataland.datalandbackend.model.documents.CompanyReport
->>>>>>> e3949e5d
 import org.dataland.datalandbackendutils.exceptions.InvalidInputApiException
 import org.dataland.datalandbackendutils.utils.JsonSpecificationLeaf
 import org.dataland.specificationservice.openApiClient.api.SpecificationControllerApi
@@ -31,11 +27,8 @@
     constructor(
         private val objectMapper: ObjectMapper,
         private val specificationClient: SpecificationControllerApi,
-<<<<<<< HEAD
+        private val referencedReportsUtilities: ReferencedReportsUtilities,
         private val validator: Validator,
-=======
-        private val referencedReportsUtilities: ReferencedReportsUtilities,
->>>>>>> e3949e5d
     ) {
         private val logger = LoggerFactory.getLogger(javaClass)
         private val validatedExistingDatapointTypes = ConcurrentHashMap<String, Boolean>()
