package org.dataland.datalandbackend.utils

import org.dataland.datalandbackend.model.email.Email
import org.dataland.datalandbackend.model.email.EmailAttachment
import org.dataland.datalandbackend.model.email.EmailContact
import org.dataland.datalandbackend.model.email.EmailContent
import org.dataland.datalandbackendutils.exceptions.InternalServerErrorApiException
import org.springframework.security.core.context.SecurityContextHolder
import org.springframework.security.oauth2.jwt.Jwt
import org.springframework.web.multipart.MultipartFile
import java.util.UUID

/**
 * A class to generate invitation emails
 */
class InvitationEmailGenerator {
    companion object {
        private val sender = EmailContact("info@dataland.com", "Dataland")
        private val receivers = getEmailsFromEnv("INVITATION_REQUEST_RECEIVERS")
        private val cc = getEmailsFromEnv("INVITATION_REQUEST_CC")

        private fun isEmailAddressFormatValid(emailAddress:String){
            val regexForValidEmail = Regex("^[a-zA-Z0-9_.!-]+@[a-zA-Z0-9-]+.[a-z]{2,3}\$")
            if(!regexForValidEmail.matches(emailAddress)) {
                throw InternalServerErrorApiException(
                    "The email addresses provided by the environment have a wrong format."
                )
            }

        }

        private fun getEmailsFromEnv(envName: String): List<EmailContact> {
            return System.getenv(envName)!!.split(";").map {
                    emailAdress ->  isEmailAddressFormatValid(emailAdress)
                EmailContact(emailAdress)
            }
        }

        private fun buildEmailAttachment(fileToAttach: MultipartFile): EmailAttachment{
            val fileName = UUID.randomUUID().toString()
            return EmailAttachment(
                "$fileName.xlsx",
                fileToAttach.bytes,
                "application/vnd.openxmlformats-officedocument.spreadsheetml.sheet"
            )
        }

        private fun getUsernameFromSecurityContext(): String {
            val jwt = SecurityContextHolder.getContext().authentication.principal as Jwt
            return jwt.getClaimAsString("preferred_username")
        }

        private fun getUserIdFromSecurityContext(): String {  // TODO duplicate method => centralize somewhere
            return SecurityContextHolder.getContext().authentication.name
        }

        private fun buildUserInfo(isSubmitterNameHidden: Boolean): String{
            val userName = getUsernameFromSecurityContext()
            val userId = getUserIdFromSecurityContext()
            return when (isSubmitterNameHidden) {
                true -> "Anonymous user"
                else -> "User $userName (Keycloak id: $userId)"
            }
        }
<<<<<<< HEAD

        // TODO write doc
        fun generate(fileToAttach: MultipartFile, isSubmitterNameHidden: Boolean): Email {
            val attachment = buildEmailAttachment(fileToAttach)
            val submitterName = buildUserInfo(isSubmitterNameHidden)
            val message = "$submitterName requested an invitation.\nPlease review."
=======
        /**
         * Function that generates the email to be send
         */
        fun generate(attachment: EmailAttachment, requesterName: String?): Email {
            val message = (requesterName ?: "An anonymous user") + " requested an invitation.\nPlease review."
>>>>>>> 451fced8
            val content = EmailContent(
                "Dataland Invitation Request",
                message,
                message,
                attachment
            )
            return Email(sender, receivers, cc, content)
        }
    }
}<|MERGE_RESOLUTION|>--- conflicted
+++ resolved
@@ -62,20 +62,14 @@
                 else -> "User $userName (Keycloak id: $userId)"
             }
         }
-<<<<<<< HEAD
 
-        // TODO write doc
+        /**
+         * Function that generates the email to be sent
+         */
         fun generate(fileToAttach: MultipartFile, isSubmitterNameHidden: Boolean): Email {
             val attachment = buildEmailAttachment(fileToAttach)
             val submitterName = buildUserInfo(isSubmitterNameHidden)
             val message = "$submitterName requested an invitation.\nPlease review."
-=======
-        /**
-         * Function that generates the email to be send
-         */
-        fun generate(attachment: EmailAttachment, requesterName: String?): Email {
-            val message = (requesterName ?: "An anonymous user") + " requested an invitation.\nPlease review."
->>>>>>> 451fced8
             val content = EmailContent(
                 "Dataland Invitation Request",
                 message,
