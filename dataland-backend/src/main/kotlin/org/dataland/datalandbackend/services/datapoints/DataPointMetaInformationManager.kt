--- conflicted
+++ resolved
@@ -63,15 +63,9 @@
             dataPointMetaInformationRepositoryInterface.findAllById(dataPointIds).associate {
                 it.dataPointId to
                     BasicDataPointDimensions(
-<<<<<<< HEAD
-                        it.reportingPeriod,
-                        it.companyId,
-                        it.dataPointType,
-=======
                         reportingPeriod = it.reportingPeriod,
                         companyId = it.companyId,
                         dataPointType = it.dataPointType,
->>>>>>> 69ded867
                     )
             }
 
