--- conflicted
+++ resolved
@@ -30,20 +30,16 @@
         filter: StoredCompanySearchFilter,
     ): List<BasicCompanyInformation> {
         var companies = emptyList<BasicCompanyInformation>()
-        if (isEveryFilterDeactivated(filter)) {
+        if (areAllDropdownFiltersDeactivated(filter)) {
             if (filter.searchStringLength == 0) {
-<<<<<<< HEAD
-                //show all companies with datasets -> very simple query getALlCompaniesWithDatasets in history
+                // show all companies with datasets -> very simple query getALlCompaniesWithDatasets in history
                 companies = companyRepository
                     .getAllCompaniesWithDataWithoutFilterOrSearchString(
-                        chunkSize ?: 1, chunkIndex * (chunkSize ?: 1))
-=======
-                // show all companies with datasets -> very simple query
-                companies = companyRepository.getAllCompaniesWithDataset(chunkSize, chunkIndex * chunkSize)
+                        chunkSize, chunkIndex * (chunkSize),
+                    )
             } else {
                 // use landing page search
                 // modify object to get all data information
->>>>>>> 589b5c57
             }
         } else {
             if (filter.dataTypeFilterSize > 0) {
@@ -59,7 +55,7 @@
      * Method to check if ever Filter (excluding searchString) is deactivated
      * @param filter The filter to use during searching
      */
-    private fun isEveryFilterDeactivated(filter: StoredCompanySearchFilter): Boolean {
+    private fun areAllDropdownFiltersDeactivated(filter: StoredCompanySearchFilter): Boolean {
         return (
             filter.dataTypeFilterSize +
                 filter.countryCodeFilterSize +
