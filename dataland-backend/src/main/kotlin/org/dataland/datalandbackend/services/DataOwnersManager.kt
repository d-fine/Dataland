--- conflicted
+++ resolved
@@ -27,7 +27,6 @@
     @Autowired private val dataOwnerRepository: DataOwnerRepository,
     @Autowired private val companyRepository: StoredCompanyRepository,
     @Autowired private val singleDataRequestEmailMessageSender: EmailMessageSender,
-
 ) {
     private val logger = LoggerFactory.getLogger(javaClass)
 
@@ -213,12 +212,11 @@
             )
         }
         val properties = mapOf(
-            "User" to buildUserInfo(userAuthentication as DatalandJwtAuthentication),
+            "User" to (userAuthentication as DatalandJwtAuthentication).userDescription,
             "Company (Dataland ID)" to companyId,
             "Company Name" to companyName,
             "Comment" to comment,
         )
-<<<<<<< HEAD
         val message = InternalEmailMessage(
             "Dataland Data Ownership Request",
             "A data ownership request has been submitted",
@@ -229,27 +227,6 @@
             userId = userAuthentication.userId,
             datalandCompanyId = companyId,
             message = message,
-=======
-        cloudEventMessageHandler.buildCEMessageAndSendToQueue(
-            objectMapper.writeValueAsString(
-                InternalEmailMessage(
-                    "Dataland Data Ownership Request",
-                    "A data ownership request has been submitted",
-                    "Data Ownership Request",
-                    mapOf(
-
-                        "User" to (userAuthentication as DatalandJwtAuthentication).userDescription,
-                        "Company (Dataland ID)" to companyId,
-                        "Company Name" to companyName,
-                        "Comment" to comment,
-                    ),
-                ),
-            ),
-            MessageType.SendInternalEmail,
-            correlationId,
-            ExchangeName.SendEmail,
-            RoutingKeyNames.internalEmail,
->>>>>>> 261f2076
         )
     }
 
