package org.dataland.datalandbackend.services

import org.dataland.datalandbackend.entities.CompanyDataOwnersEntity
import org.dataland.datalandbackend.repositories.DataOwnerRepository
import org.dataland.datalandbackend.repositories.StoredCompanyRepository
<<<<<<< HEAD
import org.dataland.datalandbackendutils.email.EmailSender
=======
import org.dataland.datalandbackendutils.exceptions.AuthenticationMethodNotSupportedException
>>>>>>> f2dcea30
import org.dataland.datalandbackendutils.exceptions.InsufficientRightsApiException
import org.dataland.datalandbackendutils.exceptions.InvalidInputApiException
import org.dataland.datalandbackendutils.exceptions.ResourceNotFoundApiException
import org.dataland.datalandemail.email.EmailSender
import org.dataland.keycloakAdapter.auth.DatalandAuthentication
import org.dataland.keycloakAdapter.auth.DatalandJwtAuthentication
import org.slf4j.LoggerFactory
import org.springframework.beans.factory.annotation.Autowired
import org.springframework.stereotype.Service
import org.springframework.transaction.annotation.Transactional
import java.util.*
import kotlin.jvm.optionals.getOrElse
import kotlin.jvm.optionals.getOrNull

/**
 * Implementation of a (company) data ownership manager for Dataland
 * @param dataOwnerRepository  JPA for data ownership relations
 */
@Service("DataOwnersManager")
class DataOwnersManager(
    @Autowired private val dataOwnerRepository: DataOwnerRepository,
    @Autowired private val companyRepository: StoredCompanyRepository,
    @Autowired private val emailSender: EmailSender,
    @Autowired private val dataOwnershipRequestEmailBuilder: DataOwnershipRequestEmailBuilder,
) {
    private val logger = LoggerFactory.getLogger(javaClass)

    /**
     * Method to add a data owner to a given company
     * @param companyId the ID of the company to which the data owner is to be added
     * @param userId the ID of the user who is to become a data owner
     * @return an entity holding the data ownership relations for the given company
     */
    @Transactional
    fun addDataOwnerToCompany(companyId: String, userId: String): CompanyDataOwnersEntity {
        checkIfCompanyIsValid(companyId)
        return if (dataOwnerRepository.existsById(companyId)) {
            val dataOwnersForCompany = dataOwnerRepository.findById(companyId).get()
            if (dataOwnersForCompany.dataOwners.contains(userId)) {
                logger.info(
                    "User with Id $userId is already data owner of company with Id $companyId.",
                )
                dataOwnersForCompany
            } else {
                logger.info("New data owner with Id $userId added to company with Id $companyId.")
                dataOwnersForCompany.dataOwners.add(userId)
                dataOwnerRepository.save(dataOwnersForCompany)
            }
        } else {
            logger.info("A first data owner with Id $userId is added to company with Id $companyId.")
            dataOwnerRepository.save(
                CompanyDataOwnersEntity(
                    companyId = companyId,
                    dataOwners = mutableListOf(userId),
                ),
            )
        }
    }

    private fun checkIfCompanyIsValid(companyId: String) {
        if (!companyRepository.existsById(companyId)) {
            throw ResourceNotFoundApiException(
                "Company is invalid",
                "There is no company corresponding to the provided Id $companyId stored on Dataland.",
            )
        }
    }

    /**
     * Method to get a data owner from a given company
     * @param companyId the ID of the company to which the data owner is requested
     * @return the userId(s) holding the data ownership relations for the given company
     */
    @Transactional
    fun getDataOwnerFromCompany(companyId: String): CompanyDataOwnersEntity {
        val dataOwnersOfCompany = dataOwnerRepository.findById(companyId).getOrElse {
            CompanyDataOwnersEntity(companyId, mutableListOf())
        }
        return dataOwnersOfCompany
    }

    /**
     * Method to delete a data owner from a given company
     * @param companyId the ID of the company to which the data owner is to be deleted from
     * @param userId the ID of the user who is to be removed as a data owner
     * @return an entity holding the data ownership relations for the given company
     */
    @Transactional
    fun deleteDataOwnerFromCompany(companyId: String, userId: String): CompanyDataOwnersEntity {
        checkIfCompanyIsValid(companyId)
        if (dataOwnerRepository.existsById(companyId)) {
            val dataOwnersForCompany = dataOwnerRepository.findById(companyId).get()
            if (dataOwnersForCompany.dataOwners.contains(userId)) {
                dataOwnersForCompany.dataOwners.remove(userId)
            } else {
                throw ResourceNotFoundApiException(
                    "Data owner not found",
                    "User with Id $userId has not been data owner of company $companyId",
                )
            }
            return if (dataOwnersForCompany.dataOwners.isEmpty()) {
                dataOwnerRepository.deleteById(companyId)
                CompanyDataOwnersEntity(companyId = companyId, dataOwners = dataOwnersForCompany.dataOwners)
            } else {
                dataOwnerRepository.save(
                    CompanyDataOwnersEntity(
                        companyId = companyId,
                        dataOwners = dataOwnersForCompany.dataOwners,
                    ),
                )
            }
        } else {
            throw ResourceNotFoundApiException(
                "No data owners found",
                "The companyId '$companyId' does not have any data owners.",
            )
        }
    }

    /**
     * Method to check whether a specified user is a data owner of a given company, which throws an exception if not
     * @param companyId the ID of the company
     * @param userId the ID of the user
     */
    @Transactional(readOnly = true)
    fun checkUserCompanyCombinationForDataOwnership(companyId: String, userId: String) {
        checkIfCompanyIsValid(companyId)
        val failException = ResourceNotFoundApiException(
            "User is not a data owner",
            "The user with Id $userId is not a data owner of the company with Id $companyId.",
        )
        if (!dataOwnerRepository.existsById(companyId)) {
            throw failException
        } else if (!dataOwnerRepository.getReferenceById(companyId).dataOwners.contains(userId)) {
            throw failException
        }
    }

    /**
     * Method to check whether the currently authenticated user is data owner of a specified company and therefore
     * has uploader rights for this company
     * @param companyId the ID of the company
     * @return a Boolean indicating whether the user is data owner or not
     */
    @Transactional(readOnly = true)
    fun isCurrentUserDataOwner(companyId: String): Boolean {
        val userId = DatalandAuthentication.fromContext().userId
        fun exceptionToThrow(cause: Throwable?) = InsufficientRightsApiException(
            "Neither uploader nor data owner",
            "You don't seem be a data owner of company $companyId, which would be required for uploading this data " +
                "set without general uploader rights.",
            cause,
        )
        try {
            checkUserCompanyCombinationForDataOwnership(companyId, userId)
            return true
        } catch (invalidInputApiException: InvalidInputApiException) {
            throw exceptionToThrow(invalidInputApiException)
        } catch (resourceNotFoundApiException: ResourceNotFoundApiException) {
            throw exceptionToThrow(resourceNotFoundApiException)
        }
    }

    /**
     * Method to send an data ownership request if an ownership does not already exist
     * @param companyId the ID of the company for which data ownership is being requested
     * @param userAuthentication the DatalandAuthentication of the user who should become a data owner
     */
    @Transactional(readOnly = true)
<<<<<<< HEAD
    fun sendDataOwnershipRequestIfNecessary(companyId: String, userAuthentication: DatalandAuthentication) {
        checkIfCompanyIsValid(companyId)
=======
    fun sendDataOwnershipRequestIfNecessary(
        companyId: String,
        userAuthentication: DatalandAuthentication,
        comment: String?,
    ) {
        assertAuthenticationViaJwtToken(userAuthentication)
        val companyName = companyRepository.findById(companyId).getOrElse {
            throw ResourceNotFoundApiException(
                "Company is invalid",
                "There is no company corresponding to the provided Id $companyId stored on Dataland.",
            )
        }.companyName
>>>>>>> f2dcea30
        if (
            dataOwnerRepository.findById(companyId).getOrNull()?.dataOwners?.contains(userAuthentication.userId) == true
        ) {
            throw InvalidInputApiException(
                "User is already a data owner for company.",
                "User with id: ${userAuthentication.userId} is already a data owner of company with id: $companyId.",
            )
        }
        emailSender.sendEmail(
<<<<<<< HEAD
            dataOwnershipRequestEmailBuilder.buildDataOwnershipRequest(companyId, userAuthentication),
        )
    }
=======
            dataOwnershipRequestEmailBuilder.buildDataOwnershipRequest(
                companyId,
                companyName,
                userAuthentication,
                comment,
            ),
        )
    }

    private fun assertAuthenticationViaJwtToken(userAuthentication: DatalandAuthentication) {
        if (userAuthentication !is DatalandJwtAuthentication) {
            throw AuthenticationMethodNotSupportedException()
        }
    }
>>>>>>> f2dcea30
}<|MERGE_RESOLUTION|>--- conflicted
+++ resolved
@@ -3,11 +3,7 @@
 import org.dataland.datalandbackend.entities.CompanyDataOwnersEntity
 import org.dataland.datalandbackend.repositories.DataOwnerRepository
 import org.dataland.datalandbackend.repositories.StoredCompanyRepository
-<<<<<<< HEAD
-import org.dataland.datalandbackendutils.email.EmailSender
-=======
 import org.dataland.datalandbackendutils.exceptions.AuthenticationMethodNotSupportedException
->>>>>>> f2dcea30
 import org.dataland.datalandbackendutils.exceptions.InsufficientRightsApiException
 import org.dataland.datalandbackendutils.exceptions.InvalidInputApiException
 import org.dataland.datalandbackendutils.exceptions.ResourceNotFoundApiException
@@ -177,10 +173,6 @@
      * @param userAuthentication the DatalandAuthentication of the user who should become a data owner
      */
     @Transactional(readOnly = true)
-<<<<<<< HEAD
-    fun sendDataOwnershipRequestIfNecessary(companyId: String, userAuthentication: DatalandAuthentication) {
-        checkIfCompanyIsValid(companyId)
-=======
     fun sendDataOwnershipRequestIfNecessary(
         companyId: String,
         userAuthentication: DatalandAuthentication,
@@ -193,7 +185,6 @@
                 "There is no company corresponding to the provided Id $companyId stored on Dataland.",
             )
         }.companyName
->>>>>>> f2dcea30
         if (
             dataOwnerRepository.findById(companyId).getOrNull()?.dataOwners?.contains(userAuthentication.userId) == true
         ) {
@@ -203,11 +194,6 @@
             )
         }
         emailSender.sendEmail(
-<<<<<<< HEAD
-            dataOwnershipRequestEmailBuilder.buildDataOwnershipRequest(companyId, userAuthentication),
-        )
-    }
-=======
             dataOwnershipRequestEmailBuilder.buildDataOwnershipRequest(
                 companyId,
                 companyName,
@@ -222,5 +208,4 @@
             throw AuthenticationMethodNotSupportedException()
         }
     }
->>>>>>> f2dcea30
 }