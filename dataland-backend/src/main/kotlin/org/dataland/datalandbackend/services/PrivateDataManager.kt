--- conflicted
+++ resolved
@@ -73,7 +73,6 @@
 
     private fun storeMetaInfoEntityInMemory(dataId: String, storableDataSet: StorableDataSet, correlationId: String) {
         // TODO log smth with correlation Id
-<<<<<<< HEAD
         val company = companyQueryManager.getCompanyById(storableDataSet.companyId)
         val metaDataEntity = DataMetaInformationEntity(
             dataId,
@@ -87,13 +86,9 @@
         )
         metaInfoEntityInMemoryStorage[dataId] = metaDataEntity
     }
-=======
-        logger.info("Storing MiNaBo data in temporary storage for dataId $dataId and correlationId $correlationId.")
-        dataInMemoryStorage[dataId] = objectMapper.writeValueAsString(storableDataSet)
->>>>>>> 7b5766ab
 
     private fun storeDocumentsInMemory(dataId: String, documents: Array<MultipartFile>, correlationId: String) {
-        // TODO log smth with correlation Id
+        logger.info("Storing Sme data in temporary storage for dataId $dataId and correlationId $correlationId.")
         documentInMemoryStorage[dataId] = documents
     }
 
