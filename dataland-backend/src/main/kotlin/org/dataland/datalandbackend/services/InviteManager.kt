package org.dataland.datalandbackend.services

import org.dataland.datalandbackend.entities.InviteMetaInfoEntity
import org.dataland.datalandbackend.model.InviteResult
import org.dataland.datalandbackend.repositories.InviteMetaInfoRepository
import org.dataland.datalandbackend.utils.InvitationEmailGenerator
import org.slf4j.LoggerFactory
import org.springframework.beans.factory.annotation.Autowired
import org.springframework.security.core.context.SecurityContextHolder
import org.springframework.security.oauth2.jwt.Jwt
import org.springframework.stereotype.Component
import org.springframework.web.context.request.RequestContextHolder
import org.springframework.web.context.request.ServletRequestAttributes
import org.springframework.web.multipart.MultipartFile
import java.time.Instant
import java.util.UUID
<<<<<<< HEAD
=======
import javax.servlet.http.HttpServletRequest
>>>>>>> 451fced8

/**
 * Implementation of a file manager for Dataland
 */
@Component("FileManager")
class InviteManager(
    @Autowired private val emailSender: EmailSender,
    @Autowired private val inviteMetaInfoRepository: InviteMetaInfoRepository
) {
    private val logger = LoggerFactory.getLogger(javaClass)

    private val temporaryFileStore = mutableMapOf<String, MultipartFile>()

    private val regexForValidExcelFileName = Regex("^[A-Za-z0-9-_]+.xlsx\$")

    private val inviteResultInvalidFileName = "The name of your Excel file does not match with the expected format. " +
        "Please use alphanumeric characters, hyphens and underscores only, " +
        "and make sure that your Excel file has the .xlsx format."
    private val inviteResultEmailError =
        "Your invite failed due to an error that occurred when Dataland was trying to forward your Excel file by " +
            "sending an email to a Dataland administrator. Please try again or contact us."
    private val inviteResultSuccess = "The invite was successfully processed. " +
        "Dataland administrator will look into your uploaded Excel file and take action."

    private fun generateUUID(): String {
        return UUID.randomUUID().toString()
    }

    private fun getUserIdFromSecurityContext(): String { // TODO duplicate method => centralize somewhere
        return SecurityContextHolder.getContext().authentication.name
    }

    private fun checkFilename(fileToCheck: MultipartFile): Boolean {
        return regexForValidExcelFileName.matches(fileToCheck.originalFilename!!)
<<<<<<< HEAD
        // TODO add TODO 1. an attachment has no content
        }

=======
    }
>>>>>>> 451fced8

    private fun storeOneExcelFileAndReturnFileId(
        singleExcelFile: MultipartFile,
        associatedInviteId: String
    ): String {
        val fileId = generateUUID()
        logger.info("Storing Excel file with file ID $fileId for invite ID $associatedInviteId.")
        temporaryFileStore[fileId] = singleExcelFile
        logger.info("Excel file was stored in-memory.")
        return fileId
    }

    private fun removeFileFromStorage(fileId: String, associatedInviteId: String) {
        logger.info("Removing Excel file with file ID $fileId, which was originally stored for invite ID " +
                "$associatedInviteId")
        temporaryFileStore.remove(fileId)
        logger.info("Removed Excel file from in-memory-storage.")
    }


<<<<<<< HEAD

    private fun sendEmailWithFile(file: MultipartFile, isSubmitterNameHidden: Boolean, fileId: String, associatedInviteId: String) : Boolean {
=======
    private fun sendEmailWithFile(file: MultipartFile, isRequesterNameHidden: Boolean, fileId: String,
                                  associatedInviteId: String): Boolean {
        val noEmail = getRequest().getHeader("DATALAND-NO-EMAIL")
        if (noEmail == "true") {
            logger.info("No emails will be sent by this invitation request.")
            return false
        }
>>>>>>> 451fced8
        logger.info("Sending E-Mails with invite Excel file ID $fileId for invite with ID $associatedInviteId.")
        val email = InvitationEmailGenerator.generate(file, isSubmitterNameHidden)
        val isEmailSent = emailSender.sendEmail(email)
        return if (isEmailSent) {
            logger.info("Emails were sent.")
            true
        } else {
            logger.info("Emails could not be sent.")
            false
        }
    }

    /**
     * Method to submit an invite
     * @param excelFile is the Excel file to submit, which contains the invite info
     * @param isSubmitterNameHidden decides if info about the submitter of the invite shall be included
     * @return a response model object with info about the invite process
     */
    fun submitInvitation(excelFile: MultipartFile, isSubmitterNameHidden: Boolean): InviteMetaInfoEntity {
        val inviteId = generateUUID()
        val fileId = storeOneExcelFileAndReturnFileId(excelFile, inviteId)
        val userId = getUserIdFromSecurityContext()
        if (!checkFilename(excelFile)) {
            removeFileFromStorage(fileId, inviteId)
            return storeMetaInfoAboutInviteInDatabase(userId, inviteId, fileId, InviteResult(false,
                inviteResultInvalidFileName))
        }
<<<<<<< HEAD
        if(!sendEmailWithFile(excelFile, isSubmitterNameHidden, fileId, inviteId)) {
=======
        if (!sendEmailWithFile(excelFile, isRequesterNameHidden, fileId, inviteId)) {
>>>>>>> 451fced8
            removeFileFromStorage(fileId, inviteId)
            return storeMetaInfoAboutInviteInDatabase(userId, inviteId, fileId, InviteResult(false,
                inviteResultEmailError))
        }
        removeFileFromStorage(fileId, inviteId)
        return storeMetaInfoAboutInviteInDatabase(userId, inviteId, fileId, InviteResult(true,
            inviteResultSuccess)) //TODO to many return values
    }

    private fun storeMetaInfoAboutInviteInDatabase(
        userId: String,
        inviteId: String,
        fileId: String,
        inviteResult: InviteResult
    ): InviteMetaInfoEntity {
        val timestampInEpochSeconds = Instant.now().epochSecond.toString()
        val newInviteMetaInfoEntity = InviteMetaInfoEntity(inviteId, userId, fileId, timestampInEpochSeconds,
            inviteResult.isInviteSuccessful, inviteResult.inviteResultMessage)
        return inviteMetaInfoRepository.save(newInviteMetaInfoEntity)
    }
}<|MERGE_RESOLUTION|>--- conflicted
+++ resolved
@@ -7,17 +7,10 @@
 import org.slf4j.LoggerFactory
 import org.springframework.beans.factory.annotation.Autowired
 import org.springframework.security.core.context.SecurityContextHolder
-import org.springframework.security.oauth2.jwt.Jwt
 import org.springframework.stereotype.Component
-import org.springframework.web.context.request.RequestContextHolder
-import org.springframework.web.context.request.ServletRequestAttributes
 import org.springframework.web.multipart.MultipartFile
 import java.time.Instant
 import java.util.UUID
-<<<<<<< HEAD
-=======
-import javax.servlet.http.HttpServletRequest
->>>>>>> 451fced8
 
 /**
  * Implementation of a file manager for Dataland
@@ -34,13 +27,13 @@
     private val regexForValidExcelFileName = Regex("^[A-Za-z0-9-_]+.xlsx\$")
 
     private val inviteResultInvalidFileName = "The name of your Excel file does not match with the expected format. " +
-        "Please use alphanumeric characters, hyphens and underscores only, " +
-        "and make sure that your Excel file has the .xlsx format."
+            "Please use alphanumeric characters, hyphens and underscores only, " +
+            "and make sure that your Excel file has the .xlsx format."
     private val inviteResultEmailError =
         "Your invite failed due to an error that occurred when Dataland was trying to forward your Excel file by " +
-            "sending an email to a Dataland administrator. Please try again or contact us."
+                "sending an email to a Dataland administrator. Please try again or contact us."
     private val inviteResultSuccess = "The invite was successfully processed. " +
-        "Dataland administrator will look into your uploaded Excel file and take action."
+            "Dataland administrator will look into your uploaded Excel file and take action."
 
     private fun generateUUID(): String {
         return UUID.randomUUID().toString()
@@ -52,13 +45,8 @@
 
     private fun checkFilename(fileToCheck: MultipartFile): Boolean {
         return regexForValidExcelFileName.matches(fileToCheck.originalFilename!!)
-<<<<<<< HEAD
         // TODO add TODO 1. an attachment has no content
         }
-
-=======
-    }
->>>>>>> 451fced8
 
     private fun storeOneExcelFileAndReturnFileId(
         singleExcelFile: MultipartFile,
@@ -72,32 +60,21 @@
     }
 
     private fun removeFileFromStorage(fileId: String, associatedInviteId: String) {
-        logger.info("Removing Excel file with file ID $fileId, which was originally stored for invite ID " +
-                "$associatedInviteId")
+        logger.info("Removing Excel file with file ID $fileId, which was originally stored for invite ID $associatedInviteId")
         temporaryFileStore.remove(fileId)
         logger.info("Removed Excel file from in-memory-storage.")
     }
 
 
-<<<<<<< HEAD
 
     private fun sendEmailWithFile(file: MultipartFile, isSubmitterNameHidden: Boolean, fileId: String, associatedInviteId: String) : Boolean {
-=======
-    private fun sendEmailWithFile(file: MultipartFile, isRequesterNameHidden: Boolean, fileId: String,
-                                  associatedInviteId: String): Boolean {
-        val noEmail = getRequest().getHeader("DATALAND-NO-EMAIL")
-        if (noEmail == "true") {
-            logger.info("No emails will be sent by this invitation request.")
-            return false
-        }
->>>>>>> 451fced8
         logger.info("Sending E-Mails with invite Excel file ID $fileId for invite with ID $associatedInviteId.")
         val email = InvitationEmailGenerator.generate(file, isSubmitterNameHidden)
         val isEmailSent = emailSender.sendEmail(email)
-        return if (isEmailSent) {
+        return if(isEmailSent) {
             logger.info("Emails were sent.")
             true
-        } else {
+        } else{
             logger.info("Emails could not be sent.")
             false
         }
@@ -115,32 +92,21 @@
         val userId = getUserIdFromSecurityContext()
         if (!checkFilename(excelFile)) {
             removeFileFromStorage(fileId, inviteId)
-            return storeMetaInfoAboutInviteInDatabase(userId, inviteId, fileId, InviteResult(false,
-                inviteResultInvalidFileName))
+            return storeMetaInfoAboutInviteInDatabase(userId, inviteId, fileId, InviteResult(false, inviteResultInvalidFileName))
         }
-<<<<<<< HEAD
         if(!sendEmailWithFile(excelFile, isSubmitterNameHidden, fileId, inviteId)) {
-=======
-        if (!sendEmailWithFile(excelFile, isRequesterNameHidden, fileId, inviteId)) {
->>>>>>> 451fced8
             removeFileFromStorage(fileId, inviteId)
-            return storeMetaInfoAboutInviteInDatabase(userId, inviteId, fileId, InviteResult(false,
-                inviteResultEmailError))
+            return storeMetaInfoAboutInviteInDatabase(userId, inviteId, fileId, InviteResult(false, inviteResultEmailError))
         }
         removeFileFromStorage(fileId, inviteId)
-        return storeMetaInfoAboutInviteInDatabase(userId, inviteId, fileId, InviteResult(true,
-            inviteResultSuccess)) //TODO to many return values
+        return storeMetaInfoAboutInviteInDatabase(userId, inviteId, fileId, InviteResult(true, inviteResultSuccess))
     }
 
     private fun storeMetaInfoAboutInviteInDatabase(
-        userId: String,
-        inviteId: String,
-        fileId: String,
-        inviteResult: InviteResult
+        userId:String, inviteId:String, fileId: String, inviteResult: InviteResult
     ): InviteMetaInfoEntity {
         val timestampInEpochSeconds = Instant.now().epochSecond.toString()
-        val newInviteMetaInfoEntity = InviteMetaInfoEntity(inviteId, userId, fileId, timestampInEpochSeconds,
-            inviteResult.isInviteSuccessful, inviteResult.inviteResultMessage)
+        val newInviteMetaInfoEntity = InviteMetaInfoEntity(inviteId, userId, fileId, timestampInEpochSeconds, inviteResult.isInviteSuccessful, inviteResult.inviteResultMessage)
         return inviteMetaInfoRepository.save(newInviteMetaInfoEntity)
     }
 }