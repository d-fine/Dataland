package org.dataland.datalandbackend.services

import org.dataland.datalandbackend.model.ExcelFilesUploadResponse
import org.dataland.datalandbackend.model.email.Email
import org.dataland.datalandbackend.model.email.EmailAttachment
import org.dataland.datalandbackend.model.email.EmailContent
import org.dataland.datalandbackend.model.email.EmailUser
import org.dataland.datalandbackendutils.exceptions.InvalidInputApiException
import org.dataland.datalandbackendutils.exceptions.ResourceNotFoundApiException
import org.slf4j.LoggerFactory
import org.springframework.stereotype.Component
import org.springframework.web.multipart.MultipartFile
import java.time.Instant
import java.util.UUID

/**
 * Implementation of a file manager for Dataland
 */
@Component("FileManager")
class FileManager {
    private val logger = LoggerFactory.getLogger(javaClass)

    private val temporaryFileStore = mutableMapOf<String, MultipartFile>()
    private val uploadHistory = mutableMapOf<String, List<String>>()

    private val emailSender = EmailSender()
    private val defaultSender = EmailUser("info@dataland.com", "Dataland")
    private val defaultReceiver = EmailUser("TODO@d-fine.de", "TODO") // TODO this must be changed before going main

    private fun generateUUID(): String {
        return UUID.randomUUID().toString()
    }

    private fun generateUploadId(): String {
        val timestamp = Instant.now().epochSecond.toString()
        val uniqueId = generateUUID()
        return timestamp + "_" + uniqueId
    }

    private fun securityChecks(filesToCheck: List<MultipartFile>, maxFiles: Int, maxBytesPerFile: Int) {
        val numberOfFiles = filesToCheck.size
        if (numberOfFiles > maxFiles) {
            throw InvalidInputApiException(
                "Too many files uploaded",
                "$numberOfFiles files were uploaded, but only $maxFiles are allowed."
            )
        }
        if (filesToCheck.any { it.bytes.size > maxBytesPerFile }) {
            throw InvalidInputApiException(
                "Upload file too large.",
                "An uploaded file is larger than the maximum of $maxBytesPerFile."
            )
        }
        logger.info("Scanning $numberOfFiles files for potential risks.")
        filesToCheck.forEachIndexed() { index, file ->
            // TODO we DEFINITELY need some security checks to avoid any attack vectors
            // TODO alternatively, copy individual entries to a fresh template and process that
            // e.g. filename, filetype, actual contents etc.
            logger.info("Scanned ${index + 1} of $numberOfFiles files.")
        }
    }

<<<<<<< HEAD
    private fun storeOneExcelFileAndReturnFileId(singleExcelFile: MultipartFile, positionInQueue:Int, totalQueueLength:Int): String{
        val fileId = generateFileId()
        logger.info("Storing Excel file with file ID $fileId. (File $positionInQueue of $totalQueueLength files.)")
        temporaryFileStore[fileId] = singleExcelFile
        logger.info("Excel file with file ID $fileId was stored in-memory.")
        return fileId
=======
    private fun sendEmailWithFiles(files: List<MultipartFile>) {
        val content = EmailContent(
            "Dataland Excel Upload",
            "Someone uploaded files to Dataland.\nPlease review.",
            "Someone uploaded files to Dataland.<br>Please review.",
            files.stream().map { EmailAttachment("${generateUUID()}.xlsx", it.bytes) }.toList()
        )
        val email = Email(defaultSender, defaultReceiver, content)
        emailSender.sendEmail(email)
    }

    private fun removeFilesFromStorage(fileIds: List<String>) {
        fileIds.forEach { temporaryFileStore.remove(it) }
>>>>>>> b9485598
    }

    /**
     * Method to store an Excel file in a map with an associated filed ID as key.
     * @param excelFiles is the Excel file to store
     * @return a response model object with info about the upload process
     */
    fun storeExcelFiles(excelFiles: List<MultipartFile>): ExcelFilesUploadResponse {
        securityChecks(excelFiles, 20, 5000000)

        val numberOfFiles = excelFiles.size
        val uploadId = generateUploadId()
        logger.info("Storing $numberOfFiles Excel files for upload with ID $uploadId.")

        val listOfNewFileIds = mutableListOf<String>()
        excelFiles.forEachIndexed { index, singleExcelFile ->
<<<<<<< HEAD
            val returnedFileId = storeOneExcelFileAndReturnFileId(singleExcelFile, index+1, numberOfFiles)
            listOfNewFileIds.add(returnedFileId)
=======
            val fileId = generateUUID()
            logger.info("Storing Excel file with file ID $fileId. (File ${index + 1} of $numberOfFiles files.)")
            temporaryFileStore[fileId] = singleExcelFile
            listOfNewFileIds.add(fileId)
            logger.info("Excel file with file ID $fileId was stored in-memory.")
>>>>>>> b9485598
        }
        uploadHistory[uploadId] = listOfNewFileIds
        sendEmailWithFiles(excelFiles)
        removeFilesFromStorage(listOfNewFileIds)

        return ExcelFilesUploadResponse(uploadId, true, "Successfully stored $numberOfFiles Excel files.")
    }

    /**
     * Method to find a specific Excel file in a map by looking for its file ID, and then returning the Excel file.
     * @param excelFileId is the identifier which is needed to identify the required Excel file
     * @return the actual Excel file
     */
    fun provideExcelFile(excelFileId: String): MultipartFile {
        logger.info("Searching for Excel file with file ID $excelFileId in in-memory storage.")
        if (temporaryFileStore.containsKey(excelFileId)) {
            return temporaryFileStore[excelFileId]!!
        }
        throw ResourceNotFoundApiException("File not found", "Dataland does not know the file ID $excelFileId")
    }
}<|MERGE_RESOLUTION|>--- conflicted
+++ resolved
@@ -1,6 +1,7 @@
 package org.dataland.datalandbackend.services
 
 import org.dataland.datalandbackend.model.ExcelFilesUploadResponse
+import org.dataland.datalandbackendutils.exceptions.InvalidInputApiException
 import org.dataland.datalandbackend.model.email.Email
 import org.dataland.datalandbackend.model.email.EmailAttachment
 import org.dataland.datalandbackend.model.email.EmailContent
@@ -36,7 +37,7 @@
         val uniqueId = generateUUID()
         return timestamp + "_" + uniqueId
     }
-
+    
     private fun securityChecks(filesToCheck: List<MultipartFile>, maxFiles: Int, maxBytesPerFile: Int) {
         val numberOfFiles = filesToCheck.size
         if (numberOfFiles > maxFiles) {
@@ -60,14 +61,14 @@
         }
     }
 
-<<<<<<< HEAD
     private fun storeOneExcelFileAndReturnFileId(singleExcelFile: MultipartFile, positionInQueue:Int, totalQueueLength:Int): String{
         val fileId = generateFileId()
         logger.info("Storing Excel file with file ID $fileId. (File $positionInQueue of $totalQueueLength files.)")
         temporaryFileStore[fileId] = singleExcelFile
         logger.info("Excel file with file ID $fileId was stored in-memory.")
         return fileId
-=======
+    }
+
     private fun sendEmailWithFiles(files: List<MultipartFile>) {
         val content = EmailContent(
             "Dataland Excel Upload",
@@ -81,7 +82,6 @@
 
     private fun removeFilesFromStorage(fileIds: List<String>) {
         fileIds.forEach { temporaryFileStore.remove(it) }
->>>>>>> b9485598
     }
 
     /**
@@ -98,16 +98,8 @@
 
         val listOfNewFileIds = mutableListOf<String>()
         excelFiles.forEachIndexed { index, singleExcelFile ->
-<<<<<<< HEAD
             val returnedFileId = storeOneExcelFileAndReturnFileId(singleExcelFile, index+1, numberOfFiles)
             listOfNewFileIds.add(returnedFileId)
-=======
-            val fileId = generateUUID()
-            logger.info("Storing Excel file with file ID $fileId. (File ${index + 1} of $numberOfFiles files.)")
-            temporaryFileStore[fileId] = singleExcelFile
-            listOfNewFileIds.add(fileId)
-            logger.info("Excel file with file ID $fileId was stored in-memory.")
->>>>>>> b9485598
         }
         uploadHistory[uploadId] = listOfNewFileIds
         sendEmailWithFiles(excelFiles)
