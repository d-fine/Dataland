package org.dataland.datalandbackend.services

import org.dataland.datalandbackend.entities.RequestMetaDataEntity
import org.dataland.datalandbackend.model.ExcelFileUploadResponse
import org.dataland.datalandbackend.model.RequestMetaData
import org.dataland.datalandbackend.model.email.EmailAttachment
import org.dataland.datalandbackend.repositories.RequestMetaDataRepository
import org.dataland.datalandbackend.utils.InvitationEmailGenerator
import org.dataland.datalandbackendutils.exceptions.InvalidInputApiException
import org.slf4j.LoggerFactory
import org.springframework.beans.factory.annotation.Autowired
import org.springframework.security.core.context.SecurityContextHolder
import org.springframework.stereotype.Component
import org.springframework.transaction.annotation.Transactional
import org.springframework.web.multipart.MultipartFile
import java.time.Instant
import java.util.UUID
import org.springframework.security.oauth2.jwt.Jwt

/**
 * Implementation of a file manager for Dataland
 */
@Component("FileManager")
class FileManager(
    @Autowired
    private val emailSender: EmailSender,
    @Autowired private val requestMetaDataRepository: RequestMetaDataRepository
) {
    private val logger = LoggerFactory.getLogger(javaClass)

    private val temporaryFileStore = mutableMapOf<String, MultipartFile>()
    private val uploadHistory = mutableMapOf<String, String>()
    private val userIdToUploadId = mutableMapOf<String, String>()

    private val maxBytesPerFile = 5000000 // TODO nginx has also a max file size limit! configure it!
    // TODO These "magic number" could go into our applicaton properties

    private fun generateUUID(): String {
        return UUID.randomUUID().toString()
    }

    private fun generateUploadId(): String {
        val timestamp = Instant.now().epochSecond.toString()
        val uniqueId = generateUUID()
        return timestamp + "_" + uniqueId
    }

    private fun getUserId(): String {
        return SecurityContextHolder.getContext().authentication.name
    }

    private fun getUsername(): String {
        val jwt = SecurityContextHolder.getContext().authentication.principal as Jwt
        return jwt.getClaimAsString("preferred_username")
    }

    private fun securityChecks(fileToCheck: MultipartFile) {
        if (fileToCheck.bytes.size > maxBytesPerFile) {
            throw InvalidInputApiException(
                "Provided file is too large.",
                "The provided file is larger than the maximum of $maxBytesPerFile."
            )
        }
        logger.info("Scanning file for potential risks.")
            // checkFileForRisks(fileToCheck)
            // TODO we DEFINITELY need some security checks to avoid any attack vectors
            // TODO alternatively, copy individual entries to a fresh template and process that
            // e.g. filename, filetype, actual contents etc.
            logger.info("Scanned file.")
        }


    private fun storeOneExcelFileAndReturnFileId(
        singleExcelFile: MultipartFile,
    ): String {
        val fileId = generateUUID()
        logger.info("Storing Excel file with file ID $fileId.")
        temporaryFileStore[fileId] = singleExcelFile
        logger.info("Excel file with file ID $fileId was stored in-memory.")
        return fileId
    }

    private fun removeFileFromStorage(fileId: String) {
        temporaryFileStore.remove(fileId)
    }

    private fun sendEmailWithFile(file: MultipartFile, isRequesterNameHidden: Boolean) {
        val attachment = EmailAttachment(
                "${generateUUID()}.xlsx",
                file.bytes,
                "application/vnd.openxmlformats-officedocument.spreadsheetml.sheet"
            )
        val requesterName = if(isRequesterNameHidden) {
            null
        } else {
            "User ${getUsername()} (Keycloak id: ${getUserId()})"
        }
        val email = InvitationEmailGenerator.generate(attachment, requesterName)
        emailSender.sendEmail(email)
    }

    /**
     * Method to run a security check on an Excel file, then store it and document the upload in the upload history
     * @param excelFile is the Excel file to store
     */
    fun executeUploadProcess(excelFile: MultipartFile, uploadId: String) {
        securityChecks(excelFile)
        logger.info("Storing Excel file for upload with ID $uploadId.")
        val returnedFileId = storeOneExcelFileAndReturnFileId(excelFile)
        uploadHistory[uploadId] = returnedFileId
        }

    /**
     * Method to submit an invitation request
     *  @param excelFile is the Excel file to submit
     * @return a response model object with info about the upload process
     */
    fun submitInvitation(excelFile: MultipartFile, isRequesterNameHidden: Boolean): ExcelFileUploadResponse {
        val userId = getUserId()
        val uploadId = generateUploadId()
<<<<<<< HEAD
        userIdToUploadId[userId] = uploadId
        executeUploadProcess(excelFile, uploadId)
        val fileId = uploadHistory[uploadId]!!
        addRequestMetaData(userId, userIdToUploadId) // Emanuel: I'd like to reconsider this. Does not make sense to me.

        sendEmailWithFile(excelFile, isRequesterNameHidden)
        removeFileFromStorage(fileId)
        return ExcelFileUploadResponse(uploadId, true, "Successfully stored Excel file.")
=======
        storeExcelFiles(excelFiles, numberOfFiles, uploadId)
        val listOfFileIds = uploadHistory[uploadId]!!
        addRequestMetaData(userId, uploadId) // Emanuel: I'd like to reconsider this. Does not make sense to me.
                                            // Stephan: Does it make more sense now?
        sendEmailWithFiles(excelFiles, isRequesterNameHidden)
        removeFilesFromStorage(listOfFileIds)
        return ExcelFilesUploadResponse(uploadId, true, "Successfully stored $numberOfFiles Excel file/s.")
>>>>>>> 2aff77ca
    }
    /**
     * Method to add the metadata of an invitation request
     * @param userId denotes information about user
     * @param userIdToUploadId denotes information about userId-uploadId relationship
     * @return information of the newly created entry in request metadata database
     * including the generated company ID
     */
    @Transactional
    fun addRequestMetaData(userId: String, uploadId: String): RequestMetaData {
        val requestTimestamp = Instant.now().epochSecond.toString()
        val requestMetaData = RequestMetaData(
            userId,
            uploadId,
            requestTimestamp,
        )
        logger.info("Creating Request MetaData entry with ID $uploadId!!")
        createStoredRequestMetaData(requestMetaData)
        return requestMetaData
    }

    private fun createStoredRequestMetaData(
        requestMetaData: RequestMetaData
    ): RequestMetaDataEntity {

        val newRequestMetaDataEntity = RequestMetaDataEntity(
            uploadId = requestMetaData.uploadId,
            userId = requestMetaData.userId,
            timeStamp = requestMetaData.requestTimestamp,
        )
        return requestMetaDataRepository.save(newRequestMetaDataEntity)
    }
}<|MERGE_RESOLUTION|>--- conflicted
+++ resolved
@@ -1,7 +1,6 @@
 package org.dataland.datalandbackend.services
 
 import org.dataland.datalandbackend.entities.RequestMetaDataEntity
-import org.dataland.datalandbackend.model.ExcelFileUploadResponse
 import org.dataland.datalandbackend.model.RequestMetaData
 import org.dataland.datalandbackend.model.email.EmailAttachment
 import org.dataland.datalandbackend.repositories.RequestMetaDataRepository
@@ -118,7 +117,6 @@
     fun submitInvitation(excelFile: MultipartFile, isRequesterNameHidden: Boolean): ExcelFileUploadResponse {
         val userId = getUserId()
         val uploadId = generateUploadId()
-<<<<<<< HEAD
         userIdToUploadId[userId] = uploadId
         executeUploadProcess(excelFile, uploadId)
         val fileId = uploadHistory[uploadId]!!
@@ -127,15 +125,6 @@
         sendEmailWithFile(excelFile, isRequesterNameHidden)
         removeFileFromStorage(fileId)
         return ExcelFileUploadResponse(uploadId, true, "Successfully stored Excel file.")
-=======
-        storeExcelFiles(excelFiles, numberOfFiles, uploadId)
-        val listOfFileIds = uploadHistory[uploadId]!!
-        addRequestMetaData(userId, uploadId) // Emanuel: I'd like to reconsider this. Does not make sense to me.
-                                            // Stephan: Does it make more sense now?
-        sendEmailWithFiles(excelFiles, isRequesterNameHidden)
-        removeFilesFromStorage(listOfFileIds)
-        return ExcelFilesUploadResponse(uploadId, true, "Successfully stored $numberOfFiles Excel file/s.")
->>>>>>> 2aff77ca
     }
     /**
      * Method to add the metadata of an invitation request
