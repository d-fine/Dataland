package org.dataland.datalandbackend.services

import com.fasterxml.jackson.databind.ObjectMapper
import org.dataland.datalandbackend.model.DataType
import org.dataland.datalandmessagequeueutils.constants.ExchangeName
import org.dataland.datalandmessagequeueutils.constants.MessageHeaderKey
import org.dataland.datalandmessagequeueutils.constants.MessageType
import org.dataland.datalandmessagequeueutils.constants.RoutingKeyNames
import org.dataland.datalandmessagequeueutils.exceptions.MessageQueueRejectException
import org.dataland.datalandmessagequeueutils.messages.QaStatusChangeMessage
import org.dataland.datalandmessagequeueutils.utils.MessageQueueUtils
import org.slf4j.LoggerFactory
import org.springframework.amqp.rabbit.annotation.Argument
import org.springframework.amqp.rabbit.annotation.Exchange
import org.springframework.amqp.rabbit.annotation.Queue
import org.springframework.amqp.rabbit.annotation.QueueBinding
import org.springframework.amqp.rabbit.annotation.RabbitListener
import org.springframework.beans.factory.annotation.Autowired
import org.springframework.messaging.handler.annotation.Header
import org.springframework.messaging.handler.annotation.Payload
import org.springframework.stereotype.Component
import org.springframework.transaction.annotation.Transactional

/**
 * Implementation of a data manager for Dataland including metadata storages
 * @param objectMapper object mapper used for converting data classes to strings and vice versa
 * @param metaDataManager service for managing metadata
 * @param dataManager the dataManager service for public data
 */
@Component("MessageQueueListenerForDataManager")
class MessageQueueListenerForDataManager(
    @Autowired private val objectMapper: ObjectMapper,
    @Autowired private val metaDataManager: DataMetaInformationManager,
    @Autowired private val dataManager: DataManager,
    @Autowired private val nonSourceableDataManager: NonSourceableDataManager,
) {
    private val logger = LoggerFactory.getLogger(javaClass)

    /**
     * Method that listens to the messages from the QA service, modifies the qa status in the metadata accordingly,
     * and updates which dataset is currently active after successful qa process
     * @param jsonString the message describing the changed QA status process
     * @param correlationId the correlation ID of the current user process
     * @param type the type of the message
     */
    @RabbitListener(
        bindings = [
            QueueBinding(
                value =
                    Queue(
                        "dataQualityAssuredBackendDataManager",
                        arguments = [
                            Argument(name = "x-dead-letter-exchange", value = ExchangeName.DEAD_LETTER),
                            Argument(name = "x-dead-letter-routing-key", value = "deadLetterKey"),
                            Argument(name = "defaultRequeueRejected", value = "false"),
                        ],
                    ),
                exchange = Exchange(ExchangeName.DATA_QUALITY_ASSURED, declare = "false"),
                key = [RoutingKeyNames.DATA],
            ),
        ],
    )
    @Transactional
    fun changeQaStatus(
        @Payload jsonString: String,
        @Header(MessageHeaderKey.CORRELATION_ID) correlationId: String,
        @Header(MessageHeaderKey.TYPE) type: String,
    ) {
        MessageQueueUtils.validateMessageType(type, MessageType.QA_STATUS_CHANGED)
<<<<<<< HEAD
        val qaStatusChangeMessage = MessageQueueUtils.readMessagePayload<QaStatusChangeMessage>(jsonString, objectMapper)
=======

        val qaStatusChangeMessage =
            MessageQueueUtils.readMessagePayload<QaStatusChangeMessage>(jsonString, objectMapper)

>>>>>>> 0afa02ba
        val updatedDataId = qaStatusChangeMessage.dataId
        val updatedQaStatus = qaStatusChangeMessage.updatedQaStatus
        val currentlyActiveDataId = qaStatusChangeMessage.currentlyActiveDataId
        logger.info(
            "Received QA Status Change message for dataID $updatedDataId. New qaStatus is $updatedQaStatus. " +
                "(correlationId: $correlationId)",
        )
        if (updatedDataId.isEmpty()) {
            throw MessageQueueRejectException("Provided data ID to change qa status dataset is empty")
        }
        MessageQueueUtils.rejectMessageOnException {
            val updatedDataMetaInformation = metaDataManager.getDataMetaInformationByDataId(updatedDataId)
            updatedDataMetaInformation.qaStatus = updatedQaStatus
            metaDataManager.storeDataMetaInformation(updatedDataMetaInformation)

            if (currentlyActiveDataId.isNullOrEmpty()) {
                logger.info(
                    "No active dataset passed for companyId ${updatedDataMetaInformation.company.companyId}, " +
                        "dataType ${updatedDataMetaInformation.dataType}, and " +
                        "reportingPeriod ${updatedDataMetaInformation.reportingPeriod}. Setting currently active" +
                        "dataset to inactive.",
                )
                metaDataManager
                    .setCurrentlyActiveDatasetInactive(
                        updatedDataMetaInformation.company,
                        updatedDataMetaInformation.dataType,
                        updatedDataMetaInformation.reportingPeriod,
                    )
            } else {
                val currentlyActiveMetaInformation =
                    metaDataManager.getDataMetaInformationByDataId(currentlyActiveDataId)
                metaDataManager.setActiveDataset(currentlyActiveMetaInformation)
                if (nonSourceableDataManager
                        .getLatestNonSourceableInfoForDataset(
                            updatedDataMetaInformation.company.companyId,
                            DataType.valueOf(updatedDataMetaInformation.dataType),
                            updatedDataMetaInformation.reportingPeriod,
                        )?.isNonSourceable == true
                ) {
                    nonSourceableDataManager.storeSourceableData(
                        updatedDataMetaInformation.company.companyId,
                        DataType.valueOf(updatedDataMetaInformation.dataType),
                        updatedDataMetaInformation.reportingPeriod,
                        updatedDataMetaInformation.uploaderUserId,
                    )
                }
                logger.info(
                    "Dataset with dataId $currentlyActiveDataId has been set to active. +" +
                        "Previously non-sourceable datasets are now marked as sourceable.",
                )
            }
        }
    }

    /**
     * Method that listens to the stored queue and removes data entries from the temporary storage once they have been
     * stored in the persisted database. Further it logs success notification associated containing dataId and
     * correlationId
     * @param dataId the ID of the dataset to that was stored
     * @param correlationId the correlation ID of the current user process
     * @param type the type of the message
     */
    @RabbitListener(
        bindings = [
            QueueBinding(
                value =
                    Queue(
                        "dataStoredBackendDataManager",
                        arguments = [
                            Argument(name = "x-dead-letter-exchange", value = ExchangeName.DEAD_LETTER),
                            Argument(name = "x-dead-letter-routing-key", value = "deadLetterKey"),
                            Argument(name = "defaultRequeueRejected", value = "false"),
                        ],
                    ),
                exchange = Exchange(ExchangeName.ITEM_STORED, declare = "false"),
                key = [RoutingKeyNames.DATA],
            ),
        ],
    )
    fun removeStoredItemFromTemporaryStore(
        @Payload dataId: String,
        @Header(MessageHeaderKey.CORRELATION_ID) correlationId: String,
        @Header(MessageHeaderKey.TYPE) type: String,
    ) {
        MessageQueueUtils.validateMessageType(type, MessageType.DATA_STORED)
        if (dataId.isEmpty()) {
            throw MessageQueueRejectException("Provided data ID is empty")
        }
        logger.info(
            "Received message that dataset with dataId $dataId has been successfully stored. Correlation ID: " +
                "$correlationId.",
        )
        MessageQueueUtils.rejectMessageOnException {
            dataManager.removeDataSetFromInMemoryStore(dataId)
        }
    }
}<|MERGE_RESOLUTION|>--- conflicted
+++ resolved
@@ -67,24 +67,23 @@
         @Header(MessageHeaderKey.TYPE) type: String,
     ) {
         MessageQueueUtils.validateMessageType(type, MessageType.QA_STATUS_CHANGED)
-<<<<<<< HEAD
-        val qaStatusChangeMessage = MessageQueueUtils.readMessagePayload<QaStatusChangeMessage>(jsonString, objectMapper)
-=======
 
         val qaStatusChangeMessage =
             MessageQueueUtils.readMessagePayload<QaStatusChangeMessage>(jsonString, objectMapper)
 
->>>>>>> 0afa02ba
         val updatedDataId = qaStatusChangeMessage.dataId
         val updatedQaStatus = qaStatusChangeMessage.updatedQaStatus
         val currentlyActiveDataId = qaStatusChangeMessage.currentlyActiveDataId
+
         logger.info(
             "Received QA Status Change message for dataID $updatedDataId. New qaStatus is $updatedQaStatus. " +
                 "(correlationId: $correlationId)",
         )
+
         if (updatedDataId.isEmpty()) {
             throw MessageQueueRejectException("Provided data ID to change qa status dataset is empty")
         }
+
         MessageQueueUtils.rejectMessageOnException {
             val updatedDataMetaInformation = metaDataManager.getDataMetaInformationByDataId(updatedDataId)
             updatedDataMetaInformation.qaStatus = updatedQaStatus
