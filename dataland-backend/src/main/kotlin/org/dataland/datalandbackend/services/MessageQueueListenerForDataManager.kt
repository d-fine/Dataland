package org.dataland.datalandbackend.services

import com.fasterxml.jackson.databind.ObjectMapper
import org.dataland.datalandmessagequeueutils.constants.ExchangeName
import org.dataland.datalandmessagequeueutils.constants.MessageHeaderKey
import org.dataland.datalandmessagequeueutils.constants.MessageType
import org.dataland.datalandmessagequeueutils.constants.RoutingKeyNames
import org.dataland.datalandmessagequeueutils.exceptions.MessageQueueRejectException
import org.dataland.datalandmessagequeueutils.messages.QaStatusChangeMessage
import org.dataland.datalandmessagequeueutils.utils.MessageQueueUtils
import org.slf4j.LoggerFactory
import org.springframework.amqp.rabbit.annotation.Argument
import org.springframework.amqp.rabbit.annotation.Exchange
import org.springframework.amqp.rabbit.annotation.Queue
import org.springframework.amqp.rabbit.annotation.QueueBinding
import org.springframework.amqp.rabbit.annotation.RabbitListener
import org.springframework.beans.factory.annotation.Autowired
import org.springframework.messaging.handler.annotation.Header
import org.springframework.messaging.handler.annotation.Payload
import org.springframework.stereotype.Component
import org.springframework.transaction.annotation.Transactional

/**
 * Implementation of a data manager for Dataland including metadata storages
 * @param objectMapper object mapper used for converting data classes to strings and vice versa
 * @param metaDataManager service for managing metadata
 * @param dataManager the dataManager service for public data
 */
@Component("MessageQueueListenerForDataManager")
class MessageQueueListenerForDataManager(
    @Autowired private val objectMapper: ObjectMapper,
    @Autowired private val metaDataManager: DataMetaInformationManager,
    @Autowired private val dataManager: DataManager,
) {
    private val logger = LoggerFactory.getLogger(javaClass)

    /**
     * Method that listens to the stored queue and removes data entries from the temporary storage once they have been
     * stored in the persisted database. Further it logs success notification associated containing dataId and
     * correlationId
     * @param dataId the ID of the dataset to that was stored
     * @param correlationId the correlation ID of the current user process
     * @param type the type of the message
     */
    @RabbitListener(
        bindings = [
            QueueBinding(
                value =
                    Queue(
                        "dataStoredBackendDataManager",
                        arguments = [
                            Argument(name = "x-dead-letter-exchange", value = ExchangeName.DEAD_LETTER),
                            Argument(name = "x-dead-letter-routing-key", value = "deadLetterKey"),
                            Argument(name = "defaultRequeueRejected", value = "false"),
                        ],
                    ),
                exchange = Exchange(ExchangeName.ITEM_STORED, declare = "false"),
                key = [RoutingKeyNames.DATA],
            ),
        ],
    )
    fun removeStoredItemFromTemporaryStore(
        @Payload dataId: String,
        @Header(MessageHeaderKey.CORRELATION_ID) correlationId: String,
        @Header(MessageHeaderKey.TYPE) type: String,
    ) {
<<<<<<< HEAD
        messageQueueUtils.validateMessageType(type, MessageType.DATA_STORED)
        if (dataId.isEmpty()) {
            throw MessageQueueRejectException("Provided data ID is empty")
        }
        logger.info(
            "Received message that dataset with dataId $dataId has been successfully stored. Correlation ID: " +
                "$correlationId.",
        )
        messageQueueUtils.rejectMessageOnException {
            dataManager.removeDataSetFromInMemoryStore(dataId)
=======
        MessageQueueUtils.validateMessageType(type, MessageType.QA_COMPLETED)

        val qaCompletedMessage = MessageQueueUtils.readMessagePayload<QaCompletedMessage>(jsonString, objectMapper)
        val dataId = qaCompletedMessage.identifier
        if (dataId.isEmpty()) {
            throw MessageQueueRejectException("Provided data ID is empty")
        }
        MessageQueueUtils.rejectMessageOnException {
            val metaInformation = metaDataManager.getDataMetaInformationByDataId(dataId)
            metaInformation.qaStatus = qaCompletedMessage.validationResult
            if (qaCompletedMessage.validationResult == QaStatus.Accepted) {
                metaDataManager.setActiveDataset(metaInformation)
            }
            logger.info(
                "Received quality assurance: ${qaCompletedMessage.validationResult} for data upload with DataId: " +
                    "$dataId with Correlation Id: $correlationId",
            )
>>>>>>> 3fbad328
        }
    }

    /**
     * Method that listens to the messages from the QA service, modifies the qa status in the metadata accordingly,
     * and updates which dataset is currently active after successful qa process
     * @param jsonString the message describing the changed QA status process
     * @param correlationId the correlation ID of the current user process
     * @param type the type of the message
     */
    @RabbitListener(
        bindings = [
            QueueBinding(
                value =
                    Queue(
                        "dataQualityAssuredBackendDataManager",
                        arguments = [
                            Argument(name = "x-dead-letter-exchange", value = ExchangeName.DEAD_LETTER),
                            Argument(name = "x-dead-letter-routing-key", value = "deadLetterKey"),
                            Argument(name = "defaultRequeueRejected", value = "false"),
                        ],
                    ),
                exchange = Exchange(ExchangeName.DATA_QUALITY_ASSURED, declare = "false"),
                key = [RoutingKeyNames.DATA],
            ),
        ],
    )
    @Transactional
    fun changeQaStatus(
        @Payload jsonString: String,
        @Header(MessageHeaderKey.CORRELATION_ID) correlationId: String,
        @Header(MessageHeaderKey.TYPE) type: String,
    ) {
<<<<<<< HEAD
        messageQueueUtils.validateMessageType(type, MessageType.QA_STATUS_CHANGED)
        val qaStatusChangeMessage = objectMapper.readValue(jsonString, QaStatusChangeMessage::class.java)

        val changedQaStatusDataId = qaStatusChangeMessage.dataId
        val updatedQaStatus = qaStatusChangeMessage.updatedQaStatus
        val currentlyActiveDataId = qaStatusChangeMessage.currentlyActiveDataId

=======
        MessageQueueUtils.validateMessageType(type, MessageType.DATA_STORED)
        if (dataId.isEmpty()) {
            throw MessageQueueRejectException("Provided data ID is empty")
        }
>>>>>>> 3fbad328
        logger.info(
            "Received QA Status Change message for dataID $changedQaStatusDataId. New qaStatus is $updatedQaStatus. " +
                "(correlationId: $correlationId)",
        )
<<<<<<< HEAD

        if (changedQaStatusDataId.isEmpty()) {
            throw MessageQueueRejectException("Provided data ID to change qa status dataset is empty")
        }

        messageQueueUtils.rejectMessageOnException {
            val changedQaStatusMetaInformation = metaDataManager.getDataMetaInformationByDataId(changedQaStatusDataId)
            changedQaStatusMetaInformation.qaStatus = updatedQaStatus
            metaDataManager.storeDataMetaInformation(changedQaStatusMetaInformation)

            if (currentlyActiveDataId.isNullOrEmpty()) {
                logger.info(
                    "No active dataset for companyId ${changedQaStatusMetaInformation.company.companyId}, " +
                        "dataType ${changedQaStatusMetaInformation.dataType}, and " +
                        "reportingPeriod ${changedQaStatusMetaInformation.reportingPeriod} exists.",
                )
            } else {
                val currentlyActiveMetaInformation =
                    metaDataManager.getDataMetaInformationByDataId(currentlyActiveDataId)
                metaDataManager.setActiveDataset(currentlyActiveMetaInformation)
                logger.info("Dataset with dataId $currentlyActiveDataId has been set to active.")
            }
=======
        MessageQueueUtils.rejectMessageOnException {
            dataManager.removeDataSetFromInMemoryStore(dataId)
>>>>>>> 3fbad328
        }
    }
}<|MERGE_RESOLUTION|>--- conflicted
+++ resolved
@@ -35,6 +35,73 @@
     private val logger = LoggerFactory.getLogger(javaClass)
 
     /**
+     * Method that listens to the messages from the QA service, modifies the qa status in the metadata accordingly,
+     * and updates which dataset is currently active after successful qa process
+     * @param jsonString the message describing the changed QA status process
+     * @param correlationId the correlation ID of the current user process
+     * @param type the type of the message
+     */
+    @RabbitListener(
+        bindings = [
+            QueueBinding(
+                value =
+                    Queue(
+                        "dataQualityAssuredBackendDataManager",
+                        arguments = [
+                            Argument(name = "x-dead-letter-exchange", value = ExchangeName.DEAD_LETTER),
+                            Argument(name = "x-dead-letter-routing-key", value = "deadLetterKey"),
+                            Argument(name = "defaultRequeueRejected", value = "false"),
+                        ],
+                    ),
+                exchange = Exchange(ExchangeName.DATA_QUALITY_ASSURED, declare = "false"),
+                key = [RoutingKeyNames.DATA],
+            ),
+        ],
+    )
+    @Transactional
+    fun changeQaStatus(
+        @Payload jsonString: String,
+        @Header(MessageHeaderKey.CORRELATION_ID) correlationId: String,
+        @Header(MessageHeaderKey.TYPE) type: String,
+    ) {
+        MessageQueueUtils.validateMessageType(type, MessageType.QA_STATUS_CHANGED)
+
+        val qaStatusChangeMessage = MessageQueueUtils.readMessagePayload<QaStatusChangeMessage>(jsonString, objectMapper)
+
+        val changedQaStatusDataId = qaStatusChangeMessage.dataId
+        val updatedQaStatus = qaStatusChangeMessage.updatedQaStatus
+        val currentlyActiveDataId = qaStatusChangeMessage.currentlyActiveDataId
+
+        logger.info(
+            "Received QA Status Change message for dataID $changedQaStatusDataId. New qaStatus is $updatedQaStatus. " +
+                "(correlationId: $correlationId)",
+        )
+
+        if (changedQaStatusDataId.isEmpty()) {
+            throw MessageQueueRejectException("Provided data ID to change qa status dataset is empty")
+        }
+
+        MessageQueueUtils.rejectMessageOnException {
+            val changedQaStatusMetaInformation = metaDataManager.getDataMetaInformationByDataId(changedQaStatusDataId)
+            changedQaStatusMetaInformation.qaStatus = updatedQaStatus
+            metaDataManager.storeDataMetaInformation(changedQaStatusMetaInformation)
+
+            if (currentlyActiveDataId.isNullOrEmpty()) {
+                logger.info(
+                    "No active dataset for companyId ${changedQaStatusMetaInformation.company.companyId}, " +
+                        "dataType ${changedQaStatusMetaInformation.dataType}, and " +
+                        "reportingPeriod ${changedQaStatusMetaInformation.reportingPeriod} exists.",
+                )
+            } else {
+                val currentlyActiveMetaInformation =
+                    metaDataManager.getDataMetaInformationByDataId(currentlyActiveDataId)
+                metaDataManager.setActiveDataset(currentlyActiveMetaInformation)
+                logger.info("Dataset with dataId $currentlyActiveDataId has been set to active.")
+            }
+        }
+    }
+
+    /**
      * Method that listens to the stored queue and removes data entries from the temporary storage once they have been
      * stored in the persisted database. Further it logs success notification associated containing dataId and
      * correlationId
@@ -64,8 +131,7 @@
         @Header(MessageHeaderKey.CORRELATION_ID) correlationId: String,
         @Header(MessageHeaderKey.TYPE) type: String,
     ) {
-<<<<<<< HEAD
-        messageQueueUtils.validateMessageType(type, MessageType.DATA_STORED)
+        MessageQueueUtils.validateMessageType(type, MessageType.DATA_STORED)
         if (dataId.isEmpty()) {
             throw MessageQueueRejectException("Provided data ID is empty")
         }
@@ -73,105 +139,8 @@
             "Received message that dataset with dataId $dataId has been successfully stored. Correlation ID: " +
                 "$correlationId.",
         )
-        messageQueueUtils.rejectMessageOnException {
-            dataManager.removeDataSetFromInMemoryStore(dataId)
-=======
-        MessageQueueUtils.validateMessageType(type, MessageType.QA_COMPLETED)
-
-        val qaCompletedMessage = MessageQueueUtils.readMessagePayload<QaCompletedMessage>(jsonString, objectMapper)
-        val dataId = qaCompletedMessage.identifier
-        if (dataId.isEmpty()) {
-            throw MessageQueueRejectException("Provided data ID is empty")
-        }
-        MessageQueueUtils.rejectMessageOnException {
-            val metaInformation = metaDataManager.getDataMetaInformationByDataId(dataId)
-            metaInformation.qaStatus = qaCompletedMessage.validationResult
-            if (qaCompletedMessage.validationResult == QaStatus.Accepted) {
-                metaDataManager.setActiveDataset(metaInformation)
-            }
-            logger.info(
-                "Received quality assurance: ${qaCompletedMessage.validationResult} for data upload with DataId: " +
-                    "$dataId with Correlation Id: $correlationId",
-            )
->>>>>>> 3fbad328
-        }
-    }
-
-    /**
-     * Method that listens to the messages from the QA service, modifies the qa status in the metadata accordingly,
-     * and updates which dataset is currently active after successful qa process
-     * @param jsonString the message describing the changed QA status process
-     * @param correlationId the correlation ID of the current user process
-     * @param type the type of the message
-     */
-    @RabbitListener(
-        bindings = [
-            QueueBinding(
-                value =
-                    Queue(
-                        "dataQualityAssuredBackendDataManager",
-                        arguments = [
-                            Argument(name = "x-dead-letter-exchange", value = ExchangeName.DEAD_LETTER),
-                            Argument(name = "x-dead-letter-routing-key", value = "deadLetterKey"),
-                            Argument(name = "defaultRequeueRejected", value = "false"),
-                        ],
-                    ),
-                exchange = Exchange(ExchangeName.DATA_QUALITY_ASSURED, declare = "false"),
-                key = [RoutingKeyNames.DATA],
-            ),
-        ],
-    )
-    @Transactional
-    fun changeQaStatus(
-        @Payload jsonString: String,
-        @Header(MessageHeaderKey.CORRELATION_ID) correlationId: String,
-        @Header(MessageHeaderKey.TYPE) type: String,
-    ) {
-<<<<<<< HEAD
-        messageQueueUtils.validateMessageType(type, MessageType.QA_STATUS_CHANGED)
-        val qaStatusChangeMessage = objectMapper.readValue(jsonString, QaStatusChangeMessage::class.java)
-
-        val changedQaStatusDataId = qaStatusChangeMessage.dataId
-        val updatedQaStatus = qaStatusChangeMessage.updatedQaStatus
-        val currentlyActiveDataId = qaStatusChangeMessage.currentlyActiveDataId
-
-=======
-        MessageQueueUtils.validateMessageType(type, MessageType.DATA_STORED)
-        if (dataId.isEmpty()) {
-            throw MessageQueueRejectException("Provided data ID is empty")
-        }
->>>>>>> 3fbad328
-        logger.info(
-            "Received QA Status Change message for dataID $changedQaStatusDataId. New qaStatus is $updatedQaStatus. " +
-                "(correlationId: $correlationId)",
-        )
-<<<<<<< HEAD
-
-        if (changedQaStatusDataId.isEmpty()) {
-            throw MessageQueueRejectException("Provided data ID to change qa status dataset is empty")
-        }
-
-        messageQueueUtils.rejectMessageOnException {
-            val changedQaStatusMetaInformation = metaDataManager.getDataMetaInformationByDataId(changedQaStatusDataId)
-            changedQaStatusMetaInformation.qaStatus = updatedQaStatus
-            metaDataManager.storeDataMetaInformation(changedQaStatusMetaInformation)
-
-            if (currentlyActiveDataId.isNullOrEmpty()) {
-                logger.info(
-                    "No active dataset for companyId ${changedQaStatusMetaInformation.company.companyId}, " +
-                        "dataType ${changedQaStatusMetaInformation.dataType}, and " +
-                        "reportingPeriod ${changedQaStatusMetaInformation.reportingPeriod} exists.",
-                )
-            } else {
-                val currentlyActiveMetaInformation =
-                    metaDataManager.getDataMetaInformationByDataId(currentlyActiveDataId)
-                metaDataManager.setActiveDataset(currentlyActiveMetaInformation)
-                logger.info("Dataset with dataId $currentlyActiveDataId has been set to active.")
-            }
-=======
         MessageQueueUtils.rejectMessageOnException {
             dataManager.removeDataSetFromInMemoryStore(dataId)
->>>>>>> 3fbad328
         }
     }
 }