--- conflicted
+++ resolved
@@ -15,13 +15,9 @@
 import org.dataland.datalandbackend.services.MessageQueuePublications
 import org.dataland.datalandbackend.utils.DataPointValidator
 import org.dataland.datalandbackend.utils.IdUtils
-<<<<<<< HEAD
 import org.dataland.datalandbackend.utils.JsonOperations
 import org.dataland.datalandbackendutils.exceptions.InvalidInputApiException
-import org.dataland.datalandbackendutils.model.DataPointDimensions
-=======
 import org.dataland.datalandbackendutils.model.BasicDataPointDimensions
->>>>>>> 9d7b2d2a
 import org.dataland.datalandinternalstorage.openApiClient.api.StorageControllerApi
 import org.dataland.keycloakAdapter.auth.DatalandAuthentication
 import org.dataland.specificationservice.openApiClient.api.SpecificationControllerApi
@@ -40,22 +36,6 @@
  */
 @Suppress("LongParameterList")
 @Service("DataPointManager")
-<<<<<<< HEAD
-class DataPointManager(
-    @Autowired private val dataManager: DataManager,
-    @Autowired private val metaDataManager: DataPointMetaInformationManager,
-    @Autowired private val storageClient: StorageControllerApi,
-    @Autowired private val messageQueuePublications: MessageQueuePublications,
-    @Autowired private val dataPointValidator: DataPointValidator,
-    @Autowired private val companyQueryManager: CompanyQueryManager,
-    @Autowired private val companyRoleChecker: CompanyRoleChecker,
-    @Autowired private val objectMapper: ObjectMapper,
-    @Autowired private val logMessageBuilder: LogMessageBuilder,
-    @Autowired private val specificationClient: SpecificationControllerApi,
-    @Autowired private val datasetDatapointRepository: DatasetDatapointRepository,
-) {
-    private val logger = LoggerFactory.getLogger(javaClass)
-=======
 class DataPointManager
     @Autowired
     constructor(
@@ -68,8 +48,10 @@
         private val companyRoleChecker: CompanyRoleChecker,
         private val objectMapper: ObjectMapper,
         private val logMessageBuilder: LogMessageBuilder,
-    ) {
-        private val logger = LoggerFactory.getLogger(javaClass)
+        private val specificationClient: SpecificationControllerApi,
+        private val datasetDatapointRepository: DatasetDatapointRepository,
+) {
+    private val logger = LoggerFactory.getLogger(javaClass)
 
         /**
          * Processes a single data point by validating it and storing it in the internal storage
@@ -88,7 +70,6 @@
             dataPointValidator.validateDataPoint(uploadedDataPoint.dataPointIdentifier, uploadedDataPoint.dataPointContent, correlationId)
             logger.info("Storing '${uploadedDataPoint.dataPointIdentifier}' data point with bypassQa set to: $bypassQa.")
             val dataId = IdUtils.generateUUID()
->>>>>>> 9d7b2d2a
 
             if (bypassQa && !companyRoleChecker.canUserBypassQa(uploadedDataPoint.companyId)) {
                 throw AccessDeniedException(logMessageBuilder.bypassQaDeniedExceptionMessage)
@@ -165,24 +146,22 @@
          */
         fun updateCurrentlyActiveDataPoint(
             dataPointDimensions: BasicDataPointDimensions,
-            newActiveDataId: String?,
-            correlationId: String,
-        ) {
-            logger.info("Updating currently active data point for $dataPointDimensions (correlation ID: $correlationId).")
-            val currentlyActiveDataId = metaDataManager.getCurrentlyActiveDataId(dataPointDimensions)
-            logger.info("Currently and newly active IDs are $currentlyActiveDataId and $newActiveDataId (correlation ID: $correlationId).")
-            if (newActiveDataId.isNullOrEmpty() && !currentlyActiveDataId.isNullOrEmpty()) {
-                logger.info("Setting data point with dataId $currentlyActiveDataId to inactive (correlation ID: $correlationId).")
-                metaDataManager.updateCurrentlyActiveFlagOfDataPoint(currentlyActiveDataId, null)
-            } else if (newActiveDataId != currentlyActiveDataId) {
-                logger.info("Setting $newActiveDataId to active and $currentlyActiveDataId to inactive (correlation ID: $correlationId).")
-                metaDataManager.updateCurrentlyActiveFlagOfDataPoint(currentlyActiveDataId, null)
-                metaDataManager.updateCurrentlyActiveFlagOfDataPoint(newActiveDataId, true)
-            } else {
-                logger.info("No update of the currently active flag required (correlation ID: $correlationId).")
-            }
-        }
-<<<<<<< HEAD
+        newActiveDataId: String?,
+        correlationId: String,
+    ) {
+        logger.info("Updating currently active data point for $dataPointDimensions (correlation ID: $correlationId).")
+        val currentlyActiveDataId = metaDataManager.getCurrentlyActiveDataId(dataPointDimensions)
+        logger.info("Currently and newly active IDs are $currentlyActiveDataId and $newActiveDataId (correlation ID: $correlationId).")
+        if (newActiveDataId.isNullOrEmpty() && !currentlyActiveDataId.isNullOrEmpty()) {
+            logger.info("Setting data point with dataId $currentlyActiveDataId to inactive (correlation ID: $correlationId).")
+            metaDataManager.updateCurrentlyActiveFlagOfDataPoint(currentlyActiveDataId, null)
+        } else if (newActiveDataId != currentlyActiveDataId) {
+            logger.info("Setting $newActiveDataId to active and $currentlyActiveDataId to inactive (correlation ID: $correlationId).")
+            metaDataManager.updateCurrentlyActiveFlagOfDataPoint(currentlyActiveDataId, null)
+            metaDataManager.updateCurrentlyActiveFlagOfDataPoint(newActiveDataId, true)
+        } else {
+            logger.info("No update of the currently active flag required (correlation ID: $correlationId).")
+        }
     }
 
     /**
@@ -369,7 +348,4 @@
         logger.info("Completed framework assembly from data points (correlation ID $correlationId)")
         return frameworkTemplate.toString()
     }
-}
-=======
-    }
->>>>>>> 9d7b2d2a
+}