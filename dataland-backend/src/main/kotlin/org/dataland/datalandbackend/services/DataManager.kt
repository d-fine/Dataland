package org.dataland.datalandbackend.services

import com.fasterxml.jackson.databind.ObjectMapper
import org.dataland.datalandbackend.entities.DataMetaInformationEntity
import org.dataland.datalandbackend.model.DataType
import org.dataland.datalandbackend.model.StorableDataSet
import org.dataland.datalandbackend.model.StorageHashMap
import org.dataland.datalandbackendutils.cloudevents.CloudEventMessageHandler
import org.dataland.datalandbackendutils.exceptions.InternalServerErrorApiException
import org.dataland.datalandbackendutils.exceptions.InvalidInputApiException
import org.dataland.datalandbackendutils.exceptions.ResourceNotFoundApiException
import org.dataland.datalandinternalstorage.openApiClient.api.StorageControllerApi
import org.dataland.datalandinternalstorage.openApiClient.infrastructure.ServerException
import org.slf4j.LoggerFactory
import org.springframework.amqp.core.Message
import org.springframework.amqp.rabbit.annotation.RabbitListener
import org.springframework.beans.factory.annotation.Autowired
import org.springframework.context.annotation.ComponentScan
import org.springframework.stereotype.Component
import org.springframework.transaction.annotation.Transactional
import java.util.*

/**
 * Implementation of a data manager for Dataland including metadata storages
 * @param objectMapper object mapper used for converting data classes to strings and vice versa
 * @param companyManager service for managing company data
 * @param metaDataManager service for managing metadata
 * @param storageClient service for managing data
 * @param cloudEventMessageHandler service for managing CloudEvents messages
 * @param dataInformationHashMap map for temporarily storing data information in memory
*/
@ComponentScan(basePackages = ["org.dataland"])
@Component("DataManager")
class DataManager(
    @Autowired var objectMapper: ObjectMapper,
    @Autowired var companyManager: CompanyManager,
    @Autowired var metaDataManager: DataMetaInformationManager,
    @Autowired var storageClient: StorageControllerApi,
    @Autowired var cloudEventMessageHandler: CloudEventMessageHandler,
    @Autowired var dataInformationHashMap: StorageHashMap

) {
    private val logger = LoggerFactory.getLogger(javaClass)

    private fun assertActualAndExpectedDataTypeForIdMatch(
        dataId: String,
        dataType: DataType,
        correlationId: String,
    ) {
        val dataMetaInformation = metaDataManager.getDataMetaInformationByDataId(dataId)
        if (DataType.valueOf(dataMetaInformation.dataType) != dataType) {
            throw InvalidInputApiException(
                "Requested data $dataId not of type $dataType",
                "The data with the id: $dataId is registered as type" +
                    " ${dataMetaInformation.dataType} by Dataland instead of your requested" +
                    " type $dataType.",
            )
        }
        logger.info(
            "Requesting Data with ID $dataId and expected type $dataType from framework data storage. " +
                "Correlation ID: $correlationId",
        )
    }

    /**
     * Method to make the data manager add data to a data store and store meta data in Dataland
     * @param storableDataSet contains all the inputs needed by Dataland
     * @return ID of the newly stored data in the data store
     */
    @Transactional
    fun addDataSet(storableDataSet: StorableDataSet, correlationId: String): String {
        val company = companyManager.getCompanyById(storableDataSet.companyId)
        logger.info(
            "Sending StorableDataSet of type ${storableDataSet.dataType} for company ID " +
                "${storableDataSet.companyId}, Company Name ${company.companyName} to storage Interface. " +
                "Correlation ID: $correlationId",
        )

        val dataId: String = storeDataSet(storableDataSet, company.companyName, correlationId)
<<<<<<< HEAD
        val updatedMetaData = DataMetaInformationEntity(dataId,storableDataSet.dataType.toString(),
            storableDataSet.uploaderUserId, storableDataSet.uploadTime, company, "No")
        metaDataManager.storeDataMetaInformation(updatedMetaData, "No")
        cloudEventMessageHandler.buildCEMessageAndSendToQueue(dataId, "New data - QA necessary", correlationId,
            "upload_queue")
=======
        metaDataManager.storeDataMetaInformation(
            dataId,
            storableDataSet.dataType,
            storableDataSet.uploaderUserId,
            storableDataSet.uploadTime,
            company,
        )
>>>>>>> 9cbc9922
        return dataId
    }

    /**
     * Method that listens to the qa_queue and updates the metadata information after successful qa process
     * @param message is the message delivered on the message queue
     */
    @RabbitListener(queues = ["qa_queue"])
    fun updateMetaDataAfterQA(message: Message) {
        val dataId = cloudEventMessageHandler.bodyToString(message)
        val correlationId = message.messageProperties.headers["cloudEvents:id"].toString()
        if (dataId.isNotEmpty()) {
            val metaInformation = metaDataManager.getDataMetaInformationByDataId(dataId)
            metaDataManager.storeDataMetaInformation(metaInformation, "Yes")
            logger.info("Received quality assurance for data upload with DataId: $dataId with Correlation Id: " +
                    correlationId)
        } else{val internalMessage = "Error updating metadata data. Correlation ID: $correlationId"
            logger.error(internalMessage)
            throw InternalServerErrorApiException(
                "Update of meta data failed", "The update of the metadataset failed",
                internalMessage
            )
        }
    }

    private fun storeDataSet(
        storableDataSet: StorableDataSet,
        companyName: String,
        correlationId: String,
    ): String {
        val dataId = "${UUID.randomUUID()}:${UUID.randomUUID()}_${UUID.randomUUID()}"
        dataInformationHashMap.map.put(dataId, objectMapper.writeValueAsString(storableDataSet))
        logger.info(dataInformationHashMap.map[dataId])
        cloudEventMessageHandler.buildCEMessageAndSendToQueue(dataId, "Data to be stored", correlationId,
            "storage_queue")
        logger.info(
            "Stored StorableDataSet of type ${storableDataSet.dataType} for company ID ${storableDataSet.companyId}," +
                " Company Name $companyName received ID $dataId from storage. Correlation ID: $correlationId."
        )
        return(dataId)
    }

    /**
     * Method to log success notification associated to certain dataId and correlationId
     * @param message Message retrieved from stored_queue
     */
    @RabbitListener(queues = ["stored_queue"])
    fun loggingOfStoredDataSet(message: Message) {
        val dataId = cloudEventMessageHandler.bodyToString(message)
        val correlationId = message.messageProperties.headers["cloudEvents:id"].toString()
        if (dataId.isNotEmpty()) {
            logger.info("Internal Storage sent a message - job done")
            logger.info(
                "Dataset with dataId $dataId was sucessfully stored. Correlation ID: $correlationId."
            )
            dataInformationHashMap.map.remove(dataId)
        } else{val internalMessage = "Error storing data. Correlation ID: $correlationId"
            logger.error(internalMessage)
            throw InternalServerErrorApiException(
<<<<<<< HEAD
                "Storing of dataset failed", "The storing of the dataset failed",
                internalMessage
=======
                "Upload to Storage failed", "The upload of the dataset to the Storage failed",
                internalMessage,
                e,
>>>>>>> 9cbc9922
            )

        }
<<<<<<< HEAD
=======
        logger.info(
            "Stored StorableDataSet of type ${storableDataSet.dataType} for company ID ${storableDataSet.companyId}," +
                " Company Name $companyName received ID $dataId from storage. Correlation ID: $correlationId",
        )
        return dataId
>>>>>>> 9cbc9922
    }

    /**
     * Method to make the data manager get the data of a single entry from the data store
     * @param dataId to identify the stored data
     * @param dataType to check the correctness of the type of the retrieved data
     * @param correlationId to use in combination with dataId to retrieve data and assert type
     * @return data set associated with the data ID provided in the input
     */
    fun getDataSet(dataId: String, dataType: DataType, correlationId: String): StorableDataSet {
        assertActualAndExpectedDataTypeForIdMatch(dataId, dataType, correlationId)
        val dataMetaInformation = metaDataManager.getDataMetaInformationByDataId(dataId)
        val dataAsString = getDataFromStorage(dataId, correlationId)
        if (dataAsString == "") {
            throw ResourceNotFoundApiException(
                "Dataset not found",
                "No dataset with the id: $dataId could be found in the data store.",
            )
        }
        logger.info("Received Dataset of length ${dataAsString.length}. Correlation ID: $correlationId")
        val dataAsStorableDataSet = objectMapper.readValue(dataAsString, StorableDataSet::class.java)
        dataAsStorableDataSet.requireConsistencyWith(dataMetaInformation)
        return dataAsStorableDataSet
    }

    private fun getDataFromStorage(dataId: String, correlationId: String): String {
        val dataAsString: String
        logger.info("Retrieve data from internal storage. Correlation ID: $correlationId")
        try {
            dataAsString = storageClient.selectDataById(dataId, correlationId)
        } catch (e: ServerException) {
            logger.error(
                "Error requesting data. Received ServerException with Message:" +
                    " ${e.message}. Correlation ID: $correlationId",
            )
            throw e
        }
        return dataAsString
    }

    /**
     * Method to check if a data set belongs to a teaser company and hence is publicly available
     * @param dataId the ID of the data set to be checked
     * @return a boolean signalling if the data is public or not
     */
    fun isDataSetPublic(dataId: String): Boolean {
        val associatedCompanyId = metaDataManager.getDataMetaInformationByDataId(dataId).company.companyId
        return companyManager.isCompanyPublic(associatedCompanyId)
    }
}<|MERGE_RESOLUTION|>--- conflicted
+++ resolved
@@ -75,23 +75,12 @@
                 "${storableDataSet.companyId}, Company Name ${company.companyName} to storage Interface. " +
                 "Correlation ID: $correlationId",
         )
-
         val dataId: String = storeDataSet(storableDataSet, company.companyName, correlationId)
-<<<<<<< HEAD
         val updatedMetaData = DataMetaInformationEntity(dataId,storableDataSet.dataType.toString(),
             storableDataSet.uploaderUserId, storableDataSet.uploadTime, company, "No")
         metaDataManager.storeDataMetaInformation(updatedMetaData, "No")
         cloudEventMessageHandler.buildCEMessageAndSendToQueue(dataId, "New data - QA necessary", correlationId,
             "upload_queue")
-=======
-        metaDataManager.storeDataMetaInformation(
-            dataId,
-            storableDataSet.dataType,
-            storableDataSet.uploaderUserId,
-            storableDataSet.uploadTime,
-            company,
-        )
->>>>>>> 9cbc9922
         return dataId
     }
 
@@ -129,7 +118,7 @@
             "storage_queue")
         logger.info(
             "Stored StorableDataSet of type ${storableDataSet.dataType} for company ID ${storableDataSet.companyId}," +
-                " Company Name $companyName received ID $dataId from storage. Correlation ID: $correlationId."
+                " Company Name $companyName received ID $dataId from storage. Correlation ID: $correlationId.",
         )
         return(dataId)
     }
@@ -151,25 +140,11 @@
         } else{val internalMessage = "Error storing data. Correlation ID: $correlationId"
             logger.error(internalMessage)
             throw InternalServerErrorApiException(
-<<<<<<< HEAD
                 "Storing of dataset failed", "The storing of the dataset failed",
                 internalMessage
-=======
-                "Upload to Storage failed", "The upload of the dataset to the Storage failed",
-                internalMessage,
-                e,
->>>>>>> 9cbc9922
             )
 
         }
-<<<<<<< HEAD
-=======
-        logger.info(
-            "Stored StorableDataSet of type ${storableDataSet.dataType} for company ID ${storableDataSet.companyId}," +
-                " Company Name $companyName received ID $dataId from storage. Correlation ID: $correlationId",
-        )
-        return dataId
->>>>>>> 9cbc9922
     }
 
     /**
