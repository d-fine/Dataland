package org.dataland.datalandbackend.services

import com.fasterxml.jackson.databind.ObjectMapper
import org.dataland.datalandbackend.entities.DataMetaInformationEntity
import org.dataland.datalandbackend.model.DataType
import org.dataland.datalandbackend.model.StorableDataSet
import org.dataland.datalandbackend.model.enums.data.QAStatus
import org.dataland.datalandbackendutils.exceptions.InvalidInputApiException
import org.dataland.datalandbackendutils.exceptions.ResourceNotFoundApiException
import org.dataland.datalandinternalstorage.openApiClient.api.StorageControllerApi
import org.dataland.datalandinternalstorage.openApiClient.infrastructure.ServerException
import org.dataland.datalandmessagequeueutils.cloudevents.CloudEventMessageHandler
import org.dataland.datalandmessagequeueutils.constants.ExchangeNames
import org.dataland.datalandmessagequeueutils.constants.MessageHeaderKey
import org.dataland.datalandmessagequeueutils.constants.MessageType
import org.dataland.datalandmessagequeueutils.exceptions.MessageQueueRejectException
import org.dataland.datalandmessagequeueutils.exceptions.MessageQueueUtils
import org.dataland.datalandmessagequeueutils.messages.QaCompletedMessage
import org.slf4j.LoggerFactory
import org.springframework.amqp.rabbit.annotation.Argument
import org.springframework.amqp.rabbit.annotation.Exchange
import org.springframework.amqp.rabbit.annotation.Queue
import org.springframework.amqp.rabbit.annotation.QueueBinding
import org.springframework.amqp.rabbit.annotation.RabbitListener
import org.springframework.beans.factory.annotation.Autowired
import org.springframework.messaging.handler.annotation.Header
import org.springframework.messaging.handler.annotation.Payload
import org.springframework.stereotype.Component
import org.springframework.transaction.annotation.Transactional
import java.util.*

/**
 * Implementation of a data manager for Dataland including metadata storages
 * @param objectMapper object mapper used for converting data classes to strings and vice versa
 * @param companyManager service for managing company data
 * @param metaDataManager service for managing metadata
 * @param storageClient service for managing data
 * @param cloudEventMessageHandler service for managing CloudEvents messages
*/
@Component("DataManager")
class DataManager(
    @Autowired var objectMapper: ObjectMapper,
    @Autowired var companyManager: CompanyManager,
    @Autowired var metaDataManager: DataMetaInformationManager,
    @Autowired var storageClient: StorageControllerApi,
    @Autowired var cloudEventMessageHandler: CloudEventMessageHandler,
) {
    private val logger = LoggerFactory.getLogger(javaClass)
    private val dataInMemoryStorage = mutableMapOf<String, String>()

    private fun assertActualAndExpectedDataTypeForIdMatch(
        dataId: String,
        dataType: DataType,
        correlationId: String,
    ) {
        val dataMetaInformation = metaDataManager.getDataMetaInformationByDataId(dataId)
        if (DataType.valueOf(dataMetaInformation.dataType) != dataType) {
            throw InvalidInputApiException(
                "Requested data $dataId not of type $dataType",
                "The data with the id: $dataId is registered as type" +
                    " ${dataMetaInformation.dataType} by Dataland instead of your requested" +
                    " type $dataType.",
            )
        }
        logger.info(
            "Requesting Data with ID $dataId and expected type $dataType from framework data storage. " +
                "Correlation ID: $correlationId",
        )
    }

    /**
     * Method to make the data manager add data to a data store, store metadata in Dataland and sending messages to the
     * relevant message queues
     * @param storableDataSet contains all the inputs needed by Dataland
     * @return ID of the newly stored data in the data store
     */
    @Transactional
    fun addDataSetToTemporaryStorageAndSendMessage(storableDataSet: StorableDataSet, correlationId: String):
        String {
        val company = companyManager.getCompanyById(storableDataSet.companyId)
        logger.info(
            "Sending StorableDataSet of type ${storableDataSet.dataType} for company ID " +
                "'${storableDataSet.companyId}', Company Name ${company.companyName} to storage Interface. " +
                "Correlation ID: $correlationId",
        )
<<<<<<< HEAD
        val dataId: String = storeDataSet(storableDataSet, company.companyName, correlationId)
        metaDataManager.storeDataMetaInformation(
            dataId,
            storableDataSet.dataType,
            storableDataSet.uploaderUserId,
            storableDataSet.uploadTime,
            storableDataSet.reportingPeriod,
            company,
=======
        val dataId = generateRandomDataId()
        val metaData = DataMetaInformationEntity(
            dataId, storableDataSet.dataType.toString(),
            storableDataSet.uploaderUserId, storableDataSet.uploadTime, company, QAStatus.Pending,
        )
        metaDataManager.storeDataMetaInformation(metaData)
        storeDataSetInTemporaryStoreAndSendMessage(
            dataId, storableDataSet, company.companyName, correlationId,
>>>>>>> 0f72f207
        )
        return dataId
    }

    /**
     * Method that listens to the qa_queue and updates the metadata information after successful qa process
     * @param jsonString the message describing the result of the completed QA process
     * @param correlationId the correlation ID of the current user process
     * @param type the type of the message
     */
    @RabbitListener(
        bindings = [
            QueueBinding(
                value = Queue(
                    "dataQualityAssuredBackendDataManager",
                    arguments = [
                        Argument(name = "x-dead-letter-exchange", value = ExchangeNames.deadLetter),
                        Argument(name = "x-dead-letter-routing-key", value = "deadLetterKey"),
                        Argument(name = "defaultRequeueRejected", value = "false"),
                    ],
                ),
                exchange = Exchange(ExchangeNames.dataQualityAssured, declare = "false"),
                key = [""],
            ),
        ],
    )
    @Suppress("TooGenericExceptionCaught")
    fun updateMetaData(
        @Payload jsonString: String,
        @Header(MessageHeaderKey.CorrelationId) correlationId: String,
        @Header(MessageHeaderKey.Type) type: String,
    ) {
        MessageQueueUtils.validateMessageType(type, MessageType.QACompleted)
        val dataId = objectMapper.readValue(jsonString, QaCompletedMessage::class.java).dataId
        if (dataId.isNotEmpty()) {
            try {
                val metaInformation = metaDataManager.getDataMetaInformationByDataId(dataId)
                metaInformation.qaStatus = QAStatus.Accepted
                metaDataManager.storeDataMetaInformation(metaInformation)
                logger.info(
                    "Received quality assurance for data upload with DataId: " +
                        "$dataId with Correlation Id: $correlationId",
                )
            } catch (e: Exception) {
                throw MessageQueueRejectException(e)
            }
        } else {
            throw MessageQueueRejectException("Provided data ID is empty")
        }
    }

    /**
     * This method retrieves data from the temporary storage
     * @param dataId is the identifier for which all stored data entries in the temporary storage are filtered
     * @return stringified data entry from the temporary store
     */
    fun selectDataSetFromTemporaryStorage(dataId: String): String {
        val rawValue = dataInMemoryStorage.getOrElse(dataId) {
            throw ResourceNotFoundApiException(
                "Data ID not found in temporary storage",
                "Dataland does not know the data id $dataId",
            )
        }
        return objectMapper.writeValueAsString(rawValue)
    }

    /**
     * Method to temporarily store a data set in a hash map and send a message to the storage_queue
     * @param storableDataSet The data set to store
     * @param companyName The name of the company corresponding to the data set to store
     * @param correlationId The correlation id of the request initiating the storing of data
     * @return ID of the stored data set
     */
    fun storeDataSetInTemporaryStoreAndSendMessage(
        dataId: String,
        storableDataSet: StorableDataSet,
        companyName: String,
        correlationId: String,
    ) {
        dataInMemoryStorage[dataId] = objectMapper.writeValueAsString(storableDataSet)
        cloudEventMessageHandler.buildCEMessageAndSendToQueue(
            dataId, MessageType.DataReceived, correlationId,
            ExchangeNames.dataReceived,
        )
        logger.info(
<<<<<<< HEAD
            "Stored StorableDataSet of type ${storableDataSet.dataType} for company ID '${storableDataSet.companyId}'" +
                ", Company Name $companyName, and received data ID '$dataId' from storage. " +
                "Correlation ID: $correlationId",
=======
            "Stored StorableDataSet of type ${storableDataSet.dataType} for company ID in temporary store" +
                "${storableDataSet.companyId}. Company Name $companyName received ID $dataId from storage. " +
                "Correlation ID: $correlationId.",
>>>>>>> 0f72f207
        )
    }

    /**
     * Method to generate a random Data ID
     * @return generated UUID
     */
    fun generateRandomDataId(): String {
        return "${UUID.randomUUID()}"
    }

    /**
     * Method that listens to the stored queue and removes data entries from the temporary storage once they have been
     * stored in the persisted database. Further it logs success notification associated containing dataId and
     * correlationId
     * @param dataId the ID of the dataset to that was stored
     * @param correlationId the correlation ID of the current user process
     * @param type the type of the message
     */
    @RabbitListener(
        bindings = [
            QueueBinding(
                value = Queue(
                    "dataStoredBackendDataManager",
                    arguments = [
                        Argument(name = "x-dead-letter-exchange", value = ExchangeNames.deadLetter),
                        Argument(name = "x-dead-letter-routing-key", value = "deadLetterKey"),
                        Argument(name = "defaultRequeueRejected", value = "false"),
                    ],
                ),
                exchange = Exchange(ExchangeNames.dataStored, declare = "false"),
                key = [""],
            ),
        ],
    )
    @Suppress("TooGenericExceptionCaught")
    fun removeStoredItemFromTemporaryStore(
        @Payload dataId: String,
        @Header(MessageHeaderKey.CorrelationId) correlationId: String,
        @Header(MessageHeaderKey.Type) type: String,
    ) {
        MessageQueueUtils.validateMessageType(type, MessageType.DataStored)
        if (dataId.isNotEmpty()) {
            logger.info("Internal Storage sent a message - job done")
            logger.info(
                "Dataset with dataId $dataId was successfully stored. Correlation ID: $correlationId.",
            )
            try {
                dataInMemoryStorage.remove(dataId)
            } catch (e: Exception) {
                throw MessageQueueRejectException(e)
            }
        } else {
            throw MessageQueueRejectException("Provided data ID is empty")
        }
    }

    /**
     * Method to make the data manager get the data of a single entry from the data store
     * @param dataId to identify the stored data
     * @param dataType to check the correctness of the type of the retrieved data
     * @param correlationId to use in combination with dataId to retrieve data and assert type
     * @return data set associated with the data ID provided in the input
     */
    fun getDataSet(dataId: String, dataType: DataType, correlationId: String): StorableDataSet {
        assertActualAndExpectedDataTypeForIdMatch(dataId, dataType, correlationId)
        val dataMetaInformation = metaDataManager.getDataMetaInformationByDataId(dataId)
        val dataAsString = getDataFromStorage(dataId, correlationId)
        if (dataAsString == "") {
            throw ResourceNotFoundApiException(
                "Dataset not found",
                "No dataset with the id: $dataId could be found in the data store.",
            )
        }
        logger.info("Received Dataset of length ${dataAsString.length}. Correlation ID: $correlationId")
        val dataAsStorableDataSet = objectMapper.readValue(dataAsString, StorableDataSet::class.java)
        dataAsStorableDataSet.requireConsistencyWith(dataMetaInformation)
        return dataAsStorableDataSet
    }

    private fun getDataFromStorage(dataId: String, correlationId: String): String {
        val dataAsString: String
        logger.info("Retrieve data from internal storage. Correlation ID: $correlationId")
        try {
            dataAsString = storageClient.selectDataById(dataId, correlationId)
        } catch (e: ServerException) {
            logger.error(
                "Error requesting data. Received ServerException with Message:" +
                    " ${e.message}. Correlation ID: $correlationId",
            )
            throw e
        }
        return dataAsString
    }

    /**
     * Method to check if a data set belongs to a teaser company and hence is publicly available
     * @param dataId the ID of the data set to be checked
     * @return a boolean signalling if the data is public or not
     */
    fun isDataSetPublic(dataId: String): Boolean {
        val associatedCompanyId = metaDataManager.getDataMetaInformationByDataId(dataId).company.companyId
        return companyManager.isCompanyPublic(associatedCompanyId)
    }
}<|MERGE_RESOLUTION|>--- conflicted
+++ resolved
@@ -83,25 +83,14 @@
                 "'${storableDataSet.companyId}', Company Name ${company.companyName} to storage Interface. " +
                 "Correlation ID: $correlationId",
         )
-<<<<<<< HEAD
-        val dataId: String = storeDataSet(storableDataSet, company.companyName, correlationId)
-        metaDataManager.storeDataMetaInformation(
-            dataId,
-            storableDataSet.dataType,
-            storableDataSet.uploaderUserId,
-            storableDataSet.uploadTime,
-            storableDataSet.reportingPeriod,
-            company,
-=======
         val dataId = generateRandomDataId()
         val metaData = DataMetaInformationEntity(
             dataId, storableDataSet.dataType.toString(),
-            storableDataSet.uploaderUserId, storableDataSet.uploadTime, company, QAStatus.Pending,
+            storableDataSet.uploaderUserId, storableDataSet.uploadTime, storableDataSet.reportingPeriod, company, QAStatus.Pending,
         )
         metaDataManager.storeDataMetaInformation(metaData)
         storeDataSetInTemporaryStoreAndSendMessage(
             dataId, storableDataSet, company.companyName, correlationId,
->>>>>>> 0f72f207
         )
         return dataId
     }
@@ -187,15 +176,9 @@
             ExchangeNames.dataReceived,
         )
         logger.info(
-<<<<<<< HEAD
-            "Stored StorableDataSet of type ${storableDataSet.dataType} for company ID '${storableDataSet.companyId}'" +
-                ", Company Name $companyName, and received data ID '$dataId' from storage. " +
-                "Correlation ID: $correlationId",
-=======
             "Stored StorableDataSet of type ${storableDataSet.dataType} for company ID in temporary store" +
-                "${storableDataSet.companyId}. Company Name $companyName received ID $dataId from storage. " +
+                "${storableDataSet.companyId}. Company Name $companyName, and received data ID '$dataId' from storage. " +
                 "Correlation ID: $correlationId.",
->>>>>>> 0f72f207
         )
     }
 
