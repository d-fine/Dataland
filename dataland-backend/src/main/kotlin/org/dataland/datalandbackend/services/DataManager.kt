package org.dataland.datalandbackend.services

import com.fasterxml.jackson.databind.ObjectMapper
import org.dataland.datalandbackend.entities.DataMetaInformationEntity
import org.dataland.datalandbackend.model.DataType
import org.dataland.datalandbackend.model.StorableDataSet
import org.dataland.datalandbackend.model.enums.data.QAStatus
import org.dataland.datalandbackendutils.exceptions.InternalServerErrorApiException
import org.dataland.datalandbackendutils.exceptions.InvalidInputApiException
import org.dataland.datalandbackendutils.exceptions.ResourceNotFoundApiException
import org.dataland.datalandinternalstorage.openApiClient.api.StorageControllerApi
import org.dataland.datalandinternalstorage.openApiClient.infrastructure.ServerException
import org.dataland.datalandmessagequeueutils.cloudevents.CloudEventMessageHandler
import org.dataland.datalandmessagequeueutils.constants.ExchangeNames
import org.dataland.datalandmessagequeueutils.constants.MessageHeaderKey
import org.dataland.datalandmessagequeueutils.constants.MessageType
import org.dataland.datalandmessagequeueutils.messages.QaCompletedMessage
import org.slf4j.LoggerFactory
import org.springframework.amqp.AmqpRejectAndDontRequeueException
import org.springframework.amqp.rabbit.annotation.*
import org.springframework.amqp.rabbit.annotation.Queue
import org.springframework.beans.factory.annotation.Autowired
import org.springframework.messaging.MessageHandlingException
import org.springframework.messaging.handler.annotation.Header
import org.springframework.messaging.handler.annotation.Payload
import org.springframework.stereotype.Component
import org.springframework.transaction.annotation.Transactional
import java.util.*

/**
 * Implementation of a data manager for Dataland including metadata storages
 * @param objectMapper object mapper used for converting data classes to strings and vice versa
 * @param companyManager service for managing company data
 * @param metaDataManager service for managing metadata
 * @param storageClient service for managing data
 * @param cloudEventMessageHandler service for managing CloudEvents messages
*/
@Component("DataManager")
class DataManager(
    @Autowired var objectMapper: ObjectMapper,
    @Autowired var companyManager: CompanyManager,
    @Autowired var metaDataManager: DataMetaInformationManager,
    @Autowired var storageClient: StorageControllerApi,
    @Autowired var cloudEventMessageHandler: CloudEventMessageHandler,
) {
    private val logger = LoggerFactory.getLogger(javaClass)
    private val dataInMemoryStorage = mutableMapOf<String, String>()

    private fun assertActualAndExpectedDataTypeForIdMatch(
        dataId: String,
        dataType: DataType,
        correlationId: String,
    ) {
        val dataMetaInformation = metaDataManager.getDataMetaInformationByDataId(dataId)
        if (DataType.valueOf(dataMetaInformation.dataType) != dataType) {
            throw InvalidInputApiException(
                "Requested data $dataId not of type $dataType",
                "The data with the id: $dataId is registered as type" +
                    " ${dataMetaInformation.dataType} by Dataland instead of your requested" +
                    " type $dataType.",
            )
        }
        logger.info(
            "Requesting Data with ID $dataId and expected type $dataType from framework data storage. " +
                "Correlation ID: $correlationId",
        )
    }

    /**
     * Method to make the data manager add data to a data store, store metadata in Dataland and sending messages to the
     * relevant message queues
     * @param storableDataSet contains all the inputs needed by Dataland
     * @return ID of the newly stored data in the data store
     */
    @Transactional
    fun addDataSetToTemporaryStorageAndSendMessage(storableDataSet: StorableDataSet, correlationId: String):
        String {
        val company = companyManager.getCompanyById(storableDataSet.companyId)
        logger.info(
            "Sending StorableDataSet of type ${storableDataSet.dataType} for company ID " +
                "${storableDataSet.companyId}, Company Name ${company.companyName} to storage Interface. " +
                "Correlation ID: $correlationId",
        )
        val dataId: String = storeDataSetInTemporaryStoreAndSendMessage(
            storableDataSet, company.companyName, correlationId,
        )
        val metaData = DataMetaInformationEntity(
            dataId, storableDataSet.dataType.toString(),
            storableDataSet.uploaderUserId, storableDataSet.uploadTime, company, QAStatus.Pending,
        )
        metaDataManager.storeDataMetaInformation(metaData)
        return dataId
    }

    /**
     * Method that listens to the qa_queue and updates the metadata information after successful qa process
     * @param jsonString the message describing the result of the completed QA process
     * @param correlationId the correlation ID of the current user process
     * @param type the type of the message
     */
    @RabbitListener(
        bindings = [
            QueueBinding(
                value = Queue("dataQualityAssuredBackendDataManager", arguments = [
                    Argument(name = "x-dead-letter-exchange", value = ExchangeNames.deadLetter),
                    Argument(name = "x-dead-letter-routing-key", value = "deadLetterKey"),
                    Argument(name = "defaultRequeueRejected", value = "false")
                ]),
                exchange = Exchange(ExchangeNames.dataQualityAssured, declare = "false"),
                key = [""],
            ),
        ],
    )
    fun updateMetaData(
        @Payload jsonString: String,
        @Header(MessageHeaderKey.CorrelationId) correlationId: String,
        @Header(MessageHeaderKey.Type) type: String,
    ) {
<<<<<<< HEAD
            if (type != MessageType.QACompleted) {
              throw AmqpRejectAndDontRequeueException("Message could not be processed - Message rejected");
            }
        val dataId = objectMapper.readValue(jsonString,QaCompletedMessage::class.java).dataId
=======
        if (type != MessageType.QACompleted) {
            return
        }
        val dataId = objectMapper.readValue(jsonString, QaCompletedMessage::class.java).dataId
>>>>>>> 55ce3877
        if (dataId.isNotEmpty()) {
            val metaInformation = metaDataManager.getDataMetaInformationByDataId(dataId)
            metaInformation.qaStatus = QAStatus.Accepted
            metaDataManager.storeDataMetaInformation(metaInformation)
            logger.info(
                "Received quality assurance for data upload with DataId: $dataId with Correlation Id: $correlationId",
            )
        } else {
            throw AmqpRejectAndDontRequeueException("Message could not be processed - Message rejected");
        }
    }

    /**
     * This method retrieves data from the temporary storage
     * @param dataId is the identifier for which all stored data entries in the temporary storage are filtered
     * @return stringified data entry from the temporary store
     */
    fun selectDataSetFromTemporaryStorage(dataId: String): String {
        val rawValue = dataInMemoryStorage.getOrElse(dataId) {
            throw ResourceNotFoundApiException(
                "Data ID not found in temporary storage",
                "Dataland does not know the data id $dataId",
            )
        }
        return objectMapper.writeValueAsString(rawValue)
    }

    /**
     * Method to temporarily store a data set in a hash map and send a message to the storage_queue
     * @param storableDataSet The data set to store
     * @param companyName The name of the company corresponding to the data set to store
     * @param correlationId The correlation id of the request initiating the storing of data
     * @return ID of the stored data set
     */
    fun storeDataSetInTemporaryStoreAndSendMessage(
        storableDataSet: StorableDataSet,
        companyName: String,
        correlationId: String,
    ): String {
        val dataId = generateRandomDataId()
        dataInMemoryStorage[dataId] = objectMapper.writeValueAsString(storableDataSet)
        cloudEventMessageHandler.buildCEMessageAndSendToQueue(
            dataId, MessageType.DataReceived, correlationId,
            ExchangeNames.dataReceived,
        )
        logger.info(
            "Stored StorableDataSet of type ${storableDataSet.dataType} for company ID in temporary store" +
                "${storableDataSet.companyId}. Company Name $companyName received ID $dataId from storage. " +
                "Correlation ID: $correlationId.",
        )
        return(dataId)
    }

    /**
     * Method to generate a random Data ID
     * @return generated UUID
     */
    fun generateRandomDataId(): String {
        return "${UUID.randomUUID()}"
    }

    /**
     * Method that listens to the stored queue and removes data entries from the temporary storage once they have been
     * stored in the persisted database. Further it logs success notification associated containing dataId and
     * correlationId
     * @param dataId the ID of the dataset to that was stored
     * @param correlationId the correlation ID of the current user process
     * @param type the type of the message
     */
    @RabbitListener(
        bindings = [
            QueueBinding(
                value = Queue("dataStoredBackendDataManager", arguments = [
                    Argument(name = "x-dead-letter-exchange", value = ExchangeNames.deadLetter),
                    Argument(name = "x-dead-letter-routing-key", value = "deadLetterKey"),
                    Argument(name = "defaultRequeueRejected", value = "false")
                ]),
                exchange = Exchange(ExchangeNames.dataStored, declare = "false"),
                key = [""],
            ),
        ],
    )
    fun removeStoredItemFromTemporaryStore(
        @Payload dataId: String,
        @Header(MessageHeaderKey.CorrelationId) correlationId: String,
        @Header(MessageHeaderKey.Type) type: String,
    ) {
        if (type != MessageType.DataStored) {
        throw AmqpRejectAndDontRequeueException("Message could not be processed - Message rejected");
        }
        if (dataId.isNotEmpty()) {
            logger.info("Internal Storage sent a message - job done")
            logger.info(
                "Dataset with dataId $dataId was successfully stored. Correlation ID: $correlationId.",
            )
            dataInMemoryStorage.remove(dataId)
        } else {
            throw AmqpRejectAndDontRequeueException("Message could not be processed - Message rejected");
        }
    }
//TODO Just for testing purposes
    @RabbitListener(queues = ["deadLetterQueue"])
    fun testLogger(@Payload dataId: String,
                   @Header(MessageHeaderKey.CorrelationId) correlationId: String,
                   @Header(MessageHeaderKey.Type) type: String,
    ){
        logger.info("FehlerFehlerFehler")
    }

    /**
     * Method to make the data manager get the data of a single entry from the data store
     * @param dataId to identify the stored data
     * @param dataType to check the correctness of the type of the retrieved data
     * @param correlationId to use in combination with dataId to retrieve data and assert type
     * @return data set associated with the data ID provided in the input
     */
    fun getDataSet(dataId: String, dataType: DataType, correlationId: String): StorableDataSet {
        assertActualAndExpectedDataTypeForIdMatch(dataId, dataType, correlationId)
        val dataMetaInformation = metaDataManager.getDataMetaInformationByDataId(dataId)
        val dataAsString = getDataFromStorage(dataId, correlationId)
        if (dataAsString == "") {
            throw ResourceNotFoundApiException(
                "Dataset not found",
                "No dataset with the id: $dataId could be found in the data store.",
            )
        }
        logger.info("Received Dataset of length ${dataAsString.length}. Correlation ID: $correlationId")
        val dataAsStorableDataSet = objectMapper.readValue(dataAsString, StorableDataSet::class.java)
        dataAsStorableDataSet.requireConsistencyWith(dataMetaInformation)
        return dataAsStorableDataSet
    }

    private fun getDataFromStorage(dataId: String, correlationId: String): String {
        val dataAsString: String
        logger.info("Retrieve data from internal storage. Correlation ID: $correlationId")
        try {
            dataAsString = storageClient.selectDataById(dataId, correlationId)
        } catch (e: ServerException) {
            logger.error(
                "Error requesting data. Received ServerException with Message:" +
                    " ${e.message}. Correlation ID: $correlationId",
            )
            throw e
        }
        return dataAsString
    }

    /**
     * Method to check if a data set belongs to a teaser company and hence is publicly available
     * @param dataId the ID of the data set to be checked
     * @return a boolean signalling if the data is public or not
     */
    fun isDataSetPublic(dataId: String): Boolean {
        val associatedCompanyId = metaDataManager.getDataMetaInformationByDataId(dataId).company.companyId
        return companyManager.isCompanyPublic(associatedCompanyId)
    }
}<|MERGE_RESOLUTION|>--- conflicted
+++ resolved
@@ -19,8 +19,9 @@
 import org.springframework.amqp.AmqpRejectAndDontRequeueException
 import org.springframework.amqp.rabbit.annotation.*
 import org.springframework.amqp.rabbit.annotation.Queue
+import org.springframework.amqp.rabbit.annotation.QueueBinding
+import org.springframework.amqp.rabbit.annotation.RabbitListener
 import org.springframework.beans.factory.annotation.Autowired
-import org.springframework.messaging.MessageHandlingException
 import org.springframework.messaging.handler.annotation.Header
 import org.springframework.messaging.handler.annotation.Payload
 import org.springframework.stereotype.Component
@@ -116,17 +117,10 @@
         @Header(MessageHeaderKey.CorrelationId) correlationId: String,
         @Header(MessageHeaderKey.Type) type: String,
     ) {
-<<<<<<< HEAD
             if (type != MessageType.QACompleted) {
               throw AmqpRejectAndDontRequeueException("Message could not be processed - Message rejected");
             }
         val dataId = objectMapper.readValue(jsonString,QaCompletedMessage::class.java).dataId
-=======
-        if (type != MessageType.QACompleted) {
-            return
-        }
-        val dataId = objectMapper.readValue(jsonString, QaCompletedMessage::class.java).dataId
->>>>>>> 55ce3877
         if (dataId.isNotEmpty()) {
             val metaInformation = metaDataManager.getDataMetaInformationByDataId(dataId)
             metaInformation.qaStatus = QAStatus.Accepted
