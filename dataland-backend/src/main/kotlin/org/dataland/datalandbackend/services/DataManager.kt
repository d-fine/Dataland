package org.dataland.datalandbackend.services

import com.fasterxml.jackson.databind.ObjectMapper
import org.dataland.datalandbackend.edcClient.api.DefaultApi
import org.dataland.datalandbackend.edcClient.infrastructure.ServerException
import org.dataland.datalandbackend.entities.DataMetaInformationEntity
<<<<<<< HEAD
import org.dataland.datalandbackend.entities.StoredCompanyEntity
=======
import org.dataland.datalandbackend.exceptions.InternalServerErrorApiException
import org.dataland.datalandbackend.exceptions.InvalidInputApiException
import org.dataland.datalandbackend.exceptions.ResourceNotFoundApiException
>>>>>>> d6733f1a
import org.dataland.datalandbackend.interfaces.CompanyManagerInterface
import org.dataland.datalandbackend.interfaces.DataManagerInterface
import org.dataland.datalandbackend.interfaces.DataMetaInformationManagerInterface
import org.dataland.datalandbackend.model.DataType
import org.dataland.datalandbackend.model.StorableDataSet
import org.slf4j.LoggerFactory
import org.springframework.beans.factory.annotation.Autowired
import org.springframework.stereotype.Component

/**
 * Implementation of a data manager for Dataland including meta data storages
 */
@Component("DataManager")
class DataManager(
    @Autowired var edcClient: DefaultApi,
    @Autowired var objectMapper: ObjectMapper,
    @Autowired var companyManager: CompanyManagerInterface,
    @Autowired var metaDataManager: DataMetaInformationManagerInterface
) : DataManagerInterface {
    private val logger = LoggerFactory.getLogger(javaClass)

    private fun getDataMetaInformationByIdAndVerifyDataType(
        dataId: String,
        dataType: DataType
    ): DataMetaInformationEntity {
        val dataMetaInformation = metaDataManager.getDataMetaInformationByDataId(dataId)
        if (DataType.valueOf(dataMetaInformation.dataType) != dataType) {
<<<<<<< HEAD
            throw IllegalArgumentException(
                "The data with the id: $dataId is registered as type ${dataMetaInformation.dataType} by Dataland " +
                    "instead of your requested type $dataType."
=======
            throw InvalidInputApiException(
                "Requested data $dataId not of type $dataType",
                "The data with the id: $dataId is registered as type" +
                    " ${dataMetaInformation.dataType} by Dataland instead of your requested" +
                    " type $dataType."
>>>>>>> d6733f1a
            )
        }
        return dataMetaInformation
    }

    override fun addDataSet(storableDataSet: StorableDataSet, correlationId: String): String {
        val company = companyManager.getCompanyById(storableDataSet.companyId)
        logger.info(
            "Sending StorableDataSet of type ${storableDataSet.dataType} for company ID " +
                "${storableDataSet.companyId}, Company Name ${company.companyName} to EuroDaT Interface. " +
                "Correlation ID: $correlationId"
        )
        val dataId: String = storeDataSet(storableDataSet, company, correlationId)
        metaDataManager.storeDataMetaInformation(company, dataId, storableDataSet.dataType)
        return dataId
    }

<<<<<<< HEAD
    private fun storeDataSet(
        storableDataSet: StorableDataSet,
        company: StoredCompanyEntity,
        correlationId: String
    ): String {
        val dataId: String
        try {
            dataId = edcClient.insertData(correlationId, objectMapper.writeValueAsString(storableDataSet)).dataId
        } catch (e: ServerException) {
            logger.error(
                "Error sending insertData Request to Eurodat. Received ServerException with Message: ${e.message}. " +
                    "Correlation ID: $correlationId"
            )
            throw e
        }
        logger.info(
            "Stored StorableDataSet of type ${storableDataSet.dataType} for company ID ${storableDataSet.companyId}," +
                " Company Name ${company.companyName} received ID $dataId from EuroDaT. Correlation ID: $correlationId"
        )
        return dataId
    }

    override fun getDataSet(dataId: String, dataType: DataType, correlationId: String): StorableDataSet {
        val dataTypeNameExpectedByDataland = getTypeNameExpectedByDataland(dataId, dataType, correlationId)
        val dataAsString: String = getDataFromEdcClient(dataId, correlationId)
=======
    override fun getDataSet(dataId: String, dataType: DataType): StorableDataSet {
        getDataMetaInformationByIdAndVerifyDataType(dataId, dataType)
        val dataAsString = edcClient.selectDataById(dataId)
>>>>>>> d6733f1a
        if (dataAsString == "") {
            throw ResourceNotFoundApiException(
                "Dataset not found",
                "No dataset with the id: $dataId could be found in the data store."
            )
        }
        logger.info("Received Dataset of length ${dataAsString.length}. Correlation ID: $correlationId")
        val dataAsStorableDataSet = objectMapper.readValue(dataAsString, StorableDataSet::class.java)
<<<<<<< HEAD
        if (dataAsStorableDataSet.dataType != DataType.valueOf(dataTypeNameExpectedByDataland)) {
            throw IllegalArgumentException(
                "The data set with the id: $dataId came back as type ${dataAsStorableDataSet.dataType} from the " +
                    "data store instead of type $dataTypeNameExpectedByDataland as registered by Dataland."
=======
        if (dataAsStorableDataSet.dataType != dataType) {
            throw InternalServerErrorApiException(
                "Dataland-Internal inconsistency regarding dataset $dataId",
                "We are having some internal issues with the dataset $dataId, please contact support.",
                "Dataset $dataId should be of type $dataType but is of type ${dataAsStorableDataSet.dataType}"
>>>>>>> d6733f1a
            )
        }
        return dataAsStorableDataSet
    }

    private fun getTypeNameExpectedByDataland(
        dataId: String,
        dataType: DataType,
        correlationId: String
    ): String {
        val dataTypeNameExpectedByDataland = getDataMetaInformationByIdAndVerifyDataType(dataId, dataType).dataType
        logger.info(
            "Requesting Data with ID $dataId and expected type $dataType from EuroDat. Correlation ID: $correlationId"
        )
        return dataTypeNameExpectedByDataland
    }

    private fun getDataFromEdcClient(dataId: String, correlationId: String): String {
        val dataAsString: String
        logger.info("Retrieve data from edc client. Correlation ID: $correlationId")
        try {
            dataAsString = edcClient.selectDataById(dataId, correlationId)
        } catch (e: ServerException) {
            logger.error(
                "Error sending selectDataById request to Eurodat. Received ServerException with Message:" +
                    " ${e.message}. Correlation ID: $correlationId"
            )
            throw e
        }
        return dataAsString
    }

    override fun isDataSetPublic(dataId: String): Boolean {
        val associatedCompanyId = metaDataManager.getDataMetaInformationByDataId(dataId).company.companyId
        return companyManager.isCompanyPublic(associatedCompanyId)
    }
}<|MERGE_RESOLUTION|>--- conflicted
+++ resolved
@@ -4,13 +4,10 @@
 import org.dataland.datalandbackend.edcClient.api.DefaultApi
 import org.dataland.datalandbackend.edcClient.infrastructure.ServerException
 import org.dataland.datalandbackend.entities.DataMetaInformationEntity
-<<<<<<< HEAD
 import org.dataland.datalandbackend.entities.StoredCompanyEntity
-=======
 import org.dataland.datalandbackend.exceptions.InternalServerErrorApiException
 import org.dataland.datalandbackend.exceptions.InvalidInputApiException
 import org.dataland.datalandbackend.exceptions.ResourceNotFoundApiException
->>>>>>> d6733f1a
 import org.dataland.datalandbackend.interfaces.CompanyManagerInterface
 import org.dataland.datalandbackend.interfaces.DataManagerInterface
 import org.dataland.datalandbackend.interfaces.DataMetaInformationManagerInterface
@@ -19,6 +16,7 @@
 import org.slf4j.LoggerFactory
 import org.springframework.beans.factory.annotation.Autowired
 import org.springframework.stereotype.Component
+import javax.transaction.Transactional
 
 /**
  * Implementation of a data manager for Dataland including meta data storages
@@ -38,22 +36,17 @@
     ): DataMetaInformationEntity {
         val dataMetaInformation = metaDataManager.getDataMetaInformationByDataId(dataId)
         if (DataType.valueOf(dataMetaInformation.dataType) != dataType) {
-<<<<<<< HEAD
-            throw IllegalArgumentException(
-                "The data with the id: $dataId is registered as type ${dataMetaInformation.dataType} by Dataland " +
-                    "instead of your requested type $dataType."
-=======
             throw InvalidInputApiException(
                 "Requested data $dataId not of type $dataType",
                 "The data with the id: $dataId is registered as type" +
                     " ${dataMetaInformation.dataType} by Dataland instead of your requested" +
                     " type $dataType."
->>>>>>> d6733f1a
             )
         }
         return dataMetaInformation
     }
 
+    @Transactional
     override fun addDataSet(storableDataSet: StorableDataSet, correlationId: String): String {
         val company = companyManager.getCompanyById(storableDataSet.companyId)
         logger.info(
@@ -66,7 +59,6 @@
         return dataId
     }
 
-<<<<<<< HEAD
     private fun storeDataSet(
         storableDataSet: StorableDataSet,
         company: StoredCompanyEntity,
@@ -80,6 +72,7 @@
                 "Error sending insertData Request to Eurodat. Received ServerException with Message: ${e.message}. " +
                     "Correlation ID: $correlationId"
             )
+            // TODO: Throw a proper exception
             throw e
         }
         logger.info(
@@ -92,31 +85,19 @@
     override fun getDataSet(dataId: String, dataType: DataType, correlationId: String): StorableDataSet {
         val dataTypeNameExpectedByDataland = getTypeNameExpectedByDataland(dataId, dataType, correlationId)
         val dataAsString: String = getDataFromEdcClient(dataId, correlationId)
-=======
-    override fun getDataSet(dataId: String, dataType: DataType): StorableDataSet {
-        getDataMetaInformationByIdAndVerifyDataType(dataId, dataType)
-        val dataAsString = edcClient.selectDataById(dataId)
->>>>>>> d6733f1a
         if (dataAsString == "") {
             throw ResourceNotFoundApiException(
-                "Dataset not found",
-                "No dataset with the id: $dataId could be found in the data store."
+                    "Dataset not found",
+                    "No dataset with the id: $dataId could be found in the data store."
             )
         }
         logger.info("Received Dataset of length ${dataAsString.length}. Correlation ID: $correlationId")
         val dataAsStorableDataSet = objectMapper.readValue(dataAsString, StorableDataSet::class.java)
-<<<<<<< HEAD
-        if (dataAsStorableDataSet.dataType != DataType.valueOf(dataTypeNameExpectedByDataland)) {
-            throw IllegalArgumentException(
-                "The data set with the id: $dataId came back as type ${dataAsStorableDataSet.dataType} from the " +
-                    "data store instead of type $dataTypeNameExpectedByDataland as registered by Dataland."
-=======
         if (dataAsStorableDataSet.dataType != dataType) {
             throw InternalServerErrorApiException(
-                "Dataland-Internal inconsistency regarding dataset $dataId",
-                "We are having some internal issues with the dataset $dataId, please contact support.",
-                "Dataset $dataId should be of type $dataType but is of type ${dataAsStorableDataSet.dataType}"
->>>>>>> d6733f1a
+                    "Dataland-Internal inconsistency regarding dataset $dataId",
+                    "We are having some internal issues with the dataset $dataId, please contact support.",
+                    "Dataset $dataId should be of type $dataType but is of type ${dataAsStorableDataSet.dataType}"
             )
         }
         return dataAsStorableDataSet
