package org.dataland.datalandbackend.services

import com.fasterxml.jackson.databind.ObjectMapper
import org.dataland.datalandbackend.entities.DataMetaInformationEntity
import org.dataland.datalandbackend.model.DataType
import org.dataland.datalandbackend.model.StorableDataSet
import org.dataland.datalandbackend.model.enums.data.QAStatus
import org.dataland.datalandbackendutils.exceptions.InvalidInputApiException
import org.dataland.datalandbackendutils.exceptions.ResourceNotFoundApiException
import org.dataland.datalandinternalstorage.openApiClient.api.StorageControllerApi
import org.dataland.datalandinternalstorage.openApiClient.infrastructure.ServerException
import org.dataland.datalandmessagequeueutils.cloudevents.CloudEventMessageHandler
import org.dataland.datalandmessagequeueutils.constants.ExchangeNames
import org.dataland.datalandmessagequeueutils.constants.MessageHeaderKey
import org.dataland.datalandmessagequeueutils.constants.MessageType
import org.dataland.datalandmessagequeueutils.exceptions.MessageQueueRejectException
import org.dataland.datalandmessagequeueutils.messages.QaCompletedMessage
import org.dataland.datalandmessagequeueutils.utils.MessageQueueUtils
import org.slf4j.LoggerFactory
import org.springframework.amqp.rabbit.annotation.Argument
import org.springframework.amqp.rabbit.annotation.Exchange
import org.springframework.amqp.rabbit.annotation.Queue
import org.springframework.amqp.rabbit.annotation.QueueBinding
import org.springframework.amqp.rabbit.annotation.RabbitListener
import org.springframework.beans.factory.annotation.Autowired
import org.springframework.messaging.handler.annotation.Header
import org.springframework.messaging.handler.annotation.Payload
import org.springframework.stereotype.Component
import org.springframework.transaction.annotation.Propagation
import org.springframework.transaction.annotation.Transactional
import java.util.*

/**
 * Implementation of a data manager for Dataland including metadata storages
 * @param objectMapper object mapper used for converting data classes to strings and vice versa
 * @param companyManager service for managing company data
 * @param metaDataManager service for managing metadata
 * @param storageClient service for managing data
 * @param cloudEventMessageHandler service for managing CloudEvents messages
*/
@Component("DataManager")
class DataManager(
    @Autowired var objectMapper: ObjectMapper,
    @Autowired var companyManager: CompanyManager,
    @Autowired var metaDataManager: DataMetaInformationManager,
    @Autowired var storageClient: StorageControllerApi,
    @Autowired var cloudEventMessageHandler: CloudEventMessageHandler,
    @Autowired var messageUtils: MessageQueueUtils,
) {
    private val logger = LoggerFactory.getLogger(javaClass)
    private val dataInMemoryStorage = mutableMapOf<String, String>()

    private fun assertActualAndExpectedDataTypeForIdMatch(
        dataId: String,
        dataType: DataType,
        correlationId: String,
    ) {
        val dataMetaInformation = metaDataManager.getDataMetaInformationByDataId(dataId)
        if (DataType.valueOf(dataMetaInformation.dataType) != dataType) {
            throw InvalidInputApiException(
                "Requested data $dataId not of type $dataType",
                "The data with the id: $dataId is registered as type" +
                    " ${dataMetaInformation.dataType} by Dataland instead of your requested" +
                    " type $dataType.",
            )
        }
        logger.info(
            "Requesting Data with ID $dataId and expected type $dataType from framework data storage. " +
                "Correlation ID: $correlationId",
        )
    }

    /**
     * Method to make the data manager add data to a data store, store metadata in Dataland and sending messages to the
     * relevant message queues
     * @param storableDataSet contains all the inputs needed by Dataland
     * @return ID of the newly stored data in the data store
     */
    fun addDataSetToTemporaryStorageAndSendMessage(storableDataSet: StorableDataSet, correlationId: String):
        String {
        val dataId = generateRandomDataId()
        addDatasetToDatabase(dataId, storableDataSet, correlationId)
        storeDataSetInTemporaryStoreAndSendMessage(dataId, storableDataSet, correlationId)
        return dataId
    }

    /**
     * Persists the data meta-information to the database ensuring that the database transaction
     * ends directly after this function returns so that a MQ-Message might be sent out after this function completes
     * @param dataId The dataId of the dataset to store
     * @param storableDataSet the dataset to store
     * @param correlationId the correlation id of the insertion process
     */
    @Transactional(propagation = Propagation.NEVER)
    fun addDatasetToDatabase(dataId: String, storableDataSet: StorableDataSet, correlationId: String) {
        val company = companyManager.getCompanyById(storableDataSet.companyId)
        logger.info(
            "Sending StorableDataSet of type ${storableDataSet.dataType} for company ID " +
                "'${storableDataSet.companyId}', Company Name ${company.companyName} to storage Interface. " +
                "Correlation ID: $correlationId",
        )

        val metaData = DataMetaInformationEntity(
            dataId, storableDataSet.dataType.toString(),
            storableDataSet.uploaderUserId, storableDataSet.uploadTime, company, QAStatus.Pending,
        )
        metaDataManager.storeDataMetaInformation(metaData)
    }

    /**
     * Method that listens to the qa_queue and updates the metadata information after successful qa process
     * @param jsonString the message describing the result of the completed QA process
     * @param correlationId the correlation ID of the current user process
     * @param type the type of the message
     */
    @RabbitListener(
        bindings = [
            QueueBinding(
                value = Queue(
                    "dataQualityAssuredBackendDataManager",
                    arguments = [
                        Argument(name = "x-dead-letter-exchange", value = ExchangeNames.deadLetter),
                        Argument(name = "x-dead-letter-routing-key", value = "deadLetterKey"),
                        Argument(name = "defaultRequeueRejected", value = "false"),
                    ],
                ),
                exchange = Exchange(ExchangeNames.dataQualityAssured, declare = "false"),
                key = [""],
            ),
        ],
    )
    fun updateMetaData(
        @Payload jsonString: String,
        @Header(MessageHeaderKey.CorrelationId) correlationId: String,
        @Header(MessageHeaderKey.Type) type: String,
    ) {
        messageUtils.validateMessageType(type, MessageType.QACompleted)
        val dataId = objectMapper.readValue(jsonString, QaCompletedMessage::class.java).dataId
        if (dataId.isNotEmpty()) {
            messageUtils.rejectMessageOnException {
                val metaInformation = metaDataManager.getDataMetaInformationByDataId(dataId)
                metaInformation.qaStatus = QAStatus.Accepted
                metaDataManager.storeDataMetaInformation(metaInformation)
                logger.info(
                    "Received quality assurance for data upload with DataId: " +
                        "$dataId with Correlation Id: $correlationId",
                )
            }
        } else {
            throw MessageQueueRejectException("Provided data ID is empty")
        }
    }

    /**
     * This method retrieves data from the temporary storage
     * @param dataId is the identifier for which all stored data entries in the temporary storage are filtered
     * @return stringified data entry from the temporary store
     */
    fun selectDataSetFromTemporaryStorage(dataId: String): String {
        val rawValue = dataInMemoryStorage.getOrElse(dataId) {
            throw ResourceNotFoundApiException(
                "Data ID not found in temporary storage",
                "Dataland does not know the data id $dataId",
            )
        }
        return objectMapper.writeValueAsString(rawValue)
    }

    /**
     * Method to temporarily store a data set in a hash map and send a message to the storage_queue
     * @param dataId The id of the inserted data set
     * @param storableDataSet The data set to store
     * @param correlationId The correlation id of the request initiating the storing of data
     * @return ID of the stored data set
     */
    fun storeDataSetInTemporaryStoreAndSendMessage(
        dataId: String,
        storableDataSet: StorableDataSet,
        correlationId: String,
    ) {
        dataInMemoryStorage[dataId] = objectMapper.writeValueAsString(storableDataSet)
        cloudEventMessageHandler.buildCEMessageAndSendToQueue(
            dataId, MessageType.DataReceived, correlationId,
            ExchangeNames.dataReceived,
        )
        logger.info(
<<<<<<< HEAD
            "Stored StorableDataSet of type ${storableDataSet.dataType} for Company Name $companyName, company ID " +
                "${storableDataSet.companyId} in temporary store. Dataset ID $dataId. " +
                "Correlation ID: $correlationId.",
=======
            "Stored StorableDataSet of type '${storableDataSet.dataType}' " +
                "for company ID '${storableDataSet.companyId}' in temporary storage. " +
                "Data ID '$dataId'. Correlation ID: '$correlationId'.",
>>>>>>> b15c7d73
        )
    }

    /**
     * Method to generate a random Data ID
     * @return generated UUID
     */
    fun generateRandomDataId(): String {
        return "${UUID.randomUUID()}"
    }

    /**
     * Method that listens to the stored queue and removes data entries from the temporary storage once they have been
     * stored in the persisted database. Further it logs success notification associated containing dataId and
     * correlationId
     * @param dataId the ID of the dataset to that was stored
     * @param correlationId the correlation ID of the current user process
     * @param type the type of the message
     */
    @RabbitListener(
        bindings = [
            QueueBinding(
                value = Queue(
                    "dataStoredBackendDataManager",
                    arguments = [
                        Argument(name = "x-dead-letter-exchange", value = ExchangeNames.deadLetter),
                        Argument(name = "x-dead-letter-routing-key", value = "deadLetterKey"),
                        Argument(name = "defaultRequeueRejected", value = "false"),
                    ],
                ),
                exchange = Exchange(ExchangeNames.dataStored, declare = "false"),
                key = [""],
            ),
        ],
    )
    fun removeStoredItemFromTemporaryStore(
        @Payload dataId: String,
        @Header(MessageHeaderKey.CorrelationId) correlationId: String,
        @Header(MessageHeaderKey.Type) type: String,
    ) {
        messageUtils.validateMessageType(type, MessageType.DataStored)
        if (dataId.isNotEmpty()) {
            logger.info("Internal Storage sent a message - job done")
            logger.info(
                "Dataset with dataId $dataId was successfully stored. Correlation ID: $correlationId.",
            )
            messageUtils.rejectMessageOnException {
                dataInMemoryStorage.remove(dataId)
            }
        } else {
            throw MessageQueueRejectException("Provided data ID is empty")
        }
    }

    /**
     * Method to make the data manager get the data of a single entry from the data store
     * @param dataId to identify the stored data
     * @param dataType to check the correctness of the type of the retrieved data
     * @param correlationId to use in combination with dataId to retrieve data and assert type
     * @return data set associated with the data ID provided in the input
     */
    fun getDataSet(dataId: String, dataType: DataType, correlationId: String): StorableDataSet {
        assertActualAndExpectedDataTypeForIdMatch(dataId, dataType, correlationId)
        val dataMetaInformation = metaDataManager.getDataMetaInformationByDataId(dataId)
        val dataAsString = getDataFromStorage(dataId, correlationId)
        if (dataAsString == "") {
            throw ResourceNotFoundApiException(
                "Dataset not found",
                "No dataset with the id: $dataId could be found in the data store.",
            )
        }
        logger.info("Received Dataset of length ${dataAsString.length}. Correlation ID: $correlationId")
        val dataAsStorableDataSet = objectMapper.readValue(dataAsString, StorableDataSet::class.java)
        dataAsStorableDataSet.requireConsistencyWith(dataMetaInformation)
        return dataAsStorableDataSet
    }

    private fun getDataFromStorage(dataId: String, correlationId: String): String {
        val dataAsString: String
        logger.info("Retrieve data from internal storage. Correlation ID: $correlationId")
        try {
            dataAsString = storageClient.selectDataById(dataId, correlationId)
        } catch (e: ServerException) {
            logger.error(
                "Error requesting data. Received ServerException with Message:" +
                    " ${e.message}. Correlation ID: $correlationId",
            )
            throw e
        }
        return dataAsString
    }

    /**
     * Method to check if a data set belongs to a teaser company and hence is publicly available
     * @param dataId the ID of the data set to be checked
     * @return a boolean signalling if the data is public or not
     */
    fun isDataSetPublic(dataId: String): Boolean {
        val associatedCompanyId = metaDataManager.getDataMetaInformationByDataId(dataId).company.companyId
        return companyManager.isCompanyPublic(associatedCompanyId)
    }
}<|MERGE_RESOLUTION|>--- conflicted
+++ resolved
@@ -184,15 +184,9 @@
             ExchangeNames.dataReceived,
         )
         logger.info(
-<<<<<<< HEAD
-            "Stored StorableDataSet of type ${storableDataSet.dataType} for Company Name $companyName, company ID " +
-                "${storableDataSet.companyId} in temporary store. Dataset ID $dataId. " +
-                "Correlation ID: $correlationId.",
-=======
             "Stored StorableDataSet of type '${storableDataSet.dataType}' " +
                 "for company ID '${storableDataSet.companyId}' in temporary storage. " +
                 "Data ID '$dataId'. Correlation ID: '$correlationId'.",
->>>>>>> b15c7d73
         )
     }
 
