--- conflicted
+++ resolved
@@ -5,11 +5,7 @@
 import org.dataland.datalandbackend.model.DataType
 import org.dataland.datalandbackend.model.StorableDataSet
 import org.dataland.datalandbackend.model.StorageHashMap
-<<<<<<< HEAD
 import org.dataland.datalandbackend.model.enums.data.DatasetQualityStatus
-import org.dataland.datalandbackendutils.cloudevents.CloudEventMessageHandler
-=======
->>>>>>> eb2a4d62
 import org.dataland.datalandbackendutils.exceptions.InternalServerErrorApiException
 import org.dataland.datalandbackendutils.exceptions.InvalidInputApiException
 import org.dataland.datalandbackendutils.exceptions.ResourceNotFoundApiException
@@ -83,11 +79,7 @@
         val dataId: String = storeDataSet(storableDataSet, company.companyName, correlationId)
         val updatedMetaData = DataMetaInformationEntity(
             dataId, storableDataSet.dataType.toString(),
-<<<<<<< HEAD
-            storableDataSet.uploaderUserId, storableDataSet.uploadTime, company, DatasetQualityStatus.Pending
-=======
-            storableDataSet.uploaderUserId, storableDataSet.uploadTime, company, "No",
->>>>>>> eb2a4d62
+            storableDataSet.uploaderUserId, storableDataSet.uploadTime, company, DatasetQualityStatus.Pending,
         )
         metaDataManager.storeDataMetaInformation(updatedMetaData)
         cloudEventMessageHandler.buildCEMessageAndSendToQueue(
