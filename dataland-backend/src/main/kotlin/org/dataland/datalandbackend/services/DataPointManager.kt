package org.dataland.datalandbackend.services

import com.fasterxml.jackson.databind.JsonNode
import com.fasterxml.jackson.databind.ObjectMapper
import com.fasterxml.jackson.module.kotlin.jacksonObjectMapper
import jakarta.validation.Validation
import org.dataland.datalandbackend.model.StorableDataSet
import org.dataland.datalandbackend.model.datapoints.UploadableDataPoint
import org.slf4j.LoggerFactory
import org.springframework.beans.factory.annotation.Autowired
import org.springframework.beans.factory.annotation.Value
import org.springframework.stereotype.Component
import java.io.FileNotFoundException
import java.net.URI
import java.time.Instant
import java.util.UUID

/**
 * Implementation of a data manager for Dataland including metadata storages
 * @param objectMapper object mapper used for converting data classes to strings and vice versa
*/
@Component("DataPointManager")
class DataPointManager(
    @Autowired private val objectMapper: ObjectMapper,
    @Autowired private val dataManager: DataManager,
    @Value("\${dataland.specification-service.base-url}")
    private val specificationServiceBaseUrl: String,
) {
    private val logger = LoggerFactory.getLogger(javaClass)
    // ToDo: Implement proper logging

    private fun getJsonNodeFromUrl(url: String): JsonNode = ObjectMapper().readTree(URI(url).toURL())

    private fun constructDataPointUrl(dataPoint: String): String = "$specificationServiceBaseUrl/datapoints/$dataPoint.json"

<<<<<<< HEAD
    private fun constructDataTypeUrl(dataType: String): String = "$specificationServiceBaseUrl/datatypes/$dataType.json"
=======
    fun constructDataTypeUrl(dataType: String): String = "$specificationServiceBaseUrl/datapointtypes/$dataType.json"
>>>>>>> 2e08fe98

    private fun getDataType(dataPoint: String): String {
        val dataTypeUrl = getJsonNodeFromUrl(constructDataPointUrl(dataPoint)).get("dataType").asText()
        return dataTypeUrl.split("/").last().replace(".json", "")
    }

    /*fun doesDataPointDefinitionExist(dataPoint: String): Boolean =
        try {
            checkIfDataPointDefinitionExists(dataPoint)
            true
        } catch (e: IllegalArgumentException) {
            false
        }*/

    private fun checkIfDataPointDefinitionExists(dataPoint: String) {
        logger.info("Checking if data point definition exists for $dataPoint")
        checkIfSpecificationExists(constructDataPointUrl(dataPoint))
    }

    private fun checkIfSpecificationExists(specPath: String) {
        val url = URI(specPath).toURL()
        logger.info("Checking if specification exists at $url")
        try {
            getJsonNodeFromUrl(url.toString())
        } catch (e: FileNotFoundException) {
            logger.error("No specification for $specPath exists. Message: ${e.message}")
            // Todo: implement proper error message
            throw IllegalArgumentException("No specification for $specPath exists.")
        }
    }

    fun validateDataPoint(
        dataPoint: String,
        data: String,
    ) {
        checkIfDataPointDefinitionExists(dataPoint)
        val dataTypeUrl = constructDataTypeUrl(getDataType(dataPoint))
        checkIfSpecificationExists(dataTypeUrl)
        val validationClass = getJsonNodeFromUrl(dataTypeUrl).get("validatedBy").asText()
        validateConsistency(data, validationClass)
    }

    fun storeDataPoint(
        uploadedData: UploadableDataPoint,
        uploaderUserId: String,
        bypassQa: Boolean,
        correlationId: String,
    ): String {
        logger.info("Executing check for '${uploadedData.dataPoint}' data point (correlation ID: $correlationId).")
        validateDataPoint(uploadedData.dataPoint, uploadedData.data)
        logger.info("Storing '${uploadedData.dataPoint}' data point.")
        val uploadTime = Instant.now().toEpochMilli()
        val storableDataSet =
            StorableDataSet(
                companyId = uploadedData.companyId.toString(),
                dataType = uploadedData.dataPoint,
                uploaderUserId = uploaderUserId,
                uploadTime = uploadTime,
                reportingPeriod = uploadedData.reportingPeriod,
                data = uploadedData.data,
            )

        val dataId = UUID.randomUUID()
        dataManager.storeMetaDataFrom(
            dataId = dataId.toString(),
            storableDataSet = storableDataSet,
            correlationId = correlationId,
        )
        dataManager.storeDataSetInTemporaryStoreAndSendMessage(dataId.toString(), storableDataSet, bypassQa, correlationId)

        return dataId.toString()
    }

    fun retrieveDataPoint(
        dataId: UUID,
        dataType: String,
        correlationId: String,
    ): StorableDataSet {
        logger.info("Retrieving data point with id $dataId")
        val storedDataPoint = dataManager.getPublicDataSet(dataId.toString(), dataType, correlationId)
        return storedDataPoint
    }

    fun validateConsistency(
        jsonData: String,
        className: String,
    ) {
        val classForValidation = Class.forName(className).kotlin.java
        val validator = Validation.buildDefaultValidatorFactory().validator
        val objectMapper = jacksonObjectMapper().findAndRegisterModules()
        val dataPointObject = objectMapper.readValue(jsonData, classForValidation)
        val violations = validator.validate(dataPointObject)
        if (violations.isNotEmpty()) {
            // ToDo: properly handle the exception and the associated messages
            logger.error("Validation failed when casting $jsonData into $className")
            var errorMessage = "Validation failed for data point of type $className: "
            violations.forEach {
                logger.error(it.message)
                errorMessage += (it.message)
            }

            throw IllegalArgumentException(errorMessage)
        }
    }
}<|MERGE_RESOLUTION|>--- conflicted
+++ resolved
@@ -33,11 +33,7 @@
 
     private fun constructDataPointUrl(dataPoint: String): String = "$specificationServiceBaseUrl/datapoints/$dataPoint.json"
 
-<<<<<<< HEAD
-    private fun constructDataTypeUrl(dataType: String): String = "$specificationServiceBaseUrl/datatypes/$dataType.json"
-=======
-    fun constructDataTypeUrl(dataType: String): String = "$specificationServiceBaseUrl/datapointtypes/$dataType.json"
->>>>>>> 2e08fe98
+    private fun constructDataTypeUrl(dataType: String): String = "$specificationServiceBaseUrl/datapointtypes/$dataType.json"
 
     private fun getDataType(dataPoint: String): String {
         val dataTypeUrl = getJsonNodeFromUrl(constructDataPointUrl(dataPoint)).get("dataType").asText()
