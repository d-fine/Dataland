--- conflicted
+++ resolved
@@ -94,7 +94,7 @@
             headerFields: List<String>,
             data: List<Map<String, String>>,
             outputStream: OutputStream,
-            readableHeaders: Map<String, String> = emptyMap(),
+            readableHeaders: Map<String, String>,
         ) {
             val headerToBeUsed = listOf("companyName", "companyLei", "reportingPeriod") + headerFields.map { "data.$it" }
             val workbook = XSSFWorkbook()
@@ -120,7 +120,7 @@
                 }
             }
 
-            headerToBeUsed.forEachIndexed { index, _ ->
+            headerToBeUsed.forEachIndexed { index, headerField ->
                 sheet.autoSizeColumn(index)
             }
 
@@ -189,7 +189,6 @@
                 }
 
             val csvSchema = createCsvSchemaBuilder(nonEmptyHeaderFields, orderedHeaderFields, isAssembledDataset)
-<<<<<<< HEAD
 
             val aliasExportMap =
                 if (isAssembledDataset && frameworkTemplate != null) {
@@ -216,14 +215,12 @@
             }
 
             return PreparedExportData(csvData, csvSchema, readableHeaders)
-=======
-            return PreparedExportData(csvData, csvSchema)
->>>>>>> dfbfdf9e
         }
 
         private data class PreparedExportData(
             val csvData: List<Map<String, String>>,
             val csvSchema: CsvSchema,
+            val readableHeaders: Map<String, String>,
         )
 
         /**
@@ -239,19 +236,13 @@
             dataType: DataType,
             keepValueFieldsOnly: Boolean,
         ): InputStreamResource {
-            val (csvData, csvSchema) =
-                prepareExportData(
-                    portfolioExportRows,
-                    dataType,
-                    keepValueFieldsOnly,
-                )
+            val (csvData, csvSchema, readableHeaders) = prepareExportData(portfolioExportRows, dataType, keepValueFieldsOnly)
 
             val outputStream = ByteArrayOutputStream()
             val csvMapper = CsvMapper()
             val csvWriter = csvMapper.writerFor(List::class.java).with(csvSchema)
             val rawCsv = csvWriter.writeValueAsString(csvData)
 
-<<<<<<< HEAD
             val originalHeaders = csvSchema.columnNames
             val humanHeaderLine = originalHeaders.joinToString(",") { readableHeaders[it] ?: it }
 
@@ -264,9 +255,6 @@
                     }.joinToString("\n")
 
             outputStream.write(csvWithReadableHeaders.toByteArray())
-=======
-            outputStream.write(rawCsv.toByteArray())
->>>>>>> dfbfdf9e
             return InputStreamResource(ByteArrayInputStream(outputStream.toByteArray()))
         }
 
@@ -283,18 +271,13 @@
             dataType: DataType,
             keepValueFieldsOnly: Boolean,
         ): InputStreamResource {
-            val (csvData, csvSchema) =
-                prepareExportData(
-                    portfolioExportRows,
-                    dataType,
-                    keepValueFieldsOnly,
-                )
+            val (csvData, csvSchema, readableHeaders) = prepareExportData(portfolioExportRows, dataType, keepValueFieldsOnly)
             val excelHeaderFields =
                 csvSchema.columnNames
                     .filter { it.startsWith("data.") }
                     .map { it.substringAfter("data.") }
             val outputStream = ByteArrayOutputStream()
-            transformDataToExcelWithReadableHeaders(excelHeaderFields, csvData, outputStream)
+            transformDataToExcelWithReadableHeaders(excelHeaderFields, csvData, outputStream, readableHeaders)
             return InputStreamResource(ByteArrayInputStream(outputStream.toByteArray()))
         }
 
@@ -358,31 +341,6 @@
             val filteredNodes = mutableMapOf<String, String>()
             val separator = JsonUtils.getPathSeparator()
 
-<<<<<<< HEAD
-            // First pass: identify quality fields that don't have corresponding value fields
-            // and transform them into value fields
-            nodes.keys.toList().forEach { field ->
-                when {
-                    field.endsWith("${separator}quality") -> {
-                        val basePath = field.substringBeforeLast("${separator}quality")
-                        val valuePath = "${basePath}${separator}value"
-                        if (valuePath !in nodes) {
-                            // No value exists, use quality instead but place it in a value field
-                            filteredNodes[valuePath] = nodes[field]!!
-                        }
-                        // Don't keep the original quality field
-                    }
-                    field.endsWith("${separator}value") -> {
-                        // Always keep value fields
-                        filteredNodes[field] = nodes[field]!!
-                    }
-                    !isMetaDataField(field) -> {
-                        // Keep only non-metadata fields
-                        filteredNodes[field] = nodes[field]!!
-                    }
-                }
-            }
-=======
             val keys = nodes.keys.toList()
             for (field in keys) {
                 val value = nodes[field] ?: continue
@@ -404,7 +362,6 @@
                 }
             }
 
->>>>>>> dfbfdf9e
             nodes.clear()
             nodes.putAll(filteredNodes)
             return nodes
@@ -458,7 +415,6 @@
             }
             return csvSchemaBuilder.build().withHeader()
         }
-<<<<<<< HEAD
 
         private fun extractAliasExportFields(
             schema: JsonNode,
@@ -491,6 +447,4 @@
                 "sfdr" -> SfdrHardcodedMapping
                 else -> null
             } as Map<String, String>?
-=======
->>>>>>> dfbfdf9e
     }