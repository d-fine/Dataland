--- conflicted
+++ resolved
@@ -17,10 +17,6 @@
 import java.io.ByteArrayInputStream
 import java.io.ByteArrayOutputStream
 import java.io.OutputStream
-<<<<<<< HEAD
-import java.text.SimpleDateFormat
-=======
->>>>>>> a0390a5a
 
 /**
  * Data export service used for managing the logic behind the dataset export controller
@@ -77,17 +73,6 @@
         }
 
         /**
-<<<<<<< HEAD
-         * Transform the data to an Excel file.
-         * @param headerFields the header fields to be used (has to be consistent with the keys in the data map)
-         * @param data the data to be transformed (each entry in the list represents a row in the Excel file)
-         * @param outputStream the output stream to write the data to
-         */
-        fun transformDataToExcel(
-            headerFields: List<String>,
-            data: List<Map<String, String>>,
-            outputStream: OutputStream,
-=======
          * Transform the data to an Excel file with human-readable headers.
          * @param headerFields the header fields to be used (has to be consistent with the keys in the data map)
          * @param data the data to be transformed (each entry in the list represents a row in the Excel file)
@@ -99,7 +84,6 @@
             data: List<Map<String, String>>,
             outputStream: OutputStream,
             readableHeaders: Map<String, String>,
->>>>>>> a0390a5a
         ) {
             val headerToBeUsed = listOf("companyName", "companyLei", "reportingPeriod") + headerFields.map { "data.$it" }
             val workbook = XSSFWorkbook()
@@ -107,11 +91,7 @@
             val headerRow = sheet.createRow(0)
             headerToBeUsed.forEachIndexed { index, headerField ->
                 val cell = headerRow.createCell(index)
-<<<<<<< HEAD
-                cell.setCellValue(headerField)
-=======
                 cell.setCellValue(readableHeaders[headerField] ?: headerField)
->>>>>>> a0390a5a
             }
 
             var rowIndex = 1
@@ -138,15 +118,12 @@
         }
 
         /**
-<<<<<<< HEAD
-=======
          * Return true if the field contains REFERENCED_REPORTS_ID
          */
         private fun isReferencedReportsField(field: String): Boolean =
             field.contains(JsonUtils.getPathSeparator() + ReferencedReportsUtilities.REFERENCED_REPORTS_ID + JsonUtils.getPathSeparator())
 
         /**
->>>>>>> a0390a5a
          * Return true if the provided field name (full path) specifies a meta data field.
          */
         private fun isMetaDataField(field: String): Boolean {
@@ -225,31 +202,6 @@
             val (csvData, csvSchema, readableHeaders) = prepareExportData(portfolioExportRows, dataType, keepValueFieldsOnly)
 
             val outputStream = ByteArrayOutputStream()
-<<<<<<< HEAD
-            if (excelCompatibility) {
-                transformDataToExcel(allHeaderFields.toList(), csvData, outputStream)
-            } else {
-                val csvMapper = CsvMapper()
-                val csvWriter = csvMapper.writerFor(List::class.java).with(csvSchema)
-                val rawCsv = csvWriter.writeValueAsString(csvData)
-
-                // Get original header names
-                val originalHeaders = csvSchema.columnNames
-                val readableHeaders = createHumanReadableFieldNames(originalHeaders)
-                val humanHeaderLine = originalHeaders.joinToString(",") { readableHeaders[it] ?: it }
-
-                // Replace only the header line
-                val csvWithReadableHeaders =
-                    rawCsv
-                        .lineSequence()
-                        .toList()
-                        .let {
-                            listOf(humanHeaderLine) + it.drop(1)
-                        }.joinToString("\n")
-
-                outputStream.write(csvWithReadableHeaders.toByteArray())
-            }
-=======
             val csvMapper = CsvMapper()
             val csvWriter = csvMapper.writerFor(List::class.java).with(csvSchema)
             val rawCsv = csvWriter.writeValueAsString(csvData)
@@ -291,7 +243,6 @@
                     .map { it.substringAfter("data.") }
             val outputStream = ByteArrayOutputStream()
             transformDataToExcelWithReadableHeaders(excelHeaderFields, csvData, outputStream, readableHeaders)
->>>>>>> a0390a5a
             return InputStreamResource(ByteArrayInputStream(outputStream.toByteArray()))
         }
 
