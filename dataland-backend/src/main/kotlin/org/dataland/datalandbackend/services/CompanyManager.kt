--- conflicted
+++ resolved
@@ -57,10 +57,7 @@
             dataRegisteredByDataland = mutableListOf(),
             countryCode = companyInformation.countryCode,
             isTeaserCompany = companyInformation.isTeaserCompany,
-<<<<<<< HEAD
             website = companyInformation.website
-=======
->>>>>>> 9cbc9922
         )
 
         return companyRepository.save(newCompanyEntity)
