package org.dataland.datalandbackend.services

import org.dataland.datalandbackend.entities.CompanyIdentifierEntity
import org.dataland.datalandbackend.entities.StoredCompanyEntity
import org.dataland.datalandbackend.interfaces.CompanyManagerInterface
import org.dataland.datalandbackend.model.CompanyInformation
import org.dataland.datalandbackend.model.DataType
import org.dataland.datalandbackend.repositories.CompanyIdentifierRepository
import org.dataland.datalandbackend.repositories.StoredCompanyRepository
import org.dataland.datalandbackend.repositories.utils.StoredCompanySearchFilter
import org.hibernate.exception.ConstraintViolationException
import org.slf4j.LoggerFactory
import org.springframework.beans.factory.annotation.Autowired
import org.springframework.dao.DataIntegrityViolationException
import org.springframework.stereotype.Component
import java.util.UUID
import javax.transaction.Transactional

/**
 * Implementation of a company manager for Dataland
 */
@Component("CompanyManager")
class CompanyManager(
    @Autowired private val companyRepository: StoredCompanyRepository,
    @Autowired private val companyIdentifierRepository: CompanyIdentifierRepository,
) : CompanyManagerInterface {
    private val logger = LoggerFactory.getLogger(javaClass)

    override fun verifyCompanyIdExists(companyId: String) {
        if (!companyRepository.existsById(companyId)) {
            throw IllegalArgumentException("Dataland does not know the company ID $companyId")
        }
    }

    private fun createStoredCompanyEntityWithoutForeignReferences(
        companyId: String,
        companyInformation: CompanyInformation
    ): StoredCompanyEntity {
        val newCompanyEntity = StoredCompanyEntity(
            companyId = companyId,
            companyName = companyInformation.companyName,
            headquarters = companyInformation.headquarters,
            sector = companyInformation.sector,
            industry = companyInformation.industry,
            currency = companyInformation.currency,
            marketCap = companyInformation.marketCap,
            reportingDateOfMarketCap = companyInformation.reportingDateOfMarketCap,
<<<<<<< HEAD
            numberOfShares = companyInformation.numberOfShares,
            sharePrice = companyInformation.sharePrice,
            numberOfEmployees = companyInformation.numberOfEmployees,
            indices = mutableSetOf(),
=======
>>>>>>> e24b5737
            countryCode = companyInformation.countryCode,
            identifiers = mutableListOf(),
            dataRegisteredByDataland = mutableListOf(),
            isTeaserCompany = companyInformation.isTeaserCompany
        )

        return companyRepository.save(newCompanyEntity)
    }

    private fun createAndAssociateIdentifiers(
        savedCompanyEntity: StoredCompanyEntity,
        companyInformation: CompanyInformation
    ): List<CompanyIdentifierEntity> {
        val newIdentifiers = companyInformation.identifiers.map {
            CompanyIdentifierEntity(
                identifierType = it.identifierType, identifierValue = it.identifierValue,
                company = savedCompanyEntity, isNew = true,
            )
        }
        try {
            return companyIdentifierRepository.saveAllAndFlush(newIdentifiers).toList()
        } catch (ex: DataIntegrityViolationException) {
            val cause = ex.cause
            if (cause is ConstraintViolationException && cause.constraintName == "company_identifiers_pkey") {
                throw IllegalArgumentException(
                    "Could not insert company as one company identifier " +
                        "is already used to identify another company"
                )
            }
            throw ex
        }
    }

    @Transactional
    override fun addCompany(companyInformation: CompanyInformation): StoredCompanyEntity {
        val companyId = UUID.randomUUID().toString()
        logger.info("Creating Company ${companyInformation.companyName} with ID $companyId")
        val savedCompany = createStoredCompanyEntityWithoutForeignReferences(companyId, companyInformation)
        val identifiers = createAndAssociateIdentifiers(savedCompany, companyInformation)
        savedCompany.identifiers = identifiers.toMutableList()
        return savedCompany
    }

    override fun searchCompanies(
        searchString: String,
        onlyCompanyNames: Boolean,
        dataTypeFilter: Set<DataType>
    ): List<StoredCompanyEntity> {
        val searchFilter = StoredCompanySearchFilter(
            searchString = searchString,
            nameOnlyFilter = onlyCompanyNames,
            dataTypeFilter = dataTypeFilter.map { it.name },
        )
        val filteredAndSortedResults = companyRepository.searchCompanies(searchFilter)
        val sortingMap = filteredAndSortedResults.mapIndexed {
                index, storedCompanyEntity ->
            storedCompanyEntity.companyId to index
        }.toMap()

        var filteredResults = companyRepository.fetchIdentifiers(filteredAndSortedResults)
        filteredResults = companyRepository.fetchCompanyAssociatedByDataland(filteredResults)
        filteredResults = filteredResults.sortedBy { sortingMap[it.companyId]!! }

        return filteredResults
    }

    override fun getCompanyById(companyId: String): StoredCompanyEntity {
        val storedCompanySearchResult = companyRepository.findById(companyId)
        if (storedCompanySearchResult.isEmpty) {
            throw IllegalArgumentException("Dataland does not know the company ID $companyId")
        }
        return storedCompanySearchResult.get()
    }

    override fun getTeaserCompanyIds(): List<String> {
        return companyRepository.getAllByIsTeaserCompanyIsTrue().map { it.companyId }
    }
    override fun isCompanyPublic(companyId: String): Boolean {
        return getCompanyById(companyId).isTeaserCompany
    }
}<|MERGE_RESOLUTION|>--- conflicted
+++ resolved
@@ -45,13 +45,9 @@
             currency = companyInformation.currency,
             marketCap = companyInformation.marketCap,
             reportingDateOfMarketCap = companyInformation.reportingDateOfMarketCap,
-<<<<<<< HEAD
             numberOfShares = companyInformation.numberOfShares,
             sharePrice = companyInformation.sharePrice,
             numberOfEmployees = companyInformation.numberOfEmployees,
-            indices = mutableSetOf(),
-=======
->>>>>>> e24b5737
             countryCode = companyInformation.countryCode,
             identifiers = mutableListOf(),
             dataRegisteredByDataland = mutableListOf(),
