package org.dataland.datalandbackend.services

import org.dataland.datalandbackend.entities.CompanyIdentifierEntity
import org.dataland.datalandbackend.entities.StoredCompanyEntity
import org.dataland.datalandbackend.model.CompanyIdAndName
import org.dataland.datalandbackend.model.CompanyInformation
import org.dataland.datalandbackend.model.CompanySearchFilter
import org.dataland.datalandbackend.model.StoredCompany
import org.dataland.datalandbackend.repositories.CompanyIdentifierRepository
import org.dataland.datalandbackend.repositories.StoredCompanyRepository
import org.dataland.datalandbackend.repositories.utils.StoredCompanySearchFilter
import org.dataland.datalandbackend.utils.IdUtils
import org.dataland.datalandbackendutils.exceptions.InvalidInputApiException
import org.dataland.datalandbackendutils.exceptions.ResourceNotFoundApiException
import org.dataland.keycloakAdapter.auth.DatalandAuthentication
import org.hibernate.exception.ConstraintViolationException
import org.slf4j.LoggerFactory
import org.springframework.beans.factory.annotation.Autowired
import org.springframework.dao.DataIntegrityViolationException
import org.springframework.data.domain.PageRequest
import org.springframework.data.domain.Pageable
import org.springframework.data.domain.Sort
import org.springframework.stereotype.Component
import org.springframework.transaction.annotation.Transactional

/**
 * Implementation of a company manager for Dataland
 * @param companyRepository  JPA for company data
 * @param companyIdentifierRepository JPA repository for company identifiers
 */
@Component("CompanyManager")
class CompanyManager(
    @Autowired private val companyRepository: StoredCompanyRepository,
    @Autowired private val companyIdentifierRepository: CompanyIdentifierRepository,
) {
    private val logger = LoggerFactory.getLogger(javaClass)

    /**
     * Method to verify that a given company exists in the company store
     * @param companyId the ID of the to be verified company
     */
    fun verifyCompanyIdExists(companyId: String) {
        if (!companyRepository.existsById(companyId)) {
            throw ResourceNotFoundApiException("Company not found", "Dataland does not know the company ID $companyId")
        }
    }

    private fun createStoredCompanyEntityWithoutForeignReferences(
        companyId: String,
        companyInformation: CompanyInformation,
    ): StoredCompanyEntity {
        val newCompanyEntity = StoredCompanyEntity(
            companyId = companyId,
            companyName = companyInformation.companyName,
            companyAlternativeNames = companyInformation.companyAlternativeNames,
            companyLegalForm = companyInformation.companyLegalForm,
            headquarters = companyInformation.headquarters,
            headquartersPostalCode = companyInformation.headquartersPostalCode,
            sector = companyInformation.sector,
            identifiers = mutableListOf(),
            dataRegisteredByDataland = mutableListOf(),
            countryCode = companyInformation.countryCode,
            isTeaserCompany = companyInformation.isTeaserCompany,
            website = companyInformation.website,
        )

        return companyRepository.save(newCompanyEntity)
    }

    private fun createAndAssociateIdentifiers(
        savedCompanyEntity: StoredCompanyEntity,
        companyInformation: CompanyInformation,
    ): List<CompanyIdentifierEntity> {
        val newIdentifiers = companyInformation.identifiers.map {
            CompanyIdentifierEntity(
                identifierType = it.identifierType, identifierValue = it.identifierValue,
                company = savedCompanyEntity, isNew = true,
            )
        }
        try {
            return companyIdentifierRepository.saveAllAndFlush(newIdentifiers).toList()
        } catch (ex: DataIntegrityViolationException) {
            val cause = ex.cause
            if (cause is ConstraintViolationException && cause.constraintName == "company_identifiers_pkey") {
                throw InvalidInputApiException(
                    "Company identifier already used",
                    "Could not insert company as one company identifier is already used to identify another company",
                )
            }
            throw ex
        }
    }

    /**
     * Method to add a company
     * @param companyInformation denotes information of the company
     * @return information of the newly created entry in the company data store of Dataland,
     * including the generated company ID
     */
    @Transactional(rollbackFor = [InvalidInputApiException::class])
    fun addCompany(companyInformation: CompanyInformation): StoredCompanyEntity {
        val companyId = IdUtils.generateUUID()
        logger.info("Creating Company ${companyInformation.companyName} with ID $companyId")
        val savedCompany = createStoredCompanyEntityWithoutForeignReferences(companyId, companyInformation)
        val identifiers = createAndAssociateIdentifiers(savedCompany, companyInformation)
        savedCompany.identifiers = identifiers.toMutableList()
        logger.info("Company ${companyInformation.companyName} with ID $companyId saved to database.")
        return savedCompany
    }

    /**
     * Method to search for companies matching the company name or identifier
     * @param filter The filter to use during searching
     * @param viewingUser The user that is viewing the API model
     * @return list of all matching companies in Dataland
     */
    @Transactional
    fun searchCompaniesAndGetApiModel(
        filter: CompanySearchFilter,
        viewingUser: DatalandAuthentication? = null,
    ): List<StoredCompany> {
        val searchFilterForJPA = StoredCompanySearchFilter(
            searchString = filter.searchString,
            nameOnlyFilter = filter.onlyCompanyNames,
            dataTypeFilter = filter.dataTypeFilter.map { it.name },
            sectorFilter = filter.sectorFilter.toList(),
            countryCodeFilter = filter.countryCodeFilter.toList(),
            uploaderIdFilter = getUploaderIdFilter(filter.onlyCurrentUserAsUploader),
        )

        val filteredAndSortedResults = companyRepository.searchCompanies(
            searchFilterForJPA,
            buildPageable(filter.page, filter.entriesPerPage, filter.noPagination),
        )

        val sortingMap = filteredAndSortedResults.mapIndexed {
                index, storedCompanyEntity ->
            storedCompanyEntity.companyId to index
        }.toMap()

        val results = fetchAllStoredCompanyFields(filteredAndSortedResults).sortedBy {
            sortingMap.getValue(it.companyId)
        }

        return results.map { it.toApiModel(viewingUser) }
    }

    /**
     * Method to search for companies matching the company name or identifier
     * @param searchString the string to search for in the names or identifiers of a company
     * @param page the requested page
     * @param entriesPerPage the number of entries per page
     * @return list of all matching companies in Dataland
     */
    @Transactional
    fun searchCompaniesByNameOrIdentifierAndGetApiModel(
        searchString: String,
<<<<<<< HEAD
        page: Int?,
        entriesPerPage: Int?,
    ): List<CompanyIdAndName> {
=======
        page: Int,
        entriesPerPage: Int,
        noPagination: Boolean,
    ): List<StoredCompany> {
>>>>>>> d394de55
        val searchFilterForJPA = StoredCompanySearchFilter(
            searchString = searchString,
        )
        return companyRepository.searchCompaniesByNameOrIdentifier(
            searchFilterForJPA,
            buildPageable(page, entriesPerPage, noPagination),
        )
    }

    private fun buildPageable(page: Int, entriesPerPage: Int, noPagination: Boolean): Pageable {
        if (noPagination) {
            return Pageable.unpaged()
        }
        else   {
            if (page < 1 || entriesPerPage < 1) {
                throw InvalidInputApiException(
                    "Requestparam has a non acceptable value",
                    "Please choose a value greater than 0",
                )
            }
            else {
                return PageRequest.of(
                    page - 1, entriesPerPage, Sort.unsorted(),
                )
            }
        }
    }

    private fun getUploaderIdFilter(onlyCurrentUserAsUploader: Boolean): List<String> {
        return if (onlyCurrentUserAsUploader) {
            listOf(DatalandAuthentication.fromContext().userId)
        } else {
            listOf()
        }
    }

    private fun fetchAllStoredCompanyFields(storedCompanies: List<StoredCompanyEntity>): List<StoredCompanyEntity> {
        var companiesWithFetchedFields = companyRepository.fetchIdentifiers(storedCompanies)
        companiesWithFetchedFields = companyRepository.fetchAlternativeNames(companiesWithFetchedFields)
        companiesWithFetchedFields = companyRepository.fetchCompanyAssociatedByDataland(companiesWithFetchedFields)
        return companiesWithFetchedFields
    }

    /**
     * Returns a list of available country codes across all stored companies
     */
    fun getDistinctCountryCodes(): Set<String> {
        return companyRepository.fetchDistinctCountryCodes()
    }

    /**
     * Returns a list of available sectors across all stored companies
     */
    fun getDistinctSectors(): Set<String> {
        return companyRepository.fetchDistinctSectors()
    }

    /**
     * Method to retrieve information about a specific company
     * @param companyId
     * @return the StoredCompanyEntity object of the retrieved company
     */
    @Transactional
    fun getCompanyById(companyId: String): StoredCompanyEntity {
        verifyCompanyIdExists(companyId)
        return companyRepository.findById(companyId).get()
    }

    /**
     * Method to retrieve information about a specific company
     * @param companyId
     * @return the StoredCompany object of the retrieved company
     */
    @Transactional
    fun getCompanyApiModelById(companyId: String, viewingUser: DatalandAuthentication? = null): StoredCompany {
        val searchResult = getCompanyById(companyId)
        return fetchAllStoredCompanyFields(listOf(searchResult)).first().toApiModel(viewingUser)
    }

    /**
     * Method to retrieve the list of currently set teaser company IDs
     * @return a list of company IDs that are currently labeled as teaser companies
     */
    fun getTeaserCompanyIds(): List<String> {
        return companyRepository.getAllByIsTeaserCompanyIsTrue().map { it.companyId }
    }

    /**
     * Method to check if a company is a teaser company and hence publicly available
     * @param companyId the ID of the company to be checked
     * @return a boolean signalling if the company is public or not
     */
    fun isCompanyPublic(companyId: String): Boolean {
        return getCompanyById(companyId).isTeaserCompany
    }
}<|MERGE_RESOLUTION|>--- conflicted
+++ resolved
@@ -155,16 +155,10 @@
     @Transactional
     fun searchCompaniesByNameOrIdentifierAndGetApiModel(
         searchString: String,
-<<<<<<< HEAD
-        page: Int?,
-        entriesPerPage: Int?,
-    ): List<CompanyIdAndName> {
-=======
         page: Int,
         entriesPerPage: Int,
         noPagination: Boolean,
-    ): List<StoredCompany> {
->>>>>>> d394de55
+    ): List<CompanyIdAndName> {
         val searchFilterForJPA = StoredCompanySearchFilter(
             searchString = searchString,
         )
