package org.dataland.datalandbackend.services

import org.dataland.datalandbackend.entities.CompanyIdentifierEntity
import org.dataland.datalandbackend.entities.StoredCompanyEntity
import org.dataland.datalandbackend.model.CompanyInformation
import org.dataland.datalandbackend.model.CompanySearchFilter
import org.dataland.datalandbackend.model.StoredCompany
import org.dataland.datalandbackend.repositories.CompanyIdentifierRepository
import org.dataland.datalandbackend.repositories.StoredCompanyRepository
import org.dataland.datalandbackend.repositories.utils.StoredCompanySearchFilter
import org.dataland.datalandbackend.utils.IdUtils
import org.dataland.datalandbackendutils.exceptions.InvalidInputApiException
import org.dataland.datalandbackendutils.exceptions.ResourceNotFoundApiException
import org.dataland.keycloakAdapter.auth.DatalandAuthentication
import org.hibernate.exception.ConstraintViolationException
import org.slf4j.LoggerFactory
import org.springframework.beans.factory.annotation.Autowired
import org.springframework.dao.DataIntegrityViolationException
import org.springframework.data.domain.PageRequest
import org.springframework.data.domain.Sort
import org.springframework.stereotype.Component
import org.springframework.transaction.annotation.Transactional

/**
 * Implementation of a company manager for Dataland
 * @param companyRepository  JPA for company data
 * @param companyIdentifierRepository JPA repository for company identifiers
 */
@Component("CompanyManager")
class CompanyManager(
    @Autowired private val companyRepository: StoredCompanyRepository,
    @Autowired private val companyIdentifierRepository: CompanyIdentifierRepository,
) {
    private val logger = LoggerFactory.getLogger(javaClass)

    /**
     * Method to verify that a given company exists in the company store
     * @param companyId the ID of the to be verified company
     */
    fun verifyCompanyIdExists(companyId: String) {
        if (!companyRepository.existsById(companyId)) {
            throw ResourceNotFoundApiException("Company not found", "Dataland does not know the company ID $companyId")
        }
    }

    private fun createStoredCompanyEntityWithoutForeignReferences(
        companyId: String,
        companyInformation: CompanyInformation,
    ): StoredCompanyEntity {
        val newCompanyEntity = StoredCompanyEntity(
            companyId = companyId,
            companyName = companyInformation.companyName,
            companyAlternativeNames = companyInformation.companyAlternativeNames,
            companyLegalForm = companyInformation.companyLegalForm,
            headquarters = companyInformation.headquarters,
            headquartersPostalCode = companyInformation.headquartersPostalCode,
            sector = companyInformation.sector,
            identifiers = mutableListOf(),
            dataRegisteredByDataland = mutableListOf(),
            countryCode = companyInformation.countryCode,
            isTeaserCompany = companyInformation.isTeaserCompany,
            website = companyInformation.website,
        )

        return companyRepository.save(newCompanyEntity)
    }

    private fun createAndAssociateIdentifiers(
        savedCompanyEntity: StoredCompanyEntity,
        companyInformation: CompanyInformation,
    ): List<CompanyIdentifierEntity> {
        val newIdentifiers = companyInformation.identifiers.map {
            CompanyIdentifierEntity(
                identifierType = it.identifierType, identifierValue = it.identifierValue,
                company = savedCompanyEntity, isNew = true,
            )
        }
        try {
            return companyIdentifierRepository.saveAllAndFlush(newIdentifiers).toList()
        } catch (ex: DataIntegrityViolationException) {
            val cause = ex.cause
            if (cause is ConstraintViolationException && cause.constraintName == "company_identifiers_pkey") {
                throw InvalidInputApiException(
                    "Company identifier already used",
                    "Could not insert company as one company identifier is already used to identify another company",
                )
            }
            throw ex
        }
    }

    /**
     * Method to add a company
     * @param companyInformation denotes information of the company
     * @return information of the newly created entry in the company data store of Dataland,
     * including the generated company ID
     */
    @Transactional(rollbackFor = [InvalidInputApiException::class])
    fun addCompany(companyInformation: CompanyInformation): StoredCompanyEntity {
        val companyId = IdUtils.generateUUID()
        logger.info("Creating Company ${companyInformation.companyName} with ID $companyId")
        val savedCompany = createStoredCompanyEntityWithoutForeignReferences(companyId, companyInformation)
        val identifiers = createAndAssociateIdentifiers(savedCompany, companyInformation)
        savedCompany.identifiers = identifiers.toMutableList()
        logger.info("Company ${companyInformation.companyName} with ID $companyId saved to database.")
        return savedCompany
    }

    /**
     * Method to search for companies matching the company name or identifier
     * @param filter The filter to use during searching
     * @param viewingUser The user that is viewing the API model
     * @return list of all matching companies in Dataland
     */
    @Transactional
    fun searchCompaniesAndGetApiModel(
        filter: CompanySearchFilter,
        viewingUser: DatalandAuthentication? = null,
    ): List<StoredCompany> {
        val searchFilterForJPA = StoredCompanySearchFilter(
            searchString = filter.searchString,
            nameOnlyFilter = filter.onlyCompanyNames,
            dataTypeFilter = filter.dataTypeFilter.map { it.name },
            sectorFilter = filter.sectorFilter.toList(),
            countryCodeFilter = filter.countryCodeFilter.toList(),
            uploaderIdFilter = getUploaderIdFilter(filter.onlyCurrentUserAsUploader),
        )
<<<<<<< HEAD
=======
        if (filter.page < 1 || filter.entriesPerPage < 1) {
            throw InvalidInputApiException(
                "Requestparam has a non acceptable value",
                "Please choose a value greater than 0",
            )
        }
>>>>>>> 031965c0
        val filteredAndSortedResults = companyRepository.searchCompanies(
            searchFilterForJPA,
            PageRequest.of(
                filter.page - 1, filter.entriesPerPage, Sort.unsorted(),
            ),
        )
        val sortingMap = filteredAndSortedResults.mapIndexed {
                index, storedCompanyEntity ->
            storedCompanyEntity.companyId to index
        }.toMap()

        val results = fetchAllStoredCompanyFields(filteredAndSortedResults).sortedBy {
            sortingMap.getValue(it.companyId)
        }

        return results.map { it.toApiModel(viewingUser) }
    }

    private fun getUploaderIdFilter(onlyCurrentUserAsUploader: Boolean): List<String> {
        return if (onlyCurrentUserAsUploader) {
            listOf(DatalandAuthentication.fromContext().userId)
        } else {
            listOf()
        }
    }

    private fun fetchAllStoredCompanyFields(storedCompanies: List<StoredCompanyEntity>): List<StoredCompanyEntity> {
        var companiesWithFetchedFields = companyRepository.fetchIdentifiers(storedCompanies)
        companiesWithFetchedFields = companyRepository.fetchAlternativeNames(companiesWithFetchedFields)
        companiesWithFetchedFields = companyRepository.fetchCompanyAssociatedByDataland(companiesWithFetchedFields)
        return companiesWithFetchedFields
    }

    /**
     * Returns a list of available country codes across all stored companies
     */
    fun getDistinctCountryCodes(): Set<String> {
        return companyRepository.fetchDistinctCountryCodes()
    }

    /**
     * Returns a list of available sectors across all stored companies
     */
    fun getDistinctSectors(): Set<String> {
        return companyRepository.fetchDistinctSectors()
    }

    /**
     * Method to retrieve information about a specific company
     * @param companyId
     * @return the StoredCompanyEntity object of the retrieved company
     */
    @Transactional
    fun getCompanyById(companyId: String): StoredCompanyEntity {
        verifyCompanyIdExists(companyId)
        return companyRepository.findById(companyId).get()
    }

    /**
     * Method to retrieve information about a specific company
     * @param companyId
     * @return the StoredCompany object of the retrieved company
     */
    @Transactional
    fun getCompanyApiModelById(companyId: String, viewingUser: DatalandAuthentication? = null): StoredCompany {
        val searchResult = getCompanyById(companyId)
        return fetchAllStoredCompanyFields(listOf(searchResult)).first().toApiModel(viewingUser)
    }

    /**
     * Method to retrieve the list of currently set teaser company IDs
     * @return a list of company IDs that are currently labeled as teaser companies
     */
    fun getTeaserCompanyIds(): List<String> {
        return companyRepository.getAllByIsTeaserCompanyIsTrue().map { it.companyId }
    }

    /**
     * Method to check if a company is a teaser company and hence publicly available
     * @param companyId the ID of the company to be checked
     * @return a boolean signalling if the company is public or not
     */
    fun isCompanyPublic(companyId: String): Boolean {
        return getCompanyById(companyId).isTeaserCompany
    }
}<|MERGE_RESOLUTION|>--- conflicted
+++ resolved
@@ -125,15 +125,12 @@
             countryCodeFilter = filter.countryCodeFilter.toList(),
             uploaderIdFilter = getUploaderIdFilter(filter.onlyCurrentUserAsUploader),
         )
-<<<<<<< HEAD
-=======
         if (filter.page < 1 || filter.entriesPerPage < 1) {
             throw InvalidInputApiException(
                 "Requestparam has a non acceptable value",
                 "Please choose a value greater than 0",
             )
         }
->>>>>>> 031965c0
         val filteredAndSortedResults = companyRepository.searchCompanies(
             searchFilterForJPA,
             PageRequest.of(
