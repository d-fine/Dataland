package org.dataland.datalandbackend.services

import org.dataland.datalandbackend.entities.CompanyIdentifierEntity
import org.dataland.datalandbackend.entities.StoredCompanyEntity
import org.dataland.datalandbackend.entities.StoredCompanyStockIndexEntity
import org.dataland.datalandbackend.entities.StoredCompanyStockIndexEntityId
import org.dataland.datalandbackend.interfaces.CompanyManagerInterface
import org.dataland.datalandbackend.model.CompanyInformation
import org.dataland.datalandbackend.model.DataType
<<<<<<< HEAD
import org.dataland.datalandbackend.model.StoredCompany
=======
import org.dataland.datalandbackend.model.enums.company.StockIndex
import org.dataland.datalandbackend.repositories.CompanyIdentifierRepository
import org.dataland.datalandbackend.repositories.StoredCompanyRepository
import org.dataland.datalandbackend.repositories.StoredCompanyStockIndexRepository
import org.dataland.datalandbackend.repositories.utils.StoredCompanySearchFilter
import org.hibernate.exception.ConstraintViolationException
>>>>>>> a5366f4a
import org.slf4j.LoggerFactory
import org.springframework.beans.factory.annotation.Autowired
import org.springframework.dao.DataIntegrityViolationException
import org.springframework.stereotype.Component
import java.util.UUID
import javax.transaction.Transactional

/**
 * Implementation of a company manager for Dataland
 */
@Component("CompanyManager")
class CompanyManager(
    @Autowired private val companyRepository: StoredCompanyRepository,
    @Autowired private val companyIdentifierRepository: CompanyIdentifierRepository,
    @Autowired private val storedCompanyStockIndexRepository: StoredCompanyStockIndexRepository,
) : CompanyManagerInterface {
    private val logger = LoggerFactory.getLogger(javaClass)

    override fun verifyCompanyIdExists(companyId: String) {
        if (!companyRepository.existsById(companyId)) {
            throw IllegalArgumentException("Dataland does not know the company ID $companyId")
        }
    }

    private fun createStoredCompanyEntityWithoutForeignReferences(
        companyId: String,
        companyInformation: CompanyInformation
    ): StoredCompanyEntity {
        val newCompanyEntity = StoredCompanyEntity(
            companyId = companyId,
            companyName = companyInformation.companyName,
            headquarters = companyInformation.headquarters,
            sector = companyInformation.sector,
            marketCap = companyInformation.marketCap,
            reportingDateOfMarketCap = companyInformation.reportingDateOfMarketCap,
            indices = mutableSetOf(),
            countryCode = companyInformation.countryCode,
            identifiers = mutableListOf(),
            dataRegisteredByDataland = mutableListOf(),
            isTeaserCompany = companyInformation.isTeaserCompany
        )

<<<<<<< HEAD
    override fun searchCompanies(
        searchString: String,
        onlyCompanyNames: Boolean,
        dataTypeFilter: Set<DataType>
    ): List<StoredCompany> {
        var companies = companyDataPerCompanyId.values.toList()

        companies = if (onlyCompanyNames) {
            filterCompaniesByNameOnly(searchString, companies)
        } else {
            filterCompaniesByNameAndIdentifier(searchString, companies)
        }

        companies = filterCompaniesByDataTypes(dataTypeFilter, companies)

        return companies
=======
        return companyRepository.save(newCompanyEntity)
>>>>>>> a5366f4a
    }

    private fun createAndAssociateIdentifiers(
        savedCompanyEntity: StoredCompanyEntity,
        companyInformation: CompanyInformation
    ): List<CompanyIdentifierEntity> {
        val newIdentifiers = companyInformation.identifiers.map {
            CompanyIdentifierEntity(
                identifierType = it.identifierType, identifierValue = it.identifierValue,
                company = savedCompanyEntity, isNew = true,
            )
        }
        try {
            return companyIdentifierRepository.saveAllAndFlush(newIdentifiers).toList()
        } catch (ex: DataIntegrityViolationException) {
            val cause = ex.cause
            if (cause is ConstraintViolationException && cause.constraintName == "company_identifiers_pkey") {
                throw IllegalArgumentException(
                    "Could not insert company as one company identifier " +
                        "is already used to identify another company"
                )
            }
            throw ex
        }
    }

<<<<<<< HEAD
    private fun filterCompaniesByDataTypes(
        dataTypes: Set<DataType>,
        companies: List<StoredCompany>
    ): List<StoredCompany> {
        if (dataTypes.isEmpty()) return companies
        return companies.map {
                company ->
            company.copy(
                dataRegisteredByDataland = company.dataRegisteredByDataland.filter
                { dataTypes.contains(it.dataType) }.toMutableList()
            )
        }.filter {
            it.dataRegisteredByDataland.isNotEmpty()
        }
=======
    private fun createAndAssociateStockIndices(
        savedCompanyEntity: StoredCompanyEntity,
        companyInformation: CompanyInformation
    ): List<StoredCompanyStockIndexEntity> {
        val newStockIndexAssociations = companyInformation.indices.map {
            StoredCompanyStockIndexEntity(
                company = savedCompanyEntity,
                id = StoredCompanyStockIndexEntityId(
                    companyId = savedCompanyEntity.companyId,
                    stockIndex = it
                )
            )
        }

        return storedCompanyStockIndexRepository.saveAll(newStockIndexAssociations).toList()
    }

    @Transactional
    override fun addCompany(companyInformation: CompanyInformation): StoredCompanyEntity {
        val companyId = UUID.randomUUID().toString()
        logger.info("Creating Company ${companyInformation.companyName} with ID $companyId")
        val savedCompany = createStoredCompanyEntityWithoutForeignReferences(companyId, companyInformation)
        val identifiers = createAndAssociateIdentifiers(savedCompany, companyInformation)
        val stockIndices = createAndAssociateStockIndices(savedCompany, companyInformation)
        savedCompany.identifiers = identifiers.toMutableList()
        savedCompany.indices = stockIndices.toMutableSet()
        return savedCompany
>>>>>>> a5366f4a
    }

    override fun searchCompanies(
        searchString: String,
        onlyCompanyNames: Boolean,
        dataTypeFilter: Set<DataType>,
        stockIndexFilter: Set<StockIndex>
    ): List<StoredCompanyEntity> {
        val searchFilter = StoredCompanySearchFilter(
            searchString = searchString,
            nameOnlyFilter = onlyCompanyNames,
            dataTypeFilter = dataTypeFilter.map { it.name },
            stockIndexFilter = stockIndexFilter.toList(),
        )
        val filteredAndSortedResults = companyRepository.searchCompanies(searchFilter)
        val sortingMap = filteredAndSortedResults.mapIndexed {
                index, storedCompanyEntity ->
            storedCompanyEntity.companyId to index
        }.toMap()

        var filteredResults = companyRepository.fetchIdentifiers(filteredAndSortedResults)
        filteredResults = companyRepository.fetchStockIndices(filteredResults)
        filteredResults = companyRepository.fetchCompanyAssociatedByDataland(filteredResults)
        filteredResults = filteredResults.sortedBy { sortingMap[it.companyId]!! }

        return filteredResults
    }

    override fun getCompanyById(companyId: String): StoredCompanyEntity {
        val storedCompanySearchResult = companyRepository.findById(companyId)
        if (storedCompanySearchResult.isEmpty) {
            throw IllegalArgumentException("Dataland does not know the company ID $companyId")
        }
        return storedCompanySearchResult.get()
    }

    override fun getTeaserCompanyIds(): List<String> {
        return companyRepository.getAllByIsTeaserCompanyIsTrue().map { it.companyId }
    }
    override fun isCompanyPublic(companyId: String): Boolean {
        return getCompanyById(companyId).isTeaserCompany
    }
}<|MERGE_RESOLUTION|>--- conflicted
+++ resolved
@@ -7,16 +7,12 @@
 import org.dataland.datalandbackend.interfaces.CompanyManagerInterface
 import org.dataland.datalandbackend.model.CompanyInformation
 import org.dataland.datalandbackend.model.DataType
-<<<<<<< HEAD
-import org.dataland.datalandbackend.model.StoredCompany
-=======
 import org.dataland.datalandbackend.model.enums.company.StockIndex
 import org.dataland.datalandbackend.repositories.CompanyIdentifierRepository
 import org.dataland.datalandbackend.repositories.StoredCompanyRepository
 import org.dataland.datalandbackend.repositories.StoredCompanyStockIndexRepository
 import org.dataland.datalandbackend.repositories.utils.StoredCompanySearchFilter
 import org.hibernate.exception.ConstraintViolationException
->>>>>>> a5366f4a
 import org.slf4j.LoggerFactory
 import org.springframework.beans.factory.annotation.Autowired
 import org.springframework.dao.DataIntegrityViolationException
@@ -59,26 +55,7 @@
             isTeaserCompany = companyInformation.isTeaserCompany
         )
 
-<<<<<<< HEAD
-    override fun searchCompanies(
-        searchString: String,
-        onlyCompanyNames: Boolean,
-        dataTypeFilter: Set<DataType>
-    ): List<StoredCompany> {
-        var companies = companyDataPerCompanyId.values.toList()
-
-        companies = if (onlyCompanyNames) {
-            filterCompaniesByNameOnly(searchString, companies)
-        } else {
-            filterCompaniesByNameAndIdentifier(searchString, companies)
-        }
-
-        companies = filterCompaniesByDataTypes(dataTypeFilter, companies)
-
-        return companies
-=======
         return companyRepository.save(newCompanyEntity)
->>>>>>> a5366f4a
     }
 
     private fun createAndAssociateIdentifiers(
@@ -105,22 +82,6 @@
         }
     }
 
-<<<<<<< HEAD
-    private fun filterCompaniesByDataTypes(
-        dataTypes: Set<DataType>,
-        companies: List<StoredCompany>
-    ): List<StoredCompany> {
-        if (dataTypes.isEmpty()) return companies
-        return companies.map {
-                company ->
-            company.copy(
-                dataRegisteredByDataland = company.dataRegisteredByDataland.filter
-                { dataTypes.contains(it.dataType) }.toMutableList()
-            )
-        }.filter {
-            it.dataRegisteredByDataland.isNotEmpty()
-        }
-=======
     private fun createAndAssociateStockIndices(
         savedCompanyEntity: StoredCompanyEntity,
         companyInformation: CompanyInformation
@@ -148,7 +109,6 @@
         savedCompany.identifiers = identifiers.toMutableList()
         savedCompany.indices = stockIndices.toMutableSet()
         return savedCompany
->>>>>>> a5366f4a
     }
 
     override fun searchCompanies(
