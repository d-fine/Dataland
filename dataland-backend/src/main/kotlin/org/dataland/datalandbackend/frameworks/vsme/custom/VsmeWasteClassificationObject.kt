--- conflicted
+++ resolved
@@ -9,23 +9,13 @@
 data class VsmeWasteClassificationObject(
     @field:JsonProperty(required = true)
     val wasteClassification: WasteClassifications,
-<<<<<<< HEAD
     @field:JsonProperty(required = true)
     val typeOfWaste: String,
-    val totalAmountTons: Number?,
-    val wasteRecycleOrReuseTons: Number?,
-    val wasteDisposalTons: Number?,
-    val totalAmountCubicMeters: Number?,
-    val wasteRecycleOrReuseCubicMeters: Number?,
-    val wasteDisposalCubicMeters: Number?,
-    // TODO make sure that field names are generated correctly :totalAmountInTons
-=======
-    val typeOfWaste: String?,
     val totalAmountInTons: Number?,
     val wasteRecycleOrReuseInTons: Number?,
     val wasteDisposalInTons: Number?,
     val totalAmountInCubicMeters: Number?,
     val wasteRecycleOrReuseInCubicMeters: Number?,
     val wasteDisposalInCubicMeters: Number?,
->>>>>>> a601c97d
+    // TODO make sure that field names are generated correctly :totalAmountInTons
 )