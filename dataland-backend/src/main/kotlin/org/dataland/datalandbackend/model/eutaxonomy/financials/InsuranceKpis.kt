package org.dataland.datalandbackend.model.eutaxonomy.financials

import org.dataland.datalandbackend.model.ExtendedDataPoint
import java.math.BigDecimal

/**
 * --- API model ---
 * KPIs for Insurance / Reinsurance companies for the EuTaxonomyForFinancials framework
 */
data class InsuranceKpis(
<<<<<<< HEAD
    val taxonomyEligibleNonLifeInsuranceActivities: ExtendedDataPoint<BigDecimal>? = null,
=======
    val taxonomyEligibleNonLifeInsuranceActivitiesInPercent: DataPointOneValue<BigDecimal>? = null,
>>>>>>> 211d6a98
)<|MERGE_RESOLUTION|>--- conflicted
+++ resolved
@@ -8,9 +8,5 @@
  * KPIs for Insurance / Reinsurance companies for the EuTaxonomyForFinancials framework
  */
 data class InsuranceKpis(
-<<<<<<< HEAD
-    val taxonomyEligibleNonLifeInsuranceActivities: ExtendedDataPoint<BigDecimal>? = null,
-=======
-    val taxonomyEligibleNonLifeInsuranceActivitiesInPercent: DataPointOneValue<BigDecimal>? = null,
->>>>>>> 211d6a98
+    val taxonomyEligibleNonLifeInsuranceActivitiesInPercent: ExtendedDataPoint<BigDecimal>? = null,
 )