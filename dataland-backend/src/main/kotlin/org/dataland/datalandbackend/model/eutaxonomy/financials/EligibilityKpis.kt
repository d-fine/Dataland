package org.dataland.datalandbackend.model.eutaxonomy.financials

import org.dataland.datalandbackend.model.ExtendedDataPoint
import java.math.BigDecimal

/**
 * --- API model ---
 * KPIs for all companies for the EuTaxonomyForFinancials framework
 */
data class EligibilityKpis(
<<<<<<< HEAD
    val taxonomyEligibleActivity: ExtendedDataPoint<BigDecimal>? = null,

    val taxonomyNonEligibleActivity: ExtendedDataPoint<BigDecimal>? = null,

    val derivatives: ExtendedDataPoint<BigDecimal>? = null,

    val banksAndIssuers: ExtendedDataPoint<BigDecimal>? = null,

    val investmentNonNfrd: ExtendedDataPoint<BigDecimal>? = null,
=======
    val taxonomyEligibleActivityInPercent: DataPointOneValue<BigDecimal>? = null,

    val taxonomyNonEligibleActivityInPercent: DataPointOneValue<BigDecimal>? = null,

    val derivativesInPercent: DataPointOneValue<BigDecimal>? = null,

    val banksAndIssuersInPercent: DataPointOneValue<BigDecimal>? = null,

    val investmentNonNfrdInPercent: DataPointOneValue<BigDecimal>? = null,
>>>>>>> 211d6a98
)<|MERGE_RESOLUTION|>--- conflicted
+++ resolved
@@ -8,25 +8,13 @@
  * KPIs for all companies for the EuTaxonomyForFinancials framework
  */
 data class EligibilityKpis(
-<<<<<<< HEAD
-    val taxonomyEligibleActivity: ExtendedDataPoint<BigDecimal>? = null,
+    val taxonomyEligibleActivityInPercent: ExtendedDataPoint<BigDecimal>? = null,
 
-    val taxonomyNonEligibleActivity: ExtendedDataPoint<BigDecimal>? = null,
+    val taxonomyNonEligibleActivityInPercent: ExtendedDataPoint<BigDecimal>? = null,
 
-    val derivatives: ExtendedDataPoint<BigDecimal>? = null,
+    val derivativesInPercent: ExtendedDataPoint<BigDecimal>? = null,
 
-    val banksAndIssuers: ExtendedDataPoint<BigDecimal>? = null,
+    val banksAndIssuersInPercent: ExtendedDataPoint<BigDecimal>? = null,
 
-    val investmentNonNfrd: ExtendedDataPoint<BigDecimal>? = null,
-=======
-    val taxonomyEligibleActivityInPercent: DataPointOneValue<BigDecimal>? = null,
-
-    val taxonomyNonEligibleActivityInPercent: DataPointOneValue<BigDecimal>? = null,
-
-    val derivativesInPercent: DataPointOneValue<BigDecimal>? = null,
-
-    val banksAndIssuersInPercent: DataPointOneValue<BigDecimal>? = null,
-
-    val investmentNonNfrdInPercent: DataPointOneValue<BigDecimal>? = null,
->>>>>>> 211d6a98
+    val investmentNonNfrdInPercent: ExtendedDataPoint<BigDecimal>? = null,
 )