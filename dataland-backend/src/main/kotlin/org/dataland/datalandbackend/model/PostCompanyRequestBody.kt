package org.dataland.datalandbackend.model

import com.fasterxml.jackson.annotation.JsonProperty
import java.util.Date

/**
 * --- API model ---
 * Class for defining the request body of a request containing only a company name
 * @param companyName name of the company
 */
data class PostCompanyRequestBody(
<<<<<<< HEAD
    @field:JsonProperty(required = true) val companyName: String,
    @field:JsonProperty(required = true) val headquarter: String,
    @field:JsonProperty(required = true) val industrialSector: String,
    @field:JsonProperty(required = true) val marketCap: java.math.BigDecimal,
    @field:JsonProperty(required = true) val reportingDateOfMarketCap: Date,
)
=======
    @field:JsonProperty(required = true) val companyName: String = ""
)
>>>>>>> 9631b3b1
<|MERGE_RESOLUTION|>--- conflicted
+++ resolved
@@ -9,14 +9,9 @@
  * @param companyName name of the company
  */
 data class PostCompanyRequestBody(
-<<<<<<< HEAD
     @field:JsonProperty(required = true) val companyName: String,
     @field:JsonProperty(required = true) val headquarter: String,
     @field:JsonProperty(required = true) val industrialSector: String,
     @field:JsonProperty(required = true) val marketCap: java.math.BigDecimal,
     @field:JsonProperty(required = true) val reportingDateOfMarketCap: Date,
-)
-=======
-    @field:JsonProperty(required = true) val companyName: String = ""
-)
->>>>>>> 9631b3b1
+)