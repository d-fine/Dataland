package org.dataland.datalandbackend.model.sfdr.categories.social.subcategories

import org.dataland.datalandbackend.model.datapoints.CurrencyDataPoint
import org.dataland.datalandbackend.model.datapoints.ExtendedDataPoint
import java.math.BigDecimal

/**
 * --- API model ---
 * Fields of the subcategory "Anti-corruption and anti-bribery" belonging to the category "Social" of the sfdr
 * framework.
 */
data class SfdrSocialAntiCorruptionAndAntiBribery(
<<<<<<< HEAD
    val casesOfInsufficientActionAgainstBriberyAndCorruption: DataPointWithUnit<BigDecimal>? = null,

    val reportedConvictionsOfBriberyAndCorruption: DataPointWithUnit<BigDecimal>? = null,

    val totalAmountOfReportedFinesOfBriberyAndCorruption: DataPointWithUnit<BigDecimal>? = null,
=======
    val reportedCasesOfBriberyCorruption: ExtendedDataPoint<BigDecimal>? = null,

    val reportedConvictionsOfBriberyCorruption: ExtendedDataPoint<BigDecimal>? = null,

    val reportedFinesOfBriberyCorruption: CurrencyDataPoint? = null,
>>>>>>> c5f9f1a1
)<|MERGE_RESOLUTION|>--- conflicted
+++ resolved
@@ -10,17 +10,9 @@
  * framework.
  */
 data class SfdrSocialAntiCorruptionAndAntiBribery(
-<<<<<<< HEAD
-    val casesOfInsufficientActionAgainstBriberyAndCorruption: DataPointWithUnit<BigDecimal>? = null,
+    val casesOfInsufficientActionAgainstBriberyAndCorruption: ExtendedDataPoint<BigDecimal>? = null,
 
-    val reportedConvictionsOfBriberyAndCorruption: DataPointWithUnit<BigDecimal>? = null,
+    val reportedConvictionsOfBriberyAndCorruption: ExtendedDataPoint<BigDecimal>? = null,
 
-    val totalAmountOfReportedFinesOfBriberyAndCorruption: DataPointWithUnit<BigDecimal>? = null,
-=======
-    val reportedCasesOfBriberyCorruption: ExtendedDataPoint<BigDecimal>? = null,
-
-    val reportedConvictionsOfBriberyCorruption: ExtendedDataPoint<BigDecimal>? = null,
-
-    val reportedFinesOfBriberyCorruption: CurrencyDataPoint? = null,
->>>>>>> c5f9f1a1
+    val totalAmountOfReportedFinesOfBriberyAndCorruption: CurrencyDataPoint = null,
 )