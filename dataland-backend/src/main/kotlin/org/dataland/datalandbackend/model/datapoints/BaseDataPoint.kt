--- conflicted
+++ resolved
@@ -1,10 +1,6 @@
 package org.dataland.datalandbackend.model.datapoints
 
-<<<<<<< HEAD
-import com.fasterxml.jackson.annotation.JsonProperty
 import jakarta.validation.Valid
-=======
->>>>>>> 08de2dac
 import org.dataland.datalandbackend.interfaces.datapoints.BaseDataPoint
 import org.dataland.datalandbackend.model.documents.BaseDocumentReference
 
@@ -13,12 +9,7 @@
  * Fields of a generic base data point and its source
  */
 data class BaseDataPoint<T>(
-<<<<<<< HEAD
-    @field:JsonProperty(required = true)
-    override val value: T,
+    override val value: T?,
     @field:Valid
-=======
-    override val value: T?,
->>>>>>> 08de2dac
     override val dataSource: BaseDocumentReference? = null,
 ) : BaseDataPoint<T>