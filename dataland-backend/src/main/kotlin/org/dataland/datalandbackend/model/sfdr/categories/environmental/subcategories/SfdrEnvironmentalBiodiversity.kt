package org.dataland.datalandbackend.model.sfdr.categories.environmental.subcategories

import org.dataland.datalandbackend.model.datapoints.ExtendedDataPoint
import org.dataland.datalandbackend.model.enums.commons.YesNo

/**
 * --- API model ---
 * Fields of the subcategory "Biodiversity" belonging to the category "Environmental" of the sfdr framework.
 */
data class SfdrEnvironmentalBiodiversity(
    val primaryForestAndWoodedLandOfNativeSpeciesExposure: ExtendedDataPoint<YesNo>? = null,

    val protectedAreasExposure: ExtendedDataPoint<YesNo>? = null,

<<<<<<< HEAD
    val rareOrEndangeredEcosystemsExposure: DataPointOneValue<YesNo>? = null,

    val highlyBiodiverseGrasslandExposure: DataPointOneValue<YesNo>? = null,
=======
    val rareOrEndangeredEcosystemsExposure: ExtendedDataPoint<YesNo>? = null,
>>>>>>> c5f9f1a1
)<|MERGE_RESOLUTION|>--- conflicted
+++ resolved
@@ -12,11 +12,7 @@
 
     val protectedAreasExposure: ExtendedDataPoint<YesNo>? = null,
 
-<<<<<<< HEAD
-    val rareOrEndangeredEcosystemsExposure: DataPointOneValue<YesNo>? = null,
+    val rareOrEndangeredEcosystemsExposure: ExtendedDataPoint<YesNo>? = null,
 
-    val highlyBiodiverseGrasslandExposure: DataPointOneValue<YesNo>? = null,
-=======
-    val rareOrEndangeredEcosystemsExposure: ExtendedDataPoint<YesNo>? = null,
->>>>>>> c5f9f1a1
+    val highlyBiodiverseGrasslandExposure: ExtendedDataPoint<YesNo>? = null,
 )