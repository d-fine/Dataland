package org.dataland.datalandbackend.model

import com.fasterxml.jackson.annotation.JsonProperty
import java.math.BigDecimal
import java.util.Date

/**
 * --- API model ---
 * Class for defining the meta data of a company
 * @param companyId identifies the company
 * @param companyName name of the company
 * @param headquarters city where the headquarters of the company is located
 * @param industrialSector sector in which the company operates
 * @param marketCap For publicly traded companies: The total monetary value of the outstanding shares of the company
 * @param reportingDateOfMarketCap date to which the market cap value refers
 * @param dataRegisteredByDataland contains meta info for all data sets of this company
 */
data class CompanyMetaInformation(
    @field:JsonProperty(required = true) val companyId: String,
<<<<<<< HEAD
    @field:JsonProperty(required = true) val companyName: String,
    @field:JsonProperty(required = true) val headquarters: String,
    @field:JsonProperty(required = true) val industrialSector: String,
    @field:JsonProperty(required = true) val marketCap: BigDecimal,
    @field:JsonProperty(required = true) val reportingDateOfMarketCap: Date,
=======
    @field:JsonProperty(required = true) val postCompanyRequestBody: PostCompanyRequestBody,
>>>>>>> d5d6125c
    @field:JsonProperty(required = true) val dataRegisteredByDataland: MutableList<DataMetaInformation>
)<|MERGE_RESOLUTION|>--- conflicted
+++ resolved
@@ -17,14 +17,6 @@
  */
 data class CompanyMetaInformation(
     @field:JsonProperty(required = true) val companyId: String,
-<<<<<<< HEAD
-    @field:JsonProperty(required = true) val companyName: String,
-    @field:JsonProperty(required = true) val headquarters: String,
-    @field:JsonProperty(required = true) val industrialSector: String,
-    @field:JsonProperty(required = true) val marketCap: BigDecimal,
-    @field:JsonProperty(required = true) val reportingDateOfMarketCap: Date,
-=======
     @field:JsonProperty(required = true) val postCompanyRequestBody: PostCompanyRequestBody,
->>>>>>> d5d6125c
     @field:JsonProperty(required = true) val dataRegisteredByDataland: MutableList<DataMetaInformation>
 )