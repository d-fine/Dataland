--- conflicted
+++ resolved
@@ -1,40 +1,23 @@
 package org.dataland.datalandbackend.model.sfdr.categories.environmental.subcategories
 
-import jakarta.validation.Valid
 import org.dataland.datalandbackend.model.datapoints.ExtendedDataPoint
 import org.dataland.datalandbackend.model.enums.commons.YesNo
-import org.dataland.datalandbackend.validator.DataPointMinimumValue
 import java.math.BigDecimal
 
 /**
  * --- API model ---
  * Fields of the subcategory "Water" belonging to the category "Environmental" of the sfdr framework.
-*/
+ */
 data class SfdrEnvironmentalWater(
-    @field:DataPointMinimumValue(minimumValue = 0)
-    @field:Valid
     val emissionsToWaterInTonnes: ExtendedDataPoint<BigDecimal>? = null,
 
-    @field:DataPointMinimumValue(minimumValue = 0)
-    @field:Valid
     val waterConsumptionInCubicMeters: ExtendedDataPoint<BigDecimal>? = null,
 
-    @field:DataPointMinimumValue(minimumValue = 0)
-    @field:Valid
     val waterReusedInCubicMeters: ExtendedDataPoint<BigDecimal>? = null,
 
-<<<<<<< HEAD
-    @field:DataPointMinimumValue(minimumValue = 0)
-    @field:Valid
     val relativeWaterUsageInCubicMetersPerMillionEURRevenue: ExtendedDataPoint<BigDecimal>? = null,
 
-    @field:Valid
-=======
-    val relativeWaterUsageInCubicMetersPerMillionEURRevenue: ExtendedDataPoint<BigDecimal>? = null,
-
->>>>>>> 43cb528f
     val waterManagementPolicy: ExtendedDataPoint<YesNo>? = null,
 
-    @field:Valid
     val highWaterStressAreaExposure: ExtendedDataPoint<YesNo>? = null,
 )