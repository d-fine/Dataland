--- conflicted
+++ resolved
@@ -9,25 +9,13 @@
  * Fields of the subcategory "Water" belonging to the category "Environmental" of the sfdr framework.
  */
 data class SfdrEnvironmentalWater(
-<<<<<<< HEAD
-    val emissionsToWaterInTonnes: DataPointWithUnit<BigDecimal>? = null,
-
-    val waterConsumptionInCubicMeters: DataPointWithUnit<BigDecimal>? = null,
-
-    val waterReusedInCubicMeters: DataPointWithUnit<BigDecimal>? = null,
-=======
     val emissionsToWaterInTonnes: ExtendedDataPoint<BigDecimal>? = null,
 
     val waterConsumptionInCubicMeters: ExtendedDataPoint<BigDecimal>? = null,
 
     val waterReusedInCubicMeters: ExtendedDataPoint<BigDecimal>? = null,
->>>>>>> c5f9f1a1
 
     val waterManagementPolicy: ExtendedDataPoint<YesNo>? = null,
 
-<<<<<<< HEAD
-    val highWaterStressAreaExposure: DataPointOneValue<YesNo>? = null,
-=======
-    val waterStressAreaExposure: ExtendedDataPoint<YesNo>? = null,
->>>>>>> c5f9f1a1
+    val highWaterStressAreaExposure: ExtendedDataPoint<YesNo>? = null,
 )