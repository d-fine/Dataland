--- conflicted
+++ resolved
@@ -10,12 +10,8 @@
  * Fields of the subcategory "Technology" belonging to the category "Freight transport by road" of the p2p framework.
 */
 data class P2pFreightTransportByRoadTechnology(
-<<<<<<< HEAD
     @field:Schema(example = JsonExampleFormattingConstants.DRIVE_MIX_DEFAULT_VALUE)
     val driveMixPerFleetSegment: Map<DriveMixType, P2pDriveMix>? = null,
-=======
-    val driveMixPerFleetSegmentInPercent: BigDecimal? = null,
->>>>>>> c5f9f1a1
 
     val icePhaseOut: LocalDate? = null,
 )