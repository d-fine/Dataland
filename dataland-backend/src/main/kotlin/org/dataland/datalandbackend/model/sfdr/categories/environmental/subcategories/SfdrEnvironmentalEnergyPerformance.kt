--- conflicted
+++ resolved
@@ -1,51 +1,27 @@
 package org.dataland.datalandbackend.model.sfdr.categories.environmental.subcategories
 
 import io.swagger.v3.oas.annotations.media.Schema
-import jakarta.validation.Valid
 import org.dataland.datalandbackend.model.datapoints.ExtendedDataPoint
 import org.dataland.datalandbackend.model.enums.sfdr.HighImpactClimateSector
 import org.dataland.datalandbackend.model.sfdr.custom.SfdrHighImpactClimateSectorEnergyConsumption
 import org.dataland.datalandbackend.utils.JsonExampleFormattingConstants
-import org.dataland.datalandbackend.validator.DataPointMaximumValue
-import org.dataland.datalandbackend.validator.DataPointMinimumValue
 import java.math.BigDecimal
 
 /**
  * --- API model ---
  * Fields of the subcategory "Energy performance" belonging to the category "Environmental" of the sfdr framework.
-*/
+ */
 data class SfdrEnvironmentalEnergyPerformance(
-    @field:DataPointMinimumValue(minimumValue = 0)
-    @field:Valid
     val renewableEnergyProductionInGWh: ExtendedDataPoint<BigDecimal>? = null,
 
-    @field:DataPointMinimumValue(minimumValue = 0)
-    @field:Valid
     val renewableEnergyConsumptionInGWh: ExtendedDataPoint<BigDecimal>? = null,
 
-    @field:DataPointMinimumValue(minimumValue = 0)
-    @field:Valid
     val nonRenewableEnergyProductionInGWh: ExtendedDataPoint<BigDecimal>? = null,
 
-<<<<<<< HEAD
-    @field:DataPointMinimumValue(minimumValue = 0)
-    @field:DataPointMaximumValue(maximumValue = 100)
-    @field:Valid
-    val relativeNonRenewableEnergyProductionInPercent: ExtendedDataPoint<BigDecimal>? = null,
-
-    @field:DataPointMinimumValue(minimumValue = 0)
-    @field:Valid
-    val nonRenewableEnergyConsumptionInGWh: ExtendedDataPoint<BigDecimal>? = null,
-
-    @field:DataPointMinimumValue(minimumValue = 0)
-    @field:DataPointMaximumValue(maximumValue = 100)
-    @field:Valid
-=======
     val relativeNonRenewableEnergyProductionInPercent: ExtendedDataPoint<BigDecimal>? = null,
 
     val nonRenewableEnergyConsumptionInGWh: ExtendedDataPoint<BigDecimal>? = null,
 
->>>>>>> 43cb528f
     val relativeNonRenewableEnergyConsumptionInPercent: ExtendedDataPoint<BigDecimal>? = null,
 
     @field:Schema(
@@ -54,38 +30,19 @@
     val applicableHighImpactClimateSectors:
     Map<HighImpactClimateSector, SfdrHighImpactClimateSectorEnergyConsumption>? = null,
 
-<<<<<<< HEAD
-    @field:DataPointMinimumValue(minimumValue = 0)
-    @field:Valid
-=======
->>>>>>> 43cb528f
     val totalHighImpactClimateSectorEnergyConsumptionInGWh: ExtendedDataPoint<BigDecimal>? = null,
 
-    @field:DataPointMinimumValue(minimumValue = 0)
-    @field:Valid
     val nonRenewableEnergyConsumptionFossilFuelsInGWh: ExtendedDataPoint<BigDecimal>? = null,
 
-    @field:DataPointMinimumValue(minimumValue = 0)
-    @field:Valid
     val nonRenewableEnergyConsumptionCrudeOilInGWh: ExtendedDataPoint<BigDecimal>? = null,
 
-    @field:DataPointMinimumValue(minimumValue = 0)
-    @field:Valid
     val nonRenewableEnergyConsumptionNaturalGasInGWh: ExtendedDataPoint<BigDecimal>? = null,
 
-    @field:DataPointMinimumValue(minimumValue = 0)
-    @field:Valid
     val nonRenewableEnergyConsumptionLigniteInGWh: ExtendedDataPoint<BigDecimal>? = null,
 
-    @field:DataPointMinimumValue(minimumValue = 0)
-    @field:Valid
     val nonRenewableEnergyConsumptionCoalInGWh: ExtendedDataPoint<BigDecimal>? = null,
 
-    @field:DataPointMinimumValue(minimumValue = 0)
-    @field:Valid
     val nonRenewableEnergyConsumptionNuclearEnergyInGWh: ExtendedDataPoint<BigDecimal>? = null,
 
-    @field:DataPointMinimumValue(minimumValue = 0)
-    @field:Valid
     val nonRenewableEnergyConsumptionOtherInGWh: ExtendedDataPoint<BigDecimal>? = null,
 )