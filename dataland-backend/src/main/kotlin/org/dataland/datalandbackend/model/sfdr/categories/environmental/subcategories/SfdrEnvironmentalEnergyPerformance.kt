--- conflicted
+++ resolved
@@ -18,19 +18,11 @@
 
     val nonRenewableEnergyProductionInGWh: ExtendedDataPoint<BigDecimal>? = null,
 
-<<<<<<< HEAD
-    val nonRenewableEnergyProductionInPercent: ExtendedDataPoint<BigDecimal>? = null,
-
-    val nonRenewableEnergyConsumptionInGWh: ExtendedDataPoint<BigDecimal>? = null,
-
-    val nonRenewableEnergyConsumptionInPercent: ExtendedDataPoint<BigDecimal>? = null,
-=======
     val relativeNonRenewableEnergyProductionInPercent: ExtendedDataPoint<BigDecimal>? = null,
 
     val nonRenewableEnergyConsumptionInGWh: ExtendedDataPoint<BigDecimal>? = null,
 
     val relativeNonRenewableEnergyConsumptionInPercent: ExtendedDataPoint<BigDecimal>? = null,
->>>>>>> 797cfa74
 
     @field:Schema(
         example = JsonExampleFormattingConstants.HIGH_IMPACT_CLIMATE_SECTORS_DEFAULT_VALUE,
