package org.dataland.datalandbackend.model.eutaxonomy.nonfinancials

/**
 * --- API model ---
 * Fields of the questionnaire for the EuTaxonomyForNonFinancials framework
 */
<<<<<<< HEAD

=======
@Suppress("MagicNumber")
@DataType("eutaxonomy-non-financials", 2)
>>>>>>> 4f440d30
data class EuTaxonomyDataForNonFinancials(
    val general: EuTaxonomyGeneral?,

    val revenue: EuTaxonomyDetailsPerCashFlowType?,
    val capex: EuTaxonomyDetailsPerCashFlowType?,
    val opex: EuTaxonomyDetailsPerCashFlowType?,
)<|MERGE_RESOLUTION|>--- conflicted
+++ resolved
@@ -1,15 +1,13 @@
 package org.dataland.datalandbackend.model.eutaxonomy.nonfinancials
+
+import org.dataland.datalandbackend.annotations.DataType
 
 /**
  * --- API model ---
  * Fields of the questionnaire for the EuTaxonomyForNonFinancials framework
  */
-<<<<<<< HEAD
-
-=======
 @Suppress("MagicNumber")
 @DataType("eutaxonomy-non-financials", 2)
->>>>>>> 4f440d30
 data class EuTaxonomyDataForNonFinancials(
     val general: EuTaxonomyGeneral?,
 
