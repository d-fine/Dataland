package org.dataland.datalandbackend.model.sfdr.categories.environmental.subcategories

import jakarta.validation.Valid
import org.dataland.datalandbackend.model.datapoints.CurrencyDataPoint
import org.dataland.datalandbackend.model.datapoints.ExtendedDataPoint
import org.dataland.datalandbackend.model.enums.commons.YesNo
import java.math.BigDecimal

/**
 * --- API model ---
<<<<<<< HEAD
 * Fields of the subcategory "Greenhouse gas emissions " belonging to the category
 * "Environmental" of the sfdr framework.
=======
 * Fields of the subcategory "Greenhouse gas emissions " belonging
 * to the category "Environmental" of the sfdr framework.
>>>>>>> 9753bf32
*/
data class SfdrEnvironmentalGreenhouseGasEmissions(
    @field:Valid
    val scope1GhgEmissionsInTonnes: ExtendedDataPoint<BigDecimal>? = null,

    @field:Valid
    val scope2GhgEmissionsInTonnes: ExtendedDataPoint<BigDecimal>? = null,

    @field:Valid
    val scope2GhgEmissionsLocationBasedInTonnes: ExtendedDataPoint<BigDecimal>? = null,

    @field:Valid
    val scope2GhgEmissionsMarketBasedInTonnes: ExtendedDataPoint<BigDecimal>? = null,

    @field:Valid
    val scope1And2GhgEmissionsInTonnes: ExtendedDataPoint<BigDecimal>? = null,

    @field:Valid
    val scope1And2GhgEmissionsLocationBasedInTonnes: ExtendedDataPoint<BigDecimal>? = null,

    @field:Valid
    val scope1And2GhgEmissionsMarketBasedInTonnes: ExtendedDataPoint<BigDecimal>? = null,

    @field:Valid
    val scope3GhgEmissionsInTonnes: ExtendedDataPoint<BigDecimal>? = null,

    @field:Valid
    val scope1And2And3GhgEmissionsInTonnes: ExtendedDataPoint<BigDecimal>? = null,

    @field:Valid
    val enterpriseValue: CurrencyDataPoint? = null,

    @field:Valid
    val totalRevenue: CurrencyDataPoint? = null,

    @field:Valid
    val carbonFootprintInTonnesPerMillionEURRevenue: ExtendedDataPoint<BigDecimal>? = null,

    @field:Valid
    val ghgIntensityInTonnesPerMillionEURRevenue: ExtendedDataPoint<BigDecimal>? = null,

    @field:Valid
    val fossilFuelSectorExposure: ExtendedDataPoint<YesNo>? = null,
)<|MERGE_RESOLUTION|>--- conflicted
+++ resolved
@@ -8,13 +8,8 @@
 
 /**
  * --- API model ---
-<<<<<<< HEAD
- * Fields of the subcategory "Greenhouse gas emissions " belonging to the category
- * "Environmental" of the sfdr framework.
-=======
  * Fields of the subcategory "Greenhouse gas emissions " belonging
  * to the category "Environmental" of the sfdr framework.
->>>>>>> 9753bf32
 */
 data class SfdrEnvironmentalGreenhouseGasEmissions(
     @field:Valid
