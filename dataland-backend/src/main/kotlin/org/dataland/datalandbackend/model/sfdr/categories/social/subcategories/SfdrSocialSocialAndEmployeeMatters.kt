package org.dataland.datalandbackend.model.sfdr.categories.social.subcategories

import org.dataland.datalandbackend.model.datapoints.CurrencyDataPoint
import org.dataland.datalandbackend.model.datapoints.ExtendedDataPoint
import org.dataland.datalandbackend.model.enums.commons.YesNo
import java.math.BigDecimal

/**
 * --- API model ---
 * Fields of the subcategory "Social and employee matters" belonging to the category "Social" of the sfdr framework.
 */
data class SfdrSocialSocialAndEmployeeMatters(
    val humanRightsLegalProceedings: ExtendedDataPoint<YesNo>? = null,

    val iloCoreLabourStandards: ExtendedDataPoint<YesNo>? = null,

    val environmentalPolicy: ExtendedDataPoint<YesNo>? = null,

    val corruptionLegalProceedings: ExtendedDataPoint<YesNo>? = null,

    val transparencyDisclosurePolicy: ExtendedDataPoint<YesNo>? = null,

    val humanRightsDueDiligencePolicy: ExtendedDataPoint<YesNo>? = null,

<<<<<<< HEAD
    val policyAgainstChildLabour: DataPointOneValue<YesNo>? = null,

    val policyAgainstForcedLabour: DataPointOneValue<YesNo>? = null,

    val policyAgainstDiscriminationInTheWorkplace: DataPointOneValue<YesNo>? = null,
=======
    val childForcedDiscriminationPolicy: ExtendedDataPoint<YesNo>? = null,
>>>>>>> c5f9f1a1

    val iso14001Certificate: ExtendedDataPoint<YesNo>? = null,

<<<<<<< HEAD
    val policyAgainstBriberyAndCorruption: DataPointOneValue<YesNo>? = null,
=======
    val briberyCorruptionPolicy: ExtendedDataPoint<YesNo>? = null,
>>>>>>> c5f9f1a1

    val fairBusinessMarketingAdvertisingPolicy: ExtendedDataPoint<YesNo>? = null,

    val technologiesExpertiseTransferPolicy: ExtendedDataPoint<YesNo>? = null,

    val fairCompetitionPolicy: ExtendedDataPoint<YesNo>? = null,

    val violationOfTaxRulesAndRegulation: ExtendedDataPoint<YesNo>? = null,

    val unGlobalCompactPrinciplesCompliancePolicy: ExtendedDataPoint<YesNo>? = null,

<<<<<<< HEAD
    val oecdGuidelinesForMultinationalEnterprisesGrievanceHandling: DataPointOneValue<YesNo>? = null,
=======
    val oecdGuidelinesForMultinationalEnterprisesPolicy: ExtendedDataPoint<YesNo>? = null,
>>>>>>> c5f9f1a1

    val averageGrossHourlyEarningsMaleEmployees: CurrencyDataPoint? = null,

    val averageGrossHourlyEarningsFemaleEmployees: CurrencyDataPoint? = null,

    val femaleBoardMembers: ExtendedDataPoint<BigDecimal>? = null,

    val maleBoardMembers: ExtendedDataPoint<BigDecimal>? = null,

    val controversialWeaponsExposure: ExtendedDataPoint<YesNo>? = null,

    val workplaceAccidentPreventionPolicy: ExtendedDataPoint<YesNo>? = null,

<<<<<<< HEAD
    val rateOfAccidentsInPercent: DataPointWithUnit<BigDecimal>? = null,

    val workdaysLostInDays: DataPointWithUnit<BigDecimal>? = null,
=======
    val rateOfAccidents: ExtendedDataPoint<BigDecimal>? = null,

    val workdaysLostInDays: ExtendedDataPoint<BigDecimal>? = null,
>>>>>>> c5f9f1a1

    val supplierCodeOfConduct: ExtendedDataPoint<YesNo>? = null,

    val grievanceHandlingMechanism: ExtendedDataPoint<YesNo>? = null,

    val whistleblowerProtectionPolicy: ExtendedDataPoint<YesNo>? = null,

    val reportedIncidentsOfDiscrimination: ExtendedDataPoint<BigDecimal>? = null,

<<<<<<< HEAD
    val sanctionedIncidentsOfDiscrimination: DataPointWithUnit<BigDecimal>? = null,

    val ceoToEmployeePayGapRatio: DataPointWithUnit<BigDecimal>? = null,
=======
    val sanctionsIncidentsOfDiscrimination: ExtendedDataPoint<BigDecimal>? = null,

    val ceoToEmployeePayGap: ExtendedDataPoint<BigDecimal>? = null,
>>>>>>> c5f9f1a1
)<|MERGE_RESOLUTION|>--- conflicted
+++ resolved
@@ -22,23 +22,15 @@
 
     val humanRightsDueDiligencePolicy: ExtendedDataPoint<YesNo>? = null,
 
-<<<<<<< HEAD
-    val policyAgainstChildLabour: DataPointOneValue<YesNo>? = null,
+    val policyAgainstChildLabour: ExtendedDataPoint<YesNo>? = null,
 
-    val policyAgainstForcedLabour: DataPointOneValue<YesNo>? = null,
+    val policyAgainstForcedLabour: ExtendedDataPoint<YesNo>? = null,
 
-    val policyAgainstDiscriminationInTheWorkplace: DataPointOneValue<YesNo>? = null,
-=======
-    val childForcedDiscriminationPolicy: ExtendedDataPoint<YesNo>? = null,
->>>>>>> c5f9f1a1
+    val policyAgainstDiscriminationInTheWorkplace: ExtendedDataPoint<YesNo>? = null,
 
     val iso14001Certificate: ExtendedDataPoint<YesNo>? = null,
 
-<<<<<<< HEAD
-    val policyAgainstBriberyAndCorruption: DataPointOneValue<YesNo>? = null,
-=======
-    val briberyCorruptionPolicy: ExtendedDataPoint<YesNo>? = null,
->>>>>>> c5f9f1a1
+    val policyAgainstBriberyAndCorruption: ExtendedDataPoint<YesNo>? = null,
 
     val fairBusinessMarketingAdvertisingPolicy: ExtendedDataPoint<YesNo>? = null,
 
@@ -50,11 +42,7 @@
 
     val unGlobalCompactPrinciplesCompliancePolicy: ExtendedDataPoint<YesNo>? = null,
 
-<<<<<<< HEAD
-    val oecdGuidelinesForMultinationalEnterprisesGrievanceHandling: DataPointOneValue<YesNo>? = null,
-=======
-    val oecdGuidelinesForMultinationalEnterprisesPolicy: ExtendedDataPoint<YesNo>? = null,
->>>>>>> c5f9f1a1
+    val oecdGuidelinesForMultinationalEnterprisesGrievanceHandling: ExtendedDataPoint<YesNo>? = null,
 
     val averageGrossHourlyEarningsMaleEmployees: CurrencyDataPoint? = null,
 
@@ -68,15 +56,9 @@
 
     val workplaceAccidentPreventionPolicy: ExtendedDataPoint<YesNo>? = null,
 
-<<<<<<< HEAD
-    val rateOfAccidentsInPercent: DataPointWithUnit<BigDecimal>? = null,
-
-    val workdaysLostInDays: DataPointWithUnit<BigDecimal>? = null,
-=======
-    val rateOfAccidents: ExtendedDataPoint<BigDecimal>? = null,
+    val rateOfAccidentsInPercent: ExtendedDataPoint<BigDecimal>? = null,
 
     val workdaysLostInDays: ExtendedDataPoint<BigDecimal>? = null,
->>>>>>> c5f9f1a1
 
     val supplierCodeOfConduct: ExtendedDataPoint<YesNo>? = null,
 
@@ -86,13 +68,7 @@
 
     val reportedIncidentsOfDiscrimination: ExtendedDataPoint<BigDecimal>? = null,
 
-<<<<<<< HEAD
-    val sanctionedIncidentsOfDiscrimination: DataPointWithUnit<BigDecimal>? = null,
+    val sanctionedIncidentsOfDiscrimination: ExtendedDataPoint<BigDecimal>? = null,
 
-    val ceoToEmployeePayGapRatio: DataPointWithUnit<BigDecimal>? = null,
-=======
-    val sanctionsIncidentsOfDiscrimination: ExtendedDataPoint<BigDecimal>? = null,
-
-    val ceoToEmployeePayGap: ExtendedDataPoint<BigDecimal>? = null,
->>>>>>> c5f9f1a1
+    val ceoToEmployeePayGapRatio: ExtendedDataPoint<BigDecimal>? = null,
 )