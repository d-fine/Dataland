package org.dataland.datalandbackend.model.sfdr.categories.environmental.subcategories

import org.dataland.datalandbackend.model.datapoints.ExtendedDataPoint
import org.dataland.datalandbackend.model.enums.commons.YesNo
import java.math.BigDecimal

/**
 * --- API model ---
 * Fields of the subcategory "Waste" belonging to the category "Environmental" of the sfdr framework.
 */
data class SfdrEnvironmentalWaste(
<<<<<<< HEAD
    val hazardousAndRadioactiveWasteInTonnes: DataPointWithUnit<BigDecimal>? = null,
=======
    val hazardousWasteInTonnes: ExtendedDataPoint<BigDecimal>? = null,
>>>>>>> c5f9f1a1

    val manufactureOfAgrochemicalPesticidesProducts: ExtendedDataPoint<YesNo>? = null,

    val landDegradationDesertificationSoilSealingExposure: ExtendedDataPoint<YesNo>? = null,

    val sustainableAgriculturePolicy: ExtendedDataPoint<YesNo>? = null,

    val sustainableOceansAndSeasPolicy: ExtendedDataPoint<YesNo>? = null,

<<<<<<< HEAD
    val nonRecycledWasteInTonnes: DataPointWithUnit<BigDecimal>? = null,
=======
    val wasteNonRecycledInTonnes: ExtendedDataPoint<BigDecimal>? = null,
>>>>>>> c5f9f1a1

    val threatenedSpeciesExposure: ExtendedDataPoint<YesNo>? = null,

    val biodiversityProtectionPolicy: ExtendedDataPoint<YesNo>? = null,

    val deforestationPolicy: ExtendedDataPoint<YesNo>? = null,
)<|MERGE_RESOLUTION|>--- conflicted
+++ resolved
@@ -9,11 +9,7 @@
  * Fields of the subcategory "Waste" belonging to the category "Environmental" of the sfdr framework.
  */
 data class SfdrEnvironmentalWaste(
-<<<<<<< HEAD
-    val hazardousAndRadioactiveWasteInTonnes: DataPointWithUnit<BigDecimal>? = null,
-=======
-    val hazardousWasteInTonnes: ExtendedDataPoint<BigDecimal>? = null,
->>>>>>> c5f9f1a1
+    val hazardousAndRadioactiveWasteInTonnes: ExtendedDataPoint<BigDecimal>? = null,
 
     val manufactureOfAgrochemicalPesticidesProducts: ExtendedDataPoint<YesNo>? = null,
 
@@ -23,11 +19,7 @@
 
     val sustainableOceansAndSeasPolicy: ExtendedDataPoint<YesNo>? = null,
 
-<<<<<<< HEAD
-    val nonRecycledWasteInTonnes: DataPointWithUnit<BigDecimal>? = null,
-=======
-    val wasteNonRecycledInTonnes: ExtendedDataPoint<BigDecimal>? = null,
->>>>>>> c5f9f1a1
+    val nonRecycledWasteInTonnes: ExtendedDataPoint<BigDecimal>? = null,
 
     val threatenedSpeciesExposure: ExtendedDataPoint<YesNo>? = null,
 
