--- conflicted
+++ resolved
@@ -29,15 +29,11 @@
     val uploadTime: Long,
 
     @field:JsonProperty(required = true)
-<<<<<<< HEAD
     val reportingPeriod: String,
 
     @field:JsonProperty(required = true)
     val currentlyActive: Boolean,
-=======
-    val companyId: String,
 
     @field:JsonProperty(required = true)
     var qaStatus: QAStatus,
->>>>>>> 0f72f207
 )