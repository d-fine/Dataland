package org.dataland.datalandbackend.model

import com.fasterxml.jackson.annotation.JsonProperty

/**
 * --- API model ---
 * Meta information associated to data in the data store
 * @param dataId unique identifier to identify the data in the data store
 * @param dataType type of the data
 * @param companyId unique identifier to identify the company the data is associated with
 */
data class DataMetaInformation(
    @field:JsonProperty(required = true)
    val dataId: String,

    @field:JsonProperty(required = true)
    val dataType: DataType,

    val uploaderUserId: String? = null,

    @field:JsonProperty(required = true)
    val uploadTime: Long,

    @field:JsonProperty(required = true)
    val companyId: String,
<<<<<<< HEAD

    @field:JsonProperty(required = true)
    val isQualityAssured: String
=======
>>>>>>> 9cbc9922
)<|MERGE_RESOLUTION|>--- conflicted
+++ resolved
@@ -23,10 +23,7 @@
 
     @field:JsonProperty(required = true)
     val companyId: String,
-<<<<<<< HEAD
 
     @field:JsonProperty(required = true)
-    val isQualityAssured: String
-=======
->>>>>>> 9cbc9922
+    val isQualityAssured: String,
 )