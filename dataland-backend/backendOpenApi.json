--- conflicted
+++ resolved
@@ -772,75 +772,6 @@
         ]
       }
     },
-    "/data/additional-company-information": {
-      "post": {
-        "tags": [
-          "additional-company-information-data-controller"
-        ],
-        "operationId": "postCompanyAssociatedAdditionalCompanyInformationData",
-        "parameters": [
-          {
-            "name": "bypassQa",
-            "in": "query",
-            "required": false,
-            "schema": {
-              "type": "boolean",
-              "default": false
-            }
-          }
-        ],
-        "requestBody": {
-          "content": {
-            "application/json": {
-              "schema": {
-                "$ref": "#/components/schemas/CompanyAssociatedDataAdditionalCompanyInformationData"
-              }
-            }
-          },
-          "required": true
-        },
-        "responses": {
-          "200": {
-            "description": "Successfully added data to the data store.",
-            "content": {
-              "application/json": {
-                "schema": {
-                  "$ref": "#/components/schemas/DataMetaInformation"
-                }
-              }
-            }
-          },
-          "default": {
-            "description": "An error occurred",
-            "content": {
-              "application/json": {
-                "schema": {
-                  "$ref": "#/components/schemas/ErrorResponse"
-                }
-              }
-            }
-          },
-          "401": {
-            "description": "Unauthorized",
-            "headers": {
-              "WWW-Authenticate": {
-                "schema": {
-                  "type": "string"
-                }
-              }
-            }
-          }
-        },
-        "security": [
-          {
-            "default-oauth": []
-          },
-          {
-            "default-bearer-auth": []
-          }
-        ]
-      }
-    },
     "/companies": {
       "get": {
         "tags": [
@@ -2736,142 +2667,6 @@
         ]
       }
     },
-    "/data/additional-company-information/{dataId}": {
-      "get": {
-        "tags": [
-          "additional-company-information-data-controller"
-        ],
-        "operationId": "getCompanyAssociatedAdditionalCompanyInformationData",
-        "parameters": [
-          {
-            "name": "dataId",
-            "in": "path",
-            "required": true,
-            "schema": {
-              "type": "string"
-            }
-          }
-        ],
-        "responses": {
-          "200": {
-            "description": "Successfully retrieved data set.",
-            "content": {
-              "application/json": {
-                "schema": {
-                  "$ref": "#/components/schemas/CompanyAssociatedDataAdditionalCompanyInformationData"
-                }
-              }
-            }
-          },
-          "default": {
-            "description": "An error occurred",
-            "content": {
-              "application/json": {
-                "schema": {
-                  "$ref": "#/components/schemas/ErrorResponse"
-                }
-              }
-            }
-          },
-          "401": {
-            "description": "Unauthorized",
-            "headers": {
-              "WWW-Authenticate": {
-                "schema": {
-                  "type": "string"
-                }
-              }
-            }
-          }
-        },
-        "security": [
-          {
-            "default-oauth": []
-          },
-          {
-            "default-bearer-auth": []
-          }
-        ]
-      }
-    },
-    "/data/additional-company-information/companies/{companyId}": {
-      "get": {
-        "tags": [
-          "additional-company-information-data-controller"
-        ],
-        "operationId": "getAllCompanyAdditionalCompanyInformationData",
-        "parameters": [
-          {
-            "name": "companyId",
-            "in": "path",
-            "required": true,
-            "schema": {
-              "type": "string"
-            }
-          },
-          {
-            "name": "showOnlyActive",
-            "in": "query",
-            "required": false,
-            "schema": {
-              "type": "boolean",
-              "default": true
-            }
-          },
-          {
-            "name": "reportingPeriod",
-            "in": "query",
-            "required": false,
-            "schema": {
-              "type": "string"
-            }
-          }
-        ],
-        "responses": {
-          "200": {
-            "description": "Successfully retrieved framework datasets with meta info.",
-            "content": {
-              "application/json": {
-                "schema": {
-                  "type": "array",
-                  "items": {
-                    "$ref": "#/components/schemas/DataAndMetaInformationAdditionalCompanyInformationData"
-                  }
-                }
-              }
-            }
-          },
-          "default": {
-            "description": "An error occurred",
-            "content": {
-              "application/json": {
-                "schema": {
-                  "$ref": "#/components/schemas/ErrorResponse"
-                }
-              }
-            }
-          },
-          "401": {
-            "description": "Unauthorized",
-            "headers": {
-              "WWW-Authenticate": {
-                "schema": {
-                  "type": "string"
-                }
-              }
-            }
-          }
-        },
-        "security": [
-          {
-            "default-oauth": []
-          },
-          {
-            "default-bearer-auth": []
-          }
-        ]
-      }
-    },
     "/companies/{companyId}/info": {
       "get": {
         "tags": [
@@ -3290,7 +3085,7 @@
                   }
                 }
               },
-              "application/json": {
+              "application/vnd.spring-boot.actuator.v2+json": {
                 "schema": {
                   "type": "object",
                   "additionalProperties": {
@@ -3301,7 +3096,7 @@
                   }
                 }
               },
-              "application/vnd.spring-boot.actuator.v2+json": {
+              "application/json": {
                 "schema": {
                   "type": "object",
                   "additionalProperties": {
@@ -3353,12 +3148,12 @@
                   "type": "object"
                 }
               },
+              "application/vnd.spring-boot.actuator.v2+json": {
+                "schema": {
+                  "type": "object"
+                }
+              },
               "application/json": {
-                "schema": {
-                  "type": "object"
-                }
-              },
-              "application/vnd.spring-boot.actuator.v2+json": {
                 "schema": {
                   "type": "object"
                 }
@@ -3404,12 +3199,12 @@
                   "type": "object"
                 }
               },
+              "application/vnd.spring-boot.actuator.v2+json": {
+                "schema": {
+                  "type": "object"
+                }
+              },
               "application/json": {
-                "schema": {
-                  "type": "object"
-                }
-              },
-              "application/vnd.spring-boot.actuator.v2+json": {
                 "schema": {
                   "type": "object"
                 }
@@ -3455,12 +3250,12 @@
                   "type": "object"
                 }
               },
+              "application/vnd.spring-boot.actuator.v2+json": {
+                "schema": {
+                  "type": "object"
+                }
+              },
               "application/json": {
-                "schema": {
-                  "type": "object"
-                }
-              },
-              "application/vnd.spring-boot.actuator.v2+json": {
                 "schema": {
                   "type": "object"
                 }
@@ -15218,165 +15013,6 @@
           }
         }
       },
-      "AdditionalCompanyInformationData": {
-        "type": "object",
-        "properties": {
-          "general": {
-            "nullable": true,
-            "allOf": [
-              {
-                "$ref": "#/components/schemas/AdditionalCompanyInformationGeneral"
-              }
-            ]
-          }
-        }
-      },
-      "AdditionalCompanyInformationGeneral": {
-        "type": "object",
-        "properties": {
-          "general": {
-            "nullable": true,
-            "allOf": [
-              {
-                "$ref": "#/components/schemas/AdditionalCompanyInformationGeneralGeneral"
-              }
-            ]
-          },
-          "financialInformation": {
-            "nullable": true,
-            "allOf": [
-              {
-                "$ref": "#/components/schemas/AdditionalCompanyInformationGeneralFinancialInformation"
-              }
-            ]
-          }
-        }
-      },
-      "AdditionalCompanyInformationGeneralFinancialInformation": {
-        "type": "object",
-        "properties": {
-          "equity": {
-            "nullable": true,
-            "allOf": [
-              {
-                "$ref": "#/components/schemas/ExtendedDataPointBigDecimal"
-              }
-            ]
-          },
-          "debt": {
-            "nullable": true,
-            "allOf": [
-              {
-                "$ref": "#/components/schemas/ExtendedDataPointBigDecimal"
-              }
-            ]
-          },
-          "balanceSheetTotal": {
-            "nullable": true,
-            "allOf": [
-              {
-                "$ref": "#/components/schemas/ExtendedDataPointBigDecimal"
-              }
-            ]
-          },
-          "evic": {
-            "nullable": true,
-            "allOf": [
-              {
-                "$ref": "#/components/schemas/ExtendedDataPointBigDecimal"
-              }
-            ]
-          }
-        }
-      },
-      "AdditionalCompanyInformationGeneralGeneral": {
-        "type": "object",
-        "properties": {
-          "fiscalYearDeviation": {
-            "nullable": true,
-            "allOf": [
-              {
-                "$ref": "#/components/schemas/ExtendedDataPointAdditionalCompanyInformationGeneralGeneralFiscalYearDeviationOptions"
-              }
-            ]
-          },
-          "fiscalYearEnd": {
-            "nullable": true,
-            "allOf": [
-              {
-                "$ref": "#/components/schemas/ExtendedDataPointLocalDate"
-              }
-            ]
-          },
-          "referencedReports": {
-            "type": "object",
-            "additionalProperties": {
-              "$ref": "#/components/schemas/CompanyReport"
-            },
-            "nullable": true,
-            "example": "{\"string\": {\"fileReference\": \"string\",\"fileName\": \"string\",\"publicationDate\": \"2023-10-12\",}}"
-          }
-        }
-      },
-      "AdditionalCompanyInformationGeneralGeneralFiscalYearDeviationOptions": {
-        "type": "string",
-        "enum": [
-          "Deviation",
-          "NoDeviation"
-        ]
-      },
-      "CompanyAssociatedDataAdditionalCompanyInformationData": {
-        "required": [
-          "companyId",
-          "data",
-          "reportingPeriod"
-        ],
-        "type": "object",
-        "properties": {
-          "companyId": {
-            "type": "string"
-          },
-          "reportingPeriod": {
-            "type": "string"
-          },
-          "data": {
-            "$ref": "#/components/schemas/AdditionalCompanyInformationData"
-          }
-        }
-      },
-      "ExtendedDataPointAdditionalCompanyInformationGeneralGeneralFiscalYearDeviationOptions": {
-        "type": "object",
-        "properties": {
-          "value": {
-            "nullable": true,
-            "allOf": [
-              {
-                "$ref": "#/components/schemas/AdditionalCompanyInformationGeneralGeneralFiscalYearDeviationOptions"
-              }
-            ]
-          },
-          "quality": {
-            "nullable": true,
-            "allOf": [
-              {
-                "$ref": "#/components/schemas/QualityOptions"
-              }
-            ]
-          },
-          "comment": {
-            "type": "string",
-            "nullable": true
-          },
-          "dataSource": {
-            "nullable": true,
-            "allOf": [
-              {
-                "$ref": "#/components/schemas/ExtendedDocumentReference"
-              }
-            ]
-          }
-        }
-      },
       "CompanyInformationPatch": {
         "type": "object",
         "properties": {
@@ -15629,21 +15265,6 @@
           }
         }
       },
-      "DataAndMetaInformationAdditionalCompanyInformationData": {
-        "required": [
-          "data",
-          "metaInfo"
-        ],
-        "type": "object",
-        "properties": {
-          "metaInfo": {
-            "$ref": "#/components/schemas/DataMetaInformation"
-          },
-          "data": {
-            "$ref": "#/components/schemas/AdditionalCompanyInformationData"
-          }
-        }
-      },
       "BasicCompanyInformation": {
         "required": [
           "companyId",
@@ -15660,30 +15281,16 @@
           "headquarters": {
             "type": "string"
           },
-<<<<<<< HEAD
+          "countryCode": {
+            "type": "string"
+          },
+          "companyId": {
+            "type": "string"
+          },
           "companyName": {
             "type": "string"
           },
-          "companyId": {
-            "type": "string"
-          },
           "lei": {
-            "type": "string",
-            "nullable": true
-          },
-          "sector": {
-=======
-          "countryCode": {
-            "type": "string"
-          },
-          "companyId": {
-            "type": "string"
-          },
-          "companyName": {
-            "type": "string"
-          },
-          "lei": {
->>>>>>> edddc2c0
             "type": "string",
             "nullable": true
           }
@@ -15773,8 +15380,7 @@
           "sfdr",
           "vsme",
           "esg-questionnaire",
-          "heimathafen",
-          "additional-company-information"
+          "heimathafen"
         ]
       },
       "ErrorDetails": {
