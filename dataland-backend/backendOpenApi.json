--- conflicted
+++ resolved
@@ -14502,24 +14502,20 @@
         ],
         "type": "object",
         "properties": {
-<<<<<<< HEAD
-          "companyName": {
-=======
           "sector": {
             "type": "string",
             "nullable": true
           },
           "headquarters": {
->>>>>>> eed8ae34
+            "type": "string"
+          },
+          "countryCode": {
             "type": "string"
           },
           "companyId": {
             "type": "string"
           },
-          "countryCode": {
-            "type": "string"
-          },
-          "headquarters": {
+          "companyName": {
             "type": "string"
           },
           "lei": {
@@ -14547,10 +14543,10 @@
         ],
         "type": "object",
         "properties": {
+          "companyId": {
+            "type": "string"
+          },
           "companyName": {
-            "type": "string"
-          },
-          "companyId": {
             "type": "string"
           }
         }
