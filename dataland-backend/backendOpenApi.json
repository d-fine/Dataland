--- conflicted
+++ resolved
@@ -564,9 +564,9 @@
     "/data/eutaxonomy-non-financials": {
       "post": {
         "tags": [
-          "eutaxonomy-non-financials-data-controller"
-        ],
-        "operationId": "postCompanyAssociatedEutaxonomyNonFinancialsData",
+          "eu-taxonomy-data-for-non-financials-controller"
+        ],
+        "operationId": "postCompanyAssociatedEuTaxonomyDataForNonFinancials",
         "parameters": [
           {
             "name": "bypassQa",
@@ -582,7 +582,7 @@
           "content": {
             "application/json": {
               "schema": {
-                "$ref": "#/components/schemas/CompanyAssociatedDataEutaxonomyNonFinancialsData"
+                "$ref": "#/components/schemas/CompanyAssociatedDataEuTaxonomyDataForNonFinancials"
               }
             }
           },
@@ -2318,9 +2318,9 @@
     "/data/eutaxonomy-non-financials/{dataId}": {
       "get": {
         "tags": [
-          "eutaxonomy-non-financials-data-controller"
-        ],
-        "operationId": "getCompanyAssociatedEutaxonomyNonFinancialsData",
+          "eu-taxonomy-data-for-non-financials-controller"
+        ],
+        "operationId": "getCompanyAssociatedEuTaxonomyDataForNonFinancials",
         "parameters": [
           {
             "name": "dataId",
@@ -2337,7 +2337,7 @@
             "content": {
               "application/json": {
                 "schema": {
-                  "$ref": "#/components/schemas/CompanyAssociatedDataEutaxonomyNonFinancialsData"
+                  "$ref": "#/components/schemas/CompanyAssociatedDataEuTaxonomyDataForNonFinancials"
                 }
               }
             }
@@ -2376,9 +2376,9 @@
     "/data/eutaxonomy-non-financials/companies/{companyId}": {
       "get": {
         "tags": [
-          "eutaxonomy-non-financials-data-controller"
-        ],
-        "operationId": "getAllCompanyEutaxonomyNonFinancialsData",
+          "eu-taxonomy-data-for-non-financials-controller"
+        ],
+        "operationId": "getAllCompanyEuTaxonomyDataForNonFinancials",
         "parameters": [
           {
             "name": "companyId",
@@ -2414,7 +2414,7 @@
                 "schema": {
                   "type": "array",
                   "items": {
-                    "$ref": "#/components/schemas/DataAndMetaInformationEutaxonomyNonFinancialsData"
+                    "$ref": "#/components/schemas/DataAndMetaInformationEuTaxonomyDataForNonFinancials"
                   }
                 }
               }
@@ -10580,7 +10580,7 @@
           }
         }
       },
-      "CompanyAssociatedDataEutaxonomyNonFinancialsData": {
+      "CompanyAssociatedDataEuTaxonomyDataForNonFinancials": {
         "required": [
           "companyId",
           "data",
@@ -10595,763 +10595,7 @@
             "type": "string"
           },
           "data": {
-            "$ref": "#/components/schemas/EutaxonomyNonFinancialsData"
-          }
-        }
-      },
-      "EuTaxonomyActivity": {
-        "required": [
-          "activityName"
-        ],
-        "type": "object",
-        "properties": {
-          "activityName": {
-            "$ref": "#/components/schemas/Activity"
-          },
-          "naceCodes": {
-            "type": "array",
-            "nullable": true,
-            "items": {
-              "type": "string"
-            }
-          },
-          "share": {
-            "nullable": true,
-            "allOf": [
-              {
-                "$ref": "#/components/schemas/RelativeAndAbsoluteFinancialShare"
-              }
-            ]
-          }
-        }
-      },
-      "EuTaxonomyAlignedActivity": {
-        "required": [
-          "activityName"
-        ],
-        "type": "object",
-        "properties": {
-          "activityName": {
-            "$ref": "#/components/schemas/Activity"
-          },
-          "naceCodes": {
-            "type": "array",
-            "nullable": true,
-            "items": {
-              "type": "string"
-            }
-          },
-          "share": {
-            "nullable": true,
-            "allOf": [
-              {
-                "$ref": "#/components/schemas/RelativeAndAbsoluteFinancialShare"
-              }
-            ]
-          },
-          "substantialContributionToClimateChangeMitigationInPercent": {
-            "type": "number",
-            "nullable": true
-          },
-          "substantialContributionToClimateChangeAdaptionInPercent": {
-            "type": "number",
-            "nullable": true
-          },
-          "substantialContributionToSustainableUseAndProtectionOfWaterAndMarineResourcesInPercent": {
-            "type": "number",
-            "nullable": true
-          },
-          "substantialContributionToTransitionToACircularEconomyInPercent": {
-            "type": "number",
-            "nullable": true
-          },
-          "substantialContributionToPollutionPreventionAndControlInPercent": {
-            "type": "number",
-            "nullable": true
-          },
-          "substantialContributionToProtectionAndRestorationOfBiodiversityAndEcosystemsInPercent": {
-            "type": "number",
-            "nullable": true
-          },
-          "dnshToClimateChangeMitigation": {
-            "nullable": true,
-            "allOf": [
-              {
-                "$ref": "#/components/schemas/YesNo"
-              }
-            ]
-          },
-          "dnshToClimateChangeAdaption": {
-            "nullable": true,
-            "allOf": [
-              {
-                "$ref": "#/components/schemas/YesNo"
-              }
-            ]
-          },
-          "dnshToSustainableUseAndProtectionOfWaterAndMarineResources": {
-            "nullable": true,
-            "allOf": [
-              {
-                "$ref": "#/components/schemas/YesNo"
-              }
-            ]
-          },
-          "dnshToTransitionToACircularEconomy": {
-            "nullable": true,
-            "allOf": [
-              {
-                "$ref": "#/components/schemas/YesNo"
-              }
-            ]
-          },
-          "dnshToPollutionPreventionAndControl": {
-            "nullable": true,
-            "allOf": [
-              {
-                "$ref": "#/components/schemas/YesNo"
-              }
-            ]
-          },
-          "dnshToProtectionAndRestorationOfBiodiversityAndEcosystems": {
-            "nullable": true,
-            "allOf": [
-              {
-                "$ref": "#/components/schemas/YesNo"
-              }
-            ]
-          },
-          "minimumSafeguards": {
-            "nullable": true,
-            "allOf": [
-              {
-                "$ref": "#/components/schemas/YesNo"
-              }
-            ]
-          }
-        }
-      },
-      "EutaxonomyNonFinancialsCapex": {
-        "type": "object",
-        "properties": {
-          "totalAmount": {
-            "nullable": true,
-            "allOf": [
-              {
-                "$ref": "#/components/schemas/CurrencyDataPoint"
-              }
-            ]
-          },
-          "nonEligibleShare": {
-            "nullable": true,
-            "allOf": [
-              {
-                "$ref": "#/components/schemas/EutaxonomyNonFinancialsCapexNonEligibleShare"
-              }
-            ]
-          },
-          "eligibleShare": {
-            "nullable": true,
-            "allOf": [
-              {
-                "$ref": "#/components/schemas/EutaxonomyNonFinancialsCapexEligibleShare"
-              }
-            ]
-          },
-          "nonAlignedShare": {
-            "nullable": true,
-            "allOf": [
-              {
-                "$ref": "#/components/schemas/EutaxonomyNonFinancialsCapexNonAlignedShare"
-              }
-            ]
-          },
-          "nonAlignedActivities": {
-            "type": "array",
-            "nullable": true,
-            "items": {
-              "$ref": "#/components/schemas/EuTaxonomyActivity"
-            }
-          },
-          "alignedShare": {
-            "nullable": true,
-            "allOf": [
-              {
-                "$ref": "#/components/schemas/EutaxonomyNonFinancialsCapexAlignedShare"
-              }
-            ]
-          },
-          "substantialContributionToClimateChangeMitigationInPercent": {
-            "type": "number",
-            "nullable": true
-          },
-          "substantialContributionToClimateChangeAdaptationInPercent": {
-            "type": "number",
-            "nullable": true
-          },
-          "substantialContributionToSustainableUseAndProtectionOfWaterAndMarineResourcesInPercent": {
-            "type": "number",
-            "nullable": true
-          },
-          "substantialContributionToTransitionToACircularEconomyInPercent": {
-            "type": "number",
-            "nullable": true
-          },
-          "substantialContributionToPollutionPreventionAndControlInPercent": {
-            "type": "number",
-            "nullable": true
-          },
-          "substantialContributionToProtectionAndRestorationOfBiodiversityAndEcosystemsInPercent": {
-            "type": "number",
-            "nullable": true
-          },
-          "alignedActivities": {
-            "type": "array",
-            "nullable": true,
-            "items": {
-              "$ref": "#/components/schemas/EuTaxonomyAlignedActivity"
-            }
-          },
-          "enablingShareInPercent": {
-            "type": "number",
-            "nullable": true
-          },
-          "transitionalShareInPercent": {
-            "type": "number",
-            "nullable": true
-          }
-        }
-      },
-      "EutaxonomyNonFinancialsCapexAlignedShare": {
-        "type": "object",
-        "properties": {
-          "relativeShareInPercent": {
-            "type": "number",
-            "nullable": true
-          },
-          "absoluteShare": {
-            "nullable": true,
-            "allOf": [
-              {
-                "$ref": "#/components/schemas/AmountWithCurrency"
-              }
-            ]
-          }
-        }
-      },
-      "EutaxonomyNonFinancialsCapexEligibleShare": {
-        "type": "object",
-        "properties": {
-          "relativeShareInPercent": {
-            "type": "number",
-            "nullable": true
-          },
-          "absoluteShare": {
-            "nullable": true,
-            "allOf": [
-              {
-                "$ref": "#/components/schemas/AmountWithCurrency"
-              }
-            ]
-          }
-        }
-      },
-      "EutaxonomyNonFinancialsCapexNonAlignedShare": {
-        "type": "object",
-        "properties": {
-          "relativeShareInPercent": {
-            "type": "number",
-            "nullable": true
-          },
-          "absoluteShare": {
-            "nullable": true,
-            "allOf": [
-              {
-                "$ref": "#/components/schemas/AmountWithCurrency"
-              }
-            ]
-          }
-        }
-      },
-      "EutaxonomyNonFinancialsCapexNonEligibleShare": {
-        "type": "object",
-        "properties": {
-          "relativeShareInPercent": {
-            "type": "number",
-            "nullable": true
-          },
-          "absoluteShare": {
-            "nullable": true,
-            "allOf": [
-              {
-                "$ref": "#/components/schemas/AmountWithCurrency"
-              }
-            ]
-          }
-        }
-      },
-      "EutaxonomyNonFinancialsData": {
-        "type": "object",
-        "properties": {
-          "general": {
-            "nullable": true,
-            "allOf": [
-              {
-                "$ref": "#/components/schemas/EutaxonomyNonFinancialsGeneral"
-              }
-            ]
-          },
-          "revenue": {
-            "nullable": true,
-            "allOf": [
-              {
-                "$ref": "#/components/schemas/EutaxonomyNonFinancialsRevenue"
-              }
-            ]
-          },
-          "capex": {
-            "nullable": true,
-            "allOf": [
-              {
-                "$ref": "#/components/schemas/EutaxonomyNonFinancialsCapex"
-              }
-            ]
-          },
-          "opex": {
-            "nullable": true,
-            "allOf": [
-              {
-                "$ref": "#/components/schemas/EutaxonomyNonFinancialsOpex"
-              }
-            ]
-          }
-        }
-      },
-      "EutaxonomyNonFinancialsGeneral": {
-        "type": "object",
-        "properties": {
-          "fiscalYearDeviation": {
-            "nullable": true,
-            "allOf": [
-              {
-                "$ref": "#/components/schemas/EutaxonomyNonFinancialsGeneralFiscalYearDeviationOptions"
-              }
-            ]
-          },
-          "fiscalYearEnd": {
-            "type": "string",
-            "format": "date",
-            "nullable": true
-          },
-          "scopeOfEntities": {
-            "nullable": true,
-            "allOf": [
-              {
-                "$ref": "#/components/schemas/YesNoNa"
-              }
-            ]
-          },
-          "nfrdMandatory": {
-            "nullable": true,
-            "allOf": [
-              {
-                "$ref": "#/components/schemas/YesNo"
-              }
-            ]
-          },
-          "euTaxonomyActivityLevelReporting": {
-            "nullable": true,
-            "allOf": [
-              {
-                "$ref": "#/components/schemas/YesNo"
-              }
-            ]
-          },
-          "assurance": {
-            "nullable": true,
-            "allOf": [
-              {
-                "$ref": "#/components/schemas/AssuranceDataPoint"
-              }
-            ]
-          },
-          "numberOfEmployees": {
-            "type": "number",
-            "nullable": true
-          },
-          "referencedReports": {
-            "type": "object",
-            "nullable": true,
-            "example": {
-              "string": {
-                "fileReference": "string",
-                "fileName": "string",
-                "isGroupLevel": "Yes",
-                "reportDate": "2023-10-12",
-                "currency": "string"
-              }
-            }
-          }
-        }
-      },
-      "EutaxonomyNonFinancialsGeneralFiscalYearDeviationOptions": {
-        "type": "string",
-        "enum": [
-          "Deviation",
-          "NoDeviation"
-        ]
-      },
-      "EutaxonomyNonFinancialsOpex": {
-        "type": "object",
-        "properties": {
-          "totalAmount": {
-            "nullable": true,
-            "allOf": [
-              {
-                "$ref": "#/components/schemas/CurrencyDataPoint"
-              }
-            ]
-          },
-          "nonEligibleShare": {
-            "nullable": true,
-            "allOf": [
-              {
-                "$ref": "#/components/schemas/EutaxonomyNonFinancialsOpexNonEligibleShare"
-              }
-            ]
-          },
-          "eligibleShare": {
-            "nullable": true,
-            "allOf": [
-              {
-                "$ref": "#/components/schemas/EutaxonomyNonFinancialsOpexEligibleShare"
-              }
-            ]
-          },
-          "nonAlignedShare": {
-            "nullable": true,
-            "allOf": [
-              {
-                "$ref": "#/components/schemas/EutaxonomyNonFinancialsOpexNonAlignedShare"
-              }
-            ]
-          },
-          "nonAlignedActivities": {
-            "type": "array",
-            "nullable": true,
-            "items": {
-              "$ref": "#/components/schemas/EuTaxonomyActivity"
-            }
-          },
-          "alignedShare": {
-            "nullable": true,
-            "allOf": [
-              {
-                "$ref": "#/components/schemas/EutaxonomyNonFinancialsOpexAlignedShare"
-              }
-            ]
-          },
-          "substantialContributionToClimateChangeMitigationInPercent": {
-            "type": "number",
-            "nullable": true
-          },
-          "substantialContributionToClimateChangeAdaptationInPercent": {
-            "type": "number",
-            "nullable": true
-          },
-          "substantialContributionToSustainableUseAndProtectionOfWaterAndMarineResourcesInPercent": {
-            "type": "number",
-            "nullable": true
-          },
-          "substantialContributionToTransitionToACircularEconomyInPercent": {
-            "type": "number",
-            "nullable": true
-          },
-          "substantialContributionToPollutionPreventionAndControlInPercent": {
-            "type": "number",
-            "nullable": true
-          },
-          "substantialContributionToProtectionAndRestorationOfBiodiversityAndEcosystemsInPercent": {
-            "type": "number",
-            "nullable": true
-          },
-          "alignedActivities": {
-            "type": "array",
-            "nullable": true,
-            "items": {
-              "$ref": "#/components/schemas/EuTaxonomyAlignedActivity"
-            }
-          },
-          "enablingShareInPercent": {
-            "type": "number",
-            "nullable": true
-          },
-          "transitionalShareInPercent": {
-            "type": "number",
-            "nullable": true
-          }
-        }
-      },
-      "EutaxonomyNonFinancialsOpexAlignedShare": {
-        "type": "object",
-        "properties": {
-          "relativeShareInPercent": {
-            "type": "number",
-            "nullable": true
-          },
-          "absoluteShare": {
-            "nullable": true,
-            "allOf": [
-              {
-                "$ref": "#/components/schemas/AmountWithCurrency"
-              }
-            ]
-          }
-        }
-      },
-      "EutaxonomyNonFinancialsOpexEligibleShare": {
-        "type": "object",
-        "properties": {
-          "relativeShareInPercent": {
-            "type": "number",
-            "nullable": true
-          },
-          "absoluteShare": {
-            "nullable": true,
-            "allOf": [
-              {
-                "$ref": "#/components/schemas/AmountWithCurrency"
-              }
-            ]
-          }
-        }
-      },
-      "EutaxonomyNonFinancialsOpexNonAlignedShare": {
-        "type": "object",
-        "properties": {
-          "relativeShareInPercent": {
-            "type": "number",
-            "nullable": true
-          },
-          "absoluteShare": {
-            "nullable": true,
-            "allOf": [
-              {
-                "$ref": "#/components/schemas/AmountWithCurrency"
-              }
-            ]
-          }
-        }
-      },
-      "EutaxonomyNonFinancialsOpexNonEligibleShare": {
-        "type": "object",
-        "properties": {
-          "relativeShareInPercent": {
-            "type": "number",
-            "nullable": true
-          },
-          "absoluteShare": {
-            "nullable": true,
-            "allOf": [
-              {
-                "$ref": "#/components/schemas/AmountWithCurrency"
-              }
-            ]
-          }
-        }
-      },
-      "EutaxonomyNonFinancialsRevenue": {
-        "type": "object",
-        "properties": {
-          "totalAmount": {
-            "nullable": true,
-            "allOf": [
-              {
-                "$ref": "#/components/schemas/CurrencyDataPoint"
-              }
-            ]
-          },
-          "nonEligibleShare": {
-            "nullable": true,
-            "allOf": [
-              {
-                "$ref": "#/components/schemas/EutaxonomyNonFinancialsRevenueNonEligibleShare"
-              }
-            ]
-          },
-          "eligibleShare": {
-            "nullable": true,
-            "allOf": [
-              {
-                "$ref": "#/components/schemas/EutaxonomyNonFinancialsRevenueEligibleShare"
-              }
-            ]
-          },
-          "nonAlignedShare": {
-            "nullable": true,
-            "allOf": [
-              {
-                "$ref": "#/components/schemas/EutaxonomyNonFinancialsRevenueNonAlignedShare"
-              }
-            ]
-          },
-          "nonAlignedActivities": {
-            "type": "array",
-            "nullable": true,
-            "items": {
-              "$ref": "#/components/schemas/EuTaxonomyActivity"
-            }
-          },
-          "alignedShare": {
-            "nullable": true,
-            "allOf": [
-              {
-                "$ref": "#/components/schemas/EutaxonomyNonFinancialsRevenueAlignedShare"
-              }
-            ]
-          },
-          "substantialContributionToClimateChangeMitigationInPercent": {
-            "type": "number",
-            "nullable": true
-          },
-          "substantialContributionToClimateChangeAdaptationInPercent": {
-            "type": "number",
-            "nullable": true
-          },
-          "substantialContributionToSustainableUseAndProtectionOfWaterAndMarineResourcesInPercent": {
-            "type": "number",
-            "nullable": true
-          },
-          "substantialContributionToTransitionToACircularEconomyInPercent": {
-            "type": "number",
-            "nullable": true
-          },
-          "substantialContributionToPollutionPreventionAndControlInPercent": {
-            "type": "number",
-            "nullable": true
-          },
-          "substantialContributionToProtectionAndRestorationOfBiodiversityAndEcosystemsInPercent": {
-            "type": "number",
-            "nullable": true
-          },
-          "alignedActivities": {
-            "type": "array",
-            "nullable": true,
-            "items": {
-              "$ref": "#/components/schemas/EuTaxonomyAlignedActivity"
-            }
-          },
-          "enablingShareInPercent": {
-            "type": "number",
-            "nullable": true
-          },
-          "transitionalShareInPercent": {
-            "type": "number",
-            "nullable": true
-          }
-        }
-      },
-      "EutaxonomyNonFinancialsRevenueAlignedShare": {
-        "type": "object",
-        "properties": {
-          "relativeShareInPercent": {
-            "type": "number",
-            "nullable": true
-          },
-          "absoluteShare": {
-            "nullable": true,
-            "allOf": [
-              {
-                "$ref": "#/components/schemas/AmountWithCurrency"
-              }
-            ]
-          }
-        }
-      },
-      "EutaxonomyNonFinancialsRevenueEligibleShare": {
-        "type": "object",
-        "properties": {
-          "relativeShareInPercent": {
-            "type": "number",
-            "nullable": true
-          },
-          "absoluteShare": {
-            "nullable": true,
-            "allOf": [
-              {
-                "$ref": "#/components/schemas/AmountWithCurrency"
-              }
-            ]
-          }
-        }
-      },
-      "EutaxonomyNonFinancialsRevenueNonAlignedShare": {
-        "type": "object",
-        "properties": {
-          "relativeShareInPercent": {
-            "type": "number",
-            "nullable": true
-          },
-          "absoluteShare": {
-            "nullable": true,
-            "allOf": [
-              {
-                "$ref": "#/components/schemas/AmountWithCurrency"
-              }
-            ]
-          }
-        }
-      },
-      "EutaxonomyNonFinancialsRevenueNonEligibleShare": {
-        "type": "object",
-        "properties": {
-          "relativeShareInPercent": {
-            "type": "number",
-            "nullable": true
-          },
-          "absoluteShare": {
-            "nullable": true,
-            "allOf": [
-              {
-                "$ref": "#/components/schemas/AmountWithCurrency"
-              }
-            ]
-          }
-        }
-      },
-      "RelativeAndAbsoluteFinancialShare": {
-        "type": "object",
-        "properties": {
-          "relativeShareInPercent": {
-            "type": "number",
-            "nullable": true
-          },
-          "absoluteShare": {
-            "nullable": true,
-            "allOf": [
-              {
-                "$ref": "#/components/schemas/AmountWithCurrency"
-              }
-            ]
-          }
-        }
-      },
-      "CompanyAssociatedDataEuTaxonomyDataForFinancials": {
-        "required": [
-          "companyId",
-          "data",
-          "reportingPeriod"
-        ],
-        "type": "object",
-        "properties": {
-          "companyId": {
-            "type": "string"
-          },
-          "reportingPeriod": {
-            "type": "string"
-          },
-          "data": {
-            "$ref": "#/components/schemas/EuTaxonomyDataForFinancials"
+            "$ref": "#/components/schemas/EuTaxonomyDataForNonFinancials"
           }
         }
       },
@@ -11393,6 +10637,379 @@
             "isGroupLevel": "Yes",
             "reportDate": "2023-10-12",
             "currency": "string"
+          }
+        }
+      },
+      "EuTaxonomyActivity": {
+        "required": [
+          "activityName"
+        ],
+        "type": "object",
+        "properties": {
+          "activityName": {
+            "$ref": "#/components/schemas/Activity"
+          },
+          "naceCodes": {
+            "type": "array",
+            "nullable": true,
+            "items": {
+              "type": "string"
+            }
+          },
+          "share": {
+            "nullable": true,
+            "allOf": [
+              {
+                "$ref": "#/components/schemas/RelativeAndAbsoluteFinancialShare"
+              }
+            ]
+          }
+        }
+      },
+      "EuTaxonomyAlignedActivity": {
+        "required": [
+          "activityName"
+        ],
+        "type": "object",
+        "properties": {
+          "activityName": {
+            "$ref": "#/components/schemas/Activity"
+          },
+          "naceCodes": {
+            "type": "array",
+            "nullable": true,
+            "items": {
+              "type": "string"
+            }
+          },
+          "share": {
+            "nullable": true,
+            "allOf": [
+              {
+                "$ref": "#/components/schemas/RelativeAndAbsoluteFinancialShare"
+              }
+            ]
+          },
+          "substantialContributionToClimateChangeMitigationInPercent": {
+            "type": "number",
+            "nullable": true
+          },
+          "substantialContributionToClimateChangeAdaptionInPercent": {
+            "type": "number",
+            "nullable": true
+          },
+          "substantialContributionToSustainableUseAndProtectionOfWaterAndMarineResourcesInPercent": {
+            "type": "number",
+            "nullable": true
+          },
+          "substantialContributionToTransitionToACircularEconomyInPercent": {
+            "type": "number",
+            "nullable": true
+          },
+          "substantialContributionToPollutionPreventionAndControlInPercent": {
+            "type": "number",
+            "nullable": true
+          },
+          "substantialContributionToProtectionAndRestorationOfBiodiversityAndEcosystemsInPercent": {
+            "type": "number",
+            "nullable": true
+          },
+          "dnshToClimateChangeMitigation": {
+            "nullable": true,
+            "allOf": [
+              {
+                "$ref": "#/components/schemas/YesNo"
+              }
+            ]
+          },
+          "dnshToClimateChangeAdaption": {
+            "nullable": true,
+            "allOf": [
+              {
+                "$ref": "#/components/schemas/YesNo"
+              }
+            ]
+          },
+          "dnshToSustainableUseAndProtectionOfWaterAndMarineResources": {
+            "nullable": true,
+            "allOf": [
+              {
+                "$ref": "#/components/schemas/YesNo"
+              }
+            ]
+          },
+          "dnshToTransitionToACircularEconomy": {
+            "nullable": true,
+            "allOf": [
+              {
+                "$ref": "#/components/schemas/YesNo"
+              }
+            ]
+          },
+          "dnshToPollutionPreventionAndControl": {
+            "nullable": true,
+            "allOf": [
+              {
+                "$ref": "#/components/schemas/YesNo"
+              }
+            ]
+          },
+          "dnshToProtectionAndRestorationOfBiodiversityAndEcosystems": {
+            "nullable": true,
+            "allOf": [
+              {
+                "$ref": "#/components/schemas/YesNo"
+              }
+            ]
+          },
+          "minimumSafeguards": {
+            "nullable": true,
+            "allOf": [
+              {
+                "$ref": "#/components/schemas/YesNo"
+              }
+            ]
+          }
+        }
+      },
+      "EuTaxonomyDataForNonFinancials": {
+        "type": "object",
+        "properties": {
+          "general": {
+            "nullable": true,
+            "allOf": [
+              {
+                "$ref": "#/components/schemas/EuTaxonomyGeneral"
+              }
+            ]
+          },
+          "revenue": {
+            "nullable": true,
+            "allOf": [
+              {
+                "$ref": "#/components/schemas/EuTaxonomyDetailsPerCashFlowType"
+              }
+            ]
+          },
+          "capex": {
+            "nullable": true,
+            "allOf": [
+              {
+                "$ref": "#/components/schemas/EuTaxonomyDetailsPerCashFlowType"
+              }
+            ]
+          },
+          "opex": {
+            "nullable": true,
+            "allOf": [
+              {
+                "$ref": "#/components/schemas/EuTaxonomyDetailsPerCashFlowType"
+              }
+            ]
+          }
+        }
+      },
+      "EuTaxonomyDetailsPerCashFlowType": {
+        "type": "object",
+        "properties": {
+          "totalAmount": {
+            "nullable": true,
+            "allOf": [
+              {
+                "$ref": "#/components/schemas/CurrencyDataPoint"
+              }
+            ]
+          },
+          "nonEligibleShare": {
+            "nullable": true,
+            "allOf": [
+              {
+                "$ref": "#/components/schemas/RelativeAndAbsoluteFinancialShare"
+              }
+            ]
+          },
+          "eligibleShare": {
+            "nullable": true,
+            "allOf": [
+              {
+                "$ref": "#/components/schemas/RelativeAndAbsoluteFinancialShare"
+              }
+            ]
+          },
+          "nonAlignedShare": {
+            "nullable": true,
+            "allOf": [
+              {
+                "$ref": "#/components/schemas/RelativeAndAbsoluteFinancialShare"
+              }
+            ]
+          },
+          "nonAlignedActivities": {
+            "type": "array",
+            "nullable": true,
+            "items": {
+              "$ref": "#/components/schemas/EuTaxonomyActivity"
+            }
+          },
+          "alignedShare": {
+            "nullable": true,
+            "allOf": [
+              {
+                "$ref": "#/components/schemas/RelativeAndAbsoluteFinancialShare"
+              }
+            ]
+          },
+          "substantialContributionToClimateChangeMitigationInPercent": {
+            "type": "number",
+            "nullable": true
+          },
+          "substantialContributionToClimateChangeAdaptionInPercent": {
+            "type": "number",
+            "nullable": true
+          },
+          "substantialContributionToSustainableUseAndProtectionOfWaterAndMarineResourcesInPercent": {
+            "type": "number",
+            "nullable": true
+          },
+          "substantialContributionToTransitionToACircularEconomyInPercent": {
+            "type": "number",
+            "nullable": true
+          },
+          "substantialContributionToPollutionPreventionAndControlInPercent": {
+            "type": "number",
+            "nullable": true
+          },
+          "substantialContributionToProtectionAndRestorationOfBiodiversityAndEcosystemsInPercent": {
+            "type": "number",
+            "nullable": true
+          },
+          "alignedActivities": {
+            "type": "array",
+            "nullable": true,
+            "items": {
+              "$ref": "#/components/schemas/EuTaxonomyAlignedActivity"
+            }
+          },
+          "enablingShareInPercent": {
+            "type": "number",
+            "nullable": true
+          },
+          "transitionalShareInPercent": {
+            "type": "number",
+            "nullable": true
+          }
+        }
+      },
+      "EuTaxonomyGeneral": {
+        "type": "object",
+        "properties": {
+          "fiscalYearDeviation": {
+            "nullable": true,
+            "allOf": [
+              {
+                "$ref": "#/components/schemas/FiscalYearDeviation"
+              }
+            ]
+          },
+          "fiscalYearEnd": {
+            "type": "string",
+            "format": "date",
+            "nullable": true
+          },
+          "scopeOfEntities": {
+            "nullable": true,
+            "allOf": [
+              {
+                "$ref": "#/components/schemas/YesNoNa"
+              }
+            ]
+          },
+          "nfrdMandatory": {
+            "nullable": true,
+            "allOf": [
+              {
+                "$ref": "#/components/schemas/YesNo"
+              }
+            ]
+          },
+          "euTaxonomyActivityLevelReporting": {
+            "nullable": true,
+            "allOf": [
+              {
+                "$ref": "#/components/schemas/YesNo"
+              }
+            ]
+          },
+          "assurance": {
+            "nullable": true,
+            "allOf": [
+              {
+                "$ref": "#/components/schemas/AssuranceDataPoint"
+              }
+            ]
+          },
+          "numberOfEmployees": {
+            "type": "number",
+            "nullable": true
+          },
+          "referencedReports": {
+            "type": "object",
+            "additionalProperties": {
+              "$ref": "#/components/schemas/CompanyReport"
+            },
+            "nullable": true,
+            "example": {
+              "string": {
+                "fileReference": "string",
+                "fileName": "string",
+                "isGroupLevel": "Yes",
+                "reportDate": "2023-10-12",
+                "currency": "string"
+              }
+            }
+          }
+        }
+      },
+      "FiscalYearDeviation": {
+        "type": "string",
+        "enum": [
+          "Deviation",
+          "NoDeviation"
+        ]
+      },
+      "RelativeAndAbsoluteFinancialShare": {
+        "type": "object",
+        "properties": {
+          "relativeShareInPercent": {
+            "type": "number",
+            "nullable": true
+          },
+          "absoluteShare": {
+            "nullable": true,
+            "allOf": [
+              {
+                "$ref": "#/components/schemas/AmountWithCurrency"
+              }
+            ]
+          }
+        }
+      },
+      "CompanyAssociatedDataEuTaxonomyDataForFinancials": {
+        "required": [
+          "companyId",
+          "data",
+          "reportingPeriod"
+        ],
+        "type": "object",
+        "properties": {
+          "companyId": {
+            "type": "string"
+          },
+          "reportingPeriod": {
+            "type": "string"
+          },
+          "data": {
+            "$ref": "#/components/schemas/EuTaxonomyDataForFinancials"
           }
         }
       },
@@ -11699,13 +11316,6 @@
             }
           }
         }
-      },
-      "FiscalYearDeviation": {
-        "type": "string",
-        "enum": [
-          "Deviation",
-          "NoDeviation"
-        ]
       },
       "InsuranceKpis": {
         "type": "object",
@@ -13679,7 +13289,7 @@
           }
         }
       },
-      "DataAndMetaInformationEutaxonomyNonFinancialsData": {
+      "DataAndMetaInformationEuTaxonomyDataForNonFinancials": {
         "required": [
           "data",
           "metaInfo"
@@ -13690,7 +13300,7 @@
             "$ref": "#/components/schemas/DataMetaInformation"
           },
           "data": {
-            "$ref": "#/components/schemas/EutaxonomyNonFinancialsData"
+            "$ref": "#/components/schemas/EuTaxonomyDataForNonFinancials"
           }
         }
       },
@@ -13737,17 +13347,11 @@
             "type": "string",
             "nullable": true
           },
-<<<<<<< HEAD
-          "sector": {
-            "type": "string",
-            "nullable": true
-=======
           "companyName": {
             "type": "string"
           },
           "companyId": {
             "type": "string"
->>>>>>> dd473def
           },
           "headquarters": {
             "type": "string"
@@ -13755,17 +13359,9 @@
           "countryCode": {
             "type": "string"
           },
-<<<<<<< HEAD
-          "companyName": {
-            "type": "string"
-          },
-          "companyId": {
-            "type": "string"
-=======
           "sector": {
             "type": "string",
             "nullable": true
->>>>>>> dd473def
           }
         }
       },
