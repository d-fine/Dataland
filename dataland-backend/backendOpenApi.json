--- conflicted
+++ resolved
@@ -3389,11 +3389,7 @@
               }
             ]
           },
-<<<<<<< HEAD
-          "nonRenewableEnergyProductionInPercent": {
-=======
           "relativeNonRenewableEnergyProductionInPercent": {
->>>>>>> 797cfa74
             "nullable": true,
             "allOf": [
               {
@@ -3409,11 +3405,7 @@
               }
             ]
           },
-<<<<<<< HEAD
-          "nonRenewableEnergyConsumptionInPercent": {
-=======
           "relativeNonRenewableEnergyConsumptionInPercent": {
->>>>>>> 797cfa74
             "nullable": true,
             "allOf": [
               {
