{
  "openapi": "3.0.1",
  "info": {
    "title": "Dataland Backend API documentation",
    "version": "1.0.0"
  },
  "servers": [
    {
      "url": "/api"
    }
  ],
  "tags": [
    {
      "name": "Actuator",
      "description": "Monitor and interact",
      "externalDocs": {
        "description": "Spring Boot Actuator Web API Documentation",
        "url": "https://docs.spring.io/spring-boot/docs/current/actuator-api/html/"
      }
    }
  ],
  "paths": {
    "/companies/{companyId}": {
      "get": {
        "tags": [
          "company-data-controller"
        ],
        "summary": "Retrieve company information.",
        "description": "Company information behind the given company Id is retrieved.",
        "operationId": "getCompanyById",
        "parameters": [
          {
            "name": "companyId",
            "in": "path",
            "required": true,
            "schema": {
              "type": "string"
            }
          }
        ],
        "responses": {
          "200": {
            "description": "Successfully retrieved company information.",
            "content": {
              "application/json": {
                "schema": {
                  "$ref": "#/components/schemas/StoredCompany"
                }
              }
            }
          },
          "default": {
            "description": "An error occurred",
            "content": {
              "application/json": {
                "schema": {
                  "$ref": "#/components/schemas/ErrorResponse"
                }
              }
            }
          },
          "401": {
            "description": "Unauthorized",
            "headers": {
              "WWW-Authenticate": {
                "schema": {
                  "type": "string"
                }
              }
            }
          }
        },
        "security": [
          {
            "default-oauth": []
          },
          {
            "default-bearer-auth": []
          }
        ]
      },
      "put": {
        "tags": [
          "company-data-controller"
        ],
        "summary": "Update company information entirely",
        "description": "Replace all company information of the company associated with the given company Id",
        "operationId": "putCompanyById",
        "parameters": [
          {
            "name": "companyId",
            "in": "path",
            "required": true,
            "schema": {
              "type": "string"
            }
          }
        ],
        "requestBody": {
          "content": {
            "application/json": {
              "schema": {
                "$ref": "#/components/schemas/CompanyInformation"
              }
            }
          },
          "required": true
        },
        "responses": {
          "200": {
            "description": "Successfully updated company information.",
            "content": {
              "application/json": {
                "schema": {
                  "$ref": "#/components/schemas/StoredCompany"
                }
              }
            }
          },
          "default": {
            "description": "An error occurred",
            "content": {
              "application/json": {
                "schema": {
                  "$ref": "#/components/schemas/ErrorResponse"
                }
              }
            }
          },
          "401": {
            "description": "Unauthorized",
            "headers": {
              "WWW-Authenticate": {
                "schema": {
                  "type": "string"
                }
              }
            }
          }
        },
        "security": [
          {
            "default-oauth": []
          },
          {
            "default-bearer-auth": []
          }
        ]
      },
      "patch": {
        "tags": [
          "company-data-controller"
        ],
        "summary": "Update company information selectively",
        "description": "Provided fields of the company associated with the given company Id are updated.",
        "operationId": "patchCompanyById",
        "parameters": [
          {
            "name": "companyId",
            "in": "path",
            "required": true,
            "schema": {
              "type": "string"
            }
          }
        ],
        "requestBody": {
          "content": {
            "application/json": {
              "schema": {
                "$ref": "#/components/schemas/CompanyInformationPatch"
              }
            }
          },
          "required": true
        },
        "responses": {
          "200": {
            "description": "Successfully updated company information.",
            "content": {
              "application/json": {
                "schema": {
                  "$ref": "#/components/schemas/StoredCompany"
                }
              }
            }
          },
          "default": {
            "description": "An error occurred",
            "content": {
              "application/json": {
                "schema": {
                  "$ref": "#/components/schemas/ErrorResponse"
                }
              }
            }
          },
          "401": {
            "description": "Unauthorized",
            "headers": {
              "WWW-Authenticate": {
                "schema": {
                  "type": "string"
                }
              }
            }
          }
        },
        "security": [
          {
            "default-oauth": []
          },
          {
            "default-bearer-auth": []
          }
        ]
      }
    },
    "/data/sme": {
      "post": {
        "tags": [
          "sme-data-controller"
        ],
        "operationId": "postCompanyAssociatedSmeData",
        "parameters": [
          {
            "name": "bypassQa",
            "in": "query",
            "required": false,
            "schema": {
              "type": "boolean",
              "default": false
            }
          }
        ],
        "requestBody": {
          "content": {
            "application/json": {
              "schema": {
                "$ref": "#/components/schemas/CompanyAssociatedDataSmeData"
              }
            }
          },
          "required": true
        },
        "responses": {
          "200": {
            "description": "Successfully added data to the data store.",
            "content": {
              "application/json": {
                "schema": {
                  "$ref": "#/components/schemas/DataMetaInformation"
                }
              }
            }
          },
          "default": {
            "description": "An error occurred",
            "content": {
              "application/json": {
                "schema": {
                  "$ref": "#/components/schemas/ErrorResponse"
                }
              }
            }
          },
          "401": {
            "description": "Unauthorized",
            "headers": {
              "WWW-Authenticate": {
                "schema": {
                  "type": "string"
                }
              }
            }
          }
        },
        "security": [
          {
            "default-oauth": []
          },
          {
            "default-bearer-auth": []
          }
        ]
      }
    },
    "/data/sfdr": {
      "post": {
        "tags": [
          "sfdr-data-controller"
        ],
        "operationId": "postCompanyAssociatedSfdrData",
        "parameters": [
          {
            "name": "bypassQa",
            "in": "query",
            "required": false,
            "schema": {
              "type": "boolean",
              "default": false
            }
          }
        ],
        "requestBody": {
          "content": {
            "application/json": {
              "schema": {
                "$ref": "#/components/schemas/CompanyAssociatedDataSfdrData"
              }
            }
          },
          "required": true
        },
        "responses": {
          "200": {
            "description": "Successfully added data to the data store.",
            "content": {
              "application/json": {
                "schema": {
                  "$ref": "#/components/schemas/DataMetaInformation"
                }
              }
            }
          },
          "default": {
            "description": "An error occurred",
            "content": {
              "application/json": {
                "schema": {
                  "$ref": "#/components/schemas/ErrorResponse"
                }
              }
            }
          },
          "401": {
            "description": "Unauthorized",
            "headers": {
              "WWW-Authenticate": {
                "schema": {
                  "type": "string"
                }
              }
            }
          }
        },
        "security": [
          {
            "default-oauth": []
          },
          {
            "default-bearer-auth": []
          }
        ]
      }
    },
    "/data/p2p": {
      "post": {
        "tags": [
          "p-2p-data-controller"
        ],
        "operationId": "postCompanyAssociatedP2pData",
        "parameters": [
          {
            "name": "bypassQa",
            "in": "query",
            "required": false,
            "schema": {
              "type": "boolean",
              "default": false
            }
          }
        ],
        "requestBody": {
          "content": {
            "application/json": {
              "schema": {
                "$ref": "#/components/schemas/CompanyAssociatedDataPathwaysToParisData"
              }
            }
          },
          "required": true
        },
        "responses": {
          "200": {
            "description": "Successfully added data to the data store.",
            "content": {
              "application/json": {
                "schema": {
                  "$ref": "#/components/schemas/DataMetaInformation"
                }
              }
            }
          },
          "default": {
            "description": "An error occurred",
            "content": {
              "application/json": {
                "schema": {
                  "$ref": "#/components/schemas/ErrorResponse"
                }
              }
            }
          },
          "401": {
            "description": "Unauthorized",
            "headers": {
              "WWW-Authenticate": {
                "schema": {
                  "type": "string"
                }
              }
            }
          }
        },
        "security": [
          {
            "default-oauth": []
          },
          {
            "default-bearer-auth": []
          }
        ]
      }
    },
    "/data/lksg": {
      "post": {
        "tags": [
          "lksg-data-controller"
        ],
        "operationId": "postCompanyAssociatedLksgData",
        "parameters": [
          {
            "name": "bypassQa",
            "in": "query",
            "required": false,
            "schema": {
              "type": "boolean",
              "default": false
            }
          }
        ],
        "requestBody": {
          "content": {
            "application/json": {
              "schema": {
                "$ref": "#/components/schemas/CompanyAssociatedDataLksgData"
              }
            }
          },
          "required": true
        },
        "responses": {
          "200": {
            "description": "Successfully added data to the data store.",
            "content": {
              "application/json": {
                "schema": {
                  "$ref": "#/components/schemas/DataMetaInformation"
                }
              }
            }
          },
          "default": {
            "description": "An error occurred",
            "content": {
              "application/json": {
                "schema": {
                  "$ref": "#/components/schemas/ErrorResponse"
                }
              }
            }
          },
          "401": {
            "description": "Unauthorized",
            "headers": {
              "WWW-Authenticate": {
                "schema": {
                  "type": "string"
                }
              }
            }
          }
        },
        "security": [
          {
            "default-oauth": []
          },
          {
            "default-bearer-auth": []
          }
        ]
      }
    },
    "/data/heimathafen": {
      "post": {
        "tags": [
          "heimathafen-data-controller"
        ],
        "operationId": "postCompanyAssociatedHeimathafenData",
        "parameters": [
          {
            "name": "bypassQa",
            "in": "query",
            "required": false,
            "schema": {
              "type": "boolean",
              "default": false
            }
          }
        ],
        "requestBody": {
          "content": {
            "application/json": {
              "schema": {
                "$ref": "#/components/schemas/CompanyAssociatedDataHeimathafenData"
              }
            }
          },
          "required": true
        },
        "responses": {
          "200": {
            "description": "Successfully added data to the data store.",
            "content": {
              "application/json": {
                "schema": {
                  "$ref": "#/components/schemas/DataMetaInformation"
                }
              }
            }
          },
          "default": {
            "description": "An error occurred",
            "content": {
              "application/json": {
                "schema": {
                  "$ref": "#/components/schemas/ErrorResponse"
                }
              }
            }
          },
          "401": {
            "description": "Unauthorized",
            "headers": {
              "WWW-Authenticate": {
                "schema": {
                  "type": "string"
                }
              }
            }
          }
        },
        "security": [
          {
            "default-oauth": []
          },
          {
            "default-bearer-auth": []
          }
        ]
      }
    },
    "/data/eutaxonomy-non-financials": {
      "post": {
        "tags": [
          "eutaxonomy-non-financials-data-controller"
        ],
        "operationId": "postCompanyAssociatedEutaxonomyNonFinancialsData",
        "parameters": [
          {
            "name": "bypassQa",
            "in": "query",
            "required": false,
            "schema": {
              "type": "boolean",
              "default": false
            }
          }
        ],
        "requestBody": {
          "content": {
            "application/json": {
              "schema": {
                "$ref": "#/components/schemas/CompanyAssociatedDataEutaxonomyNonFinancialsData"
              }
            }
          },
          "required": true
        },
        "responses": {
          "200": {
            "description": "Successfully added data to the data store.",
            "content": {
              "application/json": {
                "schema": {
                  "$ref": "#/components/schemas/DataMetaInformation"
                }
              }
            }
          },
          "default": {
            "description": "An error occurred",
            "content": {
              "application/json": {
                "schema": {
                  "$ref": "#/components/schemas/ErrorResponse"
                }
              }
            }
          },
          "401": {
            "description": "Unauthorized",
            "headers": {
              "WWW-Authenticate": {
                "schema": {
                  "type": "string"
                }
              }
            }
          }
        },
        "security": [
          {
            "default-oauth": []
          },
          {
            "default-bearer-auth": []
          }
        ]
      }
    },
    "/data/eutaxonomy-financials": {
      "post": {
        "tags": [
          "eu-taxonomy-data-for-financials-controller"
        ],
        "operationId": "postCompanyAssociatedEuTaxonomyDataForFinancials",
        "parameters": [
          {
            "name": "bypassQa",
            "in": "query",
            "required": false,
            "schema": {
              "type": "boolean",
              "default": false
            }
          }
        ],
        "requestBody": {
          "content": {
            "application/json": {
              "schema": {
                "$ref": "#/components/schemas/CompanyAssociatedDataEuTaxonomyDataForFinancials"
              }
            }
          },
          "required": true
        },
        "responses": {
          "200": {
            "description": "Successfully added data to the data store.",
            "content": {
              "application/json": {
                "schema": {
                  "$ref": "#/components/schemas/DataMetaInformation"
                }
              }
            }
          },
          "default": {
            "description": "An error occurred",
            "content": {
              "application/json": {
                "schema": {
                  "$ref": "#/components/schemas/ErrorResponse"
                }
              }
            }
          },
          "401": {
            "description": "Unauthorized",
            "headers": {
              "WWW-Authenticate": {
                "schema": {
                  "type": "string"
                }
              }
            }
          }
        },
        "security": [
          {
            "default-oauth": []
          },
          {
            "default-bearer-auth": []
          }
        ]
      }
    },
    "/data/esg-questionnaire": {
      "post": {
        "tags": [
          "esg-questionnaire-data-controller"
        ],
        "operationId": "postCompanyAssociatedEsgQuestionnaireData",
        "parameters": [
          {
            "name": "bypassQa",
            "in": "query",
            "required": false,
            "schema": {
              "type": "boolean",
              "default": false
            }
          }
        ],
        "requestBody": {
          "content": {
            "application/json": {
              "schema": {
                "$ref": "#/components/schemas/CompanyAssociatedDataEsgQuestionnaireData"
              }
            }
          },
          "required": true
        },
        "responses": {
          "200": {
            "description": "Successfully added data to the data store.",
            "content": {
              "application/json": {
                "schema": {
                  "$ref": "#/components/schemas/DataMetaInformation"
                }
              }
            }
          },
          "default": {
            "description": "An error occurred",
            "content": {
              "application/json": {
                "schema": {
                  "$ref": "#/components/schemas/ErrorResponse"
                }
              }
            }
          },
          "401": {
            "description": "Unauthorized",
            "headers": {
              "WWW-Authenticate": {
                "schema": {
                  "type": "string"
                }
              }
            }
          }
        },
        "security": [
          {
            "default-oauth": []
          },
          {
            "default-bearer-auth": []
          }
        ]
      }
    },
    "/companies": {
      "get": {
        "tags": [
          "company-data-controller"
        ],
        "summary": "Retrieve just the basic information about specific companies with approved framework data by different filters.",
        "description": "The basic information about companies with associated approved framework data identified via the provided company name/identifier are retrieved and filtered by countryCode, sector and available framework data. Empty/Unspecified filters are ignored.",
        "operationId": "getCompanies",
        "parameters": [
          {
            "name": "searchString",
            "in": "query",
            "required": false,
            "schema": {
              "type": "string"
            }
          },
          {
            "name": "dataTypes",
            "in": "query",
            "required": false,
            "schema": {
              "uniqueItems": true,
              "type": "array",
              "items": {
                "$ref": "#/components/schemas/DataTypeEnum"
              }
            }
          },
          {
            "name": "countryCodes",
            "in": "query",
            "required": false,
            "schema": {
              "uniqueItems": true,
              "type": "array",
              "items": {
                "type": "string"
              }
            }
          },
          {
            "name": "sectors",
            "in": "query",
            "required": false,
            "schema": {
              "uniqueItems": true,
              "type": "array",
              "items": {
                "type": "string"
              }
            }
          }
        ],
        "responses": {
          "200": {
            "description": "Successfully retrieved basic company information.",
            "content": {
              "application/json": {
                "schema": {
                  "type": "array",
                  "items": {
                    "$ref": "#/components/schemas/BasicCompanyInformation"
                  }
                }
              }
            }
          },
          "default": {
            "description": "An error occurred",
            "content": {
              "application/json": {
                "schema": {
                  "$ref": "#/components/schemas/ErrorResponse"
                }
              }
            }
          },
          "401": {
            "description": "Unauthorized",
            "headers": {
              "WWW-Authenticate": {
                "schema": {
                  "type": "string"
                }
              }
            }
          }
        },
        "security": [
          {
            "default-oauth": []
          },
          {
            "default-bearer-auth": []
          }
        ]
      },
      "post": {
        "tags": [
          "company-data-controller"
        ],
        "summary": "Add a new company.",
        "description": "A new company is added using the provided information, the generated company ID is returned.",
        "operationId": "postCompany",
        "requestBody": {
          "content": {
            "application/json": {
              "schema": {
                "$ref": "#/components/schemas/CompanyInformation"
              }
            }
          },
          "required": true
        },
        "responses": {
          "200": {
            "description": "Successfully added company.",
            "content": {
              "application/json": {
                "schema": {
                  "$ref": "#/components/schemas/StoredCompany"
                }
              }
            }
          },
          "default": {
            "description": "An error occurred",
            "content": {
              "application/json": {
                "schema": {
                  "$ref": "#/components/schemas/ErrorResponse"
                }
              }
            }
          },
          "401": {
            "description": "Unauthorized",
            "headers": {
              "WWW-Authenticate": {
                "schema": {
                  "type": "string"
                }
              }
            }
          }
        },
        "security": [
          {
            "default-oauth": []
          },
          {
            "default-bearer-auth": []
          }
        ]
      }
    },
    "/companies/{companyId}/data-ownership-request": {
      "post": {
        "tags": [
          "company-data-controller"
        ],
        "summary": "Request data ownership for a company.",
        "description": "Request data ownership for one of the existing company on Dataland.",
        "operationId": "postDataOwnershipRequest",
        "parameters": [
          {
            "name": "companyId",
            "in": "path",
            "required": true,
            "schema": {
              "type": "string",
              "format": "uuid"
            }
          },
          {
            "name": "comment",
            "in": "query",
            "required": false,
            "schema": {
              "type": "string"
            }
          }
        ],
        "responses": {
          "200": {
            "description": "Successfully requested data ownership."
          },
          "default": {
            "description": "An error occurred",
            "content": {
              "application/json": {
                "schema": {
                  "$ref": "#/components/schemas/ErrorResponse"
                }
              }
            }
          },
          "401": {
            "description": "Unauthorized",
            "headers": {
              "WWW-Authenticate": {
                "schema": {
                  "type": "string"
                }
              }
            }
          }
        },
        "security": [
          {
            "default-oauth": []
          },
          {
            "default-bearer-auth": []
          }
        ]
      }
    },
    "/companies/{companyId}/data-owners/{userId}": {
      "post": {
        "tags": [
          "company-data-controller"
        ],
        "summary": "Add a new data owner to a company.",
        "description": "A new data owner is added to the existing list for the specified company.",
        "operationId": "postDataOwner",
        "parameters": [
          {
            "name": "companyId",
            "in": "path",
            "required": true,
            "schema": {
              "type": "string",
              "format": "uuid"
            }
          },
          {
            "name": "userId",
            "in": "path",
            "required": true,
            "schema": {
              "type": "string",
              "format": "uuid"
            }
          }
        ],
        "responses": {
          "200": {
            "description": "Successfully added data owner.",
            "content": {
              "application/json": {
                "schema": {
                  "$ref": "#/components/schemas/CompanyDataOwners"
                }
              }
            }
          },
          "default": {
            "description": "An error occurred",
            "content": {
              "application/json": {
                "schema": {
                  "$ref": "#/components/schemas/ErrorResponse"
                }
              }
            }
          },
          "401": {
            "description": "Unauthorized",
            "headers": {
              "WWW-Authenticate": {
                "schema": {
                  "type": "string"
                }
              }
            }
          }
        },
        "security": [
          {
            "default-oauth": []
          },
          {
            "default-bearer-auth": []
          }
        ]
      },
      "delete": {
        "tags": [
          "company-data-controller"
        ],
        "summary": "Delete a data owner from a specified company.",
        "description": "An existing data owner is deleted from the existing list for the specified company.",
        "operationId": "deleteDataOwner",
        "parameters": [
          {
            "name": "companyId",
            "in": "path",
            "required": true,
            "schema": {
              "type": "string",
              "format": "uuid"
            }
          },
          {
            "name": "userId",
            "in": "path",
            "required": true,
            "schema": {
              "type": "string",
              "format": "uuid"
            }
          }
        ],
        "responses": {
          "200": {
            "description": "Successfully deleted data owner.",
            "content": {
              "application/json": {
                "schema": {
                  "$ref": "#/components/schemas/CompanyDataOwners"
                }
              }
            }
          },
          "default": {
            "description": "An error occurred",
            "content": {
              "application/json": {
                "schema": {
                  "$ref": "#/components/schemas/ErrorResponse"
                }
              }
            }
          },
          "401": {
            "description": "Unauthorized",
            "headers": {
              "WWW-Authenticate": {
                "schema": {
                  "type": "string"
                }
              }
            }
          }
        },
        "security": [
          {
            "default-oauth": []
          },
          {
            "default-bearer-auth": []
          }
        ]
      },
      "head": {
        "tags": [
          "company-data-controller"
        ],
        "summary": "Validation of a user-company combination with regards to data ownership.",
        "description": "Checks whether a user is data owner of a company.",
        "operationId": "isUserDataOwnerForCompany",
        "parameters": [
          {
            "name": "companyId",
            "in": "path",
            "required": true,
            "schema": {
              "type": "string",
              "format": "uuid"
            }
          },
          {
            "name": "userId",
            "in": "path",
            "required": true,
            "schema": {
              "type": "string",
              "format": "uuid"
            }
          }
        ],
        "responses": {
          "200": {
            "description": "The specified user is data owner of the company."
          },
          "404": {
            "description": "Either the specified company does not exist on Dataland or the user isn\u0027t data owner of that company."
          },
          "default": {
            "description": "An error occurred",
            "content": {
              "application/json": {
                "schema": {
                  "$ref": "#/components/schemas/ErrorResponse"
                }
              }
            }
          },
          "401": {
            "description": "Unauthorized",
            "headers": {
              "WWW-Authenticate": {
                "schema": {
                  "type": "string"
                }
              }
            }
          }
        },
        "security": [
          {
            "default-oauth": []
          },
          {
            "default-bearer-auth": []
          }
        ]
      }
    },
    "/companies/identifiers/{identifierType}/{identifier}": {
      "get": {
        "tags": [
          "company-data-controller"
        ],
        "summary": "Gets the company ID for an identifier of specified type.",
        "description": "Get the company ID for an identifier of specified type.",
        "operationId": "getCompanyIdByIdentifier",
        "parameters": [
          {
            "name": "identifierType",
            "in": "path",
            "required": true,
            "schema": {
              "$ref": "#/components/schemas/IdentifierType"
            }
          },
          {
            "name": "identifier",
            "in": "path",
            "required": true,
            "schema": {
              "type": "string"
            }
          }
        ],
        "responses": {
          "404": {
            "description": "Found no company corresponding the identifier.",
            "content": {
              "application/json": {
                "schema": {
                  "$ref": "#/components/schemas/CompanyId"
                }
              }
            }
          },
          "200": {
            "description": "Found a company corresponding the identifier.",
            "content": {
              "application/json": {
                "schema": {
                  "$ref": "#/components/schemas/CompanyId"
                }
              }
            }
          },
          "default": {
            "description": "An error occurred",
            "content": {
              "application/json": {
                "schema": {
                  "$ref": "#/components/schemas/ErrorResponse"
                }
              }
            }
          },
          "401": {
            "description": "Unauthorized",
            "headers": {
              "WWW-Authenticate": {
                "schema": {
                  "type": "string"
                }
              }
            }
          }
        },
        "security": [
          {
            "default-oauth": []
          },
          {
            "default-bearer-auth": []
          }
        ]
      },
      "head": {
        "tags": [
          "company-data-controller"
        ],
        "summary": "Checks that an identifier of specified type exists.",
        "description": "Checks that an identifier of specified type exists.",
        "operationId": "existsIdentifier",
        "parameters": [
          {
            "name": "identifierType",
            "in": "path",
            "required": true,
            "schema": {
              "$ref": "#/components/schemas/IdentifierType"
            }
          },
          {
            "name": "identifier",
            "in": "path",
            "required": true,
            "schema": {
              "type": "string"
            }
          }
        ],
        "responses": {
          "200": {
            "description": "Successfully checked that identifier exists."
          },
          "404": {
            "description": "Successfully checked that identifier does not exist."
          },
          "default": {
            "description": "An error occurred",
            "content": {
              "application/json": {
                "schema": {
                  "$ref": "#/components/schemas/ErrorResponse"
                }
              }
            }
          },
          "401": {
            "description": "Unauthorized",
            "headers": {
              "WWW-Authenticate": {
                "schema": {
                  "type": "string"
                }
              }
            }
          }
        },
        "security": [
          {
            "default-oauth": []
          },
          {
            "default-bearer-auth": []
          }
        ]
      }
    },
    "/users/{userId}/uploads": {
      "get": {
        "tags": [
          "user-uploads-controller"
        ],
        "summary": "Retrieve an augmented dataset meta information uploaded by a specific user.",
        "description": "Retrieve an augmented dataset meta information uploaded by a specific user for the \"My Datasets\" page.",
        "operationId": "getUserUploadsDataMetaInformation",
        "parameters": [
          {
            "name": "userId",
            "in": "path",
            "required": true,
            "schema": {
              "type": "string"
            }
          }
        ],
        "responses": {
          "200": {
            "description": "Successfully retrieved augmented dataset meta information.",
            "content": {
              "application/json": {
                "schema": {
                  "type": "array",
                  "items": {
                    "$ref": "#/components/schemas/DataMetaInformationForMyDatasets"
                  }
                }
              }
            }
          },
          "default": {
            "description": "An error occurred",
            "content": {
              "application/json": {
                "schema": {
                  "$ref": "#/components/schemas/ErrorResponse"
                }
              }
            }
          },
          "401": {
            "description": "Unauthorized",
            "headers": {
              "WWW-Authenticate": {
                "schema": {
                  "type": "string"
                }
              }
            }
          }
        },
        "security": [
          {
            "default-oauth": []
          },
          {
            "default-bearer-auth": []
          }
        ]
      }
    },
    "/token": {
      "get": {
        "tags": [
          "token-validity-controller"
        ],
        "summary": "Validates if a token is valid",
        "description": "Validates if a token is valid",
        "operationId": "validateToken",
        "responses": {
          "200": {
            "description": "OK"
          },
          "default": {
            "description": "An error occurred",
            "content": {
              "application/json": {
                "schema": {
                  "$ref": "#/components/schemas/ErrorResponse"
                }
              }
            }
          },
          "401": {
            "description": "Unauthorized",
            "headers": {
              "WWW-Authenticate": {
                "schema": {
                  "type": "string"
                }
              }
            }
          }
        },
        "security": [
          {
            "default-oauth": []
          },
          {
            "default-bearer-auth": []
          }
        ]
      }
    },
    "/metadata": {
      "get": {
        "tags": [
          "meta-data-controller"
        ],
        "summary": "Search in Dataland for meta info about data.",
        "description": "Meta info about data sets registered by Dataland can be retrieved.",
        "operationId": "getListOfDataMetaInfo",
        "parameters": [
          {
            "name": "companyId",
            "in": "query",
            "required": false,
            "schema": {
              "type": "string"
            }
          },
          {
            "name": "dataType",
            "in": "query",
            "required": false,
            "schema": {
              "$ref": "#/components/schemas/DataTypeEnum"
            }
          },
          {
            "name": "showOnlyActive",
            "in": "query",
            "required": false,
            "schema": {
              "type": "boolean",
              "default": true
            }
          },
          {
            "name": "reportingPeriod",
            "in": "query",
            "required": false,
            "schema": {
              "type": "string"
            }
          }
        ],
        "responses": {
          "200": {
            "description": "Successfully retrieved meta info.",
            "content": {
              "application/json": {
                "schema": {
                  "type": "array",
                  "items": {
                    "$ref": "#/components/schemas/DataMetaInformation"
                  }
                }
              }
            }
          },
          "default": {
            "description": "An error occurred",
            "content": {
              "application/json": {
                "schema": {
                  "$ref": "#/components/schemas/ErrorResponse"
                }
              }
            }
          },
          "401": {
            "description": "Unauthorized",
            "headers": {
              "WWW-Authenticate": {
                "schema": {
                  "type": "string"
                }
              }
            }
          }
        },
        "security": [
          {
            "default-oauth": []
          },
          {
            "default-bearer-auth": []
          }
        ]
      }
    },
    "/metadata/{dataId}": {
      "get": {
        "tags": [
          "meta-data-controller"
        ],
        "summary": "Look up meta info about a specific data set.",
        "description": "Meta info about a specific data set registered by Dataland and identified by its data ID is retrieved.",
        "operationId": "getDataMetaInfo",
        "parameters": [
          {
            "name": "dataId",
            "in": "path",
            "required": true,
            "schema": {
              "type": "string"
            }
          }
        ],
        "responses": {
          "200": {
            "description": "Successfully retrieved specific meta info.",
            "content": {
              "application/json": {
                "schema": {
                  "$ref": "#/components/schemas/DataMetaInformation"
                }
              }
            }
          },
          "default": {
            "description": "An error occurred",
            "content": {
              "application/json": {
                "schema": {
                  "$ref": "#/components/schemas/ErrorResponse"
                }
              }
            }
          },
          "401": {
            "description": "Unauthorized",
            "headers": {
              "WWW-Authenticate": {
                "schema": {
                  "type": "string"
                }
              }
            }
          }
        },
        "security": [
          {
            "default-oauth": []
          },
          {
            "default-bearer-auth": []
          }
        ]
      }
    },
    "/internal/cached/{dataId}": {
      "get": {
        "tags": [
          "temporarily-cached-data-controller"
        ],
        "summary": "Retrieve specific data from the cache store of the backend.",
        "description": "Data identified by the provided data ID is retrieved.",
        "operationId": "getReceivedData",
        "parameters": [
          {
            "name": "dataId",
            "in": "path",
            "required": true,
            "schema": {
              "type": "string"
            }
          }
        ],
        "responses": {
          "200": {
            "description": "Successfully retrieved data set.",
            "content": {
              "application/json": {
                "schema": {
                  "type": "string"
                }
              }
            }
          },
          "default": {
            "description": "An error occurred",
            "content": {
              "application/json": {
                "schema": {
                  "$ref": "#/components/schemas/ErrorResponse"
                }
              }
            }
          },
          "401": {
            "description": "Unauthorized",
            "headers": {
              "WWW-Authenticate": {
                "schema": {
                  "type": "string"
                }
              }
            }
          }
        }
      }
    },
    "/data/sme/{dataId}": {
      "get": {
        "tags": [
          "sme-data-controller"
        ],
        "operationId": "getCompanyAssociatedSmeData",
        "parameters": [
          {
            "name": "dataId",
            "in": "path",
            "required": true,
            "schema": {
              "type": "string"
            }
          }
        ],
        "responses": {
          "200": {
            "description": "Successfully retrieved data set.",
            "content": {
              "application/json": {
                "schema": {
                  "$ref": "#/components/schemas/CompanyAssociatedDataSmeData"
                }
              }
            }
          },
          "default": {
            "description": "An error occurred",
            "content": {
              "application/json": {
                "schema": {
                  "$ref": "#/components/schemas/ErrorResponse"
                }
              }
            }
          },
          "401": {
            "description": "Unauthorized",
            "headers": {
              "WWW-Authenticate": {
                "schema": {
                  "type": "string"
                }
              }
            }
          }
        },
        "security": [
          {
            "default-oauth": []
          },
          {
            "default-bearer-auth": []
          }
        ]
      }
    },
    "/data/sme/companies/{companyId}": {
      "get": {
        "tags": [
          "sme-data-controller"
        ],
        "operationId": "getAllCompanySmeData",
        "parameters": [
          {
            "name": "companyId",
            "in": "path",
            "required": true,
            "schema": {
              "type": "string"
            }
          },
          {
            "name": "showOnlyActive",
            "in": "query",
            "required": false,
            "schema": {
              "type": "boolean",
              "default": true
            }
          },
          {
            "name": "reportingPeriod",
            "in": "query",
            "required": false,
            "schema": {
              "type": "string"
            }
          }
        ],
        "responses": {
          "200": {
            "description": "Successfully retrieved framework datasets with meta info.",
            "content": {
              "application/json": {
                "schema": {
                  "type": "array",
                  "items": {
                    "$ref": "#/components/schemas/DataAndMetaInformationSmeData"
                  }
                }
              }
            }
          },
          "default": {
            "description": "An error occurred",
            "content": {
              "application/json": {
                "schema": {
                  "$ref": "#/components/schemas/ErrorResponse"
                }
              }
            }
          },
          "401": {
            "description": "Unauthorized",
            "headers": {
              "WWW-Authenticate": {
                "schema": {
                  "type": "string"
                }
              }
            }
          }
        },
        "security": [
          {
            "default-oauth": []
          },
          {
            "default-bearer-auth": []
          }
        ]
      }
    },
    "/data/sfdr/{dataId}": {
      "get": {
        "tags": [
          "sfdr-data-controller"
        ],
        "operationId": "getCompanyAssociatedSfdrData",
        "parameters": [
          {
            "name": "dataId",
            "in": "path",
            "required": true,
            "schema": {
              "type": "string"
            }
          }
        ],
        "responses": {
          "200": {
            "description": "Successfully retrieved data set.",
            "content": {
              "application/json": {
                "schema": {
                  "$ref": "#/components/schemas/CompanyAssociatedDataSfdrData"
                }
              }
            }
          },
          "default": {
            "description": "An error occurred",
            "content": {
              "application/json": {
                "schema": {
                  "$ref": "#/components/schemas/ErrorResponse"
                }
              }
            }
          },
          "401": {
            "description": "Unauthorized",
            "headers": {
              "WWW-Authenticate": {
                "schema": {
                  "type": "string"
                }
              }
            }
          }
        },
        "security": [
          {
            "default-oauth": []
          },
          {
            "default-bearer-auth": []
          }
        ]
      }
    },
    "/data/sfdr/companies/{companyId}": {
      "get": {
        "tags": [
          "sfdr-data-controller"
        ],
        "operationId": "getAllCompanySfdrData",
        "parameters": [
          {
            "name": "companyId",
            "in": "path",
            "required": true,
            "schema": {
              "type": "string"
            }
          },
          {
            "name": "showOnlyActive",
            "in": "query",
            "required": false,
            "schema": {
              "type": "boolean",
              "default": true
            }
          },
          {
            "name": "reportingPeriod",
            "in": "query",
            "required": false,
            "schema": {
              "type": "string"
            }
          }
        ],
        "responses": {
          "200": {
            "description": "Successfully retrieved framework datasets with meta info.",
            "content": {
              "application/json": {
                "schema": {
                  "type": "array",
                  "items": {
                    "$ref": "#/components/schemas/DataAndMetaInformationSfdrData"
                  }
                }
              }
            }
          },
          "default": {
            "description": "An error occurred",
            "content": {
              "application/json": {
                "schema": {
                  "$ref": "#/components/schemas/ErrorResponse"
                }
              }
            }
          },
          "401": {
            "description": "Unauthorized",
            "headers": {
              "WWW-Authenticate": {
                "schema": {
                  "type": "string"
                }
              }
            }
          }
        },
        "security": [
          {
            "default-oauth": []
          },
          {
            "default-bearer-auth": []
          }
        ]
      }
    },
    "/data/p2p/{dataId}": {
      "get": {
        "tags": [
          "p-2p-data-controller"
        ],
        "operationId": "getCompanyAssociatedP2pData",
        "parameters": [
          {
            "name": "dataId",
            "in": "path",
            "required": true,
            "schema": {
              "type": "string"
            }
          }
        ],
        "responses": {
          "200": {
            "description": "Successfully retrieved data set.",
            "content": {
              "application/json": {
                "schema": {
                  "$ref": "#/components/schemas/CompanyAssociatedDataPathwaysToParisData"
                }
              }
            }
          },
          "default": {
            "description": "An error occurred",
            "content": {
              "application/json": {
                "schema": {
                  "$ref": "#/components/schemas/ErrorResponse"
                }
              }
            }
          },
          "401": {
            "description": "Unauthorized",
            "headers": {
              "WWW-Authenticate": {
                "schema": {
                  "type": "string"
                }
              }
            }
          }
        },
        "security": [
          {
            "default-oauth": []
          },
          {
            "default-bearer-auth": []
          }
        ]
      }
    },
    "/data/p2p/companies/{companyId}": {
      "get": {
        "tags": [
          "p-2p-data-controller"
        ],
        "operationId": "getAllCompanyP2pData",
        "parameters": [
          {
            "name": "companyId",
            "in": "path",
            "required": true,
            "schema": {
              "type": "string"
            }
          },
          {
            "name": "showOnlyActive",
            "in": "query",
            "required": false,
            "schema": {
              "type": "boolean",
              "default": true
            }
          },
          {
            "name": "reportingPeriod",
            "in": "query",
            "required": false,
            "schema": {
              "type": "string"
            }
          }
        ],
        "responses": {
          "200": {
            "description": "Successfully retrieved framework datasets with meta info.",
            "content": {
              "application/json": {
                "schema": {
                  "type": "array",
                  "items": {
                    "$ref": "#/components/schemas/DataAndMetaInformationPathwaysToParisData"
                  }
                }
              }
            }
          },
          "default": {
            "description": "An error occurred",
            "content": {
              "application/json": {
                "schema": {
                  "$ref": "#/components/schemas/ErrorResponse"
                }
              }
            }
          },
          "401": {
            "description": "Unauthorized",
            "headers": {
              "WWW-Authenticate": {
                "schema": {
                  "type": "string"
                }
              }
            }
          }
        },
        "security": [
          {
            "default-oauth": []
          },
          {
            "default-bearer-auth": []
          }
        ]
      }
    },
    "/data/lksg/{dataId}": {
      "get": {
        "tags": [
          "lksg-data-controller"
        ],
        "operationId": "getCompanyAssociatedLksgData",
        "parameters": [
          {
            "name": "dataId",
            "in": "path",
            "required": true,
            "schema": {
              "type": "string"
            }
          }
        ],
        "responses": {
          "200": {
            "description": "Successfully retrieved data set.",
            "content": {
              "application/json": {
                "schema": {
                  "$ref": "#/components/schemas/CompanyAssociatedDataLksgData"
                }
              }
            }
          },
          "default": {
            "description": "An error occurred",
            "content": {
              "application/json": {
                "schema": {
                  "$ref": "#/components/schemas/ErrorResponse"
                }
              }
            }
          },
          "401": {
            "description": "Unauthorized",
            "headers": {
              "WWW-Authenticate": {
                "schema": {
                  "type": "string"
                }
              }
            }
          }
        },
        "security": [
          {
            "default-oauth": []
          },
          {
            "default-bearer-auth": []
          }
        ]
      }
    },
    "/data/lksg/companies/{companyId}": {
      "get": {
        "tags": [
          "lksg-data-controller"
        ],
        "operationId": "getAllCompanyLksgData",
        "parameters": [
          {
            "name": "companyId",
            "in": "path",
            "required": true,
            "schema": {
              "type": "string"
            }
          },
          {
            "name": "showOnlyActive",
            "in": "query",
            "required": false,
            "schema": {
              "type": "boolean",
              "default": true
            }
          },
          {
            "name": "reportingPeriod",
            "in": "query",
            "required": false,
            "schema": {
              "type": "string"
            }
          }
        ],
        "responses": {
          "200": {
            "description": "Successfully retrieved framework datasets with meta info.",
            "content": {
              "application/json": {
                "schema": {
                  "type": "array",
                  "items": {
                    "$ref": "#/components/schemas/DataAndMetaInformationLksgData"
                  }
                }
              }
            }
          },
          "default": {
            "description": "An error occurred",
            "content": {
              "application/json": {
                "schema": {
                  "$ref": "#/components/schemas/ErrorResponse"
                }
              }
            }
          },
          "401": {
            "description": "Unauthorized",
            "headers": {
              "WWW-Authenticate": {
                "schema": {
                  "type": "string"
                }
              }
            }
          }
        },
        "security": [
          {
            "default-oauth": []
          },
          {
            "default-bearer-auth": []
          }
        ]
      }
    },
    "/data/heimathafen/{dataId}": {
      "get": {
        "tags": [
          "heimathafen-data-controller"
        ],
        "operationId": "getCompanyAssociatedHeimathafenData",
        "parameters": [
          {
            "name": "dataId",
            "in": "path",
            "required": true,
            "schema": {
              "type": "string"
            }
          }
        ],
        "responses": {
          "200": {
            "description": "Successfully retrieved data set.",
            "content": {
              "application/json": {
                "schema": {
                  "$ref": "#/components/schemas/CompanyAssociatedDataHeimathafenData"
                }
              }
            }
          },
          "default": {
            "description": "An error occurred",
            "content": {
              "application/json": {
                "schema": {
                  "$ref": "#/components/schemas/ErrorResponse"
                }
              }
            }
          },
          "401": {
            "description": "Unauthorized",
            "headers": {
              "WWW-Authenticate": {
                "schema": {
                  "type": "string"
                }
              }
            }
          }
        },
        "security": [
          {
            "default-oauth": []
          },
          {
            "default-bearer-auth": []
          }
        ]
      }
    },
    "/data/heimathafen/companies/{companyId}": {
      "get": {
        "tags": [
          "heimathafen-data-controller"
        ],
        "operationId": "getAllCompanyHeimathafenData",
        "parameters": [
          {
            "name": "companyId",
            "in": "path",
            "required": true,
            "schema": {
              "type": "string"
            }
          },
          {
            "name": "showOnlyActive",
            "in": "query",
            "required": false,
            "schema": {
              "type": "boolean",
              "default": true
            }
          },
          {
            "name": "reportingPeriod",
            "in": "query",
            "required": false,
            "schema": {
              "type": "string"
            }
          }
        ],
        "responses": {
          "200": {
            "description": "Successfully retrieved framework datasets with meta info.",
            "content": {
              "application/json": {
                "schema": {
                  "type": "array",
                  "items": {
                    "$ref": "#/components/schemas/DataAndMetaInformationHeimathafenData"
                  }
                }
              }
            }
          },
          "default": {
            "description": "An error occurred",
            "content": {
              "application/json": {
                "schema": {
                  "$ref": "#/components/schemas/ErrorResponse"
                }
              }
            }
          },
          "401": {
            "description": "Unauthorized",
            "headers": {
              "WWW-Authenticate": {
                "schema": {
                  "type": "string"
                }
              }
            }
          }
        },
        "security": [
          {
            "default-oauth": []
          },
          {
            "default-bearer-auth": []
          }
        ]
      }
    },
    "/data/eutaxonomy-non-financials/{dataId}": {
      "get": {
        "tags": [
          "eutaxonomy-non-financials-data-controller"
        ],
        "operationId": "getCompanyAssociatedEutaxonomyNonFinancialsData",
        "parameters": [
          {
            "name": "dataId",
            "in": "path",
            "required": true,
            "schema": {
              "type": "string"
            }
          }
        ],
        "responses": {
          "200": {
            "description": "Successfully retrieved data set.",
            "content": {
              "application/json": {
                "schema": {
                  "$ref": "#/components/schemas/CompanyAssociatedDataEutaxonomyNonFinancialsData"
                }
              }
            }
          },
          "default": {
            "description": "An error occurred",
            "content": {
              "application/json": {
                "schema": {
                  "$ref": "#/components/schemas/ErrorResponse"
                }
              }
            }
          },
          "401": {
            "description": "Unauthorized",
            "headers": {
              "WWW-Authenticate": {
                "schema": {
                  "type": "string"
                }
              }
            }
          }
        },
        "security": [
          {
            "default-oauth": []
          },
          {
            "default-bearer-auth": []
          }
        ]
      }
    },
    "/data/eutaxonomy-non-financials/companies/{companyId}": {
      "get": {
        "tags": [
          "eutaxonomy-non-financials-data-controller"
        ],
        "operationId": "getAllCompanyEutaxonomyNonFinancialsData",
        "parameters": [
          {
            "name": "companyId",
            "in": "path",
            "required": true,
            "schema": {
              "type": "string"
            }
          },
          {
            "name": "showOnlyActive",
            "in": "query",
            "required": false,
            "schema": {
              "type": "boolean",
              "default": true
            }
          },
          {
            "name": "reportingPeriod",
            "in": "query",
            "required": false,
            "schema": {
              "type": "string"
            }
          }
        ],
        "responses": {
          "200": {
            "description": "Successfully retrieved framework datasets with meta info.",
            "content": {
              "application/json": {
                "schema": {
                  "type": "array",
                  "items": {
                    "$ref": "#/components/schemas/DataAndMetaInformationEutaxonomyNonFinancialsData"
                  }
                }
              }
            }
          },
          "default": {
            "description": "An error occurred",
            "content": {
              "application/json": {
                "schema": {
                  "$ref": "#/components/schemas/ErrorResponse"
                }
              }
            }
          },
          "401": {
            "description": "Unauthorized",
            "headers": {
              "WWW-Authenticate": {
                "schema": {
                  "type": "string"
                }
              }
            }
          }
        },
        "security": [
          {
            "default-oauth": []
          },
          {
            "default-bearer-auth": []
          }
        ]
      }
    },
    "/data/eutaxonomy-financials/{dataId}": {
      "get": {
        "tags": [
          "eu-taxonomy-data-for-financials-controller"
        ],
        "operationId": "getCompanyAssociatedEuTaxonomyDataForFinancials",
        "parameters": [
          {
            "name": "dataId",
            "in": "path",
            "required": true,
            "schema": {
              "type": "string"
            }
          }
        ],
        "responses": {
          "200": {
            "description": "Successfully retrieved data set.",
            "content": {
              "application/json": {
                "schema": {
                  "$ref": "#/components/schemas/CompanyAssociatedDataEuTaxonomyDataForFinancials"
                }
              }
            }
          },
          "default": {
            "description": "An error occurred",
            "content": {
              "application/json": {
                "schema": {
                  "$ref": "#/components/schemas/ErrorResponse"
                }
              }
            }
          },
          "401": {
            "description": "Unauthorized",
            "headers": {
              "WWW-Authenticate": {
                "schema": {
                  "type": "string"
                }
              }
            }
          }
        },
        "security": [
          {
            "default-oauth": []
          },
          {
            "default-bearer-auth": []
          }
        ]
      }
    },
    "/data/eutaxonomy-financials/companies/{companyId}": {
      "get": {
        "tags": [
          "eu-taxonomy-data-for-financials-controller"
        ],
        "operationId": "getAllCompanyEuTaxonomyDataForFinancials",
        "parameters": [
          {
            "name": "companyId",
            "in": "path",
            "required": true,
            "schema": {
              "type": "string"
            }
          },
          {
            "name": "showOnlyActive",
            "in": "query",
            "required": false,
            "schema": {
              "type": "boolean",
              "default": true
            }
          },
          {
            "name": "reportingPeriod",
            "in": "query",
            "required": false,
            "schema": {
              "type": "string"
            }
          }
        ],
        "responses": {
          "200": {
            "description": "Successfully retrieved framework datasets with meta info.",
            "content": {
              "application/json": {
                "schema": {
                  "type": "array",
                  "items": {
                    "$ref": "#/components/schemas/DataAndMetaInformationEuTaxonomyDataForFinancials"
                  }
                }
              }
            }
          },
          "default": {
            "description": "An error occurred",
            "content": {
              "application/json": {
                "schema": {
                  "$ref": "#/components/schemas/ErrorResponse"
                }
              }
            }
          },
          "401": {
            "description": "Unauthorized",
            "headers": {
              "WWW-Authenticate": {
                "schema": {
                  "type": "string"
                }
              }
            }
          }
        },
        "security": [
          {
            "default-oauth": []
          },
          {
            "default-bearer-auth": []
          }
        ]
      }
    },
    "/data/esg-questionnaire/{dataId}": {
      "get": {
        "tags": [
          "esg-questionnaire-data-controller"
        ],
        "operationId": "getCompanyAssociatedEsgQuestionnaireData",
        "parameters": [
          {
            "name": "dataId",
            "in": "path",
            "required": true,
            "schema": {
              "type": "string"
            }
          }
        ],
        "responses": {
          "200": {
            "description": "Successfully retrieved data set.",
            "content": {
              "application/json": {
                "schema": {
                  "$ref": "#/components/schemas/CompanyAssociatedDataEsgQuestionnaireData"
                }
              }
            }
          },
          "default": {
            "description": "An error occurred",
            "content": {
              "application/json": {
                "schema": {
                  "$ref": "#/components/schemas/ErrorResponse"
                }
              }
            }
          },
          "401": {
            "description": "Unauthorized",
            "headers": {
              "WWW-Authenticate": {
                "schema": {
                  "type": "string"
                }
              }
            }
          }
        },
        "security": [
          {
            "default-oauth": []
          },
          {
            "default-bearer-auth": []
          }
        ]
      }
    },
    "/data/esg-questionnaire/companies/{companyId}": {
      "get": {
        "tags": [
          "esg-questionnaire-data-controller"
        ],
        "operationId": "getAllCompanyEsgQuestionnaireData",
        "parameters": [
          {
            "name": "companyId",
            "in": "path",
            "required": true,
            "schema": {
              "type": "string"
            }
          },
          {
            "name": "showOnlyActive",
            "in": "query",
            "required": false,
            "schema": {
              "type": "boolean",
              "default": true
            }
          },
          {
            "name": "reportingPeriod",
            "in": "query",
            "required": false,
            "schema": {
              "type": "string"
            }
          }
        ],
        "responses": {
          "200": {
            "description": "Successfully retrieved framework datasets with meta info.",
            "content": {
              "application/json": {
                "schema": {
                  "type": "array",
                  "items": {
                    "$ref": "#/components/schemas/DataAndMetaInformationEsgQuestionnaireData"
                  }
                }
              }
            }
          },
          "default": {
            "description": "An error occurred",
            "content": {
              "application/json": {
                "schema": {
                  "$ref": "#/components/schemas/ErrorResponse"
                }
              }
            }
          },
          "401": {
            "description": "Unauthorized",
            "headers": {
              "WWW-Authenticate": {
                "schema": {
                  "type": "string"
                }
              }
            }
          }
        },
        "security": [
          {
            "default-oauth": []
          },
          {
            "default-bearer-auth": []
          }
        ]
      }
    },
    "/companies/{companyId}/info": {
      "get": {
        "tags": [
          "company-data-controller"
        ],
        "summary": "Retrieve company information.",
        "description": "Company information behind the given company ID is retrieved.",
        "operationId": "getCompanyInfo",
        "parameters": [
          {
            "name": "companyId",
            "in": "path",
            "required": true,
            "schema": {
              "type": "string"
            }
          }
        ],
        "responses": {
          "200": {
            "description": "Successfully retrieved company information.",
            "content": {
              "application/json": {
                "schema": {
                  "$ref": "#/components/schemas/CompanyInformation"
                }
              }
            }
          },
          "default": {
            "description": "An error occurred",
            "content": {
              "application/json": {
                "schema": {
                  "$ref": "#/components/schemas/ErrorResponse"
                }
              }
            }
          },
          "401": {
            "description": "Unauthorized",
            "headers": {
              "WWW-Authenticate": {
                "schema": {
                  "type": "string"
                }
              }
            }
          }
        },
        "security": [
          {
            "default-oauth": []
          },
          {
            "default-bearer-auth": []
          }
        ]
      }
    },
    "/companies/{companyId}/data-owners": {
      "get": {
        "tags": [
          "company-data-controller"
        ],
        "summary": "Retrieve data owner(s) of a company.",
        "description": "Get a list of data owner(s) for the specified company.",
        "operationId": "getDataOwners",
        "parameters": [
          {
            "name": "companyId",
            "in": "path",
            "required": true,
            "schema": {
              "type": "string",
              "format": "uuid"
            }
          }
        ],
        "responses": {
          "404": {
            "description": "The specified company does not exist on Dataland.",
            "content": {
              "application/json": {
                "schema": {
                  "type": "array",
                  "items": {
                    "type": "string"
                  }
                }
              }
            }
          },
          "200": {
            "description": "Successfully retrieved data owner.",
            "content": {
              "application/json": {
                "schema": {
                  "type": "array",
                  "items": {
                    "type": "string"
                  }
                }
              }
            }
          },
          "default": {
            "description": "An error occurred",
            "content": {
              "application/json": {
                "schema": {
                  "$ref": "#/components/schemas/ErrorResponse"
                }
              }
            }
          },
          "401": {
            "description": "Unauthorized",
            "headers": {
              "WWW-Authenticate": {
                "schema": {
                  "type": "string"
                }
              }
            }
          }
        },
        "security": [
          {
            "default-oauth": []
          },
          {
            "default-bearer-auth": []
          }
        ]
      }
    },
    "/companies/{companyId}/aggregated-framework-data-summary": {
      "get": {
        "tags": [
          "company-data-controller"
        ],
        "summary": "Retrieve aggregated data summary for all frameworks",
        "description": "For each framework retrieves the amount of available reporting periods",
        "operationId": "getAggregatedFrameworkDataSummary",
        "parameters": [
          {
            "name": "companyId",
            "in": "path",
            "required": true,
            "schema": {
              "type": "string"
            }
          }
        ],
        "responses": {
          "200": {
            "description": "Successfully retrieved values.",
            "content": {
              "application/json": {
                "schema": {
                  "type": "object",
                  "additionalProperties": {
                    "$ref": "#/components/schemas/AggregatedFrameworkDataSummary"
                  }
                }
              }
            }
          },
          "default": {
            "description": "An error occurred",
            "content": {
              "application/json": {
                "schema": {
                  "$ref": "#/components/schemas/ErrorResponse"
                }
              }
            }
          },
          "401": {
            "description": "Unauthorized",
            "headers": {
              "WWW-Authenticate": {
                "schema": {
                  "type": "string"
                }
              }
            }
          }
        },
        "security": [
          {
            "default-oauth": []
          },
          {
            "default-bearer-auth": []
          }
        ]
      }
    },
    "/companies/teaser": {
      "get": {
        "tags": [
          "company-data-controller"
        ],
        "summary": "Get the company IDs of the teaser companies.",
        "description": "A list of all company IDs that are currently set as teaser companies (accessible without authentication).",
        "operationId": "getTeaserCompanies",
        "responses": {
          "200": {
            "description": "Successfully returned teaser companies.",
            "content": {
              "application/json": {
                "schema": {
                  "type": "array",
                  "items": {
                    "type": "string"
                  }
                }
              }
            }
          },
          "default": {
            "description": "An error occurred",
            "content": {
              "application/json": {
                "schema": {
                  "$ref": "#/components/schemas/ErrorResponse"
                }
              }
            }
          },
          "401": {
            "description": "Unauthorized",
            "headers": {
              "WWW-Authenticate": {
                "schema": {
                  "type": "string"
                }
              }
            }
          }
        },
        "security": [
          {
            "default-oauth": []
          },
          {
            "default-bearer-auth": []
          }
        ]
      }
    },
    "/companies/names": {
      "get": {
        "tags": [
          "company-data-controller"
        ],
        "summary": "Retrieve specific companies by searching their names and identifiers",
        "description": "Companies identified via the provided company name/identifier are retrieved",
        "operationId": "getCompaniesBySearchString",
        "parameters": [
          {
            "name": "searchString",
            "in": "query",
            "required": true,
            "schema": {
              "type": "string"
            }
          },
          {
            "name": "resultLimit",
            "in": "query",
            "required": false,
            "schema": {
              "type": "integer",
              "format": "int32",
              "default": 100
            }
          }
        ],
        "responses": {
          "200": {
            "description": "Successfully retrieved company names.",
            "content": {
              "application/json": {
                "schema": {
                  "type": "array",
                  "items": {
                    "$ref": "#/components/schemas/CompanyIdAndName"
                  }
                }
              }
            }
          },
          "default": {
            "description": "An error occurred",
            "content": {
              "application/json": {
                "schema": {
                  "$ref": "#/components/schemas/ErrorResponse"
                }
              }
            }
          },
          "401": {
            "description": "Unauthorized",
            "headers": {
              "WWW-Authenticate": {
                "schema": {
                  "type": "string"
                }
              }
            }
          }
        },
        "security": [
          {
            "default-oauth": []
          },
          {
            "default-bearer-auth": []
          }
        ]
      }
    },
    "/companies/meta-information": {
      "get": {
        "tags": [
          "company-data-controller"
        ],
        "summary": "Retrieve available distinct values for company search filters",
        "description": "Distinct values for the parameter countryCode and sector are returned",
        "operationId": "getAvailableCompanySearchFilters",
        "responses": {
          "200": {
            "description": "Successfully retrieved values.",
            "content": {
              "application/json": {
                "schema": {
                  "$ref": "#/components/schemas/CompanyAvailableDistinctValues"
                }
              }
            }
          },
          "default": {
            "description": "An error occurred",
            "content": {
              "application/json": {
                "schema": {
                  "$ref": "#/components/schemas/ErrorResponse"
                }
              }
            }
          },
          "401": {
            "description": "Unauthorized",
            "headers": {
              "WWW-Authenticate": {
                "schema": {
                  "type": "string"
                }
              }
            }
          }
        },
        "security": [
          {
            "default-oauth": []
          },
          {
            "default-bearer-auth": []
          }
        ]
      }
    },
    "/actuator": {
      "get": {
        "tags": [
          "Actuator"
        ],
        "summary": "Actuator root web endpoint",
        "operationId": "links",
        "responses": {
          "200": {
            "description": "OK",
            "content": {
              "application/vnd.spring-boot.actuator.v3+json": {
                "schema": {
                  "type": "object",
                  "additionalProperties": {
                    "type": "object",
                    "additionalProperties": {
                      "$ref": "#/components/schemas/Link"
                    }
                  }
                }
              },
              "application/vnd.spring-boot.actuator.v2+json": {
                "schema": {
                  "type": "object",
                  "additionalProperties": {
                    "type": "object",
                    "additionalProperties": {
                      "$ref": "#/components/schemas/Link"
                    }
                  }
                }
              },
              "application/json": {
                "schema": {
                  "type": "object",
                  "additionalProperties": {
                    "type": "object",
                    "additionalProperties": {
                      "$ref": "#/components/schemas/Link"
                    }
                  }
                }
              }
            }
          },
          "default": {
            "description": "An error occurred",
            "content": {
              "application/json": {
                "schema": {
                  "$ref": "#/components/schemas/ErrorResponse"
                }
              }
            }
          },
          "401": {
            "description": "Unauthorized",
            "headers": {
              "WWW-Authenticate": {
                "schema": {
                  "type": "string"
                }
              }
            }
          }
        }
      }
    },
    "/actuator/info": {
      "get": {
        "tags": [
          "Actuator"
        ],
        "summary": "Actuator web endpoint \u0027info\u0027",
        "operationId": "info",
        "responses": {
          "200": {
            "description": "OK",
            "content": {
              "application/vnd.spring-boot.actuator.v3+json": {
                "schema": {
                  "type": "object"
                }
              },
              "application/vnd.spring-boot.actuator.v2+json": {
                "schema": {
                  "type": "object"
                }
              },
              "application/json": {
                "schema": {
                  "type": "object"
                }
              }
            }
          },
          "default": {
            "description": "An error occurred",
            "content": {
              "application/json": {
                "schema": {
                  "$ref": "#/components/schemas/ErrorResponse"
                }
              }
            }
          },
          "401": {
            "description": "Unauthorized",
            "headers": {
              "WWW-Authenticate": {
                "schema": {
                  "type": "string"
                }
              }
            }
          }
        }
      }
    },
    "/actuator/health": {
      "get": {
        "tags": [
          "Actuator"
        ],
        "summary": "Actuator web endpoint \u0027health\u0027",
        "operationId": "health",
        "responses": {
          "200": {
            "description": "OK",
            "content": {
              "application/vnd.spring-boot.actuator.v3+json": {
                "schema": {
                  "type": "object"
                }
              },
              "application/vnd.spring-boot.actuator.v2+json": {
                "schema": {
                  "type": "object"
                }
              },
              "application/json": {
                "schema": {
                  "type": "object"
                }
              }
            }
          },
          "default": {
            "description": "An error occurred",
            "content": {
              "application/json": {
                "schema": {
                  "$ref": "#/components/schemas/ErrorResponse"
                }
              }
            }
          },
          "401": {
            "description": "Unauthorized",
            "headers": {
              "WWW-Authenticate": {
                "schema": {
                  "type": "string"
                }
              }
            }
          }
        }
      }
    },
    "/actuator/health/**": {
      "get": {
        "tags": [
          "Actuator"
        ],
        "summary": "Actuator web endpoint \u0027health-path\u0027",
        "operationId": "health-path",
        "responses": {
          "200": {
            "description": "OK",
            "content": {
              "application/vnd.spring-boot.actuator.v3+json": {
                "schema": {
                  "type": "object"
                }
              },
              "application/vnd.spring-boot.actuator.v2+json": {
                "schema": {
                  "type": "object"
                }
              },
              "application/json": {
                "schema": {
                  "type": "object"
                }
              }
            }
          },
          "default": {
            "description": "An error occurred",
            "content": {
              "application/json": {
                "schema": {
                  "$ref": "#/components/schemas/ErrorResponse"
                }
              }
            }
          },
          "401": {
            "description": "Unauthorized",
            "headers": {
              "WWW-Authenticate": {
                "schema": {
                  "type": "string"
                }
              }
            }
          }
        }
      }
    },
    "/data/{dataId}": {
      "delete": {
        "tags": [
          "admin-data-manipulation-controller"
        ],
        "summary": "Delete a data set.",
        "description": "The data is removed from the data store.",
        "operationId": "deleteCompanyAssociatedData",
        "parameters": [
          {
            "name": "dataId",
            "in": "path",
            "required": true,
            "schema": {
              "type": "string"
            }
          }
        ],
        "responses": {
          "200": {
            "description": "Successfully deleted the dataset."
          },
          "default": {
            "description": "An error occurred",
            "content": {
              "application/json": {
                "schema": {
                  "$ref": "#/components/schemas/ErrorResponse"
                }
              }
            }
          },
          "401": {
            "description": "Unauthorized",
            "headers": {
              "WWW-Authenticate": {
                "schema": {
                  "type": "string"
                }
              }
            }
          }
        },
        "security": [
          {
            "default-oauth": []
          },
          {
            "default-bearer-auth": []
          }
        ]
      }
    }
  },
  "components": {
    "schemas": {
      "CompanyInformation": {
        "required": [
          "companyName",
          "countryCode",
          "headquarters",
          "identifiers"
        ],
        "type": "object",
        "properties": {
          "companyName": {
            "type": "string"
          },
          "companyAlternativeNames": {
            "type": "array",
            "nullable": true,
            "items": {
              "type": "string"
            }
          },
          "companyLegalForm": {
            "type": "string",
            "nullable": true
          },
          "headquarters": {
            "type": "string"
          },
          "headquartersPostalCode": {
            "type": "string",
            "nullable": true
          },
          "sector": {
            "type": "string",
            "nullable": true
          },
          "identifiers": {
            "type": "object",
            "additionalProperties": {
              "type": "array",
              "example": {
                "Lei": [
                  "ExampleLei"
                ]
              },
              "items": {
                "type": "string",
                "example": "{\"Lei\":[\"ExampleLei\"]}"
              }
            },
            "example": {
              "Lei": [
                "ExampleLei"
              ]
            }
          },
          "countryCode": {
            "type": "string"
          },
          "isTeaserCompany": {
            "type": "boolean",
            "nullable": true
          },
          "website": {
            "type": "string",
            "nullable": true
          }
        }
      },
      "DataMetaInformation": {
        "required": [
          "companyId",
          "currentlyActive",
          "dataId",
          "dataType",
          "qaStatus",
          "reportingPeriod",
          "uploadTime"
        ],
        "type": "object",
        "properties": {
          "dataId": {
            "type": "string"
          },
          "companyId": {
            "type": "string"
          },
          "dataType": {
            "$ref": "#/components/schemas/DataTypeEnum"
          },
          "uploaderUserId": {
            "type": "string",
            "nullable": true
          },
          "uploadTime": {
            "type": "integer",
            "format": "int64"
          },
          "reportingPeriod": {
            "type": "string"
          },
          "currentlyActive": {
            "type": "boolean"
          },
          "qaStatus": {
            "$ref": "#/components/schemas/QaStatus"
          }
        }
      },
      "QaStatus": {
        "type": "string",
        "enum": [
          "Pending",
          "Accepted",
          "Rejected"
        ]
      },
      "StoredCompany": {
        "required": [
          "companyId",
          "companyInformation",
          "dataRegisteredByDataland"
        ],
        "type": "object",
        "properties": {
          "companyId": {
            "type": "string"
          },
          "companyInformation": {
            "$ref": "#/components/schemas/CompanyInformation"
          },
          "dataRegisteredByDataland": {
            "type": "array",
            "items": {
              "$ref": "#/components/schemas/DataMetaInformation"
            }
          }
        }
      },
      "Address": {
        "required": [
          "city",
          "country"
        ],
        "type": "object",
        "properties": {
          "streetAndHouseNumber": {
            "type": "string",
            "nullable": true
          },
          "postalCode": {
            "type": "string",
            "nullable": true
          },
          "city": {
            "type": "string"
          },
          "state": {
            "type": "string",
            "nullable": true
          },
          "country": {
            "type": "string"
          }
        }
      },
      "CompanyAssociatedDataSmeData": {
        "required": [
          "companyId",
          "data",
          "reportingPeriod"
        ],
        "type": "object",
        "properties": {
          "companyId": {
            "type": "string"
          },
          "reportingPeriod": {
            "type": "string"
          },
          "data": {
            "$ref": "#/components/schemas/SmeData"
          }
        }
      },
      "EnergySourceForHeatingAndHotWater": {
        "type": "string",
        "enum": [
          "Oil",
          "Gas",
          "Electric",
          "DistrictHeating"
        ]
      },
      "NaturalHazard": {
        "type": "string",
        "enum": [
          "Hail",
          "Wind",
          "Flooding",
          "EarthQuake",
          "Avalanche",
          "Snow"
        ]
      },
      "PercentRangeForEnergyConsumptionCoveredByOwnRenewablePower": {
        "type": "string",
        "enum": [
          "LessThan25",
          "Between25And50",
          "Between50And75",
          "GreaterThan75"
        ]
      },
      "PercentRangeForInvestmentsInEnergyEfficiency": {
        "type": "string",
        "enum": [
          "LessThan1",
          "Between1And5",
          "Between5And10",
          "Between10And15",
          "Between15And20",
          "Between20And25",
          "GreaterThan25"
        ]
      },
      "SmeData": {
        "required": [
          "general"
        ],
        "type": "object",
        "properties": {
          "general": {
            "$ref": "#/components/schemas/SmeGeneral"
          },
          "production": {
            "nullable": true,
            "allOf": [
              {
                "$ref": "#/components/schemas/SmeProduction"
              }
            ]
          },
          "power": {
            "nullable": true,
            "allOf": [
              {
                "$ref": "#/components/schemas/SmePower"
              }
            ]
          },
          "insurances": {
            "nullable": true,
            "allOf": [
              {
                "$ref": "#/components/schemas/SmeInsurances"
              }
            ]
          }
        }
      },
      "SmeGeneral": {
        "required": [
          "basicInformation"
        ],
        "type": "object",
        "properties": {
          "basicInformation": {
            "$ref": "#/components/schemas/SmeGeneralBasicInformation"
          },
          "companyFinancials": {
            "nullable": true,
            "allOf": [
              {
                "$ref": "#/components/schemas/SmeGeneralCompanyFinancials"
              }
            ]
          }
        }
      },
      "SmeGeneralBasicInformation": {
        "required": [
          "addressOfHeadquarters",
          "fiscalYearStart",
          "numberOfEmployees",
          "sector"
        ],
        "type": "object",
        "properties": {
          "sector": {
            "type": "array",
            "items": {
              "type": "string"
            }
          },
          "addressOfHeadquarters": {
            "$ref": "#/components/schemas/Address"
          },
          "numberOfEmployees": {
            "type": "number"
          },
          "fiscalYearStart": {
            "type": "string",
            "format": "date"
          }
        }
      },
      "SmeGeneralCompanyFinancials": {
        "type": "object",
        "properties": {
          "revenueInEUR": {
            "type": "number",
            "nullable": true
          },
          "operatingCostInEUR": {
            "type": "number",
            "nullable": true
          },
          "capitalAssetsInEUR": {
            "type": "number",
            "nullable": true
          }
        }
      },
      "SmeInsurances": {
        "type": "object",
        "properties": {
          "naturalHazards": {
            "nullable": true,
            "allOf": [
              {
                "$ref": "#/components/schemas/SmeInsurancesNaturalHazards"
              }
            ]
          }
        }
      },
      "SmeInsurancesNaturalHazards": {
        "type": "object",
        "properties": {
          "insuranceAgainstNaturalHazards": {
            "nullable": true,
            "allOf": [
              {
                "$ref": "#/components/schemas/YesNo"
              }
            ]
          },
          "amountCoveredByInsuranceAgainstNaturalHazards": {
            "type": "number",
            "nullable": true
          },
          "naturalHazardsCovered": {
            "type": "array",
            "nullable": true,
            "items": {
              "$ref": "#/components/schemas/NaturalHazard"
            }
          }
        }
      },
      "SmePower": {
        "type": "object",
        "properties": {
          "investments": {
            "nullable": true,
            "allOf": [
              {
                "$ref": "#/components/schemas/SmePowerInvestments"
              }
            ]
          },
          "consumption": {
            "nullable": true,
            "allOf": [
              {
                "$ref": "#/components/schemas/SmePowerConsumption"
              }
            ]
          }
        }
      },
      "SmePowerConsumption": {
        "type": "object",
        "properties": {
          "powerConsumptionInMWh": {
            "type": "number",
            "nullable": true
          },
          "powerFromRenewableSources": {
            "nullable": true,
            "allOf": [
              {
                "$ref": "#/components/schemas/YesNo"
              }
            ]
          },
          "energyConsumptionHeatingAndHotWaterInMWh": {
            "type": "number",
            "nullable": true
          },
          "primaryEnergySourceForHeatingAndHotWater": {
            "nullable": true,
            "allOf": [
              {
                "$ref": "#/components/schemas/EnergySourceForHeatingAndHotWater"
              }
            ]
          },
          "percentageRangeForEnergyConsumptionCoveredByOwnRenewablePowerGeneration": {
            "nullable": true,
            "allOf": [
              {
                "$ref": "#/components/schemas/PercentRangeForEnergyConsumptionCoveredByOwnRenewablePower"
              }
            ]
          }
        }
      },
      "SmePowerInvestments": {
        "type": "object",
        "properties": {
          "percentageRangeForInvestmentsInEnhancingEnergyEfficiency": {
            "nullable": true,
            "allOf": [
              {
                "$ref": "#/components/schemas/PercentRangeForInvestmentsInEnergyEfficiency"
              }
            ]
          }
        }
      },
      "SmeProduct": {
        "required": [
          "name"
        ],
        "type": "object",
        "properties": {
          "name": {
            "type": "string"
          },
          "shareOfTotalRevenueInPercent": {
            "type": "number",
            "nullable": true
          }
        }
      },
      "SmeProduction": {
        "type": "object",
        "properties": {
          "sites": {
            "nullable": true,
            "allOf": [
              {
                "$ref": "#/components/schemas/SmeProductionSites"
              }
            ]
          },
          "products": {
            "nullable": true,
            "allOf": [
              {
                "$ref": "#/components/schemas/SmeProductionProducts"
              }
            ]
          }
        }
      },
      "SmeProductionProducts": {
        "type": "object",
        "properties": {
          "listOfProducts": {
            "type": "array",
            "nullable": true,
            "items": {
              "$ref": "#/components/schemas/SmeProduct"
            }
          }
        }
      },
      "SmeProductionSite": {
        "required": [
          "addressOfProductionSite"
        ],
        "type": "object",
        "properties": {
          "nameOfProductionSite": {
            "type": "string",
            "nullable": true
          },
          "addressOfProductionSite": {
            "$ref": "#/components/schemas/Address"
          },
          "shareOfTotalRevenueInPercent": {
            "type": "number",
            "nullable": true
          }
        }
      },
      "SmeProductionSites": {
        "type": "object",
        "properties": {
          "listOfProductionSites": {
            "type": "array",
            "nullable": true,
            "items": {
              "$ref": "#/components/schemas/SmeProductionSite"
            }
          }
        }
      },
      "YesNo": {
        "type": "string",
        "enum": [
          "Yes",
          "No"
        ]
      },
      "BaseDataPointYesNo": {
        "type": "object",
        "properties": {
          "value": {
            "nullable": true,
            "allOf": [
              {
                "$ref": "#/components/schemas/YesNo"
              }
            ]
          },
          "dataSource": {
            "nullable": true,
            "allOf": [
              {
                "$ref": "#/components/schemas/BaseDocumentReference"
              }
            ]
          }
        }
      },
      "BaseDocumentReference": {
        "required": [
          "fileReference"
        ],
        "type": "object",
        "properties": {
          "fileName": {
            "type": "string",
            "nullable": true
          },
          "fileReference": {
            "type": "string"
          }
        }
      },
      "CompanyAssociatedDataSfdrData": {
        "required": [
          "companyId",
          "data",
          "reportingPeriod"
        ],
        "type": "object",
        "properties": {
          "companyId": {
            "type": "string"
          },
          "reportingPeriod": {
            "type": "string"
          },
          "data": {
            "$ref": "#/components/schemas/SfdrData"
          }
        }
      },
      "CurrencyDataPoint": {
        "required": [
          "quality"
        ],
        "type": "object",
        "properties": {
          "value": {
            "type": "number",
            "nullable": true
          },
          "quality": {
            "$ref": "#/components/schemas/QualityOptions"
          },
          "comment": {
            "type": "string",
            "nullable": true
          },
          "dataSource": {
            "nullable": true,
            "allOf": [
              {
                "$ref": "#/components/schemas/ExtendedDocumentReference"
              }
            ]
          },
          "currency": {
            "type": "string",
            "nullable": true
          }
        }
      },
      "ExtendedDataPointBigDecimal": {
        "required": [
          "quality"
        ],
        "type": "object",
        "properties": {
          "value": {
            "type": "number",
            "nullable": true
          },
          "quality": {
            "$ref": "#/components/schemas/QualityOptions"
          },
          "comment": {
            "type": "string",
            "nullable": true
          },
          "dataSource": {
            "nullable": true,
            "allOf": [
              {
                "$ref": "#/components/schemas/ExtendedDocumentReference"
              }
            ]
          }
        }
      },
      "ExtendedDataPointBigInteger": {
        "required": [
          "quality"
        ],
        "type": "object",
        "properties": {
          "value": {
            "type": "integer",
            "nullable": true
          },
          "quality": {
            "$ref": "#/components/schemas/QualityOptions"
          },
          "comment": {
            "type": "string",
            "nullable": true
          },
          "dataSource": {
            "nullable": true,
            "allOf": [
              {
                "$ref": "#/components/schemas/ExtendedDocumentReference"
              }
            ]
          }
        }
      },
      "ExtendedDataPointYesNo": {
        "required": [
          "quality"
        ],
        "type": "object",
        "properties": {
          "value": {
            "nullable": true,
            "allOf": [
              {
                "$ref": "#/components/schemas/YesNo"
              }
            ]
          },
          "quality": {
            "$ref": "#/components/schemas/QualityOptions"
          },
          "comment": {
            "type": "string",
            "nullable": true
          },
          "dataSource": {
            "nullable": true,
            "allOf": [
              {
                "$ref": "#/components/schemas/ExtendedDocumentReference"
              }
            ]
          }
        }
      },
      "ExtendedDocumentReference": {
        "required": [
          "fileReference"
        ],
        "type": "object",
        "properties": {
          "page": {
            "type": "integer",
            "format": "int64",
            "nullable": true
          },
          "tagName": {
            "type": "string",
            "nullable": true
          },
          "fileName": {
            "type": "string",
            "nullable": true
          },
          "fileReference": {
            "type": "string"
          }
        }
      },
      "QualityOptions": {
        "type": "string",
        "enum": [
          "Audited",
          "Reported",
          "Estimated",
          "Incomplete",
          "NA"
        ]
      },
      "SfdrData": {
        "required": [
          "general"
        ],
        "type": "object",
        "properties": {
          "general": {
            "$ref": "#/components/schemas/SfdrGeneral"
          },
          "environmental": {
            "nullable": true,
            "allOf": [
              {
                "$ref": "#/components/schemas/SfdrEnvironmental"
              }
            ]
          },
          "social": {
            "nullable": true,
            "allOf": [
              {
                "$ref": "#/components/schemas/SfdrSocial"
              }
            ]
          }
        }
      },
      "SfdrEnvironmental": {
        "type": "object",
        "properties": {
          "greenhouseGasEmissions": {
            "nullable": true,
            "allOf": [
              {
                "$ref": "#/components/schemas/SfdrEnvironmentalGreenhouseGasEmissions"
              }
            ]
          },
          "energyPerformance": {
            "nullable": true,
            "allOf": [
              {
                "$ref": "#/components/schemas/SfdrEnvironmentalEnergyPerformance"
              }
            ]
          },
          "biodiversity": {
            "nullable": true,
            "allOf": [
              {
                "$ref": "#/components/schemas/SfdrEnvironmentalBiodiversity"
              }
            ]
          },
          "water": {
            "nullable": true,
            "allOf": [
              {
                "$ref": "#/components/schemas/SfdrEnvironmentalWater"
              }
            ]
          },
          "waste": {
            "nullable": true,
            "allOf": [
              {
                "$ref": "#/components/schemas/SfdrEnvironmentalWaste"
              }
            ]
          },
          "emissions": {
            "nullable": true,
            "allOf": [
              {
                "$ref": "#/components/schemas/SfdrEnvironmentalEmissions"
              }
            ]
          }
        }
      },
      "SfdrEnvironmentalBiodiversity": {
        "type": "object",
        "properties": {
          "primaryForestAndWoodedLandOfNativeSpeciesExposure": {
            "nullable": true,
            "allOf": [
              {
                "$ref": "#/components/schemas/ExtendedDataPointYesNo"
              }
            ]
          },
          "protectedAreasExposure": {
            "nullable": true,
            "allOf": [
              {
                "$ref": "#/components/schemas/ExtendedDataPointYesNo"
              }
            ]
          },
          "rareOrEndangeredEcosystemsExposure": {
            "nullable": true,
            "allOf": [
              {
                "$ref": "#/components/schemas/ExtendedDataPointYesNo"
              }
            ]
          },
          "highlyBiodiverseGrasslandExposure": {
            "nullable": true,
            "allOf": [
              {
                "$ref": "#/components/schemas/ExtendedDataPointYesNo"
              }
            ]
          }
        }
      },
      "SfdrEnvironmentalEmissions": {
        "type": "object",
        "properties": {
          "emissionsOfInorganicPollutantsInTonnes": {
            "nullable": true,
            "allOf": [
              {
                "$ref": "#/components/schemas/ExtendedDataPointBigDecimal"
              }
            ]
          },
          "emissionsOfAirPollutantsInTonnes": {
            "nullable": true,
            "allOf": [
              {
                "$ref": "#/components/schemas/ExtendedDataPointBigDecimal"
              }
            ]
          },
          "emissionsOfOzoneDepletionSubstancesInTonnes": {
            "nullable": true,
            "allOf": [
              {
                "$ref": "#/components/schemas/ExtendedDataPointBigDecimal"
              }
            ]
          },
          "carbonReductionInitiatives": {
            "nullable": true,
            "allOf": [
              {
                "$ref": "#/components/schemas/ExtendedDataPointYesNo"
              }
            ]
          }
        }
      },
      "SfdrEnvironmentalEnergyPerformance": {
        "type": "object",
        "properties": {
          "renewableEnergyProductionInGWh": {
            "nullable": true,
            "allOf": [
              {
                "$ref": "#/components/schemas/ExtendedDataPointBigDecimal"
              }
            ]
          },
          "renewableEnergyConsumptionInGWh": {
            "nullable": true,
            "allOf": [
              {
                "$ref": "#/components/schemas/ExtendedDataPointBigDecimal"
              }
            ]
          },
          "nonRenewableEnergyProductionInGWh": {
            "nullable": true,
            "allOf": [
              {
                "$ref": "#/components/schemas/ExtendedDataPointBigDecimal"
              }
            ]
          },
          "relativeNonRenewableEnergyProductionInPercent": {
            "nullable": true,
            "allOf": [
              {
                "$ref": "#/components/schemas/ExtendedDataPointBigDecimal"
              }
            ]
          },
          "nonRenewableEnergyConsumptionInGWh": {
            "nullable": true,
            "allOf": [
              {
                "$ref": "#/components/schemas/ExtendedDataPointBigDecimal"
              }
            ]
          },
          "relativeNonRenewableEnergyConsumptionInPercent": {
            "nullable": true,
            "allOf": [
              {
                "$ref": "#/components/schemas/ExtendedDataPointBigDecimal"
              }
            ]
          },
          "applicableHighImpactClimateSectors": {
            "type": "object",
            "additionalProperties": {
              "$ref": "#/components/schemas/SfdrHighImpactClimateSectorEnergyConsumption"
            },
            "nullable": true,
            "example": {
              "NaceCodeA": {
                "highImpactClimateSectorEnergyConsumptionInGWh": {
                  "quality": "Audited",
                  "dataSource": {
                    "page": 0,
                    "tagName": "string",
                    "fileName": "string",
                    "fileReference": "string"
                  },
                  "comment": "string",
                  "value": 0
                },
                "highImpactClimateSectorEnergyConsumptionInGWhPerMillionEURRevenue": {
                  "quality": "Audited",
                  "dataSource": {
                    "page": 0,
                    "tagName": "string",
                    "fileName": "string",
                    "fileReference": "string"
                  },
                  "comment": "string",
                  "value": 0
                }
              },
              "NaceCodeB": {
                "highImpactClimateSectorEnergyConsumptionInGWh": {
                  "quality": "Audited",
                  "dataSource": {
                    "page": 0,
                    "tagName": "string",
                    "fileName": "string",
                    "fileReference": "string"
                  },
                  "comment": "string",
                  "value": 0
                },
                "highImpactClimateSectorEnergyConsumptionInGWhPerMillionEURRevenue": {
                  "quality": "Audited",
                  "dataSource": {
                    "page": 0,
                    "tagName": "string",
                    "fileName": "string",
                    "fileReference": "string"
                  },
                  "comment": "string",
                  "value": 0
                }
              },
              "NaceCodeC": {
                "highImpactClimateSectorEnergyConsumptionInGWh": {
                  "quality": "Audited",
                  "dataSource": {
                    "page": 0,
                    "tagName": "string",
                    "fileName": "string",
                    "fileReference": "string"
                  },
                  "comment": "string",
                  "value": 0
                },
                "highImpactClimateSectorEnergyConsumptionInGWhPerMillionEURRevenue": {
                  "quality": "Audited",
                  "dataSource": {
                    "page": 0,
                    "tagName": "string",
                    "fileName": "string",
                    "fileReference": "string"
                  },
                  "comment": "string",
                  "value": 0
                }
              },
              "NaceCodeD": {
                "highImpactClimateSectorEnergyConsumptionInGWh": {
                  "quality": "Audited",
                  "dataSource": {
                    "page": 0,
                    "tagName": "string",
                    "fileName": "string",
                    "fileReference": "string"
                  },
                  "comment": "string",
                  "value": 0
                },
                "highImpactClimateSectorEnergyConsumptionInGWhPerMillionEURRevenue": {
                  "quality": "Audited",
                  "dataSource": {
                    "page": 0,
                    "tagName": "string",
                    "fileName": "string",
                    "fileReference": "string"
                  },
                  "comment": "string",
                  "value": 0
                }
              },
              "NaceCodeE": {
                "highImpactClimateSectorEnergyConsumptionInGWh": {
                  "quality": "Audited",
                  "dataSource": {
                    "page": 0,
                    "tagName": "string",
                    "fileName": "string",
                    "fileReference": "string"
                  },
                  "comment": "string",
                  "value": 0
                },
                "highImpactClimateSectorEnergyConsumptionInGWhPerMillionEURRevenue": {
                  "quality": "Audited",
                  "dataSource": {
                    "page": 0,
                    "tagName": "string",
                    "fileName": "string",
                    "fileReference": "string"
                  },
                  "comment": "string",
                  "value": 0
                }
              },
              "NaceCodeF": {
                "highImpactClimateSectorEnergyConsumptionInGWh": {
                  "quality": "Audited",
                  "dataSource": {
                    "page": 0,
                    "tagName": "string",
                    "fileName": "string",
                    "fileReference": "string"
                  },
                  "comment": "string",
                  "value": 0
                },
                "highImpactClimateSectorEnergyConsumptionInGWhPerMillionEURRevenue": {
                  "quality": "Audited",
                  "dataSource": {
                    "page": 0,
                    "tagName": "string",
                    "fileName": "string",
                    "fileReference": "string"
                  },
                  "comment": "string",
                  "value": 0
                }
              },
              "NaceCodeG": {
                "highImpactClimateSectorEnergyConsumptionInGWh": {
                  "quality": "Audited",
                  "dataSource": {
                    "page": 0,
                    "tagName": "string",
                    "fileName": "string",
                    "fileReference": "string"
                  },
                  "comment": "string",
                  "value": 0
                },
                "highImpactClimateSectorEnergyConsumptionInGWhPerMillionEURRevenue": {
                  "quality": "Audited",
                  "dataSource": {
                    "page": 0,
                    "tagName": "string",
                    "fileName": "string",
                    "fileReference": "string"
                  },
                  "comment": "string",
                  "value": 0
                }
              },
              "NaceCodeH": {
                "highImpactClimateSectorEnergyConsumptionInGWh": {
                  "quality": "Audited",
                  "dataSource": {
                    "page": 0,
                    "tagName": "string",
                    "fileName": "string",
                    "fileReference": "string"
                  },
                  "comment": "string",
                  "value": 0
                },
                "highImpactClimateSectorEnergyConsumptionInGWhPerMillionEURRevenue": {
                  "quality": "Audited",
                  "dataSource": {
                    "page": 0,
                    "tagName": "string",
                    "fileName": "string",
                    "fileReference": "string"
                  },
                  "comment": "string",
                  "value": 0
                }
              },
              "NaceCodeL": {
                "highImpactClimateSectorEnergyConsumptionInGWh": {
                  "quality": "Audited",
                  "dataSource": {
                    "page": 0,
                    "tagName": "string",
                    "fileName": "string",
                    "fileReference": "string"
                  },
                  "comment": "string",
                  "value": 0
                },
                "highImpactClimateSectorEnergyConsumptionInGWhPerMillionEURRevenue": {
                  "quality": "Audited",
                  "dataSource": {
                    "page": 0,
                    "tagName": "string",
                    "fileName": "string",
                    "fileReference": "string"
                  },
                  "comment": "string",
                  "value": 0
                }
              }
            }
          },
          "totalHighImpactClimateSectorEnergyConsumptionInGWh": {
            "nullable": true,
            "allOf": [
              {
                "$ref": "#/components/schemas/ExtendedDataPointBigDecimal"
              }
            ]
          },
          "nonRenewableEnergyConsumptionFossilFuelsInGWh": {
            "nullable": true,
            "allOf": [
              {
                "$ref": "#/components/schemas/ExtendedDataPointBigDecimal"
              }
            ]
          },
          "nonRenewableEnergyConsumptionCrudeOilInGWh": {
            "nullable": true,
            "allOf": [
              {
                "$ref": "#/components/schemas/ExtendedDataPointBigDecimal"
              }
            ]
          },
          "nonRenewableEnergyConsumptionNaturalGasInGWh": {
            "nullable": true,
            "allOf": [
              {
                "$ref": "#/components/schemas/ExtendedDataPointBigDecimal"
              }
            ]
          },
          "nonRenewableEnergyConsumptionLigniteInGWh": {
            "nullable": true,
            "allOf": [
              {
                "$ref": "#/components/schemas/ExtendedDataPointBigDecimal"
              }
            ]
          },
          "nonRenewableEnergyConsumptionCoalInGWh": {
            "nullable": true,
            "allOf": [
              {
                "$ref": "#/components/schemas/ExtendedDataPointBigDecimal"
              }
            ]
          },
          "nonRenewableEnergyConsumptionNuclearEnergyInGWh": {
            "nullable": true,
            "allOf": [
              {
                "$ref": "#/components/schemas/ExtendedDataPointBigDecimal"
              }
            ]
          },
          "nonRenewableEnergyConsumptionOtherInGWh": {
            "nullable": true,
            "allOf": [
              {
                "$ref": "#/components/schemas/ExtendedDataPointBigDecimal"
              }
            ]
          }
        }
      },
      "SfdrEnvironmentalGreenhouseGasEmissions": {
        "type": "object",
        "properties": {
          "scope1GhgEmissionsInTonnes": {
            "nullable": true,
            "allOf": [
              {
                "$ref": "#/components/schemas/ExtendedDataPointBigDecimal"
              }
            ]
          },
          "scope2GhgEmissionsInTonnes": {
            "nullable": true,
            "allOf": [
              {
                "$ref": "#/components/schemas/ExtendedDataPointBigDecimal"
              }
            ]
          },
          "scope2GhgEmissionsLocationBasedInTonnes": {
            "nullable": true,
            "allOf": [
              {
                "$ref": "#/components/schemas/ExtendedDataPointBigDecimal"
              }
            ]
          },
          "scope2GhgEmissionsMarketBasedInTonnes": {
            "nullable": true,
            "allOf": [
              {
                "$ref": "#/components/schemas/ExtendedDataPointBigDecimal"
              }
            ]
          },
          "scope1And2GhgEmissionsInTonnes": {
            "nullable": true,
            "allOf": [
              {
                "$ref": "#/components/schemas/ExtendedDataPointBigDecimal"
              }
            ]
          },
          "scope1And2GhgEmissionsLocationBasedInTonnes": {
            "nullable": true,
            "allOf": [
              {
                "$ref": "#/components/schemas/ExtendedDataPointBigDecimal"
              }
            ]
          },
          "scope1And2GhgEmissionsMarketBasedInTonnes": {
            "nullable": true,
            "allOf": [
              {
                "$ref": "#/components/schemas/ExtendedDataPointBigDecimal"
              }
            ]
          },
          "scope3GhgEmissionsInTonnes": {
            "nullable": true,
            "allOf": [
              {
                "$ref": "#/components/schemas/ExtendedDataPointBigDecimal"
              }
            ]
          },
          "scope1And2And3GhgEmissionsInTonnes": {
            "nullable": true,
            "allOf": [
              {
                "$ref": "#/components/schemas/ExtendedDataPointBigDecimal"
              }
            ]
          },
          "enterpriseValue": {
            "nullable": true,
            "allOf": [
              {
                "$ref": "#/components/schemas/CurrencyDataPoint"
              }
            ]
          },
          "totalRevenue": {
            "nullable": true,
            "allOf": [
              {
                "$ref": "#/components/schemas/CurrencyDataPoint"
              }
            ]
          },
          "carbonFootprintInTonnesPerMillionEURRevenue": {
            "nullable": true,
            "allOf": [
              {
                "$ref": "#/components/schemas/ExtendedDataPointBigDecimal"
              }
            ]
          },
          "ghgIntensityInTonnesPerMillionEURRevenue": {
            "nullable": true,
            "allOf": [
              {
                "$ref": "#/components/schemas/ExtendedDataPointBigDecimal"
              }
            ]
          },
          "fossilFuelSectorExposure": {
            "nullable": true,
            "allOf": [
              {
                "$ref": "#/components/schemas/ExtendedDataPointYesNo"
              }
            ]
          }
        }
      },
      "SfdrEnvironmentalWaste": {
        "type": "object",
        "properties": {
          "hazardousAndRadioactiveWasteInTonnes": {
            "nullable": true,
            "allOf": [
              {
                "$ref": "#/components/schemas/ExtendedDataPointBigDecimal"
              }
            ]
          },
          "manufactureOfAgrochemicalPesticidesProducts": {
            "nullable": true,
            "allOf": [
              {
                "$ref": "#/components/schemas/ExtendedDataPointYesNo"
              }
            ]
          },
          "landDegradationDesertificationSoilSealingExposure": {
            "nullable": true,
            "allOf": [
              {
                "$ref": "#/components/schemas/ExtendedDataPointYesNo"
              }
            ]
          },
          "sustainableAgriculturePolicy": {
            "nullable": true,
            "allOf": [
              {
                "$ref": "#/components/schemas/BaseDataPointYesNo"
              }
            ]
          },
          "sustainableOceansAndSeasPolicy": {
            "nullable": true,
            "allOf": [
              {
                "$ref": "#/components/schemas/BaseDataPointYesNo"
              }
            ]
          },
          "nonRecycledWasteInTonnes": {
            "nullable": true,
            "allOf": [
              {
                "$ref": "#/components/schemas/ExtendedDataPointBigDecimal"
              }
            ]
          },
          "threatenedSpeciesExposure": {
            "nullable": true,
            "allOf": [
              {
                "$ref": "#/components/schemas/ExtendedDataPointYesNo"
              }
            ]
          },
          "biodiversityProtectionPolicy": {
            "nullable": true,
            "allOf": [
              {
                "$ref": "#/components/schemas/BaseDataPointYesNo"
              }
            ]
          },
          "deforestationPolicy": {
            "nullable": true,
            "allOf": [
              {
                "$ref": "#/components/schemas/BaseDataPointYesNo"
              }
            ]
          }
        }
      },
      "SfdrEnvironmentalWater": {
        "type": "object",
        "properties": {
          "emissionsToWaterInTonnes": {
            "nullable": true,
            "allOf": [
              {
                "$ref": "#/components/schemas/ExtendedDataPointBigDecimal"
              }
            ]
          },
          "waterConsumptionInCubicMeters": {
            "nullable": true,
            "allOf": [
              {
                "$ref": "#/components/schemas/ExtendedDataPointBigDecimal"
              }
            ]
          },
          "waterReusedInCubicMeters": {
            "nullable": true,
            "allOf": [
              {
                "$ref": "#/components/schemas/ExtendedDataPointBigDecimal"
              }
            ]
          },
          "relativeWaterUsageInCubicMetersPerMillionEURRevenue": {
            "nullable": true,
            "allOf": [
              {
                "$ref": "#/components/schemas/ExtendedDataPointBigDecimal"
              }
            ]
          },
          "waterManagementPolicy": {
            "nullable": true,
            "allOf": [
              {
                "$ref": "#/components/schemas/ExtendedDataPointYesNo"
              }
            ]
          },
          "highWaterStressAreaExposure": {
            "nullable": true,
            "allOf": [
              {
                "$ref": "#/components/schemas/ExtendedDataPointYesNo"
              }
            ]
          }
        }
      },
      "SfdrGeneral": {
        "required": [
          "general"
        ],
        "type": "object",
        "properties": {
          "general": {
            "$ref": "#/components/schemas/SfdrGeneralGeneral"
          }
        }
      },
      "SfdrGeneralGeneral": {
        "required": [
          "dataDate",
          "fiscalYearDeviation",
          "fiscalYearEnd"
        ],
        "type": "object",
        "properties": {
          "dataDate": {
            "type": "string",
            "format": "date"
          },
          "fiscalYearDeviation": {
            "$ref": "#/components/schemas/SfdrGeneralGeneralFiscalYearDeviationOptions"
          },
          "fiscalYearEnd": {
            "type": "string",
            "format": "date"
          },
          "referencedReports": {
            "type": "object",
            "nullable": true,
            "example": {
              "string": {
                "fileReference": "string",
                "fileName": "string",
                "isGroupLevel": "Yes",
                "reportDate": "2023-10-12",
                "currency": "string"
              }
            }
          },
          "scopeOfEntities": {
            "nullable": true,
            "allOf": [
              {
                "$ref": "#/components/schemas/YesNoNa"
              }
            ]
          }
        }
      },
      "SfdrGeneralGeneralFiscalYearDeviationOptions": {
        "type": "string",
        "enum": [
          "Deviation",
          "NoDeviation"
        ]
      },
      "SfdrHighImpactClimateSectorEnergyConsumption": {
        "type": "object",
        "properties": {
          "highImpactClimateSectorEnergyConsumptionInGWh": {
            "nullable": true,
            "allOf": [
              {
                "$ref": "#/components/schemas/ExtendedDataPointBigDecimal"
              }
            ]
          },
          "highImpactClimateSectorEnergyConsumptionInGWhPerMillionEURRevenue": {
            "nullable": true,
            "allOf": [
              {
                "$ref": "#/components/schemas/ExtendedDataPointBigDecimal"
              }
            ]
          }
        },
        "example": {
          "NaceCodeA": {
            "highImpactClimateSectorEnergyConsumptionInGWh": {
              "quality": "Audited",
              "dataSource": {
                "page": 0,
                "tagName": "string",
                "fileName": "string",
                "fileReference": "string"
              },
              "comment": "string",
              "value": 0
            },
            "highImpactClimateSectorEnergyConsumptionInGWhPerMillionEURRevenue": {
              "quality": "Audited",
              "dataSource": {
                "page": 0,
                "tagName": "string",
                "fileName": "string",
                "fileReference": "string"
              },
              "comment": "string",
              "value": 0
            }
          },
          "NaceCodeB": {
            "highImpactClimateSectorEnergyConsumptionInGWh": {
              "quality": "Audited",
              "dataSource": {
                "page": 0,
                "tagName": "string",
                "fileName": "string",
                "fileReference": "string"
              },
              "comment": "string",
              "value": 0
            },
            "highImpactClimateSectorEnergyConsumptionInGWhPerMillionEURRevenue": {
              "quality": "Audited",
              "dataSource": {
                "page": 0,
                "tagName": "string",
                "fileName": "string",
                "fileReference": "string"
              },
              "comment": "string",
              "value": 0
            }
          },
          "NaceCodeC": {
            "highImpactClimateSectorEnergyConsumptionInGWh": {
              "quality": "Audited",
              "dataSource": {
                "page": 0,
                "tagName": "string",
                "fileName": "string",
                "fileReference": "string"
              },
              "comment": "string",
              "value": 0
            },
            "highImpactClimateSectorEnergyConsumptionInGWhPerMillionEURRevenue": {
              "quality": "Audited",
              "dataSource": {
                "page": 0,
                "tagName": "string",
                "fileName": "string",
                "fileReference": "string"
              },
              "comment": "string",
              "value": 0
            }
          },
          "NaceCodeD": {
            "highImpactClimateSectorEnergyConsumptionInGWh": {
              "quality": "Audited",
              "dataSource": {
                "page": 0,
                "tagName": "string",
                "fileName": "string",
                "fileReference": "string"
              },
              "comment": "string",
              "value": 0
            },
            "highImpactClimateSectorEnergyConsumptionInGWhPerMillionEURRevenue": {
              "quality": "Audited",
              "dataSource": {
                "page": 0,
                "tagName": "string",
                "fileName": "string",
                "fileReference": "string"
              },
              "comment": "string",
              "value": 0
            }
          },
          "NaceCodeE": {
            "highImpactClimateSectorEnergyConsumptionInGWh": {
              "quality": "Audited",
              "dataSource": {
                "page": 0,
                "tagName": "string",
                "fileName": "string",
                "fileReference": "string"
              },
              "comment": "string",
              "value": 0
            },
            "highImpactClimateSectorEnergyConsumptionInGWhPerMillionEURRevenue": {
              "quality": "Audited",
              "dataSource": {
                "page": 0,
                "tagName": "string",
                "fileName": "string",
                "fileReference": "string"
              },
              "comment": "string",
              "value": 0
            }
          },
          "NaceCodeF": {
            "highImpactClimateSectorEnergyConsumptionInGWh": {
              "quality": "Audited",
              "dataSource": {
                "page": 0,
                "tagName": "string",
                "fileName": "string",
                "fileReference": "string"
              },
              "comment": "string",
              "value": 0
            },
            "highImpactClimateSectorEnergyConsumptionInGWhPerMillionEURRevenue": {
              "quality": "Audited",
              "dataSource": {
                "page": 0,
                "tagName": "string",
                "fileName": "string",
                "fileReference": "string"
              },
              "comment": "string",
              "value": 0
            }
          },
          "NaceCodeG": {
            "highImpactClimateSectorEnergyConsumptionInGWh": {
              "quality": "Audited",
              "dataSource": {
                "page": 0,
                "tagName": "string",
                "fileName": "string",
                "fileReference": "string"
              },
              "comment": "string",
              "value": 0
            },
            "highImpactClimateSectorEnergyConsumptionInGWhPerMillionEURRevenue": {
              "quality": "Audited",
              "dataSource": {
                "page": 0,
                "tagName": "string",
                "fileName": "string",
                "fileReference": "string"
              },
              "comment": "string",
              "value": 0
            }
          },
          "NaceCodeH": {
            "highImpactClimateSectorEnergyConsumptionInGWh": {
              "quality": "Audited",
              "dataSource": {
                "page": 0,
                "tagName": "string",
                "fileName": "string",
                "fileReference": "string"
              },
              "comment": "string",
              "value": 0
            },
            "highImpactClimateSectorEnergyConsumptionInGWhPerMillionEURRevenue": {
              "quality": "Audited",
              "dataSource": {
                "page": 0,
                "tagName": "string",
                "fileName": "string",
                "fileReference": "string"
              },
              "comment": "string",
              "value": 0
            }
          },
          "NaceCodeL": {
            "highImpactClimateSectorEnergyConsumptionInGWh": {
              "quality": "Audited",
              "dataSource": {
                "page": 0,
                "tagName": "string",
                "fileName": "string",
                "fileReference": "string"
              },
              "comment": "string",
              "value": 0
            },
            "highImpactClimateSectorEnergyConsumptionInGWhPerMillionEURRevenue": {
              "quality": "Audited",
              "dataSource": {
                "page": 0,
                "tagName": "string",
                "fileName": "string",
                "fileReference": "string"
              },
              "comment": "string",
              "value": 0
            }
          }
        }
      },
      "SfdrSocial": {
        "type": "object",
        "properties": {
          "socialAndEmployeeMatters": {
            "nullable": true,
            "allOf": [
              {
                "$ref": "#/components/schemas/SfdrSocialSocialAndEmployeeMatters"
              }
            ]
          },
          "greenSecurities": {
            "nullable": true,
            "allOf": [
              {
                "$ref": "#/components/schemas/SfdrSocialGreenSecurities"
              }
            ]
          },
          "humanRights": {
            "nullable": true,
            "allOf": [
              {
                "$ref": "#/components/schemas/SfdrSocialHumanRights"
              }
            ]
          },
          "antiCorruptionAndAntiBribery": {
            "nullable": true,
            "allOf": [
              {
                "$ref": "#/components/schemas/SfdrSocialAntiCorruptionAndAntiBribery"
              }
            ]
          }
        }
      },
      "SfdrSocialAntiCorruptionAndAntiBribery": {
        "type": "object",
        "properties": {
          "casesOfInsufficientActionAgainstBriberyAndCorruption": {
            "nullable": true,
            "allOf": [
              {
                "$ref": "#/components/schemas/ExtendedDataPointBigInteger"
              }
            ]
          },
          "reportedConvictionsOfBriberyAndCorruption": {
            "nullable": true,
            "allOf": [
              {
                "$ref": "#/components/schemas/ExtendedDataPointBigInteger"
              }
            ]
          },
          "totalAmountOfReportedFinesOfBriberyAndCorruption": {
            "nullable": true,
            "allOf": [
              {
                "$ref": "#/components/schemas/CurrencyDataPoint"
              }
            ]
          }
        }
      },
      "SfdrSocialGreenSecurities": {
        "type": "object",
        "properties": {
          "securitiesNotCertifiedAsGreen": {
            "nullable": true,
            "allOf": [
              {
                "$ref": "#/components/schemas/ExtendedDataPointYesNo"
              }
            ]
          }
        }
      },
      "SfdrSocialHumanRights": {
        "type": "object",
        "properties": {
          "humanRightsPolicy": {
            "nullable": true,
            "allOf": [
              {
                "$ref": "#/components/schemas/BaseDataPointYesNo"
              }
            ]
          },
          "humanRightsDueDiligence": {
            "nullable": true,
            "allOf": [
              {
                "$ref": "#/components/schemas/ExtendedDataPointYesNo"
              }
            ]
          },
          "traffickingInHumanBeingsPolicy": {
            "nullable": true,
            "allOf": [
              {
                "$ref": "#/components/schemas/BaseDataPointYesNo"
              }
            ]
          },
          "reportedChildLabourIncidents": {
            "nullable": true,
            "allOf": [
              {
                "$ref": "#/components/schemas/ExtendedDataPointYesNo"
              }
            ]
          },
          "reportedForcedOrCompulsoryLabourIncidents": {
            "nullable": true,
            "allOf": [
              {
                "$ref": "#/components/schemas/ExtendedDataPointYesNo"
              }
            ]
          },
          "numberOfReportedIncidentsOfHumanRightsViolations": {
            "nullable": true,
            "allOf": [
              {
                "$ref": "#/components/schemas/ExtendedDataPointBigInteger"
              }
            ]
          }
        }
      },
      "SfdrSocialSocialAndEmployeeMatters": {
        "type": "object",
        "properties": {
          "humanRightsLegalProceedings": {
            "nullable": true,
            "allOf": [
              {
                "$ref": "#/components/schemas/ExtendedDataPointYesNo"
              }
            ]
          },
          "iloCoreLabourStandards": {
            "nullable": true,
            "allOf": [
              {
                "$ref": "#/components/schemas/ExtendedDataPointYesNo"
              }
            ]
          },
          "environmentalPolicy": {
            "nullable": true,
            "allOf": [
              {
                "$ref": "#/components/schemas/BaseDataPointYesNo"
              }
            ]
          },
          "corruptionLegalProceedings": {
            "nullable": true,
            "allOf": [
              {
                "$ref": "#/components/schemas/ExtendedDataPointYesNo"
              }
            ]
          },
          "transparencyDisclosurePolicy": {
            "nullable": true,
            "allOf": [
              {
                "$ref": "#/components/schemas/BaseDataPointYesNo"
              }
            ]
          },
          "humanRightsDueDiligencePolicy": {
            "nullable": true,
            "allOf": [
              {
                "$ref": "#/components/schemas/BaseDataPointYesNo"
              }
            ]
          },
          "policyAgainstChildLabour": {
            "nullable": true,
            "allOf": [
              {
                "$ref": "#/components/schemas/BaseDataPointYesNo"
              }
            ]
          },
          "policyAgainstForcedLabour": {
            "nullable": true,
            "allOf": [
              {
                "$ref": "#/components/schemas/BaseDataPointYesNo"
              }
            ]
          },
          "policyAgainstDiscriminationInTheWorkplace": {
            "nullable": true,
            "allOf": [
              {
                "$ref": "#/components/schemas/BaseDataPointYesNo"
              }
            ]
          },
          "iso14001Certificate": {
            "nullable": true,
            "allOf": [
              {
                "$ref": "#/components/schemas/BaseDataPointYesNo"
              }
            ]
          },
          "policyAgainstBriberyAndCorruption": {
            "nullable": true,
            "allOf": [
              {
                "$ref": "#/components/schemas/BaseDataPointYesNo"
              }
            ]
          },
          "fairBusinessMarketingAdvertisingPolicy": {
            "nullable": true,
            "allOf": [
              {
                "$ref": "#/components/schemas/ExtendedDataPointYesNo"
              }
            ]
          },
          "technologiesExpertiseTransferPolicy": {
            "nullable": true,
            "allOf": [
              {
                "$ref": "#/components/schemas/ExtendedDataPointYesNo"
              }
            ]
          },
          "fairCompetitionPolicy": {
            "nullable": true,
            "allOf": [
              {
                "$ref": "#/components/schemas/ExtendedDataPointYesNo"
              }
            ]
          },
          "violationOfTaxRulesAndRegulation": {
            "nullable": true,
            "allOf": [
              {
                "$ref": "#/components/schemas/ExtendedDataPointYesNo"
              }
            ]
          },
          "unGlobalCompactPrinciplesCompliancePolicy": {
            "nullable": true,
            "allOf": [
              {
                "$ref": "#/components/schemas/BaseDataPointYesNo"
              }
            ]
          },
          "oecdGuidelinesForMultinationalEnterprisesGrievanceHandling": {
            "nullable": true,
            "allOf": [
              {
                "$ref": "#/components/schemas/ExtendedDataPointYesNo"
              }
            ]
          },
          "averageGrossHourlyEarningsMaleEmployees": {
            "nullable": true,
            "allOf": [
              {
                "$ref": "#/components/schemas/CurrencyDataPoint"
              }
            ]
          },
          "averageGrossHourlyEarningsFemaleEmployees": {
            "nullable": true,
            "allOf": [
              {
                "$ref": "#/components/schemas/CurrencyDataPoint"
              }
            ]
          },
          "unadjustedGenderPayGapInPercent": {
            "nullable": true,
            "allOf": [
              {
                "$ref": "#/components/schemas/ExtendedDataPointBigDecimal"
              }
            ]
          },
          "femaleBoardMembers": {
            "nullable": true,
            "allOf": [
              {
                "$ref": "#/components/schemas/ExtendedDataPointBigInteger"
              }
            ]
          },
          "maleBoardMembers": {
            "nullable": true,
            "allOf": [
              {
                "$ref": "#/components/schemas/ExtendedDataPointBigInteger"
              }
            ]
          },
          "boardGenderDiversityInPercent": {
            "nullable": true,
            "allOf": [
              {
                "$ref": "#/components/schemas/ExtendedDataPointBigDecimal"
              }
            ]
          },
          "controversialWeaponsExposure": {
            "nullable": true,
            "allOf": [
              {
                "$ref": "#/components/schemas/ExtendedDataPointYesNo"
              }
            ]
          },
          "workplaceAccidentPreventionPolicy": {
            "nullable": true,
            "allOf": [
              {
                "$ref": "#/components/schemas/BaseDataPointYesNo"
              }
            ]
          },
          "rateOfAccidentsInPercent": {
            "nullable": true,
            "allOf": [
              {
                "$ref": "#/components/schemas/ExtendedDataPointBigDecimal"
              }
            ]
          },
          "workdaysLostInDays": {
            "nullable": true,
            "allOf": [
              {
                "$ref": "#/components/schemas/ExtendedDataPointBigDecimal"
              }
            ]
          },
          "supplierCodeOfConduct": {
            "nullable": true,
            "allOf": [
              {
                "$ref": "#/components/schemas/BaseDataPointYesNo"
              }
            ]
          },
          "grievanceHandlingMechanism": {
            "nullable": true,
            "allOf": [
              {
                "$ref": "#/components/schemas/ExtendedDataPointYesNo"
              }
            ]
          },
          "whistleblowerProtectionPolicy": {
            "nullable": true,
            "allOf": [
              {
                "$ref": "#/components/schemas/BaseDataPointYesNo"
              }
            ]
          },
          "reportedIncidentsOfDiscrimination": {
            "nullable": true,
            "allOf": [
              {
                "$ref": "#/components/schemas/ExtendedDataPointBigInteger"
              }
            ]
          },
          "sanctionedIncidentsOfDiscrimination": {
            "nullable": true,
            "allOf": [
              {
                "$ref": "#/components/schemas/ExtendedDataPointBigInteger"
              }
            ]
          },
          "ceoToEmployeePayGapRatio": {
            "nullable": true,
            "allOf": [
              {
                "$ref": "#/components/schemas/ExtendedDataPointBigDecimal"
              }
            ]
          },
          "excessiveCeoPayRatioInPercent": {
            "nullable": true,
            "allOf": [
              {
                "$ref": "#/components/schemas/ExtendedDataPointBigDecimal"
              }
            ]
          }
        }
      },
      "YesNoNa": {
        "type": "string",
        "enum": [
          "Yes",
          "No",
          "NA"
        ]
      },
      "CompanyAssociatedDataPathwaysToParisData": {
        "required": [
          "companyId",
          "data",
          "reportingPeriod"
        ],
        "type": "object",
        "properties": {
          "companyId": {
            "type": "string"
          },
          "reportingPeriod": {
            "type": "string"
          },
          "data": {
            "$ref": "#/components/schemas/PathwaysToParisData"
          }
        }
      },
      "P2pAmmonia": {
        "type": "object",
        "properties": {
          "decarbonisation": {
            "nullable": true,
            "allOf": [
              {
                "$ref": "#/components/schemas/P2pAmmoniaDecarbonisation"
              }
            ]
          },
          "defossilisation": {
            "nullable": true,
            "allOf": [
              {
                "$ref": "#/components/schemas/P2pAmmoniaDefossilisation"
              }
            ]
          }
        }
      },
      "P2pAmmoniaDecarbonisation": {
        "type": "object",
        "properties": {
          "energyMixInPercent": {
            "type": "number",
            "nullable": true
          },
          "ccsTechnologyAdoptionInPercent": {
            "type": "number",
            "nullable": true
          },
          "electrificationInPercent": {
            "type": "number",
            "nullable": true
          }
        }
      },
      "P2pAmmoniaDefossilisation": {
        "type": "object",
        "properties": {
          "useOfRenewableFeedstocksInPercent": {
            "type": "number",
            "nullable": true
          }
        }
      },
      "P2pAutomotive": {
        "type": "object",
        "properties": {
          "energy": {
            "nullable": true,
            "allOf": [
              {
                "$ref": "#/components/schemas/P2pAutomotiveEnergy"
              }
            ]
          },
          "technologyValueCreation": {
            "nullable": true,
            "allOf": [
              {
                "$ref": "#/components/schemas/P2pAutomotiveTechnologyValueCreation"
              }
            ]
          },
          "materials": {
            "nullable": true,
            "allOf": [
              {
                "$ref": "#/components/schemas/P2pAutomotiveMaterials"
              }
            ]
          }
        }
      },
      "P2pAutomotiveEnergy": {
        "type": "object",
        "properties": {
          "productionSiteEnergyConsumptionInMWh": {
            "type": "number",
            "nullable": true
          },
          "energyMixInPercent": {
            "type": "number",
            "nullable": true
          }
        }
      },
      "P2pAutomotiveMaterials": {
        "type": "object",
        "properties": {
          "materialUseManagementInPercent": {
            "type": "number",
            "nullable": true
          },
          "useOfSecondaryMaterialsInPercent": {
            "type": "number",
            "nullable": true
          }
        }
      },
      "P2pAutomotiveTechnologyValueCreation": {
        "type": "object",
        "properties": {
          "driveMixInPercent": {
            "type": "number",
            "nullable": true
          },
          "icAndHybridEnginePhaseOutDate": {
            "type": "string",
            "format": "date",
            "nullable": true
          },
          "futureValueCreationStrategy": {
            "nullable": true,
            "allOf": [
              {
                "$ref": "#/components/schemas/YesNo"
              }
            ]
          }
        }
      },
      "P2pCement": {
        "type": "object",
        "properties": {
          "energy": {
            "nullable": true,
            "allOf": [
              {
                "$ref": "#/components/schemas/P2pCementEnergy"
              }
            ]
          },
          "technology": {
            "nullable": true,
            "allOf": [
              {
                "$ref": "#/components/schemas/P2pCementTechnology"
              }
            ]
          },
          "material": {
            "nullable": true,
            "allOf": [
              {
                "$ref": "#/components/schemas/P2pCementMaterial"
              }
            ]
          }
        }
      },
      "P2pCementEnergy": {
        "type": "object",
        "properties": {
          "energyMixInPercent": {
            "type": "number",
            "nullable": true
          },
          "fuelMixInPercent": {
            "type": "number",
            "nullable": true
          },
          "thermalEnergyEfficiencyInPercent": {
            "type": "number",
            "nullable": true
          },
          "compositionOfThermalInputInPercent": {
            "type": "number",
            "nullable": true
          }
        }
      },
      "P2pCementMaterial": {
        "type": "object",
        "properties": {
          "clinkerFactorReduction": {
            "type": "number",
            "nullable": true
          },
          "preCalcinedClayUsageInPercent": {
            "type": "number",
            "nullable": true
          },
          "circularEconomyContribution": {
            "nullable": true,
            "allOf": [
              {
                "$ref": "#/components/schemas/YesNo"
              }
            ]
          }
        }
      },
      "P2pCementTechnology": {
        "type": "object",
        "properties": {
          "carbonCaptureAndUseTechnologyUsage": {
            "nullable": true,
            "allOf": [
              {
                "$ref": "#/components/schemas/YesNo"
              }
            ]
          },
          "electrificationOfProcessHeatInPercent": {
            "type": "number",
            "nullable": true
          }
        }
      },
      "P2pDriveMix": {
        "type": "object",
        "properties": {
          "driveMixPerFleetSegmentInPercent": {
            "type": "number",
            "nullable": true
          },
          "totalAmountOfVehicles": {
            "type": "number",
            "nullable": true
          }
        },
        "example": {
          "SmallTrucks": {
            "driveMixPerFleetSegmentInPercent": 0,
            "totalAmountOfVehicles": 0
          },
          "MediumTrucks": {
            "driveMixPerFleetSegmentInPercent": 0,
            "totalAmountOfVehicles": 0
          },
          "LargeTrucks": {
            "driveMixPerFleetSegmentInPercent": 0,
            "totalAmountOfVehicles": 0
          }
        }
      },
      "P2pElectricityGeneration": {
        "type": "object",
        "properties": {
          "technology": {
            "nullable": true,
            "allOf": [
              {
                "$ref": "#/components/schemas/P2pElectricityGenerationTechnology"
              }
            ]
          }
        }
      },
      "P2pElectricityGenerationTechnology": {
        "type": "object",
        "properties": {
          "electricityMixEmissionsInCorrespondingUnit": {
            "type": "number",
            "nullable": true
          },
          "shareOfRenewableElectricityInPercent": {
            "type": "number",
            "nullable": true
          },
          "naturalGasPhaseOut": {
            "type": "string",
            "format": "date",
            "nullable": true
          },
          "coalPhaseOut": {
            "type": "string",
            "format": "date",
            "nullable": true
          },
          "storageCapacityExpansionInPercent": {
            "type": "number",
            "nullable": true
          }
        }
      },
      "P2pFreightTransportByRoad": {
        "type": "object",
        "properties": {
          "technology": {
            "nullable": true,
            "allOf": [
              {
                "$ref": "#/components/schemas/P2pFreightTransportByRoadTechnology"
              }
            ]
          },
          "energy": {
            "nullable": true,
            "allOf": [
              {
                "$ref": "#/components/schemas/P2pFreightTransportByRoadEnergy"
              }
            ]
          }
        }
      },
      "P2pFreightTransportByRoadEnergy": {
        "type": "object",
        "properties": {
          "fuelMixInPercent": {
            "type": "number",
            "nullable": true
          }
        }
      },
      "P2pFreightTransportByRoadTechnology": {
        "type": "object",
        "properties": {
          "driveMixPerFleetSegment": {
            "type": "object",
            "additionalProperties": {
              "$ref": "#/components/schemas/P2pDriveMix"
            },
            "nullable": true,
            "example": {
              "SmallTrucks": {
                "driveMixPerFleetSegmentInPercent": 0,
                "totalAmountOfVehicles": 0
              },
              "MediumTrucks": {
                "driveMixPerFleetSegmentInPercent": 0,
                "totalAmountOfVehicles": 0
              },
              "LargeTrucks": {
                "driveMixPerFleetSegmentInPercent": 0,
                "totalAmountOfVehicles": 0
              }
            }
          },
          "icePhaseOut": {
            "type": "string",
            "format": "date",
            "nullable": true
          }
        }
      },
      "P2pGeneral": {
        "required": [
          "general"
        ],
        "type": "object",
        "properties": {
          "general": {
            "$ref": "#/components/schemas/P2pGeneralGeneral"
          },
          "governance": {
            "nullable": true,
            "allOf": [
              {
                "$ref": "#/components/schemas/P2pGeneralGovernance"
              }
            ]
          },
          "climateTargets": {
            "nullable": true,
            "allOf": [
              {
                "$ref": "#/components/schemas/P2pGeneralClimateTargets"
              }
            ]
          },
          "emissionsPlanning": {
            "nullable": true,
            "allOf": [
              {
                "$ref": "#/components/schemas/P2pGeneralEmissionsPlanning"
              }
            ]
          },
          "investmentPlanning": {
            "nullable": true,
            "allOf": [
              {
                "$ref": "#/components/schemas/P2pGeneralInvestmentPlanning"
              }
            ]
          }
        }
      },
      "P2pGeneralClimateTargets": {
        "type": "object",
        "properties": {
          "shortTermScienceBasedClimateTarget": {
            "nullable": true,
            "allOf": [
              {
                "$ref": "#/components/schemas/YesNo"
              }
            ]
          },
          "longTermScienceBasedClimateTarget": {
            "nullable": true,
            "allOf": [
              {
                "$ref": "#/components/schemas/YesNo"
              }
            ]
          }
        }
      },
      "P2pGeneralEmissionsPlanning": {
        "type": "object",
        "properties": {
          "absoluteEmissionsInTonnesCO2e": {
            "type": "number",
            "nullable": true
          },
          "relativeEmissionsInPercent": {
            "type": "number",
            "nullable": true
          },
          "reductionOfAbsoluteEmissionsInTonnesCO2e": {
            "type": "number",
            "nullable": true
          },
          "reductionOfRelativeEmissionsInPercent": {
            "type": "number",
            "nullable": true
          },
          "climateActionPlan": {
            "nullable": true,
            "allOf": [
              {
                "$ref": "#/components/schemas/YesNo"
              }
            ]
          },
          "useOfInternalCarbonPrice": {
            "nullable": true,
            "allOf": [
              {
                "$ref": "#/components/schemas/YesNo"
              }
            ]
          }
        }
      },
      "P2pGeneralGeneral": {
        "required": [
          "dataDate",
          "sectors"
        ],
        "type": "object",
        "properties": {
          "dataDate": {
            "type": "string",
            "format": "date"
          },
          "sectors": {
            "type": "array",
            "items": {
              "$ref": "#/components/schemas/P2pSector"
            }
          }
        }
      },
      "P2pGeneralGovernance": {
        "type": "object",
        "properties": {
          "organisationalResponsibilityForParisCompatibility": {
            "nullable": true,
            "allOf": [
              {
                "$ref": "#/components/schemas/YesNo"
              }
            ]
          },
          "parisCompatibilityInExecutiveRemunerationInPercent": {
            "type": "number",
            "nullable": true
          },
          "parisCompatibilityInAverageRemunerationInPercent": {
            "type": "number",
            "nullable": true
          },
          "shareOfEmployeesTrainedOnParisCompatibilityInPercent": {
            "type": "number",
            "nullable": true
          },
          "qualificationRequirementsOnParisCompatibility": {
            "nullable": true,
            "allOf": [
              {
                "$ref": "#/components/schemas/YesNo"
              }
            ]
          },
          "mobilityAndTravelPolicy": {
            "nullable": true,
            "allOf": [
              {
                "$ref": "#/components/schemas/YesNo"
              }
            ]
          },
          "upstreamSupplierEngagementStrategy": {
            "nullable": true,
            "allOf": [
              {
                "$ref": "#/components/schemas/YesNo"
              }
            ]
          },
          "upstreamSupplierProcurementPolicy": {
            "nullable": true,
            "allOf": [
              {
                "$ref": "#/components/schemas/BaseDataPointYesNo"
              }
            ]
          },
          "downstreamCustomerEngagement": {
            "nullable": true,
            "allOf": [
              {
                "$ref": "#/components/schemas/YesNo"
              }
            ]
          },
          "policymakerEngagement": {
            "nullable": true,
            "allOf": [
              {
                "$ref": "#/components/schemas/YesNo"
              }
            ]
          }
        }
      },
      "P2pGeneralInvestmentPlanning": {
        "type": "object",
        "properties": {
          "investmentPlanForClimateTargets": {
            "nullable": true,
            "allOf": [
              {
                "$ref": "#/components/schemas/YesNo"
              }
            ]
          },
          "capexShareInNetZeroSolutionsInPercent": {
            "type": "number",
            "nullable": true
          },
          "capexShareInGhgIntensivePlantsInPercent": {
            "type": "number",
            "nullable": true
          },
          "researchAndDevelopmentExpenditureForNetZeroSolutionsInPercent": {
            "type": "number",
            "nullable": true
          }
        }
      },
      "P2pHvcPlastics": {
        "type": "object",
        "properties": {
          "decarbonisation": {
            "nullable": true,
            "allOf": [
              {
                "$ref": "#/components/schemas/P2pHvcPlasticsDecarbonisation"
              }
            ]
          },
          "defossilisation": {
            "nullable": true,
            "allOf": [
              {
                "$ref": "#/components/schemas/P2pHvcPlasticsDefossilisation"
              }
            ]
          },
          "recycling": {
            "nullable": true,
            "allOf": [
              {
                "$ref": "#/components/schemas/P2pHvcPlasticsRecycling"
              }
            ]
          }
        }
      },
      "P2pHvcPlasticsDecarbonisation": {
        "type": "object",
        "properties": {
          "energyMixInPercent": {
            "type": "number",
            "nullable": true
          },
          "electrificationInPercent": {
            "type": "number",
            "nullable": true
          }
        }
      },
      "P2pHvcPlasticsDefossilisation": {
        "type": "object",
        "properties": {
          "useOfRenewableFeedstocksInPercent": {
            "type": "number",
            "nullable": true
          },
          "useOfBioplasticsInPercent": {
            "type": "number",
            "nullable": true
          },
          "useOfCo2FromCarbonCaptureAndReUseTechnologiesInPercent": {
            "type": "number",
            "nullable": true
          },
          "carbonCaptureAndUseStorageTechnologies": {
            "nullable": true,
            "allOf": [
              {
                "$ref": "#/components/schemas/YesNo"
              }
            ]
          }
        }
      },
      "P2pHvcPlasticsRecycling": {
        "type": "object",
        "properties": {
          "contributionToCircularEconomy": {
            "nullable": true,
            "allOf": [
              {
                "$ref": "#/components/schemas/YesNo"
              }
            ]
          },
          "materialRecyclingInPercent": {
            "type": "number",
            "nullable": true
          },
          "chemicalRecyclingInPercent": {
            "type": "number",
            "nullable": true
          }
        }
      },
      "P2pLivestockFarming": {
        "type": "object",
        "properties": {
          "emissionsFromManureAndFertiliserAndLivestock": {
            "nullable": true,
            "allOf": [
              {
                "$ref": "#/components/schemas/P2pLivestockFarmingEmissionsFromManureAndFertiliserAndLivestock"
              }
            ]
          },
          "animalWelfare": {
            "nullable": true,
            "allOf": [
              {
                "$ref": "#/components/schemas/P2pLivestockFarmingAnimalWelfare"
              }
            ]
          },
          "animalFeed": {
            "nullable": true,
            "allOf": [
              {
                "$ref": "#/components/schemas/P2pLivestockFarmingAnimalFeed"
              }
            ]
          },
          "energy": {
            "nullable": true,
            "allOf": [
              {
                "$ref": "#/components/schemas/P2pLivestockFarmingEnergy"
              }
            ]
          }
        }
      },
      "P2pLivestockFarmingAnimalFeed": {
        "type": "object",
        "properties": {
          "ownFeedInPercent": {
            "type": "number",
            "nullable": true
          },
          "externalFeedCertification": {
            "nullable": true,
            "allOf": [
              {
                "$ref": "#/components/schemas/BaseDataPointYesNo"
              }
            ]
          },
          "originOfExternalFeed": {
            "type": "string",
            "nullable": true
          },
          "excessNitrogenInKilogramsPerHectare": {
            "type": "number",
            "nullable": true
          },
          "cropRotation": {
            "type": "number",
            "nullable": true
          },
          "climateFriendlyProteinProductionInPercent": {
            "type": "number",
            "nullable": true
          },
          "greenFodderInPercent": {
            "type": "number",
            "nullable": true
          }
        }
      },
      "P2pLivestockFarmingAnimalWelfare": {
        "type": "object",
        "properties": {
          "mortalityRateInPercent": {
            "type": "number",
            "nullable": true
          }
        }
      },
      "P2pLivestockFarmingEmissionsFromManureAndFertiliserAndLivestock": {
        "type": "object",
        "properties": {
          "compostedFermentedManureInPercent": {
            "type": "number",
            "nullable": true
          },
          "emissionProofFertiliserStorageInPercent": {
            "type": "number",
            "nullable": true
          }
        }
      },
      "P2pLivestockFarmingEnergy": {
        "type": "object",
        "properties": {
          "renewableElectricityInPercent": {
            "type": "number",
            "nullable": true
          },
          "renewableHeatingInPercent": {
            "type": "number",
            "nullable": true
          },
          "electricGasPoweredMachineryVehicleInPercent": {
            "type": "number",
            "nullable": true
          }
        }
      },
      "P2pRealEstate": {
        "type": "object",
        "properties": {
          "buildingEfficiency": {
            "nullable": true,
            "allOf": [
              {
                "$ref": "#/components/schemas/P2pRealEstateBuildingEfficiency"
              }
            ]
          },
          "energySource": {
            "nullable": true,
            "allOf": [
              {
                "$ref": "#/components/schemas/P2pRealEstateEnergySource"
              }
            ]
          },
          "technology": {
            "nullable": true,
            "allOf": [
              {
                "$ref": "#/components/schemas/P2plRealEstateTechnology"
              }
            ]
          }
        }
      },
      "P2pRealEstateBuildingEfficiency": {
        "type": "object",
        "properties": {
          "buildingSpecificRefurbishmentRoadmapInPercent": {
            "type": "number",
            "nullable": true
          },
          "zeroEmissionBuildingShareInPercent": {
            "type": "number",
            "nullable": true
          },
          "buildingEnergyEfficiencyInCorrespondingUnit": {
            "type": "number",
            "nullable": true
          }
        }
      },
      "P2pRealEstateEnergySource": {
        "type": "object",
        "properties": {
          "renewableHeatingInPercent": {
            "type": "number",
            "nullable": true
          }
        }
      },
      "P2pSector": {
        "type": "string",
        "enum": [
          "Ammonia",
          "Automotive",
          "Cement",
          "CommercialRealEstate",
          "ElectricityGeneration",
          "FreightTransportByRoad",
          "HVCPlastics",
          "LivestockFarming",
          "ResidentialRealEstate",
          "Steel",
          "Other"
        ]
      },
      "P2pSteel": {
        "type": "object",
        "properties": {
          "energy": {
            "nullable": true,
            "allOf": [
              {
                "$ref": "#/components/schemas/P2pSteelEnergy"
              }
            ]
          },
          "technology": {
            "nullable": true,
            "allOf": [
              {
                "$ref": "#/components/schemas/P2pSteelTechnology"
              }
            ]
          }
        }
      },
      "P2pSteelEnergy": {
        "type": "object",
        "properties": {
          "emissionIntensityOfElectricityInCorrespondingUnit": {
            "type": "number",
            "nullable": true
          },
          "greenHydrogenUsage": {
            "nullable": true,
            "allOf": [
              {
                "$ref": "#/components/schemas/YesNo"
              }
            ]
          }
        }
      },
      "P2pSteelTechnology": {
        "type": "object",
        "properties": {
          "blastFurnacePhaseOutInPercent": {
            "type": "number",
            "nullable": true
          },
          "lowCarbonSteelScaleUpInPercent": {
            "type": "number",
            "nullable": true
          }
        }
      },
      "P2plRealEstateTechnology": {
        "type": "object",
        "properties": {
          "useOfDistrictHeatingNetworksInPercent": {
            "type": "number",
            "nullable": true
          },
          "heatPumpUsageInPercent": {
            "type": "number",
            "nullable": true
          }
        }
      },
      "PathwaysToParisData": {
        "required": [
          "general"
        ],
        "type": "object",
        "properties": {
          "general": {
            "$ref": "#/components/schemas/P2pGeneral"
          },
          "ammonia": {
            "nullable": true,
            "allOf": [
              {
                "$ref": "#/components/schemas/P2pAmmonia"
              }
            ]
          },
          "automotive": {
            "nullable": true,
            "allOf": [
              {
                "$ref": "#/components/schemas/P2pAutomotive"
              }
            ]
          },
          "hvcPlastics": {
            "nullable": true,
            "allOf": [
              {
                "$ref": "#/components/schemas/P2pHvcPlastics"
              }
            ]
          },
          "commercialRealEstate": {
            "nullable": true,
            "allOf": [
              {
                "$ref": "#/components/schemas/P2pRealEstate"
              }
            ]
          },
          "residentialRealEstate": {
            "nullable": true,
            "allOf": [
              {
                "$ref": "#/components/schemas/P2pRealEstate"
              }
            ]
          },
          "steel": {
            "nullable": true,
            "allOf": [
              {
                "$ref": "#/components/schemas/P2pSteel"
              }
            ]
          },
          "freightTransportByRoad": {
            "nullable": true,
            "allOf": [
              {
                "$ref": "#/components/schemas/P2pFreightTransportByRoad"
              }
            ]
          },
          "electricityGeneration": {
            "nullable": true,
            "allOf": [
              {
                "$ref": "#/components/schemas/P2pElectricityGeneration"
              }
            ]
          },
          "livestockFarming": {
            "nullable": true,
            "allOf": [
              {
                "$ref": "#/components/schemas/P2pLivestockFarming"
              }
            ]
          },
          "cement": {
            "nullable": true,
            "allOf": [
              {
                "$ref": "#/components/schemas/P2pCement"
              }
            ]
          }
        }
      },
      "BaseDataPointYesNoNa": {
        "type": "object",
        "properties": {
          "value": {
            "nullable": true,
            "allOf": [
              {
                "$ref": "#/components/schemas/YesNoNa"
              }
            ]
          },
          "dataSource": {
            "nullable": true,
            "allOf": [
              {
                "$ref": "#/components/schemas/BaseDocumentReference"
              }
            ]
          }
        }
      },
      "CompanyAssociatedDataLksgData": {
        "required": [
          "companyId",
          "data",
          "reportingPeriod"
        ],
        "type": "object",
        "properties": {
          "companyId": {
            "type": "string"
          },
          "reportingPeriod": {
            "type": "string"
          },
          "data": {
            "$ref": "#/components/schemas/LksgData"
          }
        }
      },
      "LksgData": {
        "required": [
          "general"
        ],
        "type": "object",
        "properties": {
          "general": {
            "$ref": "#/components/schemas/LksgGeneral"
          },
          "governance": {
            "nullable": true,
            "allOf": [
              {
                "$ref": "#/components/schemas/LksgGovernance"
              }
            ]
          },
          "social": {
            "nullable": true,
            "allOf": [
              {
                "$ref": "#/components/schemas/LksgSocial"
              }
            ]
          },
          "environmental": {
            "nullable": true,
            "allOf": [
              {
                "$ref": "#/components/schemas/LksgEnvironmental"
              }
            ]
          }
        }
      },
      "LksgEnvironmental": {
        "type": "object",
        "properties": {
          "useOfMercuryMercuryWasteMinamataConvention": {
            "nullable": true,
            "allOf": [
              {
                "$ref": "#/components/schemas/LksgEnvironmentalUseOfMercuryMercuryWasteMinamataConvention"
              }
            ]
          },
          "productionAndUseOfPersistentOrganicPollutantsPopsConvention": {
            "nullable": true,
            "allOf": [
              {
                "$ref": "#/components/schemas/LksgEnvironmentalProductionAndUseOfPersistentOrganicPollutantsPopsConvention"
              }
            ]
          },
          "exportImportOfHazardousWasteBaselConvention": {
            "nullable": true,
            "allOf": [
              {
                "$ref": "#/components/schemas/LksgEnvironmentalExportImportOfHazardousWasteBaselConvention"
              }
            ]
          }
        }
      },
      "LksgEnvironmentalExportImportOfHazardousWasteBaselConvention": {
        "type": "object",
        "properties": {
          "persistentOrganicPollutantsProductionAndUseTransboundaryMovements": {
            "nullable": true,
            "allOf": [
              {
                "$ref": "#/components/schemas/YesNo"
              }
            ]
          },
          "persistentOrganicPollutantsProductionAndUseRiskForImportingState": {
            "nullable": true,
            "allOf": [
              {
                "$ref": "#/components/schemas/YesNo"
              }
            ]
          },
          "hazardousWasteTransboundaryMovementsLocatedOecdEuLiechtenstein": {
            "nullable": true,
            "allOf": [
              {
                "$ref": "#/components/schemas/YesNo"
              }
            ]
          },
          "hazardousWasteTransboundaryMovementsOutsideOecdEuOrLiechtenstein": {
            "nullable": true,
            "allOf": [
              {
                "$ref": "#/components/schemas/YesNo"
              }
            ]
          },
          "hazardousWasteDisposal": {
            "nullable": true,
            "allOf": [
              {
                "$ref": "#/components/schemas/YesNo"
              }
            ]
          },
          "hazardousWasteDisposalRiskOfImport": {
            "nullable": true,
            "allOf": [
              {
                "$ref": "#/components/schemas/YesNo"
              }
            ]
          },
          "hazardousWasteDisposalOtherWasteImport": {
            "nullable": true,
            "allOf": [
              {
                "$ref": "#/components/schemas/YesNo"
              }
            ]
          }
        }
      },
      "LksgEnvironmentalProductionAndUseOfPersistentOrganicPollutantsPopsConvention": {
        "type": "object",
        "properties": {
          "persistentOrganicPollutantsProductionAndUse": {
            "nullable": true,
            "allOf": [
              {
                "$ref": "#/components/schemas/YesNo"
              }
            ]
          },
          "persistentOrganicPollutantsUsed": {
            "type": "string",
            "nullable": true
          },
          "persistentOrganicPollutantsProductionAndUseRiskOfExposure": {
            "nullable": true,
            "allOf": [
              {
                "$ref": "#/components/schemas/YesNo"
              }
            ]
          },
          "persistentOrganicPollutantsProductionAndUseRiskOfDisposal": {
            "nullable": true,
            "allOf": [
              {
                "$ref": "#/components/schemas/YesNo"
              }
            ]
          },
          "legalRestrictedWasteProcesses": {
            "nullable": true,
            "allOf": [
              {
                "$ref": "#/components/schemas/YesNo"
              }
            ]
          }
        }
      },
      "LksgEnvironmentalUseOfMercuryMercuryWasteMinamataConvention": {
        "type": "object",
        "properties": {
          "mercuryAndMercuryWasteHandling": {
            "nullable": true,
            "allOf": [
              {
                "$ref": "#/components/schemas/YesNo"
              }
            ]
          },
          "mercuryAndMercuryWasteHandlingPolicy": {
            "nullable": true,
            "allOf": [
              {
                "$ref": "#/components/schemas/BaseDataPointYesNo"
              }
            ]
          },
          "mercuryAddedProductsHandling": {
            "nullable": true,
            "allOf": [
              {
                "$ref": "#/components/schemas/YesNo"
              }
            ]
          },
          "mercuryAddedProductsHandlingRiskOfExposure": {
            "nullable": true,
            "allOf": [
              {
                "$ref": "#/components/schemas/YesNo"
              }
            ]
          },
          "mercuryAddedProductsHandlingRiskOfDisposal": {
            "nullable": true,
            "allOf": [
              {
                "$ref": "#/components/schemas/YesNo"
              }
            ]
          },
          "mercuryAndMercuryCompoundsProductionAndUse": {
            "nullable": true,
            "allOf": [
              {
                "$ref": "#/components/schemas/YesNo"
              }
            ]
          },
          "mercuryAndMercuryCompoundsProductionAndUseRiskOfExposure": {
            "nullable": true,
            "allOf": [
              {
                "$ref": "#/components/schemas/YesNo"
              }
            ]
          }
        }
      },
      "LksgGeneral": {
        "required": [
          "masterData"
        ],
        "type": "object",
        "properties": {
          "masterData": {
            "$ref": "#/components/schemas/LksgGeneralMasterData"
          },
          "productionSpecific": {
            "nullable": true,
            "allOf": [
              {
                "$ref": "#/components/schemas/LksgGeneralProductionSpecific"
              }
            ]
          },
          "productionSpecificOwnOperations": {
            "nullable": true,
            "allOf": [
              {
                "$ref": "#/components/schemas/LksgGeneralProductionSpecificOwnOperations"
              }
            ]
          }
        }
      },
      "LksgGeneralMasterData": {
        "required": [
          "dataDate"
        ],
        "type": "object",
        "properties": {
          "dataDate": {
            "type": "string",
            "format": "date"
          },
          "headOfficeInGermany": {
            "nullable": true,
            "allOf": [
              {
                "$ref": "#/components/schemas/YesNo"
              }
            ]
          },
          "groupOfCompanies": {
            "nullable": true,
            "allOf": [
              {
                "$ref": "#/components/schemas/YesNo"
              }
            ]
          },
          "groupOfCompaniesName": {
            "type": "string",
            "nullable": true
          },
          "industry": {
            "type": "array",
            "nullable": true,
            "items": {
              "type": "string"
            }
          },
          "numberOfEmployees": {
            "type": "number",
            "nullable": true
          },
          "seasonalOrMigrantWorkers": {
            "nullable": true,
            "allOf": [
              {
                "$ref": "#/components/schemas/YesNo"
              }
            ]
          },
          "shareOfTemporaryWorkers": {
            "nullable": true,
            "allOf": [
              {
                "$ref": "#/components/schemas/ShareOfTemporaryWorkers"
              }
            ]
          },
          "annualTotalRevenue": {
            "type": "number",
            "nullable": true
          },
          "totalRevenueCurrency": {
            "type": "string",
            "nullable": true
          },
          "fixedAndWorkingCapital": {
            "type": "number",
            "nullable": true
          }
        }
      },
      "LksgGeneralProductionSpecific": {
        "type": "object",
        "properties": {
          "manufacturingCompany": {
            "nullable": true,
            "allOf": [
              {
                "$ref": "#/components/schemas/YesNo"
              }
            ]
          },
          "capacity": {
            "type": "string",
            "nullable": true
          },
          "productionViaSubcontracting": {
            "nullable": true,
            "allOf": [
              {
                "$ref": "#/components/schemas/YesNo"
              }
            ]
          },
          "subcontractingCompaniesCountries": {
            "type": "array",
            "nullable": true,
            "items": {
              "type": "string"
            }
          },
          "subcontractingCompaniesIndustries": {
            "type": "array",
            "nullable": true,
            "items": {
              "type": "string"
            }
          },
          "productionSites": {
            "nullable": true,
            "allOf": [
              {
                "$ref": "#/components/schemas/YesNo"
              }
            ]
          },
          "listOfProductionSites": {
            "type": "array",
            "nullable": true,
            "items": {
              "$ref": "#/components/schemas/LksgProductionSite"
            }
          },
          "market": {
            "nullable": true,
            "allOf": [
              {
                "$ref": "#/components/schemas/NationalOrInternationalMarket"
              }
            ]
          },
          "specificProcurement": {
            "nullable": true,
            "allOf": [
              {
                "$ref": "#/components/schemas/YesNo"
              }
            ]
          }
        }
      },
      "LksgGeneralProductionSpecificOwnOperations": {
        "type": "object",
        "properties": {
          "mostImportantProducts": {
            "type": "array",
            "nullable": true,
            "items": {
              "$ref": "#/components/schemas/LksgProduct"
            }
          },
          "productsServicesCategoriesPurchased": {
            "type": "object",
            "additionalProperties": {
              "$ref": "#/components/schemas/LksgProcurementCategory"
            },
            "nullable": true,
            "example": {
              "Products": {
                "procuredProductTypesAndServicesNaceCodes": [
                  "string"
                ],
                "numberOfSuppliersPerCountryCode": {
                  "GB": 2
                },
                "shareOfTotalProcurementInPercent": 0
              },
              "Services": {
                "procuredProductTypesAndServicesNaceCodes": [
                  "string"
                ],
                "numberOfSuppliersPerCountryCode": {
                  "GB": 2
                },
                "shareOfTotalProcurementInPercent": 0
              },
              "RawMaterials": {
                "procuredProductTypesAndServicesNaceCodes": [
                  "string"
                ],
                "numberOfSuppliersPerCountryCode": {
                  "GB": 2
                },
                "shareOfTotalProcurementInPercent": 0
              }
            }
          }
        }
      },
      "LksgGovernance": {
        "type": "object",
        "properties": {
          "riskManagementOwnOperations": {
            "nullable": true,
            "allOf": [
              {
                "$ref": "#/components/schemas/LksgGovernanceRiskManagementOwnOperations"
              }
            ]
          },
          "grievanceMechanismOwnOperations": {
            "nullable": true,
            "allOf": [
              {
                "$ref": "#/components/schemas/LksgGovernanceGrievanceMechanismOwnOperations"
              }
            ]
          },
          "certificationsPoliciesAndResponsibilities": {
            "nullable": true,
            "allOf": [
              {
                "$ref": "#/components/schemas/LksgGovernanceCertificationsPoliciesAndResponsibilities"
              }
            ]
          },
          "generalViolations": {
            "nullable": true,
            "allOf": [
              {
                "$ref": "#/components/schemas/LksgGovernanceGeneralViolations"
              }
            ]
          }
        }
      },
      "LksgGovernanceCertificationsPoliciesAndResponsibilities": {
        "type": "object",
        "properties": {
          "sa8000Certification": {
            "nullable": true,
            "allOf": [
              {
                "$ref": "#/components/schemas/BaseDataPointYesNo"
              }
            ]
          },
          "smetaSocialAuditConcept": {
            "nullable": true,
            "allOf": [
              {
                "$ref": "#/components/schemas/BaseDataPointYesNo"
              }
            ]
          },
          "betterWorkProgramCertificate": {
            "nullable": true,
            "allOf": [
              {
                "$ref": "#/components/schemas/BaseDataPointYesNoNa"
              }
            ]
          },
          "iso45001Certification": {
            "nullable": true,
            "allOf": [
              {
                "$ref": "#/components/schemas/BaseDataPointYesNo"
              }
            ]
          },
          "iso14001Certification": {
            "nullable": true,
            "allOf": [
              {
                "$ref": "#/components/schemas/BaseDataPointYesNo"
              }
            ]
          },
          "emasCertification": {
            "nullable": true,
            "allOf": [
              {
                "$ref": "#/components/schemas/BaseDataPointYesNo"
              }
            ]
          },
          "iso37001Certification": {
            "nullable": true,
            "allOf": [
              {
                "$ref": "#/components/schemas/BaseDataPointYesNo"
              }
            ]
          },
          "iso37301Certification": {
            "nullable": true,
            "allOf": [
              {
                "$ref": "#/components/schemas/BaseDataPointYesNo"
              }
            ]
          },
          "riskManagementSystemCertification": {
            "nullable": true,
            "allOf": [
              {
                "$ref": "#/components/schemas/BaseDataPointYesNo"
              }
            ]
          },
          "amforiBsciAuditReport": {
            "nullable": true,
            "allOf": [
              {
                "$ref": "#/components/schemas/BaseDataPointYesNo"
              }
            ]
          },
          "responsibleBusinessAssociationCertification": {
            "nullable": true,
            "allOf": [
              {
                "$ref": "#/components/schemas/BaseDataPointYesNo"
              }
            ]
          },
          "fairLaborAssociationCertification": {
            "nullable": true,
            "allOf": [
              {
                "$ref": "#/components/schemas/BaseDataPointYesNo"
              }
            ]
          },
          "additionalAudits": {
            "type": "string",
            "nullable": true
          },
          "codeOfConduct": {
            "nullable": true,
            "allOf": [
              {
                "$ref": "#/components/schemas/BaseDataPointYesNo"
              }
            ]
          },
          "codeOfConductTraining": {
            "nullable": true,
            "allOf": [
              {
                "$ref": "#/components/schemas/YesNo"
              }
            ]
          },
          "supplierCodeOfConduct": {
            "nullable": true,
            "allOf": [
              {
                "$ref": "#/components/schemas/BaseDataPointYesNo"
              }
            ]
          },
          "policyStatement": {
            "nullable": true,
            "allOf": [
              {
                "$ref": "#/components/schemas/BaseDataPointYesNo"
              }
            ]
          },
          "humanRightsStrategy": {
            "type": "string",
            "nullable": true
          },
          "environmentalImpactPolicy": {
            "nullable": true,
            "allOf": [
              {
                "$ref": "#/components/schemas/BaseDataPointYesNo"
              }
            ]
          },
          "fairWorkingConditionsPolicy": {
            "nullable": true,
            "allOf": [
              {
                "$ref": "#/components/schemas/BaseDataPointYesNo"
              }
            ]
          }
        }
      },
      "LksgGovernanceGeneralViolations": {
        "type": "object",
        "properties": {
          "responsibilitiesForFairWorkingConditions": {
            "nullable": true,
            "allOf": [
              {
                "$ref": "#/components/schemas/YesNo"
              }
            ]
          },
          "responsibilitiesForTheEnvironment": {
            "nullable": true,
            "allOf": [
              {
                "$ref": "#/components/schemas/YesNo"
              }
            ]
          },
          "responsibilitiesForOccupationalSafety": {
            "nullable": true,
            "allOf": [
              {
                "$ref": "#/components/schemas/YesNo"
              }
            ]
          },
          "legalProceedings": {
            "nullable": true,
            "allOf": [
              {
                "$ref": "#/components/schemas/YesNo"
              }
            ]
          },
          "humanRightsViolationS": {
            "nullable": true,
            "allOf": [
              {
                "$ref": "#/components/schemas/YesNo"
              }
            ]
          },
          "humanRightsViolations": {
            "type": "string",
            "nullable": true
          },
          "humanRightsViolationAction": {
            "nullable": true,
            "allOf": [
              {
                "$ref": "#/components/schemas/YesNo"
              }
            ]
          },
          "humanRightsViolationActionMeasures": {
            "type": "string",
            "nullable": true
          },
          "highRiskCountriesRawMaterials": {
            "nullable": true,
            "allOf": [
              {
                "$ref": "#/components/schemas/YesNo"
              }
            ]
          },
          "highRiskCountriesRawMaterialsLocation": {
            "type": "array",
            "nullable": true,
            "items": {
              "type": "string"
            }
          },
          "highRiskCountriesActivity": {
            "nullable": true,
            "allOf": [
              {
                "$ref": "#/components/schemas/YesNo"
              }
            ]
          },
          "highRiskCountries": {
            "type": "array",
            "nullable": true,
            "items": {
              "type": "string"
            }
          },
          "highRiskCountriesProcurement": {
            "nullable": true,
            "allOf": [
              {
                "$ref": "#/components/schemas/YesNo"
              }
            ]
          },
          "highRiskCountriesProcurementName": {
            "type": "array",
            "nullable": true,
            "items": {
              "type": "string"
            }
          }
        }
      },
      "LksgGovernanceGrievanceMechanismOwnOperations": {
        "type": "object",
        "properties": {
          "grievanceHandlingMechanism": {
            "nullable": true,
            "allOf": [
              {
                "$ref": "#/components/schemas/YesNo"
              }
            ]
          },
          "grievanceHandlingReportingAccessible": {
            "nullable": true,
            "allOf": [
              {
                "$ref": "#/components/schemas/YesNo"
              }
            ]
          },
          "appropriateGrievanceHandlingInformation": {
            "nullable": true,
            "allOf": [
              {
                "$ref": "#/components/schemas/YesNo"
              }
            ]
          },
          "appropriateGrievanceHandlingSupport": {
            "nullable": true,
            "allOf": [
              {
                "$ref": "#/components/schemas/YesNo"
              }
            ]
          },
          "accessToExpertiseForGrievanceHandling": {
            "nullable": true,
            "allOf": [
              {
                "$ref": "#/components/schemas/YesNo"
              }
            ]
          },
          "grievanceComplaints": {
            "nullable": true,
            "allOf": [
              {
                "$ref": "#/components/schemas/YesNo"
              }
            ]
          },
          "complaintsNumber": {
            "type": "number",
            "nullable": true
          },
          "complaintsReason": {
            "type": "string",
            "nullable": true
          },
          "actionsForComplaintsUndertaken": {
            "nullable": true,
            "allOf": [
              {
                "$ref": "#/components/schemas/YesNo"
              }
            ]
          },
          "whichActionsForComplaintsUndertaken": {
            "type": "string",
            "nullable": true
          },
          "publicAccessToGrievanceHandling": {
            "nullable": true,
            "allOf": [
              {
                "$ref": "#/components/schemas/YesNo"
              }
            ]
          },
          "whistleblowerProtection": {
            "nullable": true,
            "allOf": [
              {
                "$ref": "#/components/schemas/YesNo"
              }
            ]
          },
          "dueDiligenceProcessForGrievanceHandling": {
            "nullable": true,
            "allOf": [
              {
                "$ref": "#/components/schemas/YesNo"
              }
            ]
          }
        }
      },
      "LksgGovernanceRiskManagementOwnOperations": {
        "type": "object",
        "properties": {
          "riskManagementSystem": {
            "nullable": true,
            "allOf": [
              {
                "$ref": "#/components/schemas/YesNo"
              }
            ]
          },
          "riskAnalysisInFiscalYear": {
            "nullable": true,
            "allOf": [
              {
                "$ref": "#/components/schemas/YesNo"
              }
            ]
          },
          "risksIdentified": {
            "nullable": true,
            "allOf": [
              {
                "$ref": "#/components/schemas/YesNo"
              }
            ]
          },
          "identifiedRisks": {
            "type": "string",
            "nullable": true
          },
          "counteractingMeasures": {
            "nullable": true,
            "allOf": [
              {
                "$ref": "#/components/schemas/YesNo"
              }
            ]
          },
          "whichCounteractingMeasures": {
            "type": "string",
            "nullable": true
          },
          "regulatedRiskManagementResponsibility": {
            "nullable": true,
            "allOf": [
              {
                "$ref": "#/components/schemas/YesNo"
              }
            ]
          },
          "environmentalManagementSystem": {
            "nullable": true,
            "allOf": [
              {
                "$ref": "#/components/schemas/YesNo"
              }
            ]
          },
          "environmentalManagementSystemInternationalCertification": {
            "nullable": true,
            "allOf": [
              {
                "$ref": "#/components/schemas/BaseDataPointYesNo"
              }
            ]
          },
          "environmentalManagementSystemNationalCertification": {
            "nullable": true,
            "allOf": [
              {
                "$ref": "#/components/schemas/BaseDataPointYesNo"
              }
            ]
          }
        }
      },
      "LksgProcurementCategory": {
        "required": [
          "procuredProductTypesAndServicesNaceCodes"
        ],
        "type": "object",
        "properties": {
          "procuredProductTypesAndServicesNaceCodes": {
            "type": "array",
            "items": {
              "type": "string"
            }
          },
          "numberOfSuppliersPerCountryCode": {
            "type": "object",
            "additionalProperties": {
              "type": "integer",
              "format": "int32"
            },
            "nullable": true
          },
          "shareOfTotalProcurementInPercent": {
            "type": "number",
            "nullable": true
          }
        },
        "example": {
          "Products": {
            "procuredProductTypesAndServicesNaceCodes": [
              "string"
            ],
            "numberOfSuppliersPerCountryCode": {
              "GB": 2
            },
            "shareOfTotalProcurementInPercent": 0
          },
          "Services": {
            "procuredProductTypesAndServicesNaceCodes": [
              "string"
            ],
            "numberOfSuppliersPerCountryCode": {
              "GB": 2
            },
            "shareOfTotalProcurementInPercent": 0
          },
          "RawMaterials": {
            "procuredProductTypesAndServicesNaceCodes": [
              "string"
            ],
            "numberOfSuppliersPerCountryCode": {
              "GB": 2
            },
            "shareOfTotalProcurementInPercent": 0
          }
        }
      },
      "LksgProduct": {
        "required": [
          "name"
        ],
        "type": "object",
        "properties": {
          "name": {
            "type": "string"
          },
          "productionSteps": {
            "type": "array",
            "nullable": true,
            "items": {
              "type": "string"
            }
          },
          "relatedCorporateSupplyChain": {
            "type": "string",
            "nullable": true
          }
        }
      },
      "LksgProductionSite": {
        "required": [
          "addressOfProductionSite"
        ],
        "type": "object",
        "properties": {
          "nameOfProductionSite": {
            "type": "string",
            "nullable": true
          },
          "addressOfProductionSite": {
            "$ref": "#/components/schemas/Address"
          },
          "listOfGoodsOrServices": {
            "type": "array",
            "nullable": true,
            "items": {
              "type": "string"
            }
          }
        }
      },
      "LksgSocial": {
        "type": "object",
        "properties": {
          "childLabor": {
            "nullable": true,
            "allOf": [
              {
                "$ref": "#/components/schemas/LksgSocialChildLabor"
              }
            ]
          },
          "forcedLaborSlavery": {
            "nullable": true,
            "allOf": [
              {
                "$ref": "#/components/schemas/LksgSocialForcedLaborSlavery"
              }
            ]
          },
          "withholdingAdequateWages": {
            "nullable": true,
            "allOf": [
              {
                "$ref": "#/components/schemas/LksgSocialWithholdingAdequateWages"
              }
            ]
          },
          "disregardForOccupationalHealthSafety": {
            "nullable": true,
            "allOf": [
              {
                "$ref": "#/components/schemas/LksgSocialDisregardForOccupationalHealthSafety"
              }
            ]
          },
          "disregardForFreedomOfAssociation": {
            "nullable": true,
            "allOf": [
              {
                "$ref": "#/components/schemas/LksgSocialDisregardForFreedomOfAssociation"
              }
            ]
          },
          "unequalTreatmentOfEmployment": {
            "nullable": true,
            "allOf": [
              {
                "$ref": "#/components/schemas/LksgSocialUnequalTreatmentOfEmployment"
              }
            ]
          },
          "contaminationOfSoilWaterAirNoiseEmissionsExcessiveWaterConsumption": {
            "nullable": true,
            "allOf": [
              {
                "$ref": "#/components/schemas/LksgSocialContaminationOfSoilWaterAirNoiseEmissionsExcessiveWaterConsumption"
              }
            ]
          },
          "unlawfulEvictionDeprivationOfLandForestAndWater": {
            "nullable": true,
            "allOf": [
              {
                "$ref": "#/components/schemas/LksgSocialUnlawfulEvictionDeprivationOfLandForestAndWater"
              }
            ]
          },
          "useOfPrivatePublicSecurityForcesWithDisregardForHumanRights": {
            "nullable": true,
            "allOf": [
              {
                "$ref": "#/components/schemas/LksgSocialUseOfPrivatePublicSecurityForcesWithDisregardForHumanRights"
              }
            ]
          }
        }
      },
      "LksgSocialChildLabor": {
        "type": "object",
        "properties": {
          "childLaborPreventionPolicy": {
            "nullable": true,
            "allOf": [
              {
                "$ref": "#/components/schemas/BaseDataPointYesNo"
              }
            ]
          },
          "employeeSUnder18": {
            "nullable": true,
            "allOf": [
              {
                "$ref": "#/components/schemas/YesNo"
              }
            ]
          },
          "employeeSUnder15": {
            "nullable": true,
            "allOf": [
              {
                "$ref": "#/components/schemas/YesNo"
              }
            ]
          },
          "employeeSUnder18InApprenticeship": {
            "nullable": true,
            "allOf": [
              {
                "$ref": "#/components/schemas/YesNo"
              }
            ]
          },
          "worstFormsOfChildLaborProhibition": {
            "nullable": true,
            "allOf": [
              {
                "$ref": "#/components/schemas/YesNo"
              }
            ]
          },
          "worstFormsOfChildLabor": {
            "nullable": true,
            "allOf": [
              {
                "$ref": "#/components/schemas/YesNo"
              }
            ]
          },
          "worstFormsOfChildLaborForms": {
            "type": "string",
            "nullable": true
          },
          "measuresForPreventionOfEmploymentUnderLocalMinimumAge": {
            "nullable": true,
            "allOf": [
              {
                "$ref": "#/components/schemas/YesNo"
              }
            ]
          },
          "employmentUnderLocalMinimumAgePreventionEmploymentContracts": {
            "nullable": true,
            "allOf": [
              {
                "$ref": "#/components/schemas/YesNo"
              }
            ]
          },
          "employmentUnderLocalMinimumAgePreventionJobDescription": {
            "nullable": true,
            "allOf": [
              {
                "$ref": "#/components/schemas/YesNo"
              }
            ]
          },
          "employmentUnderLocalMinimumAgePreventionIdentityDocuments": {
            "nullable": true,
            "allOf": [
              {
                "$ref": "#/components/schemas/YesNo"
              }
            ]
          },
          "employmentUnderLocalMinimumAgePreventionTraining": {
            "nullable": true,
            "allOf": [
              {
                "$ref": "#/components/schemas/YesNo"
              }
            ]
          },
          "employmentUnderLocalMinimumAgePreventionCheckingOfLegalMinimumAge": {
            "nullable": true,
            "allOf": [
              {
                "$ref": "#/components/schemas/YesNo"
              }
            ]
          },
          "additionalChildLaborMeasures": {
            "type": "string",
            "nullable": true
          }
        }
      },
      "LksgSocialContaminationOfSoilWaterAirNoiseEmissionsExcessiveWaterConsumption": {
        "type": "object",
        "properties": {
          "harmfulSoilImpact": {
            "nullable": true,
            "allOf": [
              {
                "$ref": "#/components/schemas/YesNo"
              }
            ]
          },
          "soilDegradation": {
            "nullable": true,
            "allOf": [
              {
                "$ref": "#/components/schemas/YesNo"
              }
            ]
          },
          "soilErosion": {
            "nullable": true,
            "allOf": [
              {
                "$ref": "#/components/schemas/YesNo"
              }
            ]
          },
          "soilBorneDiseases": {
            "nullable": true,
            "allOf": [
              {
                "$ref": "#/components/schemas/YesNo"
              }
            ]
          },
          "soilContamination": {
            "nullable": true,
            "allOf": [
              {
                "$ref": "#/components/schemas/YesNo"
              }
            ]
          },
          "soilSalinization": {
            "nullable": true,
            "allOf": [
              {
                "$ref": "#/components/schemas/YesNo"
              }
            ]
          },
          "harmfulWaterPollution": {
            "nullable": true,
            "allOf": [
              {
                "$ref": "#/components/schemas/YesNo"
              }
            ]
          },
          "fertilizersOrPollutants": {
            "nullable": true,
            "allOf": [
              {
                "$ref": "#/components/schemas/YesNo"
              }
            ]
          },
          "wasteWaterFiltration": {
            "nullable": true,
            "allOf": [
              {
                "$ref": "#/components/schemas/YesNo"
              }
            ]
          },
          "harmfulAirPollution": {
            "nullable": true,
            "allOf": [
              {
                "$ref": "#/components/schemas/YesNo"
              }
            ]
          },
          "airFiltration": {
            "nullable": true,
            "allOf": [
              {
                "$ref": "#/components/schemas/YesNo"
              }
            ]
          },
          "harmfulNoiseEmission": {
            "nullable": true,
            "allOf": [
              {
                "$ref": "#/components/schemas/YesNo"
              }
            ]
          },
          "reduceNoiseEmissions": {
            "nullable": true,
            "allOf": [
              {
                "$ref": "#/components/schemas/YesNo"
              }
            ]
          },
          "excessiveWaterConsumption": {
            "nullable": true,
            "allOf": [
              {
                "$ref": "#/components/schemas/YesNo"
              }
            ]
          },
          "waterSavingMeasures": {
            "nullable": true,
            "allOf": [
              {
                "$ref": "#/components/schemas/YesNo"
              }
            ]
          },
          "waterSavingMeasuresName": {
            "type": "string",
            "nullable": true
          },
          "pipeMaintaining": {
            "nullable": true,
            "allOf": [
              {
                "$ref": "#/components/schemas/YesNo"
              }
            ]
          },
          "waterSources": {
            "nullable": true,
            "allOf": [
              {
                "$ref": "#/components/schemas/YesNo"
              }
            ]
          },
          "contaminationMeasures": {
            "type": "string",
            "nullable": true
          }
        }
      },
      "LksgSocialDisregardForFreedomOfAssociation": {
        "type": "object",
        "properties": {
          "freedomOfAssociation": {
            "nullable": true,
            "allOf": [
              {
                "$ref": "#/components/schemas/YesNo"
              }
            ]
          },
          "employeeRepresentationInPercent": {
            "type": "number",
            "nullable": true
          },
          "discriminationForTradeUnionMembers": {
            "nullable": true,
            "allOf": [
              {
                "$ref": "#/components/schemas/YesNo"
              }
            ]
          },
          "freedomOfOperationForTradeUnion": {
            "nullable": true,
            "allOf": [
              {
                "$ref": "#/components/schemas/YesNo"
              }
            ]
          },
          "freedomOfAssociationTraining": {
            "nullable": true,
            "allOf": [
              {
                "$ref": "#/components/schemas/YesNo"
              }
            ]
          },
          "worksCouncil": {
            "nullable": true,
            "allOf": [
              {
                "$ref": "#/components/schemas/YesNo"
              }
            ]
          }
        }
      },
      "LksgSocialDisregardForOccupationalHealthSafety": {
        "type": "object",
        "properties": {
          "lowSkillWork": {
            "nullable": true,
            "allOf": [
              {
                "$ref": "#/components/schemas/YesNo"
              }
            ]
          },
          "hazardousMachines": {
            "nullable": true,
            "allOf": [
              {
                "$ref": "#/components/schemas/YesNo"
              }
            ]
          },
          "oshPolicy": {
            "nullable": true,
            "allOf": [
              {
                "$ref": "#/components/schemas/YesNo"
              }
            ]
          },
          "oshPolicyPersonalProtectiveEquipment": {
            "nullable": true,
            "allOf": [
              {
                "$ref": "#/components/schemas/YesNoNa"
              }
            ]
          },
          "oshPolicyMachineSafety": {
            "nullable": true,
            "allOf": [
              {
                "$ref": "#/components/schemas/YesNoNa"
              }
            ]
          },
          "oshPolicyDisasterBehavioralResponse": {
            "nullable": true,
            "allOf": [
              {
                "$ref": "#/components/schemas/YesNo"
              }
            ]
          },
          "oshPolicyAccidentsBehavioralResponse": {
            "nullable": true,
            "allOf": [
              {
                "$ref": "#/components/schemas/YesNo"
              }
            ]
          },
          "oshPolicyWorkplaceErgonomics": {
            "nullable": true,
            "allOf": [
              {
                "$ref": "#/components/schemas/YesNo"
              }
            ]
          },
          "oshPolicyAccessToWork": {
            "nullable": true,
            "allOf": [
              {
                "$ref": "#/components/schemas/YesNo"
              }
            ]
          },
          "oshPolicyHandlingChemicalsAndOtherHazardousSubstances": {
            "nullable": true,
            "allOf": [
              {
                "$ref": "#/components/schemas/YesNoNa"
              }
            ]
          },
          "oshPolicyFireProtection": {
            "nullable": true,
            "allOf": [
              {
                "$ref": "#/components/schemas/YesNo"
              }
            ]
          },
          "oshPolicyWorkingHours": {
            "nullable": true,
            "allOf": [
              {
                "$ref": "#/components/schemas/YesNo"
              }
            ]
          },
          "oshPolicyTrainingAddressed": {
            "nullable": true,
            "allOf": [
              {
                "$ref": "#/components/schemas/YesNo"
              }
            ]
          },
          "oshPolicyTraining": {
            "nullable": true,
            "allOf": [
              {
                "$ref": "#/components/schemas/YesNo"
              }
            ]
          },
          "oshManagementSystem": {
            "nullable": true,
            "allOf": [
              {
                "$ref": "#/components/schemas/YesNo"
              }
            ]
          },
          "oshManagementSystemInternationalCertification": {
            "nullable": true,
            "allOf": [
              {
                "$ref": "#/components/schemas/BaseDataPointYesNo"
              }
            ]
          },
          "oshManagementSystemNationalCertification": {
            "nullable": true,
            "allOf": [
              {
                "$ref": "#/components/schemas/BaseDataPointYesNo"
              }
            ]
          },
          "under10WorkplaceAccidents": {
            "nullable": true,
            "allOf": [
              {
                "$ref": "#/components/schemas/YesNo"
              }
            ]
          },
          "oshTraining": {
            "nullable": true,
            "allOf": [
              {
                "$ref": "#/components/schemas/YesNo"
              }
            ]
          },
          "healthAndSafetyPolicy": {
            "nullable": true,
            "allOf": [
              {
                "$ref": "#/components/schemas/BaseDataPointYesNo"
              }
            ]
          }
        }
      },
      "LksgSocialForcedLaborSlavery": {
        "type": "object",
        "properties": {
          "forcedLaborAndSlaveryPrevention": {
            "nullable": true,
            "allOf": [
              {
                "$ref": "#/components/schemas/YesNo"
              }
            ]
          },
          "forcedLaborAndSlaveryPreventionPractices": {
            "type": "string",
            "nullable": true
          },
          "forcedLaborPreventionPolicy": {
            "nullable": true,
            "allOf": [
              {
                "$ref": "#/components/schemas/BaseDataPointYesNo"
              }
            ]
          },
          "forcedLaborAndSlaveryPreventionMeasures": {
            "nullable": true,
            "allOf": [
              {
                "$ref": "#/components/schemas/YesNo"
              }
            ]
          },
          "forcedLaborAndSlaveryPreventionEmploymentContracts": {
            "nullable": true,
            "allOf": [
              {
                "$ref": "#/components/schemas/YesNo"
              }
            ]
          },
          "forcedLaborAndSlaveryPreventionIdentityDocuments": {
            "nullable": true,
            "allOf": [
              {
                "$ref": "#/components/schemas/YesNo"
              }
            ]
          },
          "forcedLaborAndSlaveryPreventionFreeMovement": {
            "nullable": true,
            "allOf": [
              {
                "$ref": "#/components/schemas/YesNo"
              }
            ]
          },
          "forcedLaborAndSlaveryPreventionProvisionSocialRoomsAndToilets": {
            "nullable": true,
            "allOf": [
              {
                "$ref": "#/components/schemas/YesNo"
              }
            ]
          },
          "forcedLaborAndSlaveryPreventionTraining": {
            "nullable": true,
            "allOf": [
              {
                "$ref": "#/components/schemas/YesNo"
              }
            ]
          },
          "forcedLaborAndSlaveryPreventionMeasuresOther": {
            "type": "string",
            "nullable": true
          }
        }
      },
      "LksgSocialUnequalTreatmentOfEmployment": {
        "type": "object",
        "properties": {
          "unequalTreatmentOfEmployment": {
            "nullable": true,
            "allOf": [
              {
                "$ref": "#/components/schemas/YesNo"
              }
            ]
          },
          "diversityAndInclusionRole": {
            "nullable": true,
            "allOf": [
              {
                "$ref": "#/components/schemas/YesNo"
              }
            ]
          },
          "preventionOfMistreatments": {
            "nullable": true,
            "allOf": [
              {
                "$ref": "#/components/schemas/YesNo"
              }
            ]
          },
          "equalOpportunitiesOfficer": {
            "nullable": true,
            "allOf": [
              {
                "$ref": "#/components/schemas/YesNo"
              }
            ]
          },
          "fairAndEthicalRecruitmentPolicy": {
            "nullable": true,
            "allOf": [
              {
                "$ref": "#/components/schemas/BaseDataPointYesNo"
              }
            ]
          },
          "equalOpportunitiesAndNonDiscriminationPolicy": {
            "nullable": true,
            "allOf": [
              {
                "$ref": "#/components/schemas/BaseDataPointYesNo"
              }
            ]
          }
        }
      },
      "LksgSocialUnlawfulEvictionDeprivationOfLandForestAndWater": {
        "type": "object",
        "properties": {
          "unlawfulEvictionAndTakingOfLand": {
            "nullable": true,
            "allOf": [
              {
                "$ref": "#/components/schemas/YesNo"
              }
            ]
          },
          "unlawfulEvictionAndTakingOfLandRisk": {
            "type": "string",
            "nullable": true
          },
          "unlawfulEvictionAndTakingOfLandStrategies": {
            "nullable": true,
            "allOf": [
              {
                "$ref": "#/components/schemas/YesNo"
              }
            ]
          },
          "unlawfulEvictionAndTakingOfLandStrategiesName": {
            "type": "string",
            "nullable": true
          },
          "voluntaryGuidelinesOnTheResponsibleGovernanceOfTenure": {
            "nullable": true,
            "allOf": [
              {
                "$ref": "#/components/schemas/YesNo"
              }
            ]
          }
        }
      },
      "LksgSocialUseOfPrivatePublicSecurityForcesWithDisregardForHumanRights": {
        "type": "object",
        "properties": {
          "useOfPrivatePublicSecurityForces": {
            "nullable": true,
            "allOf": [
              {
                "$ref": "#/components/schemas/YesNo"
              }
            ]
          },
          "useOfPrivatePublicSecurityForcesAndRiskOfViolationOfHumanRights": {
            "nullable": true,
            "allOf": [
              {
                "$ref": "#/components/schemas/YesNo"
              }
            ]
          },
          "instructionOfSecurityForces": {
            "nullable": true,
            "allOf": [
              {
                "$ref": "#/components/schemas/YesNo"
              }
            ]
          },
          "humanRightsTraining": {
            "nullable": true,
            "allOf": [
              {
                "$ref": "#/components/schemas/YesNo"
              }
            ]
          },
          "stateSecurityForces": {
            "nullable": true,
            "allOf": [
              {
                "$ref": "#/components/schemas/YesNoNa"
              }
            ]
          },
          "privateSecurityForces": {
            "nullable": true,
            "allOf": [
              {
                "$ref": "#/components/schemas/YesNoNa"
              }
            ]
          },
          "useOfPrivatePublicSecurityForcesMeasures": {
            "type": "string",
            "nullable": true
          }
        }
      },
      "LksgSocialWithholdingAdequateWages": {
        "type": "object",
        "properties": {
          "adequateWage": {
            "nullable": true,
            "allOf": [
              {
                "$ref": "#/components/schemas/YesNo"
              }
            ]
          },
          "adequateWagesMeasures": {
            "nullable": true,
            "allOf": [
              {
                "$ref": "#/components/schemas/YesNo"
              }
            ]
          },
          "documentedWorkingHoursAndWages": {
            "nullable": true,
            "allOf": [
              {
                "$ref": "#/components/schemas/YesNo"
              }
            ]
          },
          "adequateLivingWage": {
            "nullable": true,
            "allOf": [
              {
                "$ref": "#/components/schemas/YesNo"
              }
            ]
          },
          "regularWagesProcessFlow": {
            "nullable": true,
            "allOf": [
              {
                "$ref": "#/components/schemas/YesNo"
              }
            ]
          },
          "fixedHourlyWages": {
            "nullable": true,
            "allOf": [
              {
                "$ref": "#/components/schemas/YesNoNa"
              }
            ]
          },
          "fixedPieceworkWages": {
            "nullable": true,
            "allOf": [
              {
                "$ref": "#/components/schemas/YesNoNa"
              }
            ]
          },
          "adequateWageMeasures": {
            "type": "string",
            "nullable": true
          }
        }
      },
      "NationalOrInternationalMarket": {
        "type": "string",
        "enum": [
          "National",
          "International",
          "Both"
        ]
      },
      "ShareOfTemporaryWorkers": {
        "type": "string",
        "enum": [
          "Smaller10",
          "Between10And25",
          "Between25And50",
          "Greater50"
        ]
      },
      "BaseDataPointString": {
        "type": "object",
        "properties": {
          "value": {
            "type": "string",
            "nullable": true
          },
          "dataSource": {
            "nullable": true,
            "allOf": [
              {
                "$ref": "#/components/schemas/BaseDocumentReference"
              }
            ]
          }
        }
      },
      "CompanyAssociatedDataHeimathafenData": {
        "required": [
          "companyId",
          "data",
          "reportingPeriod"
        ],
        "type": "object",
        "properties": {
          "companyId": {
            "type": "string"
          },
          "reportingPeriod": {
            "type": "string"
          },
          "data": {
            "$ref": "#/components/schemas/HeimathafenData"
          }
        }
      },
      "HeimathafenData": {
        "type": "object",
        "properties": {
          "general": {
            "nullable": true,
            "allOf": [
              {
                "$ref": "#/components/schemas/HeimathafenGeneral"
              }
            ]
          },
          "environmental": {
            "nullable": true,
            "allOf": [
              {
                "$ref": "#/components/schemas/HeimathafenEnvironmental"
              }
            ]
          },
          "social": {
            "nullable": true,
            "allOf": [
              {
                "$ref": "#/components/schemas/HeimathafenSocial"
              }
            ]
          },
          "governance": {
            "nullable": true,
            "allOf": [
              {
                "$ref": "#/components/schemas/HeimathafenGovernance"
              }
            ]
          }
        }
      },
      "HeimathafenEnvironmental": {
        "type": "object",
        "properties": {
          "nachhaltigskeitsrisiken": {
            "nullable": true,
            "allOf": [
              {
                "$ref": "#/components/schemas/HeimathafenEnvironmentalNachhaltigskeitsrisiken"
              }
            ]
          },
          "pais": {
            "nullable": true,
            "allOf": [
              {
                "$ref": "#/components/schemas/HeimathafenEnvironmentalPais"
              }
            ]
          },
          "paiBiologischeVielfalt": {
            "nullable": true,
            "allOf": [
              {
                "$ref": "#/components/schemas/HeimathafenEnvironmentalPaiBiologischeVielfalt"
              }
            ]
          },
          "paiWasser": {
            "nullable": true,
            "allOf": [
              {
                "$ref": "#/components/schemas/HeimathafenEnvironmentalPaiWasser"
              }
            ]
          },
          "paiAbfall": {
            "nullable": true,
            "allOf": [
              {
                "$ref": "#/components/schemas/HeimathafenEnvironmentalPaiAbfall"
              }
            ]
          },
          "paiUmweltAufDemLand": {
            "nullable": true,
            "allOf": [
              {
                "$ref": "#/components/schemas/HeimathafenEnvironmentalPaiUmweltAufDemLand"
              }
            ]
          },
          "sfdr": {
            "nullable": true,
            "allOf": [
              {
                "$ref": "#/components/schemas/HeimathafenEnvironmentalSfdr"
              }
            ]
          },
          "kontroverseGeschaeftsfelderTabakerzeugung": {
            "nullable": true,
            "allOf": [
              {
                "$ref": "#/components/schemas/HeimathafenEnvironmentalKontroverseGeschaeftsfelderTabakerzeugung"
              }
            ]
          },
          "kontroverseGeschaeftsfelderKohlefoerderungUndVerteilung": {
            "nullable": true,
            "allOf": [
              {
                "$ref": "#/components/schemas/HeimathafenEnvironmentalKontroverseGeschaeftsfelderKohlefoerderungUndVerteilung"
              }
            ]
          }
        }
      },
      "HeimathafenEnvironmentalKontroverseGeschaeftsfelderKohlefoerderungUndVerteilung": {
        "type": "object",
        "properties": {
          "ausschlussDerKohlefoerderungUndVerteilung": {
            "nullable": true,
            "allOf": [
              {
                "$ref": "#/components/schemas/YesNo"
              }
            ]
          },
          "wennNeinBitteBegruenden": {
            "type": "string",
            "nullable": true
          },
          "verwendeteKennzahl": {
            "type": "string",
            "nullable": true
          },
          "methodikDerBerechnung": {
            "type": "string",
            "nullable": true
          },
          "verwendeteQuellen": {
            "type": "array",
            "nullable": true,
            "items": {
              "$ref": "#/components/schemas/BaseDataPointString"
            }
          }
        }
      },
      "HeimathafenEnvironmentalKontroverseGeschaeftsfelderTabakerzeugung": {
        "type": "object",
        "properties": {
          "ausschlussDerTabakerzeugung": {
            "nullable": true,
            "allOf": [
              {
                "$ref": "#/components/schemas/YesNo"
              }
            ]
          },
          "wennNeinBitteBegruenden": {
            "type": "string",
            "nullable": true
          },
          "verwendeteKennzahl": {
            "type": "string",
            "nullable": true
          },
          "methodikDerBerechnung": {
            "type": "string",
            "nullable": true
          },
          "verwendeteQuellen": {
            "type": "array",
            "nullable": true,
            "items": {
              "$ref": "#/components/schemas/BaseDataPointString"
            }
          }
        }
      },
      "HeimathafenEnvironmentalNachhaltigskeitsrisiken": {
        "type": "object",
        "properties": {
          "methodikFuerOekologischeNachhaltigkeitsrisiken": {
            "nullable": true,
            "allOf": [
              {
                "$ref": "#/components/schemas/YesNo"
              }
            ]
          },
          "wennNeinBitteBegruenden": {
            "type": "string",
            "nullable": true
          },
          "kartierteRisikenFuerDieOekologischeNachhaltigkeit": {
            "type": "string",
            "nullable": true
          },
          "identifizierungDerWesentlichenRisikenFuerDieOekologischeNachhaltigkeitUndDerKonstruktionsmethodik": {
            "type": "string",
            "nullable": true
          },
          "umweltbewertungUnterBeruecksichtigungVonNachhaltigkeitsrisiken": {
            "type": "string",
            "nullable": true
          },
          "risikenFuerDieOekologischeNachhaltigkeitAbsichern": {
            "type": "string",
            "nullable": true
          },
          "quellen": {
            "type": "array",
            "nullable": true,
            "items": {
              "$ref": "#/components/schemas/BaseDataPointString"
            }
          },
          "vierAugenPruefung": {
            "nullable": true,
            "allOf": [
              {
                "$ref": "#/components/schemas/YesNo"
              }
            ]
          },
          "wennKeineVierAugenPruefungBitteBegruenden": {
            "type": "string",
            "nullable": true
          },
          "beschreibungDerVierAugenPruefung": {
            "type": "string",
            "nullable": true
          }
        }
      },
      "HeimathafenEnvironmentalPaiAbfall": {
        "type": "object",
        "properties": {
          "paiAbfall": {
            "nullable": true,
            "allOf": [
              {
                "$ref": "#/components/schemas/YesNo"
              }
            ]
          },
          "wennNeinBitteBegruenden": {
            "type": "string",
            "nullable": true
          },
          "verwendeteSchluesselzahlen": {
            "type": "string",
            "nullable": true
          },
          "datenerfassung": {
            "type": "string",
            "nullable": true
          },
          "datenPlausibilitaetspruefung": {
            "type": "string",
            "nullable": true
          },
          "datenquellen": {
            "type": "array",
            "nullable": true,
            "items": {
              "$ref": "#/components/schemas/BaseDataPointString"
            }
          }
        }
      },
      "HeimathafenEnvironmentalPaiBiologischeVielfalt": {
        "type": "object",
        "properties": {
          "paisBiologischeVielfalt": {
            "nullable": true,
            "allOf": [
              {
                "$ref": "#/components/schemas/YesNo"
              }
            ]
          },
          "wennNeinBitteBegruenden": {
            "type": "string",
            "nullable": true
          },
          "verwendeteSchluesselzahlen": {
            "type": "string",
            "nullable": true
          },
          "datenerfassung": {
            "type": "string",
            "nullable": true
          },
          "datenPlausibilitaetspruefung": {
            "type": "string",
            "nullable": true
          },
          "datenquellen": {
            "type": "array",
            "nullable": true,
            "items": {
              "$ref": "#/components/schemas/BaseDataPointString"
            }
          }
        }
      },
      "HeimathafenEnvironmentalPaiUmweltAufDemLand": {
        "type": "object",
        "properties": {
          "paiUmweltAufDemLand": {
            "nullable": true,
            "allOf": [
              {
                "$ref": "#/components/schemas/YesNo"
              }
            ]
          },
          "wennNeinBitteBegruenden": {
            "type": "string",
            "nullable": true
          },
          "verwendeteSchluesselzahlen": {
            "type": "string",
            "nullable": true
          },
          "datenerfassung": {
            "type": "string",
            "nullable": true
          },
          "datenPlausibilitaetspruefung": {
            "type": "string",
            "nullable": true
          },
          "datenquellen": {
            "type": "array",
            "nullable": true,
            "items": {
              "$ref": "#/components/schemas/BaseDataPointString"
            }
          }
        }
      },
      "HeimathafenEnvironmentalPaiWasser": {
        "type": "object",
        "properties": {
          "paiWasser": {
            "nullable": true,
            "allOf": [
              {
                "$ref": "#/components/schemas/YesNo"
              }
            ]
          },
          "wennNeinBitteBegruenden": {
            "type": "string",
            "nullable": true
          },
          "verwendeteSchluesselzahlen": {
            "type": "string",
            "nullable": true
          },
          "datenerfassung": {
            "type": "string",
            "nullable": true
          },
          "datenPlausibilitaetspruefung": {
            "type": "string",
            "nullable": true
          },
          "datenquellen": {
            "type": "array",
            "nullable": true,
            "items": {
              "$ref": "#/components/schemas/BaseDataPointString"
            }
          }
        }
      },
      "HeimathafenEnvironmentalPais": {
        "type": "object",
        "properties": {
          "sechsPaisTreibhausgasemissionen": {
            "nullable": true,
            "allOf": [
              {
                "$ref": "#/components/schemas/YesNo"
              }
            ]
          },
          "wennNeinBitteBegruenden": {
            "type": "string",
            "nullable": true
          },
          "wennJaBitteDiePaisAuflisten": {
            "type": "string",
            "nullable": true
          },
          "verwendeteSchluesselzahlen": {
            "type": "string",
            "nullable": true
          },
          "datenerfassung": {
            "type": "string",
            "nullable": true
          },
          "datenPlausibilitaetspruefung": {
            "type": "string",
            "nullable": true
          },
          "datenquellen": {
            "type": "array",
            "nullable": true,
            "items": {
              "$ref": "#/components/schemas/BaseDataPointString"
            }
          }
        }
      },
      "HeimathafenEnvironmentalSfdr": {
        "type": "object",
        "properties": {
          "methodikZurMessungEinesSignifikantenBeitragsZuEinemUmweltziel": {
            "type": "string",
            "nullable": true
          }
        }
      },
      "HeimathafenGeneral": {
        "type": "object",
        "properties": {
          "unternehmen": {
            "nullable": true,
            "allOf": [
              {
                "$ref": "#/components/schemas/HeimathafenGeneralUnternehmen"
              }
            ]
          },
          "methodik": {
            "nullable": true,
            "allOf": [
              {
                "$ref": "#/components/schemas/HeimathafenGeneralMethodik"
              }
            ]
          },
          "impactmerkmaleKeineArmut": {
            "nullable": true,
            "allOf": [
              {
                "$ref": "#/components/schemas/HeimathafenGeneralImpactmerkmaleKeineArmut"
              }
            ]
          },
          "impactmerkmaleKeinHunger": {
            "nullable": true,
            "allOf": [
              {
                "$ref": "#/components/schemas/HeimathafenGeneralImpactmerkmaleKeinHunger"
              }
            ]
          },
          "impactmerkmaleGesundheitUndWohlergehen": {
            "nullable": true,
            "allOf": [
              {
                "$ref": "#/components/schemas/HeimathafenGeneralImpactmerkmaleGesundheitUndWohlergehen"
              }
            ]
          },
          "impactmerkmaleHochwertigeBildung": {
            "nullable": true,
            "allOf": [
              {
                "$ref": "#/components/schemas/HeimathafenGeneralImpactmerkmaleHochwertigeBildung"
              }
            ]
          },
          "impactmerkmaleGeschlechtergleichheit": {
            "nullable": true,
            "allOf": [
              {
                "$ref": "#/components/schemas/HeimathafenGeneralImpactmerkmaleGeschlechtergleichheit"
              }
            ]
          },
          "impactmerkmaleSauberesWasserUndSanitaereEinrichtungen": {
            "nullable": true,
            "allOf": [
              {
                "$ref": "#/components/schemas/HeimathafenGeneralImpactmerkmaleSauberesWasserUndSanitaereEinrichtungen"
              }
            ]
          },
          "impactmerkmaleBezahlbareUndSaubereEnergie": {
            "nullable": true,
            "allOf": [
              {
                "$ref": "#/components/schemas/HeimathafenGeneralImpactmerkmaleBezahlbareUndSaubereEnergie"
              }
            ]
          },
          "impactmerkmaleMenschenwuerdigeArbeitUndWirtschaftswachstum": {
            "nullable": true,
            "allOf": [
              {
                "$ref": "#/components/schemas/HeimathafenGeneralImpactmerkmaleMenschenwuerdigeArbeitUndWirtschaftswachstum"
              }
            ]
          },
          "impactmerkmaleIndustrieInnovationUndInfrastruktur": {
            "nullable": true,
            "allOf": [
              {
                "$ref": "#/components/schemas/HeimathafenGeneralImpactmerkmaleIndustrieInnovationUndInfrastruktur"
              }
            ]
          },
          "impactmerkmaleWenigerUngleichheiten": {
            "nullable": true,
            "allOf": [
              {
                "$ref": "#/components/schemas/HeimathafenGeneralImpactmerkmaleWenigerUngleichheiten"
              }
            ]
          },
          "impactmerkmaleNachhaltigeStaedteUndGemeinden": {
            "nullable": true,
            "allOf": [
              {
                "$ref": "#/components/schemas/HeimathafenGeneralImpactmerkmaleNachhaltigeStaedteUndGemeinden"
              }
            ]
          },
          "impactmerkmaleNachhaltigerKonsumUndProduktion": {
            "nullable": true,
            "allOf": [
              {
                "$ref": "#/components/schemas/HeimathafenGeneralImpactmerkmaleNachhaltigerKonsumUndProduktion"
              }
            ]
          },
          "impactmerkmaleMassnahmenZumKlimaschutz": {
            "nullable": true,
            "allOf": [
              {
                "$ref": "#/components/schemas/HeimathafenGeneralImpactmerkmaleMassnahmenZumKlimaschutz"
              }
            ]
          },
          "impactmerkmaleLebenUnterWasser": {
            "nullable": true,
            "allOf": [
              {
                "$ref": "#/components/schemas/HeimathafenGeneralImpactmerkmaleLebenUnterWasser"
              }
            ]
          },
          "impactmerkmaleLebenAndLand": {
            "nullable": true,
            "allOf": [
              {
                "$ref": "#/components/schemas/HeimathafenGeneralImpactmerkmaleLebenAndLand"
              }
            ]
          },
          "impactmerkmaleFriedenGerechtigkeitUndStarkeInstitutionen": {
            "nullable": true,
            "allOf": [
              {
                "$ref": "#/components/schemas/HeimathafenGeneralImpactmerkmaleFriedenGerechtigkeitUndStarkeInstitutionen"
              }
            ]
          },
          "impactmerkmalePartnerschaftenZurErreichungDerZiele": {
            "nullable": true,
            "allOf": [
              {
                "$ref": "#/components/schemas/HeimathafenGeneralImpactmerkmalePartnerschaftenZurErreichungDerZiele"
              }
            ]
          },
          "implementierung": {
            "nullable": true,
            "allOf": [
              {
                "$ref": "#/components/schemas/HeimathafenGeneralImplementierung"
              }
            ]
          }
        }
      },
      "HeimathafenGeneralImpactmerkmaleBezahlbareUndSaubereEnergie": {
        "type": "object",
        "properties": {
          "sdgBezahlbareUndSaubereEnergie": {
            "nullable": true,
            "allOf": [
              {
                "$ref": "#/components/schemas/YesNo"
              }
            ]
          },
          "wennNeinBitteBegruenden": {
            "type": "string",
            "nullable": true
          },
          "verwendeteSchluesselzahlen": {
            "type": "string",
            "nullable": true
          },
          "datenerfassung": {
            "type": "string",
            "nullable": true
          },
          "datenPlausibilitaetspruefung": {
            "type": "string",
            "nullable": true
          },
          "datenquellen": {
            "type": "array",
            "nullable": true,
            "items": {
              "$ref": "#/components/schemas/BaseDataPointString"
            }
          }
        }
      },
      "HeimathafenGeneralImpactmerkmaleFriedenGerechtigkeitUndStarkeInstitutionen": {
        "type": "object",
        "properties": {
          "sdgFriedenGerechtigkeitUndStarkeInstitutionen": {
            "nullable": true,
            "allOf": [
              {
                "$ref": "#/components/schemas/YesNo"
              }
            ]
          },
          "wennNeinBitteBegruenden": {
            "type": "string",
            "nullable": true
          },
          "verwendeteSchluesselzahlen": {
            "type": "string",
            "nullable": true
          },
          "datenerfassung": {
            "type": "string",
            "nullable": true
          },
          "datenPlausibilitaetspruefung": {
            "type": "string",
            "nullable": true
          },
          "datenquellen": {
            "type": "array",
            "nullable": true,
            "items": {
              "$ref": "#/components/schemas/BaseDataPointString"
            }
          }
        }
      },
      "HeimathafenGeneralImpactmerkmaleGeschlechtergleichheit": {
        "type": "object",
        "properties": {
          "sdgGeschlechtergleichheit": {
            "nullable": true,
            "allOf": [
              {
                "$ref": "#/components/schemas/YesNo"
              }
            ]
          },
          "wennNeinBitteBegruenden": {
            "type": "string",
            "nullable": true
          },
          "verwendeteSchluesselzahlen": {
            "type": "string",
            "nullable": true
          },
          "datenerfassung": {
            "type": "string",
            "nullable": true
          },
          "datenPlausibilitaetspruefung": {
            "type": "string",
            "nullable": true
          },
          "datenquellen": {
            "type": "array",
            "nullable": true,
            "items": {
              "$ref": "#/components/schemas/BaseDataPointString"
            }
          }
        }
      },
      "HeimathafenGeneralImpactmerkmaleGesundheitUndWohlergehen": {
        "type": "object",
        "properties": {
          "sdgGesundheitUndWohlergehen": {
            "nullable": true,
            "allOf": [
              {
                "$ref": "#/components/schemas/YesNo"
              }
            ]
          },
          "wennNeinBitteBegruenden": {
            "type": "string",
            "nullable": true
          },
          "verwendeteSchluesselzahlen": {
            "type": "string",
            "nullable": true
          },
          "datenerfassung": {
            "type": "string",
            "nullable": true
          },
          "datenPlausibilitaetspruefung": {
            "type": "string",
            "nullable": true
          },
          "datenquellen": {
            "type": "array",
            "nullable": true,
            "items": {
              "$ref": "#/components/schemas/BaseDataPointString"
            }
          }
        }
      },
      "HeimathafenGeneralImpactmerkmaleHochwertigeBildung": {
        "type": "object",
        "properties": {
          "sdgHochwertigeBildung": {
            "nullable": true,
            "allOf": [
              {
                "$ref": "#/components/schemas/YesNo"
              }
            ]
          },
          "wennNeinBitteBegruenden": {
            "type": "string",
            "nullable": true
          },
          "verwendeteSchluesselzahlen": {
            "type": "string",
            "nullable": true
          },
          "datenerfassung": {
            "type": "string",
            "nullable": true
          },
          "datenPlausibilitaetspruefung": {
            "type": "string",
            "nullable": true
          },
          "datenquellen": {
            "type": "array",
            "nullable": true,
            "items": {
              "$ref": "#/components/schemas/BaseDataPointString"
            }
          }
        }
      },
      "HeimathafenGeneralImpactmerkmaleIndustrieInnovationUndInfrastruktur": {
        "type": "object",
        "properties": {
          "sdgIndustrieInnovationUndInfrastruktur": {
            "nullable": true,
            "allOf": [
              {
                "$ref": "#/components/schemas/YesNo"
              }
            ]
          },
          "wennNeinBitteBegruenden": {
            "type": "string",
            "nullable": true
          },
          "verwendeteSchluesselzahlen": {
            "type": "string",
            "nullable": true
          },
          "datenerfassung": {
            "type": "string",
            "nullable": true
          },
          "datenPlausibilitaetspruefung": {
            "type": "string",
            "nullable": true
          },
          "datenquellen": {
            "type": "array",
            "nullable": true,
            "items": {
              "$ref": "#/components/schemas/BaseDataPointString"
            }
          }
        }
      },
      "HeimathafenGeneralImpactmerkmaleKeinHunger": {
        "type": "object",
        "properties": {
          "sdgKeinHunger": {
            "nullable": true,
            "allOf": [
              {
                "$ref": "#/components/schemas/YesNo"
              }
            ]
          },
          "wennNeinBitteBegruenden": {
            "type": "string",
            "nullable": true
          },
          "verwendeteSchluesselzahlen": {
            "type": "string",
            "nullable": true
          },
          "datenerfassung": {
            "type": "string",
            "nullable": true
          },
          "datenPlausibilitaetspruefung": {
            "type": "string",
            "nullable": true
          },
          "datenquellen": {
            "type": "array",
            "nullable": true,
            "items": {
              "$ref": "#/components/schemas/BaseDataPointString"
            }
          }
        }
      },
      "HeimathafenGeneralImpactmerkmaleKeineArmut": {
        "type": "object",
        "properties": {
          "sdgKeineArmut": {
            "nullable": true,
            "allOf": [
              {
                "$ref": "#/components/schemas/YesNo"
              }
            ]
          },
          "wennNeinBitteBegruenden": {
            "type": "string",
            "nullable": true
          },
          "verwendeteSchluesselzahlen": {
            "type": "string",
            "nullable": true
          },
          "datenerfassung": {
            "type": "string",
            "nullable": true
          },
          "datenPlausibilitaetspruefung": {
            "type": "string",
            "nullable": true
          },
          "datenquellen": {
            "type": "array",
            "nullable": true,
            "items": {
              "$ref": "#/components/schemas/BaseDataPointString"
            }
          }
        }
      },
      "HeimathafenGeneralImpactmerkmaleLebenAndLand": {
        "type": "object",
        "properties": {
          "sdgLebenAnLand": {
            "nullable": true,
            "allOf": [
              {
                "$ref": "#/components/schemas/YesNo"
              }
            ]
          },
          "wennNeinBitteBegruenden": {
            "type": "string",
            "nullable": true
          },
          "verwendeteSchluesselzahlen": {
            "type": "string",
            "nullable": true
          },
          "datenerfassung": {
            "type": "string",
            "nullable": true
          },
          "datenPlausibilitaetspruefung": {
            "type": "string",
            "nullable": true
          },
          "datenquellen": {
            "type": "array",
            "nullable": true,
            "items": {
              "$ref": "#/components/schemas/BaseDataPointString"
            }
          }
        }
      },
      "HeimathafenGeneralImpactmerkmaleLebenUnterWasser": {
        "type": "object",
        "properties": {
          "sdgLebenUnterWasser": {
            "nullable": true,
            "allOf": [
              {
                "$ref": "#/components/schemas/YesNo"
              }
            ]
          },
          "wennNeinBitteBegruenden": {
            "type": "string",
            "nullable": true
          },
          "verwendeteSchluesselzahlen": {
            "type": "string",
            "nullable": true
          },
          "datenerfassung": {
            "type": "string",
            "nullable": true
          },
          "datenPlausibilitaetspruefung": {
            "type": "string",
            "nullable": true
          },
          "datenquellen": {
            "type": "array",
            "nullable": true,
            "items": {
              "$ref": "#/components/schemas/BaseDataPointString"
            }
          }
        }
      },
      "HeimathafenGeneralImpactmerkmaleMassnahmenZumKlimaschutz": {
        "type": "object",
        "properties": {
          "sdgMassnahmenZumKlimaschutz": {
            "nullable": true,
            "allOf": [
              {
                "$ref": "#/components/schemas/YesNo"
              }
            ]
          },
          "wennNeinBitteBegruenden": {
            "type": "string",
            "nullable": true
          },
          "verwendeteSchluesselzahlen": {
            "type": "string",
            "nullable": true
          },
          "datenerfassung": {
            "type": "string",
            "nullable": true
          },
          "datenPlausibilitaetspruefung": {
            "type": "string",
            "nullable": true
          },
          "datenquellen": {
            "type": "array",
            "nullable": true,
            "items": {
              "$ref": "#/components/schemas/BaseDataPointString"
            }
          }
        }
      },
      "HeimathafenGeneralImpactmerkmaleMenschenwuerdigeArbeitUndWirtschaftswachstum": {
        "type": "object",
        "properties": {
          "sdgMenschenwuerdigeArbeitUndWirtschaftswachstum": {
            "nullable": true,
            "allOf": [
              {
                "$ref": "#/components/schemas/YesNo"
              }
            ]
          },
          "wennNeinBitteBegruenden": {
            "type": "string",
            "nullable": true
          },
          "verwendeteSchluesselzahlen": {
            "type": "string",
            "nullable": true
          },
          "datenerfassung": {
            "type": "string",
            "nullable": true
          },
          "datenPlausibilitaetspruefung": {
            "type": "string",
            "nullable": true
          },
          "datenquellen": {
            "type": "array",
            "nullable": true,
            "items": {
              "$ref": "#/components/schemas/BaseDataPointString"
            }
          }
        }
      },
      "HeimathafenGeneralImpactmerkmaleNachhaltigeStaedteUndGemeinden": {
        "type": "object",
        "properties": {
          "sdgNachhaltigeStaedteUndGemeinden": {
            "nullable": true,
            "allOf": [
              {
                "$ref": "#/components/schemas/YesNo"
              }
            ]
          },
          "wennNeinBitteBegruenden": {
            "type": "string",
            "nullable": true
          },
          "verwendeteSchluesselzahlen": {
            "type": "string",
            "nullable": true
          },
          "datenerfassung": {
            "type": "string",
            "nullable": true
          },
          "datenPlausibilitaetspruefung": {
            "type": "string",
            "nullable": true
          },
          "datenquellen": {
            "type": "array",
            "nullable": true,
            "items": {
              "$ref": "#/components/schemas/BaseDataPointString"
            }
          }
        }
      },
      "HeimathafenGeneralImpactmerkmaleNachhaltigerKonsumUndProduktion": {
        "type": "object",
        "properties": {
          "sdgNachhaligerKonsumUndProduktion": {
            "nullable": true,
            "allOf": [
              {
                "$ref": "#/components/schemas/YesNo"
              }
            ]
          },
          "wennNeinBitteBegruenden": {
            "type": "string",
            "nullable": true
          },
          "verwendeteSchluesselzahlen": {
            "type": "string",
            "nullable": true
          },
          "datenerfassung": {
            "type": "string",
            "nullable": true
          },
          "datenPlausibilitaetspruefung": {
            "type": "string",
            "nullable": true
          },
          "datenquellen": {
            "type": "array",
            "nullable": true,
            "items": {
              "$ref": "#/components/schemas/BaseDataPointString"
            }
          }
        }
      },
      "HeimathafenGeneralImpactmerkmalePartnerschaftenZurErreichungDerZiele": {
        "type": "object",
        "properties": {
          "sdgPartnerschaftenZurErreichungDerZiele": {
            "nullable": true,
            "allOf": [
              {
                "$ref": "#/components/schemas/YesNo"
              }
            ]
          },
          "wennNeinBitteBegruenden": {
            "type": "string",
            "nullable": true
          },
          "verwendeteSchluesselzahlen": {
            "type": "string",
            "nullable": true
          },
          "datenerfassung": {
            "type": "string",
            "nullable": true
          },
          "datenPlausibilitaetspruefung": {
            "type": "string",
            "nullable": true
          },
          "datenquellen": {
            "type": "array",
            "nullable": true,
            "items": {
              "$ref": "#/components/schemas/BaseDataPointString"
            }
          }
        }
      },
      "HeimathafenGeneralImpactmerkmaleSauberesWasserUndSanitaereEinrichtungen": {
        "type": "object",
        "properties": {
          "sdgSauberesWasserUndSanitaereEinrichtungen": {
            "nullable": true,
            "allOf": [
              {
                "$ref": "#/components/schemas/YesNo"
              }
            ]
          },
          "wennNeinBitteBegruenden": {
            "type": "string",
            "nullable": true
          },
          "verwendeteSchluesselzahlen": {
            "type": "string",
            "nullable": true
          },
          "datenerfassung": {
            "type": "string",
            "nullable": true
          },
          "datenPlausibilitaetspruefung": {
            "type": "string",
            "nullable": true
          },
          "datenquellen": {
            "type": "array",
            "nullable": true,
            "items": {
              "$ref": "#/components/schemas/BaseDataPointString"
            }
          }
        }
      },
      "HeimathafenGeneralImpactmerkmaleWenigerUngleichheiten": {
        "type": "object",
        "properties": {
          "sdgWenigerUngleichheiten": {
            "nullable": true,
            "allOf": [
              {
                "$ref": "#/components/schemas/YesNo"
              }
            ]
          },
          "wennNeinBitteBegruenden": {
            "type": "string",
            "nullable": true
          },
          "verwendeteSchluesselzahlen": {
            "type": "string",
            "nullable": true
          },
          "datenerfassung": {
            "type": "string",
            "nullable": true
          },
          "datenPlausibilitaetspruefung": {
            "type": "string",
            "nullable": true
          },
          "datenquellen": {
            "type": "array",
            "nullable": true,
            "items": {
              "$ref": "#/components/schemas/BaseDataPointString"
            }
          }
        }
      },
      "HeimathafenGeneralImplementierung": {
        "type": "object",
        "properties": {
          "angeboteneSprachen": {
            "type": "string",
            "nullable": true
          },
          "bereitgestellteDokumentationsarten": {
            "type": "string",
            "nullable": true
          },
          "bereitgestellteDokumentationAufDeutsch": {
            "nullable": true,
            "allOf": [
              {
                "$ref": "#/components/schemas/YesNo"
              }
            ]
          },
          "leistungstests": {
            "nullable": true,
            "allOf": [
              {
                "$ref": "#/components/schemas/YesNo"
              }
            ]
          },
          "sicherheitstests": {
            "nullable": true,
            "allOf": [
              {
                "$ref": "#/components/schemas/YesNo"
              }
            ]
          },
          "beschreibungDerSystemarchitektur": {
            "type": "string",
            "nullable": true
          },
          "erforderlichesClientBetriebssystem": {
            "type": "string",
            "nullable": true
          },
          "angebotFuerFetteDuenneZitrischeKunden": {
            "nullable": true,
            "allOf": [
              {
                "$ref": "#/components/schemas/YesNo"
              }
            ]
          },
          "serverBackup": {
            "type": "string",
            "nullable": true
          },
          "standardisiertesKonzeptZurWiederherstellungImKatastrophenfall": {
            "nullable": true,
            "allOf": [
              {
                "$ref": "#/components/schemas/BaseDataPointYesNo"
              }
            ]
          },
          "stammUndBewegungsdatenLesen": {
            "nullable": true,
            "allOf": [
              {
                "$ref": "#/components/schemas/YesNo"
              }
            ]
          },
          "kompatibilitaetMitAnderenDatenquellen": {
            "nullable": true,
            "allOf": [
              {
                "$ref": "#/components/schemas/YesNo"
              }
            ]
          },
          "importDerErgebnisseInDasDataWarehouse": {
            "nullable": true,
            "allOf": [
              {
                "$ref": "#/components/schemas/YesNo"
              }
            ]
          },
          "erforderlichesDatenbanksystem": {
            "type": "string",
            "nullable": true
          },
          "beschreibungDesDesignsUndDerStrukturDerDatenbankEn": {
            "type": "string",
            "nullable": true
          },
          "direkterZugriffAufDieDatenbank": {
            "nullable": true,
            "allOf": [
              {
                "$ref": "#/components/schemas/YesNo"
              }
            ]
          },
          "schreibenderZugriffAufDieDatenbank": {
            "nullable": true,
            "allOf": [
              {
                "$ref": "#/components/schemas/YesNo"
              }
            ]
          },
          "unterstuetzungDerEchtzeitverarbeitung": {
            "nullable": true,
            "allOf": [
              {
                "$ref": "#/components/schemas/YesNo"
              }
            ]
          },
          "unterstuetzungFuerZeitnaheVerarbeitung": {
            "nullable": true,
            "allOf": [
              {
                "$ref": "#/components/schemas/YesNo"
              }
            ]
          },
          "unterstuetzungDerStapelverarbeitung": {
            "nullable": true,
            "allOf": [
              {
                "$ref": "#/components/schemas/YesNo"
              }
            ]
          },
          "unterstuetzteBiLoesung": {
            "type": "string",
            "nullable": true
          },
          "flexibilitaetBeimImportExportVonDaten": {
            "nullable": true,
            "allOf": [
              {
                "$ref": "#/components/schemas/YesNo"
              }
            ]
          },
          "rundUmDieUhrVerfuegbarkeit": {
            "nullable": true,
            "allOf": [
              {
                "$ref": "#/components/schemas/YesNo"
              }
            ]
          },
          "uebertragenVonDatenhistorien": {
            "type": "string",
            "nullable": true
          },
          "unterstuetzterZeitraumDerDatenhistorien": {
            "type": "string",
            "nullable": true
          },
          "fruehesterStartterminFuerEinIntegrationsprojekt": {
            "type": "string",
            "format": "date",
            "nullable": true
          },
          "geschaetzterZeitrahmenFuerDieVollstaendigeIntegrationDesProjekts": {
            "type": "string",
            "nullable": true
          },
          "durchschnittlicheAnzahlDerBenoetigtenRessourcen": {
            "type": "integer",
            "nullable": true
          },
          "anzahlDerVerfuegbarenRessourcen": {
            "type": "string",
            "nullable": true
          },
          "kundenbetreuung": {
            "type": "integer",
            "nullable": true
          }
        }
      },
      "HeimathafenGeneralMethodik": {
        "type": "object",
        "properties": {
          "verstaendnisVonNachhaltigkeitAlsTeilDerBewertung": {
            "type": "string",
            "nullable": true
          },
          "kriterienFuerIhreNachhaltigkeitsratings": {
            "type": "string",
            "nullable": true
          },
          "verfahrenZurVorbereitungDerAnalyseOderMethodik": {
            "type": "string",
            "nullable": true
          },
          "definitionBewertungsskala": {
            "type": "string",
            "nullable": true
          },
          "aktualitaetDerRatings": {
            "type": "string",
            "nullable": true
          },
          "unabhaengigkeitDerRatings": {
            "type": "string",
            "nullable": true
          },
          "datenerfassung": {
            "type": "string",
            "nullable": true
          },
          "methodikUmfasstUmweltSozialesUndGovernance": {
            "type": "string",
            "nullable": true
          },
          "datenquellen": {
            "type": "array",
            "nullable": true,
            "items": {
              "$ref": "#/components/schemas/BaseDataPointString"
            }
          },
          "datenPlausibilitaetspruefung": {
            "type": "string",
            "nullable": true
          },
          "intervalleFuerDieDatenaktualisierung": {
            "type": "string",
            "nullable": true
          },
          "zuverlaessigkeitDerMethodikSicherstellen": {
            "type": "string",
            "nullable": true
          },
          "minimierungOderVerhinderungSubjektiverFaktoren": {
            "type": "string",
            "nullable": true
          },
          "listePotenziellerInteressenkonflikte": {
            "type": "string",
            "nullable": true
          },
          "interessenkonfliktenEntgegenwirken": {
            "type": "string",
            "nullable": true
          },
          "dokumentationDerDatenerfassungUndSicherstellungDesProzesses": {
            "type": "string",
            "nullable": true
          },
          "bewertungVonQualitaetsstandards": {
            "type": "string",
            "nullable": true
          },
          "ratingTransparenzstandards": {
            "type": "string",
            "nullable": true
          },
          "qualitaetssicherungsprozess": {
            "nullable": true,
            "allOf": [
              {
                "$ref": "#/components/schemas/YesNo"
              }
            ]
          },
          "fallsNeinGebenSieBitteDieGruendeAn": {
            "type": "string",
            "nullable": true
          },
          "strukturDesQualitaetssicherungsprozesses": {
            "type": "string",
            "nullable": true
          },
          "dieAktualitaetDerMethodik": {
            "type": "string",
            "nullable": true
          },
          "paisInDieAnalyseEinbezogen": {
            "nullable": true,
            "allOf": [
              {
                "$ref": "#/components/schemas/YesNo"
              }
            ]
          },
          "listeDerEingeschlossenenPais": {
            "type": "string",
            "nullable": true
          },
          "quelleDerPaiSammlung": {
            "type": "array",
            "nullable": true,
            "items": {
              "$ref": "#/components/schemas/BaseDataPointString"
            }
          },
          "umgangMitAusreissern": {
            "type": "string",
            "nullable": true
          },
          "identifizierungVonKontroversenGeschaeften": {
            "type": "string",
            "nullable": true
          },
          "aktuelleKontroversen": {
            "type": "string",
            "nullable": true
          },
          "quellenZurErfassungVonKontroversen": {
            "type": "array",
            "nullable": true,
            "items": {
              "$ref": "#/components/schemas/BaseDataPointString"
            }
          }
        }
      },
      "HeimathafenGeneralUnternehmen": {
        "type": "object",
        "properties": {
          "unternehmenseigentumUndEigentuemerstruktur": {
            "type": "string",
            "nullable": true
          },
          "kernkompetenzenUndGeschaeftsbereiche": {
            "type": "array",
            "nullable": true,
            "items": {
              "type": "string"
            }
          },
          "anzahlDerFuerEsgZustaendigenMitarbeiter": {
            "type": "integer",
            "nullable": true
          }
        }
      },
      "HeimathafenGovernance": {
        "type": "object",
        "properties": {
          "goodGovernance": {
            "nullable": true,
            "allOf": [
              {
                "$ref": "#/components/schemas/HeimathafenGovernanceGoodGovernance"
              }
            ]
          },
          "goodGovernanceUngc": {
            "nullable": true,
            "allOf": [
              {
                "$ref": "#/components/schemas/HeimathafenGovernanceGoodGovernanceUngc"
              }
            ]
          },
          "bestechungUndKorruption": {
            "nullable": true,
            "allOf": [
              {
                "$ref": "#/components/schemas/HeimathafenGovernanceBestechungUndKorruption"
              }
            ]
          }
        }
      },
      "HeimathafenGovernanceBestechungUndKorruption": {
        "type": "object",
        "properties": {
          "kontroversenImBereichDerBestechungUndKorruption": {
            "nullable": true,
            "allOf": [
              {
                "$ref": "#/components/schemas/YesNo"
              }
            ]
          },
          "wennNeinBitteBegruenden": {
            "type": "string",
            "nullable": true
          },
          "verwendeteMetrikenUndMethodik": {
            "type": "string",
            "nullable": true
          },
          "verwendeteQuellen": {
            "type": "array",
            "nullable": true,
            "items": {
              "$ref": "#/components/schemas/BaseDataPointString"
            }
          },
          "dieAktualitaetDerKontroversenImBereichBestechungUndKorruption": {
            "type": "string",
            "nullable": true
          }
        }
      },
      "HeimathafenGovernanceGoodGovernance": {
        "type": "object",
        "properties": {
          "methodikDerGutenRegierungsfuehrung": {
            "nullable": true,
            "allOf": [
              {
                "$ref": "#/components/schemas/YesNo"
              }
            ]
          },
          "wennNeinBitteBegruenden": {
            "type": "string",
            "nullable": true
          },
          "definitionVonGuterRegierungsfuehrung": {
            "type": "string",
            "nullable": true
          },
          "listeDerKpisFuerGuteUnternehmensfuehrung": {
            "type": "string",
            "nullable": true
          },
          "verwendeteQuellen": {
            "type": "array",
            "nullable": true,
            "items": {
              "$ref": "#/components/schemas/BaseDataPointString"
            }
          }
        }
      },
      "HeimathafenGovernanceGoodGovernanceUngc": {
        "type": "object",
        "properties": {
          "beruecksichtigungDesUngc": {
            "nullable": true,
            "allOf": [
              {
                "$ref": "#/components/schemas/YesNo"
              }
            ]
          },
          "wennNeinBitteBegruenden": {
            "type": "string",
            "nullable": true
          },
          "beruecksichtigungDerUngcBeschreibung": {
            "type": "string",
            "nullable": true
          },
          "verwendeteQuellen": {
            "type": "array",
            "nullable": true,
            "items": {
              "$ref": "#/components/schemas/BaseDataPointString"
            }
          }
        }
      },
      "HeimathafenSocial": {
        "type": "object",
        "properties": {
          "nachhaltigskeitsrisiken": {
            "nullable": true,
            "allOf": [
              {
                "$ref": "#/components/schemas/HeimathafenSocialNachhaltigskeitsrisiken"
              }
            ]
          },
          "paiSozial": {
            "nullable": true,
            "allOf": [
              {
                "$ref": "#/components/schemas/HeimathafenSocialPaiSozial"
              }
            ]
          },
          "paiSozialesAufDemLand": {
            "nullable": true,
            "allOf": [
              {
                "$ref": "#/components/schemas/HeimathafenSocialPaiSozialesAufDemLand"
              }
            ]
          },
          "sfdr": {
            "nullable": true,
            "allOf": [
              {
                "$ref": "#/components/schemas/HeimathafenSocialSfdr"
              }
            ]
          },
          "kontroverseGeschaeftsfelderWaffen": {
            "nullable": true,
            "allOf": [
              {
                "$ref": "#/components/schemas/HeimathafenSocialKontroverseGeschaeftsfelderWaffen"
              }
            ]
          },
          "kontroverseGeschaeftsfelder": {
            "nullable": true,
            "allOf": [
              {
                "$ref": "#/components/schemas/HeimathafenSocialKontroverseGeschaeftsfelder"
              }
            ]
          }
        }
      },
      "HeimathafenSocialKontroverseGeschaeftsfelder": {
        "type": "object",
        "properties": {
          "verwendeteQuellen": {
            "type": "array",
            "nullable": true,
            "items": {
              "$ref": "#/components/schemas/BaseDataPointString"
            }
          }
        }
      },
      "HeimathafenSocialKontroverseGeschaeftsfelderWaffen": {
        "type": "object",
        "properties": {
          "herstellungOderVertriebVonWaffenAusschluss": {
            "nullable": true,
            "allOf": [
              {
                "$ref": "#/components/schemas/YesNo"
              }
            ]
          },
          "wennNeinBitteBegruenden": {
            "type": "string",
            "nullable": true
          },
          "verwendeteKennzahlFuerDieUmsatzmessung": {
            "type": "string",
            "nullable": true
          },
          "methodikDerBerechnung": {
            "type": "string",
            "nullable": true
          },
          "verwendeteQuellen": {
            "type": "array",
            "nullable": true,
            "items": {
              "$ref": "#/components/schemas/BaseDataPointString"
            }
          },
          "ausschlussVerbotenerWaffen": {
            "nullable": true,
            "allOf": [
              {
                "$ref": "#/components/schemas/YesNo"
              }
            ]
          },
          "wennAuschlussNichtMoeglichBitteBegruenden": {
            "type": "string",
            "nullable": true
          },
          "verwendeteKennzahlZurAbbildungGeaechteterWaffen": {
            "type": "string",
            "nullable": true
          }
        }
      },
      "HeimathafenSocialNachhaltigskeitsrisiken": {
        "type": "object",
        "properties": {
          "methodikSozialeNachhaltigkeitsrisiken": {
            "nullable": true,
            "allOf": [
              {
                "$ref": "#/components/schemas/YesNo"
              }
            ]
          },
          "wennNeinBitteBegruenden": {
            "type": "string",
            "nullable": true
          },
          "kartierteSozialeNachhaltigkeitsrisiken": {
            "type": "string",
            "nullable": true
          },
          "identifizierungWesentlicherSozialerNachhaltigkeitsrisikenUndKonstruktionsmethodik": {
            "type": "string",
            "nullable": true
          },
          "sozialeBewertungUnterBeruecksichtigungVonNachhaltigkeitsrisiken": {
            "type": "string",
            "nullable": true
          },
          "sozialeNachhaltigkeitsrisikenAbsichern": {
            "type": "string",
            "nullable": true
          },
          "quelle": {
            "type": "array",
            "nullable": true,
            "items": {
              "$ref": "#/components/schemas/BaseDataPointString"
            }
          },
          "vierAugenPruefung": {
            "nullable": true,
            "allOf": [
              {
                "$ref": "#/components/schemas/YesNo"
              }
            ]
          },
          "wennKeineVierAugenPruefungBitteBegruenden": {
            "type": "string",
            "nullable": true
          },
          "beschreibungDerVierAugenPruefung": {
            "type": "string",
            "nullable": true
          }
        }
      },
      "HeimathafenSocialPaiSozial": {
        "type": "object",
        "properties": {
          "paiSozial": {
            "nullable": true,
            "allOf": [
              {
                "$ref": "#/components/schemas/YesNo"
              }
            ]
          },
          "wennNeinBitteBegruenden": {
            "type": "string",
            "nullable": true
          },
          "verwendeteSchluesselzahlen": {
            "type": "string",
            "nullable": true
          },
          "datenerfassung": {
            "type": "string",
            "nullable": true
          },
          "datenPlausibilitaetspruefung": {
            "type": "string",
            "nullable": true
          },
          "datenquellen": {
            "type": "array",
            "nullable": true,
            "items": {
              "$ref": "#/components/schemas/BaseDataPointString"
            }
          }
        }
      },
      "HeimathafenSocialPaiSozialesAufDemLand": {
        "type": "object",
        "properties": {
          "paiSozialesAufDemLand": {
            "nullable": true,
            "allOf": [
              {
                "$ref": "#/components/schemas/YesNo"
              }
            ]
          },
          "wennNeinBitteBegruenden": {
            "type": "string",
            "nullable": true
          },
          "verwendeteSchluesselzahlen": {
            "type": "string",
            "nullable": true
          },
          "datenerfassung": {
            "type": "string",
            "nullable": true
          },
          "datenPlausibilitaetspruefung": {
            "type": "string",
            "nullable": true
          },
          "datenquellen": {
            "type": "array",
            "nullable": true,
            "items": {
              "$ref": "#/components/schemas/BaseDataPointString"
            }
          }
        }
      },
      "HeimathafenSocialSfdr": {
        "type": "object",
        "properties": {
          "methodikZurMessungDesSignifikantenBeitragsZuEinemGesellschaftlichenZiel": {
            "type": "string",
            "nullable": true
          }
        }
      },
      "AmountWithCurrency": {
        "type": "object",
        "properties": {
          "amount": {
            "type": "number",
            "nullable": true
          },
          "currency": {
            "type": "string",
            "nullable": true
          }
        }
      },
      "AssuranceDataPoint": {
        "required": [
          "value"
        ],
        "type": "object",
        "properties": {
          "value": {
            "type": "string",
            "enum": [
              "None",
              "LimitedAssurance",
              "ReasonableAssurance"
            ]
          },
          "dataSource": {
            "nullable": true,
            "allOf": [
              {
                "$ref": "#/components/schemas/ExtendedDocumentReference"
              }
            ]
          },
          "provider": {
            "type": "string",
            "nullable": true
          }
        }
      },
      "CompanyAssociatedDataEutaxonomyNonFinancialsData": {
        "required": [
          "companyId",
          "data",
          "reportingPeriod"
        ],
        "type": "object",
        "properties": {
          "companyId": {
            "type": "string"
          },
          "reportingPeriod": {
            "type": "string"
          },
          "data": {
            "$ref": "#/components/schemas/EutaxonomyNonFinancialsData"
          }
        }
      },
      "EutaxonomyNonFinancialsCapex": {
        "type": "object",
        "properties": {
          "totalAmount": {
            "nullable": true,
            "allOf": [
              {
                "$ref": "#/components/schemas/CurrencyDataPoint"
              }
            ]
          },
          "nonEligibleShare": {
            "nullable": true,
            "allOf": [
              {
                "$ref": "#/components/schemas/EutaxonomyNonFinancialsCapexNonEligibleShare"
              }
            ]
          },
          "eligibleShare": {
            "nullable": true,
            "allOf": [
              {
                "$ref": "#/components/schemas/EutaxonomyNonFinancialsCapexEligibleShare"
              }
            ]
          },
          "nonAlignedShare": {
            "nullable": true,
            "allOf": [
              {
                "$ref": "#/components/schemas/EutaxonomyNonFinancialsCapexNonAlignedShare"
              }
            ]
          },
          "alignedShare": {
            "nullable": true,
            "allOf": [
              {
                "$ref": "#/components/schemas/EutaxonomyNonFinancialsCapexAlignedShare"
              }
            ]
          },
          "substantialContributionToClimateChangeMitigationInPercent": {
            "type": "number",
            "nullable": true
          },
          "substantialContributionToClimateChangeAdaptationInPercent": {
            "type": "number",
            "nullable": true
          },
          "substantialContributionToSustainableUseAndProtectionOfWaterAndMarineResourcesInPercent": {
            "type": "number",
            "nullable": true
          },
          "substantialContributionToTransitionToACircularEconomyInPercent": {
            "type": "number",
            "nullable": true
          },
          "substantialContributionToPollutionPreventionAndControlInPercent": {
            "type": "number",
            "nullable": true
          },
          "substantialContributionToProtectionAndRestorationOfBiodiversityAndEcosystemsInPercent": {
            "type": "number",
            "nullable": true
          },
          "enablingShareInPercent": {
            "type": "number",
            "nullable": true
          },
          "transitionalShareInPercent": {
            "type": "number",
            "nullable": true
          }
        }
      },
      "EutaxonomyNonFinancialsCapexAlignedShare": {
        "type": "object",
        "properties": {
          "relativeShareInPercent": {
            "type": "number",
            "nullable": true
          },
          "absoluteShare": {
            "nullable": true,
            "allOf": [
              {
                "$ref": "#/components/schemas/AmountWithCurrency"
              }
            ]
          }
        }
      },
      "EutaxonomyNonFinancialsCapexEligibleShare": {
        "type": "object",
        "properties": {
          "relativeShareInPercent": {
            "type": "number",
            "nullable": true
          },
          "absoluteShare": {
            "nullable": true,
            "allOf": [
              {
                "$ref": "#/components/schemas/AmountWithCurrency"
              }
            ]
          }
        }
      },
      "EutaxonomyNonFinancialsCapexNonAlignedShare": {
        "type": "object",
        "properties": {
          "relativeShareInPercent": {
            "type": "number",
            "nullable": true
          },
          "absoluteShare": {
            "nullable": true,
            "allOf": [
              {
                "$ref": "#/components/schemas/AmountWithCurrency"
              }
            ]
          }
        }
      },
      "EutaxonomyNonFinancialsCapexNonEligibleShare": {
        "type": "object",
        "properties": {
          "relativeShareInPercent": {
            "type": "number",
            "nullable": true
          },
          "absoluteShare": {
            "nullable": true,
            "allOf": [
              {
                "$ref": "#/components/schemas/AmountWithCurrency"
              }
            ]
          }
        }
      },
      "EutaxonomyNonFinancialsData": {
        "type": "object",
        "properties": {
          "general": {
            "nullable": true,
            "allOf": [
              {
                "$ref": "#/components/schemas/EutaxonomyNonFinancialsGeneral"
              }
            ]
          },
          "revenue": {
            "nullable": true,
            "allOf": [
              {
                "$ref": "#/components/schemas/EutaxonomyNonFinancialsRevenue"
              }
            ]
          },
          "capex": {
            "nullable": true,
            "allOf": [
              {
                "$ref": "#/components/schemas/EutaxonomyNonFinancialsCapex"
              }
            ]
          },
          "opex": {
            "nullable": true,
            "allOf": [
              {
                "$ref": "#/components/schemas/EutaxonomyNonFinancialsOpex"
              }
            ]
          }
        }
      },
      "EutaxonomyNonFinancialsGeneral": {
        "type": "object",
        "properties": {
          "fiscalYearDeviation": {
            "nullable": true,
            "allOf": [
              {
                "$ref": "#/components/schemas/EutaxonomyNonFinancialsGeneralFiscalYearDeviationOptions"
              }
            ]
          },
          "fiscalYearEnd": {
            "type": "string",
            "format": "date",
            "nullable": true
          },
          "scopeOfEntities": {
            "nullable": true,
            "allOf": [
              {
                "$ref": "#/components/schemas/YesNoNa"
              }
            ]
          },
          "nfrdMandatory": {
            "nullable": true,
            "allOf": [
              {
                "$ref": "#/components/schemas/YesNo"
              }
            ]
          },
          "euTaxonomyActivityLevelReporting": {
            "nullable": true,
            "allOf": [
              {
                "$ref": "#/components/schemas/YesNo"
              }
            ]
          },
          "assurance": {
            "nullable": true,
            "allOf": [
              {
                "$ref": "#/components/schemas/AssuranceDataPoint"
              }
            ]
          },
          "numberOfEmployees": {
            "type": "number",
            "nullable": true
          },
          "referencedReports": {
            "type": "object",
            "nullable": true,
            "example": {
              "string": {
                "fileReference": "string",
                "fileName": "string",
                "isGroupLevel": "Yes",
                "reportDate": "2023-10-12",
                "currency": "string"
              }
            }
          }
        }
      },
      "EutaxonomyNonFinancialsGeneralFiscalYearDeviationOptions": {
        "type": "string",
        "enum": [
          "Deviation",
          "NoDeviation"
        ]
      },
      "EutaxonomyNonFinancialsOpex": {
        "type": "object",
        "properties": {
          "totalAmount": {
            "nullable": true,
            "allOf": [
              {
                "$ref": "#/components/schemas/CurrencyDataPoint"
              }
            ]
          },
          "nonEligibleShare": {
            "nullable": true,
            "allOf": [
              {
                "$ref": "#/components/schemas/EutaxonomyNonFinancialsOpexNonEligibleShare"
              }
            ]
          },
          "eligibleShare": {
            "nullable": true,
            "allOf": [
              {
                "$ref": "#/components/schemas/EutaxonomyNonFinancialsOpexEligibleShare"
              }
            ]
          },
          "nonAlignedShare": {
            "nullable": true,
            "allOf": [
              {
                "$ref": "#/components/schemas/EutaxonomyNonFinancialsOpexNonAlignedShare"
              }
            ]
          },
          "alignedShare": {
            "nullable": true,
            "allOf": [
              {
                "$ref": "#/components/schemas/EutaxonomyNonFinancialsOpexAlignedShare"
              }
            ]
          },
          "substantialContributionToClimateChangeMitigationInPercent": {
            "type": "number",
            "nullable": true
          },
          "substantialContributionToClimateChangeAdaptationInPercent": {
            "type": "number",
            "nullable": true
          },
          "substantialContributionToSustainableUseAndProtectionOfWaterAndMarineResourcesInPercent": {
            "type": "number",
            "nullable": true
          },
          "substantialContributionToTransitionToACircularEconomyInPercent": {
            "type": "number",
            "nullable": true
          },
          "substantialContributionToPollutionPreventionAndControlInPercent": {
            "type": "number",
            "nullable": true
          },
          "substantialContributionToProtectionAndRestorationOfBiodiversityAndEcosystemsInPercent": {
            "type": "number",
            "nullable": true
          },
          "enablingShareInPercent": {
            "type": "number",
            "nullable": true
          },
          "transitionalShareInPercent": {
            "type": "number",
            "nullable": true
          }
        }
      },
      "EutaxonomyNonFinancialsOpexAlignedShare": {
        "type": "object",
        "properties": {
          "relativeShareInPercent": {
            "type": "number",
            "nullable": true
          },
          "absoluteShare": {
            "nullable": true,
            "allOf": [
              {
                "$ref": "#/components/schemas/AmountWithCurrency"
              }
            ]
          }
        }
      },
      "EutaxonomyNonFinancialsOpexEligibleShare": {
        "type": "object",
        "properties": {
          "relativeShareInPercent": {
            "type": "number",
            "nullable": true
          },
          "absoluteShare": {
            "nullable": true,
            "allOf": [
              {
                "$ref": "#/components/schemas/AmountWithCurrency"
              }
            ]
          }
        }
      },
      "EutaxonomyNonFinancialsOpexNonAlignedShare": {
        "type": "object",
        "properties": {
          "relativeShareInPercent": {
            "type": "number",
            "nullable": true
          },
          "absoluteShare": {
            "nullable": true,
            "allOf": [
              {
                "$ref": "#/components/schemas/AmountWithCurrency"
              }
            ]
          }
        }
      },
      "EutaxonomyNonFinancialsOpexNonEligibleShare": {
        "type": "object",
        "properties": {
          "relativeShareInPercent": {
            "type": "number",
            "nullable": true
          },
          "absoluteShare": {
            "nullable": true,
            "allOf": [
              {
                "$ref": "#/components/schemas/AmountWithCurrency"
              }
            ]
          }
        }
      },
      "EutaxonomyNonFinancialsRevenue": {
        "type": "object",
        "properties": {
          "totalAmount": {
            "nullable": true,
            "allOf": [
              {
                "$ref": "#/components/schemas/CurrencyDataPoint"
              }
            ]
          },
          "nonEligibleShare": {
            "nullable": true,
            "allOf": [
              {
                "$ref": "#/components/schemas/EutaxonomyNonFinancialsRevenueNonEligibleShare"
              }
            ]
          },
          "eligibleShare": {
            "nullable": true,
            "allOf": [
              {
                "$ref": "#/components/schemas/EutaxonomyNonFinancialsRevenueEligibleShare"
              }
            ]
          },
          "nonAlignedShare": {
            "nullable": true,
            "allOf": [
              {
                "$ref": "#/components/schemas/EutaxonomyNonFinancialsRevenueNonAlignedShare"
              }
            ]
          },
          "alignedShare": {
            "nullable": true,
            "allOf": [
              {
                "$ref": "#/components/schemas/EutaxonomyNonFinancialsRevenueAlignedShare"
              }
            ]
          },
          "substantialContributionToClimateChangeMitigationInPercent": {
            "type": "number",
            "nullable": true
          },
          "substantialContributionToClimateChangeAdaptationInPercent": {
            "type": "number",
            "nullable": true
          },
          "substantialContributionToSustainableUseAndProtectionOfWaterAndMarineResourcesInPercent": {
            "type": "number",
            "nullable": true
          },
          "substantialContributionToTransitionToACircularEconomyInPercent": {
            "type": "number",
            "nullable": true
          },
          "substantialContributionToPollutionPreventionAndControlInPercent": {
            "type": "number",
            "nullable": true
          },
          "substantialContributionToProtectionAndRestorationOfBiodiversityAndEcosystemsInPercent": {
            "type": "number",
            "nullable": true
          },
          "enablingShareInPercent": {
            "type": "number",
            "nullable": true
          },
          "transitionalShareInPercent": {
            "type": "number",
            "nullable": true
          }
        }
      },
      "EutaxonomyNonFinancialsRevenueAlignedShare": {
        "type": "object",
        "properties": {
          "relativeShareInPercent": {
            "type": "number",
            "nullable": true
          },
          "absoluteShare": {
            "nullable": true,
            "allOf": [
              {
                "$ref": "#/components/schemas/AmountWithCurrency"
              }
            ]
          }
        }
      },
      "EutaxonomyNonFinancialsRevenueEligibleShare": {
        "type": "object",
        "properties": {
          "relativeShareInPercent": {
            "type": "number",
            "nullable": true
          },
          "absoluteShare": {
            "nullable": true,
            "allOf": [
              {
                "$ref": "#/components/schemas/AmountWithCurrency"
              }
            ]
          }
        }
      },
      "EutaxonomyNonFinancialsRevenueNonAlignedShare": {
        "type": "object",
        "properties": {
          "relativeShareInPercent": {
            "type": "number",
            "nullable": true
          },
          "absoluteShare": {
            "nullable": true,
            "allOf": [
              {
                "$ref": "#/components/schemas/AmountWithCurrency"
              }
            ]
          }
        }
      },
<<<<<<< HEAD
      "EutaxonomyNonFinancialsRevenueNonEligibleShare": {
=======
      "FiscalYearDeviation": {
        "type": "string",
        "enum": [
          "Deviation",
          "NoDeviation"
        ]
      },
      "RelativeAndAbsoluteFinancialShare": {
>>>>>>> 4f440d30
        "type": "object",
        "properties": {
          "relativeShareInPercent": {
            "type": "number",
            "nullable": true
          },
          "absoluteShare": {
            "nullable": true,
            "allOf": [
              {
                "$ref": "#/components/schemas/AmountWithCurrency"
              }
            ]
          }
        }
      },
      "CompanyAssociatedDataEuTaxonomyDataForFinancials": {
        "required": [
          "companyId",
          "data",
          "reportingPeriod"
        ],
        "type": "object",
        "properties": {
          "companyId": {
            "type": "string"
          },
          "reportingPeriod": {
            "type": "string"
          },
          "data": {
            "$ref": "#/components/schemas/EuTaxonomyDataForFinancials"
          }
        }
      },
      "CompanyReport": {
        "required": [
          "fileReference"
        ],
        "type": "object",
        "properties": {
          "fileReference": {
            "type": "string"
          },
          "fileName": {
            "type": "string",
            "nullable": true
          },
          "isGroupLevel": {
            "nullable": true,
            "allOf": [
              {
                "$ref": "#/components/schemas/YesNoNa"
              }
            ]
          },
          "reportDate": {
            "type": "string",
            "format": "date",
            "nullable": true
          },
          "currency": {
            "type": "string",
            "nullable": true
          }
        },
        "example": {
          "string": {
            "fileReference": "string",
            "fileName": "string",
            "isGroupLevel": "Yes",
            "reportDate": "2023-10-12",
            "currency": "string"
          }
        }
      },
      "CreditInstitutionKpis": {
        "type": "object",
        "properties": {
          "tradingPortfolioInPercent": {
            "nullable": true,
            "allOf": [
              {
                "$ref": "#/components/schemas/ExtendedDataPointBigDecimal"
              }
            ]
          },
          "interbankLoansInPercent": {
            "nullable": true,
            "allOf": [
              {
                "$ref": "#/components/schemas/ExtendedDataPointBigDecimal"
              }
            ]
          },
          "tradingPortfolioAndInterbankLoansInPercent": {
            "nullable": true,
            "allOf": [
              {
                "$ref": "#/components/schemas/ExtendedDataPointBigDecimal"
              }
            ]
          },
          "greenAssetRatioInPercent": {
            "nullable": true,
            "allOf": [
              {
                "$ref": "#/components/schemas/ExtendedDataPointBigDecimal"
              }
            ]
          }
        }
      },
      "EligibilityKpis": {
        "type": "object",
        "properties": {
          "taxonomyEligibleActivityInPercent": {
            "nullable": true,
            "allOf": [
              {
                "$ref": "#/components/schemas/ExtendedDataPointBigDecimal"
              }
            ]
          },
          "taxonomyNonEligibleActivityInPercent": {
            "nullable": true,
            "allOf": [
              {
                "$ref": "#/components/schemas/ExtendedDataPointBigDecimal"
              }
            ]
          },
          "derivativesInPercent": {
            "nullable": true,
            "allOf": [
              {
                "$ref": "#/components/schemas/ExtendedDataPointBigDecimal"
              }
            ]
          },
          "banksAndIssuersInPercent": {
            "nullable": true,
            "allOf": [
              {
                "$ref": "#/components/schemas/ExtendedDataPointBigDecimal"
              }
            ]
          },
          "investmentNonNfrdInPercent": {
            "nullable": true,
            "allOf": [
              {
                "$ref": "#/components/schemas/ExtendedDataPointBigDecimal"
              }
            ]
          }
        },
        "example": {
          "CreditInstitution": {
            "taxonomyEligibleActivityInPercent": {
              "value": 0,
              "quality": "Audited",
              "dataSource": {
                "page": 0,
                "tagName": "string",
                "fileName": "string",
                "fileReference": "string"
              },
              "comment": "string"
            }
          },
          "InsuranceOrReinsurance": {
            "taxonomyEligibleActivityInPercent": {
              "value": 0,
              "quality": "Audited",
              "dataSource": {
                "page": 0,
                "tagName": "string",
                "fileName": "string",
                "fileReference": "string"
              },
              "comment": "string"
            }
          },
          "AssetManagement": {
            "taxonomyEligibleActivityInPercent": {
              "value": 0,
              "quality": "Audited",
              "dataSource": {
                "page": 0,
                "tagName": "string",
                "fileName": "string",
                "fileReference": "string"
              },
              "comment": "string"
            }
          },
          "InvestmentFirm": {
            "taxonomyEligibleActivityInPercent": {
              "value": 0,
              "quality": "Audited",
              "dataSource": {
                "page": 0,
                "tagName": "string",
                "fileName": "string",
                "fileReference": "string"
              },
              "comment": "string"
            }
          }
        }
      },
      "EuTaxonomyDataForFinancials": {
        "type": "object",
        "properties": {
          "financialServicesTypes": {
            "type": "array",
            "nullable": true,
            "items": {
              "type": "string",
              "enum": [
                "CreditInstitution",
                "InsuranceOrReinsurance",
                "AssetManagement",
                "InvestmentFirm"
              ]
            }
          },
          "eligibilityKpis": {
            "type": "object",
            "additionalProperties": {
              "$ref": "#/components/schemas/EligibilityKpis"
            },
            "nullable": true,
            "example": {
              "CreditInstitution": {
                "taxonomyEligibleActivityInPercent": {
                  "value": 0,
                  "quality": "Audited",
                  "dataSource": {
                    "page": 0,
                    "tagName": "string",
                    "fileName": "string",
                    "fileReference": "string"
                  },
                  "comment": "string"
                }
              },
              "InsuranceOrReinsurance": {
                "taxonomyEligibleActivityInPercent": {
                  "value": 0,
                  "quality": "Audited",
                  "dataSource": {
                    "page": 0,
                    "tagName": "string",
                    "fileName": "string",
                    "fileReference": "string"
                  },
                  "comment": "string"
                }
              },
              "AssetManagement": {
                "taxonomyEligibleActivityInPercent": {
                  "value": 0,
                  "quality": "Audited",
                  "dataSource": {
                    "page": 0,
                    "tagName": "string",
                    "fileName": "string",
                    "fileReference": "string"
                  },
                  "comment": "string"
                }
              },
              "InvestmentFirm": {
                "taxonomyEligibleActivityInPercent": {
                  "value": 0,
                  "quality": "Audited",
                  "dataSource": {
                    "page": 0,
                    "tagName": "string",
                    "fileName": "string",
                    "fileReference": "string"
                  },
                  "comment": "string"
                }
              }
            }
          },
          "creditInstitutionKpis": {
            "nullable": true,
            "allOf": [
              {
                "$ref": "#/components/schemas/CreditInstitutionKpis"
              }
            ]
          },
          "investmentFirmKpis": {
            "nullable": true,
            "allOf": [
              {
                "$ref": "#/components/schemas/InvestmentFirmKpis"
              }
            ]
          },
          "insuranceKpis": {
            "nullable": true,
            "allOf": [
              {
                "$ref": "#/components/schemas/InsuranceKpis"
              }
            ]
          },
          "fiscalYearDeviation": {
            "nullable": true,
            "allOf": [
              {
                "$ref": "#/components/schemas/FiscalYearDeviation"
              }
            ]
          },
          "fiscalYearEnd": {
            "type": "string",
            "format": "date",
            "nullable": true
          },
          "scopeOfEntities": {
            "nullable": true,
            "allOf": [
              {
                "$ref": "#/components/schemas/YesNoNa"
              }
            ]
          },
          "nfrdMandatory": {
            "nullable": true,
            "allOf": [
              {
                "$ref": "#/components/schemas/YesNo"
              }
            ]
          },
          "euTaxonomyActivityLevelReporting": {
            "nullable": true,
            "allOf": [
              {
                "$ref": "#/components/schemas/YesNo"
              }
            ]
          },
          "assurance": {
            "nullable": true,
            "allOf": [
              {
                "$ref": "#/components/schemas/AssuranceDataPoint"
              }
            ]
          },
          "numberOfEmployees": {
            "type": "number",
            "nullable": true
          },
          "referencedReports": {
            "type": "object",
            "additionalProperties": {
              "$ref": "#/components/schemas/CompanyReport"
            },
            "nullable": true,
            "example": {
              "string": {
                "fileReference": "string",
                "fileName": "string",
                "isGroupLevel": "Yes",
                "reportDate": "2023-10-12",
                "currency": "string"
              }
            }
          }
        }
      },
      "FiscalYearDeviation": {
        "type": "string",
        "enum": [
          "Deviation",
          "NoDeviation"
        ]
      },
      "InsuranceKpis": {
        "type": "object",
        "properties": {
          "taxonomyEligibleNonLifeInsuranceActivitiesInPercent": {
            "nullable": true,
            "allOf": [
              {
                "$ref": "#/components/schemas/ExtendedDataPointBigDecimal"
              }
            ]
          }
        }
      },
      "InvestmentFirmKpis": {
        "type": "object",
        "properties": {
          "greenAssetRatioInPercent": {
            "nullable": true,
            "allOf": [
              {
                "$ref": "#/components/schemas/ExtendedDataPointBigDecimal"
              }
            ]
          }
        }
      },
<<<<<<< HEAD
      "Activity": {
        "type": "string",
        "enum": [
          "Afforestation",
          "RehabilitationAndRestorationOfForestsIncludingReforestationAndNaturalForestRegenerationAfterAnExtremeEvent",
          "ForestManagement",
          "ConservationForestry",
          "RestorationOfWetlands",
          "ManufactureOfRenewableEnergyTechnologies",
          "ManufactureOfEquipmentForTheProductionAndUseOfHydrogen",
          "ManufactureOfLowCarbonTechnologiesForTransport",
          "ManufactureOfBatteries",
          "ManufactureOfEnergyEfficiencyEquipmentForBuildings",
          "ManufactureOfOtherLowCarbonTechnologies",
          "ManufactureOfCement",
          "ManufactureOfAluminium",
          "ManufactureOfIronAndSteel",
          "ManufactureOfHydrogen",
          "ManufactureOfCarbonBlack",
          "ManufactureOfSodaAsh",
          "ManufactureOfChlorine",
          "ManufactureOfOrganicBasicChemicals",
          "ManufactureOfAnhydrousAmmonia",
          "ManufactureOfNitricAcid",
          "ManufactureOfPlasticsInPrimaryForm",
          "ElectricityGenerationUsingSolarPhotovoltaicTechnology",
          "ElectricityGenerationUsingConcentratedSolarPowerCspTechnology",
          "ElectricityGenerationFromWindPower",
          "ElectricityGenerationFromOceanEnergyTechnologies",
          "ElectricityGenerationFromHydropower",
          "ElectricityGenerationFromGeothermalEnergy",
          "ElectricityGenerationFromRenewableNonFossilGaseousAndLiquidFuels",
          "ElectricityGenerationFromBioenergy",
          "TransmissionAndDistributionOfElectricity",
          "StorageOfElectricity",
          "StorageOfThermalEnergy",
          "StorageOfHydrogen",
          "ManufactureOfBiogasAndBiofuelsForUseInTransportAndOfBioliquids",
          "TransmissionAndDistributionNetworksForRenewableAndLowCarbonGases",
          "DistrictHeatingCoolingDistribution",
          "InstallationAndOperationOfElectricHeatPumps",
          "CogenerationOfHeatCoolAndPowerFromSolarEnergy",
          "CogenerationOfHeatCoolAndPowerFromGeothermalEnergy",
          "CogenerationOfHeatCoolAndPowerFromRenewableNonFossilGaseousAndLiquidFuels",
          "CogenerationOfHeatCoolAndPowerFromBioenergy",
          "ProductionOfHeatCoolFromSolarThermalHeating",
          "ProductionOfHeatCoolFromGeothermalEnergy",
          "ProductionOfHeatCoolFromRenewableNonFossilGaseousAndLiquidFuels",
          "ProductionOfHeatCoolFromBioenergy",
          "ProductionOfHeatCoolUsingWasteHeat",
          "PreCommercialStagesOfAdvancedTechnologiesToProduceEnergyFromNuclearProcessesWithMinimalWasteFromTheFuelCycle",
          "ConstructionAndSafeOperationOfNewNuclearPowerPlantsForTheGenerationOfElectricityAndOrHeatIncludingForHydrogenProductionUsingBestAvailableTechnologies",
          "ElectricityGenerationFromNuclearEnergyInExistingInstallations",
          "ElectricityGenerationFromFossilGaseousFuels",
          "HighEfficiencyCoGenerationOfHeatCoolAndPowerFromFossilGaseousFuels",
          "ProductionOfHeatCoolFromFossilGaseousFuelsInAnEfficientDistrictHeatingAndCoolingSystem",
          "ConstructionExtensionAndOperationOfWaterCollectionTreatmentAndSupplySystems",
          "RenewalOfWaterCollectionTreatmentAndSupplySystems",
          "ConstructionExtensionAndOperationOfWasteWaterCollectionAndTreatment",
          "RenewalOfWasteWaterCollectionAndTreatment",
          "CollectionAndTransportOfNonHazardousWasteInSourceSegregatedFractions",
          "AnaerobicDigestionOfSewageSludge",
          "AnaerobicDigestionOfBioWaste",
          "CompostingOfBioWaste",
          "MaterialRecoveryFromNonHazardousWaste",
          "LandfillGasCaptureAndUtilisation",
          "TransportOfCo2",
          "UndergroundPermanentGeologicalStorageOfCo2",
          "PassengerInterurbanRailTransport",
          "FreightRailTransport",
          "UrbanAndSuburbanTransportRoadPassengerTransport",
          "OperationOfPersonalMobilityDevicesCycleLogistics",
          "TransportByMotorbikesPassengerCarsAndLightCommercialVehicles",
          "FreightTransportServicesByRoad",
          "InlandPassengerWaterTransport",
          "InlandFreightWaterTransport",
          "RetrofittingOfInlandWaterPassengerAndFreightTransport",
          "SeaAndCoastalFreightWaterTransportVesselsForPortOperationsAndAuxiliaryActivities",
          "SeaAndCoastalPassengerWaterTransport",
          "RetrofittingOfSeaAndCoastalFreightAndPassengerWaterTransport",
          "InfrastructureForPersonalMobilityCycleLogistics",
          "InfrastructureForRailTransport",
          "InfrastructureEnablingLowCarbonRoadTransportAndPublicTransport",
          "InfrastructureEnablingLowCarbonWaterTransport",
          "LowCarbonAirportInfrastructure",
          "ConstructionOfNewBuildings",
          "RenovationOfExistingBuildings",
          "InstallationMaintenanceAndRepairOfEnergyEfficiencyEquipment",
          "InstallationMaintenanceAndRepairOfChargingStationsForElectricVehiclesInBuildingsAndParkingSpacesAttachedToBuildings",
          "InstallationMaintenanceAndRepairOfInstrumentsAndDevicesForMeasuringRegulationAndControllingEnergyPerformanceOfBuildings",
          "InstallationMaintenanceAndRepairOfRenewableEnergyTechnologies",
          "AcquisitionAndOwnershipOfBuildings",
          "DataProcessingHostingAndRelatedActivities",
          "DataDrivenSolutionsForGhgEmissionsReductions",
          "CloseToMarketResearchDevelopmentAndInnovation",
          "ResearchDevelopmentAndInnovationForDirectAirCaptureOfCo2",
          "ProfessionalServicesRelatedToEnergyPerformanceOfBuildings",
          "InfrastructureEnablingRoadTransportAndPublicTransport",
          "InfrastructureForWaterTransport",
          "AirportInfrastructure",
          "ComputerProgrammingConsultancyAndRelatedActivities",
          "ProgrammingAndBroadcastingActivities",
          "EngineeringActivitiesAndRelatedTechnicalConsultancyDedicatedToAdaptationToClimateChange",
          "NonLifeInsuranceUnderwritingOfClimateRelatedPerils",
          "Reinsurance",
          "Education",
          "ResidentialCareActivities",
          "CreativeArtsAndEntertainmentActivities",
          "LibrariesArchivesMuseumsAndCulturalActivities",
          "MotionPictureVideoAndTelevisionProgrammeProductionSoundRecordingAndMusicPublishingActivities"
        ]
      },
      "AnreizmechanismenFuerDasManagementSozialesOptions": {
        "type": "string",
        "enum": [
          "Nein",
          "JaAufsichtsrat",
          "JaGeschaeftsleitung",
          "JaAufsichtsratUndGeschaeftsleitung"
        ]
      },
      "AnreizmechanismenFuerDasManagementUmweltOptions": {
        "type": "string",
        "enum": [
          "Nein",
          "JaAufsichtsrat",
          "JaGeschaeftsleitung",
          "JaAufsichtsratUndGeschaeftsleitung"
        ]
      },
      "ArtDesAuditsOptions": {
        "type": "string",
        "enum": [
          "InterneAnhoerung",
          "PruefungDurchDritte",
          "SowohlInternAlsAuchVonDrittanbietern"
        ]
      },
=======
>>>>>>> 4f440d30
      "AuflistungDerSektorenOptions": {
        "type": "string",
        "enum": [
          "ALandwirtschaftForstwirtschaftUndFischerei",
          "BBergbauUndGewinnungVonSteinenUndErden",
          "CVerarbeitendesGewerbeHerstellungVonWaren",
          "DEnergieversorgung",
          "EWasserversorgungAbwasserAndAbfallentsorgungBeseitigungenVonUmweltverschmutzungen",
          "FBaugewerbeBau",
          "GHandelInstandhaltungUndReparaturVonKraftfahrzeugen",
          "HVerkehrUndLagerhaltung",
          "LGrundstuecksUndWohnungswesen"
        ]
      },
      "AuswirkungenAufAnteilBefristerVertraegeUndFluktuationValues": {
        "type": "object",
        "properties": {
          "anzahlDerBefristetenVertraege": {
            "type": "number",
            "nullable": true
          },
          "fluktuation": {
            "type": "number",
            "nullable": true
          }
        }
      },
      "BerichterstattungAbfallproduktionValues": {
        "type": "object",
        "properties": {
          "gesamteAbfallmenge": {
            "type": "number",
            "nullable": true
          },
          "prozentAbfallRecyclet": {
            "type": "number",
            "nullable": true
          },
          "prozentGefaehrlicherAbfall": {
            "type": "number",
            "nullable": true
          }
        }
      },
      "BerichterstattungEinnahmenAusFossilenBrennstoffenValues": {
        "type": "object",
        "properties": {
          "prozentDerEinnahmenAusFossilenBrennstoffen": {
            "type": "number",
            "nullable": true
          }
        }
      },
      "BerichterstattungEnergieverbrauchValues": {
        "type": "object",
        "properties": {
          "energieverbrauch": {
            "type": "number",
            "nullable": true
          },
          "prozentDesVerbrauchsErneuerbarerEnergien": {
            "type": "number",
            "nullable": true
          },
          "ggfProzentDerErneuerbarenEnergieerzeugung": {
            "type": "number",
            "nullable": true
          }
        }
      },
      "BerichterstattungEnergieverbrauchVonImmobilienvermoegenValues": {
        "type": "object",
        "properties": {
          "engagementAnteilInEnergieineffizientenImmobilienanlagen": {
            "type": "number",
            "nullable": true
          }
        }
      },
      "BerichterstattungWasserverbrauchValues": {
        "type": "object",
        "properties": {
          "wasserverbrauch": {
            "type": "number",
            "nullable": true
          },
          "emissionenInWasser": {
            "type": "number",
            "nullable": true
          }
        }
      },
      "BudgetFuerSchulungAusbildungValues": {
        "type": "object",
        "properties": {
          "budgetProMitarbeiter": {
            "type": "number",
            "nullable": true
          }
        }
      },
      "CompanyAssociatedDataEsgQuestionnaireData": {
        "required": [
          "companyId",
          "data",
          "reportingPeriod"
        ],
        "type": "object",
        "properties": {
          "companyId": {
            "type": "string"
          },
          "reportingPeriod": {
            "type": "string"
          },
          "data": {
            "$ref": "#/components/schemas/EsgQuestionnaireData"
          }
        },
        "example": "{\n  \"companyId\": \"string\",\n  \"reportingPeriod\": \"2022\",\n  \"data\": {\n    \"general\": {\n      \"masterData\": {\n        \"berichtspflichtUndEinwilligungZurVeroeffentlichung\": \"Yes\",\n        \"gueltigkeitsDatum\": \"2022-12-31\"\n      }\n    },\n    \"allgemein\": {\n      \"esgZiele\": {\n        \"existenzVonEsgZielen\": \"Yes\",\n        \"beschreibungDerEsgZiele\": \"Transitioning to energy consumption from 100% renewable resources\",\n        \"investitionenInZielerreichung\": \"50000 EUR\"\n      },\n      \"sektoren\": {\n        \"sektorenMitHohenKlimaauswirkungen\": \"Yes\",\n        \"auflistungDerSektoren\": [\n          \"GHandelInstandhaltungUndReparaturVonKraftfahrzeugen\",\n          \"LGrundstuecksUndWohnungswesen\"\n        ]\n      },\n      \"esgBerichte\": {\n        \"nachhaltigkeitsberichte\": \"Yes\",\n        \"frequenzDerBerichterstattung\": \"Halbjaehrlich\",\n        \"aktuelleBerichte\": [\n          {\n            \"value\": \"Bayer Geschäftsbericht 2022\",\n            \"dataSource\": {\n              \"fileName\": \"Bayer-Geschaeftsbericht-2022\",\n              \"fileReference\": \"3bbdc1879acbc211af4b87a8593cfd7523adedd7100ca59326df05f8adbfe881\"\n            }\n          }\n        ]\n      },\n      \"akkreditierungen\": {\n        \"iso14001\": {\n          \"value\": \"Yes\",\n          \"dataSource\": {\n            \"fileName\": \"\",\n            \"fileReference\": \"\"\n          }\n        },\n        \"iso45001\": {\n          \"value\": \"No\",\n          \"dataSource\": null\n        },\n        \"iso27001\": {\n          \"value\": \"No\",\n          \"dataSource\": null\n        },\n        \"iso50001\": {\n          \"value\": \"No\",\n          \"dataSource\": null\n        },\n        \"weitereAkkreditierungen\": [\n          {\n            \"value\": \"Data quality\",\n            \"dataSource\": {\n              \"fileName\": \"Data_Quality_1_28_2019_FINAL_1\",\n              \"fileReference\": \"21567034fc692753175270d7eadeb135e9e885c77f71b79358a1fb897d992a7d\"\n            }\n          }\n        ]\n      },\n      \"unGlobalConceptPrinzipien\": {\n        \"mechanismenZurUeberwachungDerEinhaltungDerUngcp\": \"No\",\n        \"richtlinienZurEinhaltungDerUngcp\": null,\n        \"erklaerungDerEinhaltungDerUngcp\": null\n      },\n      \"oecdLeitsaetze\": {\n        \"mechanismenZurUeberwachungDerEinhaltungDerOecdLeitsaetze\": \"Yes\",\n        \"richtlinienZurEinhaltungDerOecdLeitsaetze\": [\n          {\n            \"value\": \"Annual report\",\n            \"dataSource\": {\n              \"fileName\": \"Bayer-Geschaeftsbericht-2022\",\n              \"fileReference\": \"3bbdc1879acbc211af4b87a8593cfd7523adedd7100ca59326df05f8adbfe881\"\n            }\n          }\n        ],\n        \"erklaerungDerEinhaltungDerOecdLeitsaetze\": \"Erklärung der Einhaltung\"\n      },\n      \"sonstige\": {\n        \"ausrichtungAufDieUnSdgsUndAktivesVerfolgen\": \"n/a\",\n        \"ausschlusslistenAufBasisVonEsgKriterien\": \"Yes\",\n        \"ausschlusslisten\": \"controversial weapons, tobacco, alcohol, gambling, adult entertainment, fossil fuels\"\n      },\n      \"fuehrungsstandards\": {\n        \"oekologischeSozialeFuehrungsstandardsOderPrinzipien\": \"Yes\",\n        \"anreizmechanismenFuerDasManagementUmwelt\": \"JaGeschaeftsleitung\",\n        \"anreizmechanismenFuerDasManagementSoziales\": \"JaAufsichtsrat\"\n      },\n      \"rechtsstreitigkeiten\": {\n        \"esgBezogeneRechtsstreitigkeiten\": \"Yes\",\n        \"rechtsstreitigkeitenMitBezugZuE\": \"Yes\",\n        \"statusZuE\": \"Geklaert\",\n        \"einzelheitenZuDenRechtsstreitigkeitenZuE\": \"Wasserverschmutzung\",\n        \"rechtsstreitigkeitenMitBezugZuS\": \"No\",\n        \"statusZuS\": null,\n        \"einzelheitenZuDenRechtsstreitigkeitenZuS\": null,\n        \"rechtsstreitigkeitenMitBezugZuG\": \"No\",\n        \"statusZuG\": null,\n        \"einzelheitenZuDenRechtsstreitigkeitenZuG\": null\n      },\n      \"rating\": {\n        \"esgRating\": \"Yes\",\n        \"agentur\": \"MSCI\",\n        \"ergebnis\": \"A\",\n        \"ratingbericht\": {\n          \"value\": \"No\",\n          \"dataSource\": null\n        },\n        \"kritischePunkte\": \"n/a\"\n      },\n      \"anleihen\": {\n        \"grueneSozialeUndOderNachhaltigeEmissionen\": \"Yes\",\n        \"ausstehendeGrueneSozialeUndOderNachhaltigeEmissionen\": 10000,\n        \"sustainibilityLinkedDebt\": \"Yes\",\n        \"ausstehendeSustainibilityLinkedDebt\": 20000\n      },\n      \"risiken\": {\n        \"wichtigsteESUndGRisikenUndBewertung\": \"Risiken und Bewertung\",\n        \"hindernisseBeimUmgangMitEsgBedenken\": \"Hindernisse 1, Hindernisse 2\"\n      }\n    },\n    \"umwelt\": {\n      \"treibhausgasemissionen\": {\n        \"treibhausgasBerichterstattungUndPrognosen\": {\n          \"currentYear\": 2023,\n          \"yearlyData\": {\n            \"2019\": {\n              \"scope1\": null,\n              \"scope2\": null,\n              \"scope3\": null\n            },\n            \"2020\": {\n              \"scope1\": null,\n              \"scope2\": null,\n              \"scope3\": null\n            },\n            \"2021\": {\n              \"scope1\": 305000,\n              \"scope2\": 51900,\n              \"scope3\": 223000\n            },\n            \"2022\": {\n              \"scope1\": 351000,\n              \"scope2\": 195000,\n              \"scope3\": 405000\n            },\n            \"2023\": {\n              \"scope1\": 293000,\n              \"scope2\": 318000,\n              \"scope3\": 561000\n            },\n            \"2024\": {\n              \"scope1\": null,\n              \"scope2\": null,\n              \"scope3\": null\n            },\n            \"2025\": {\n              \"scope1\": null,\n              \"scope2\": null,\n              \"scope3\": null\n            }\n          }\n        },\n        \"treibhausgasEmissionsintensitaetDerUnternehmenInDieInvestiertWird\": \"223000\",\n        \"strategieUndZieleZurReduzierungVonTreibhausgasEmissionen\": \"Strategie und Ziele\"\n      },\n      \"produktion\": {\n        \"produkteZurVerringerungDerUmweltbelastung\": \"Yes\",\n        \"verringerungenDerUmweltbelastung\": null,\n        \"oekologischerMindestStandardFuerProduktionsprozesse\": \"No\"\n      },\n      \"energieverbrauch\": {\n        \"berichterstattungEnergieverbrauch\": {\n          \"currentYear\": 2023,\n          \"yearlyData\": {\n            \"2019\": {\n              \"energieverbrauch\": null,\n              \"prozentDesVerbrauchsErneuerbarerEnergien\": null,\n              \"ggfProzentDerErneuerbarenEnergieerzeugung\": null\n            },\n            \"2020\": {\n              \"energieverbrauch\": null,\n              \"prozentDesVerbrauchsErneuerbarerEnergien\": null,\n              \"ggfProzentDerErneuerbarenEnergieerzeugung\": null\n            },\n            \"2021\": {\n              \"energieverbrauch\": 195000,\n              \"prozentDesVerbrauchsErneuerbarerEnergien\": 25,\n              \"ggfProzentDerErneuerbarenEnergieerzeugung\": null\n            },\n            \"2022\": {\n              \"energieverbrauch\": 561000,\n              \"prozentDesVerbrauchsErneuerbarerEnergien\": 70,\n              \"ggfProzentDerErneuerbarenEnergieerzeugung\": null\n            },\n            \"2023\": {\n              \"energieverbrauch\": 51900,\n              \"prozentDesVerbrauchsErneuerbarerEnergien\": 100,\n              \"ggfProzentDerErneuerbarenEnergieerzeugung\": 5\n            },\n            \"2024\": {\n              \"energieverbrauch\": null,\n              \"prozentDesVerbrauchsErneuerbarerEnergien\": null,\n              \"ggfProzentDerErneuerbarenEnergieerzeugung\": null\n            },\n            \"2025\": {\n              \"energieverbrauch\": null,\n              \"prozentDesVerbrauchsErneuerbarerEnergien\": null,\n              \"ggfProzentDerErneuerbarenEnergieerzeugung\": null\n            }\n          }\n        },\n        \"unternehmensGruppenStrategieBzglEnergieverbrauch\": null\n      },\n      \"energieeffizienzImmobilienanlagen\": {\n        \"berichterstattungEnergieverbrauchVonImmobilienvermoegen\": {\n          \"currentYear\": 2023,\n          \"yearlyData\": {\n            \"2019\": {\n              \"engagementAnteilInEnergieineffizientenImmobilienanlagen\": null\n            },\n            \"2020\": {\n              \"engagementAnteilInEnergieineffizientenImmobilienanlagen\": null\n            },\n            \"2021\": {\n              \"engagementAnteilInEnergieineffizientenImmobilienanlagen\": 30\n            },\n            \"2022\": {\n              \"engagementAnteilInEnergieineffizientenImmobilienanlagen\": 70\n            },\n            \"2023\": {\n              \"engagementAnteilInEnergieineffizientenImmobilienanlagen\": 90\n            },\n            \"2024\": {\n              \"engagementAnteilInEnergieineffizientenImmobilienanlagen\": null\n            },\n            \"2025\": {\n              \"engagementAnteilInEnergieineffizientenImmobilienanlagen\": null\n            }\n          }\n        },\n        \"unternehmensGruppenStrategieBzglEnergieeffizientenImmobilienanlagen\": null\n      },\n      \"wasserverbrauch\": {\n        \"berichterstattungWasserverbrauch\": {\n          \"currentYear\": 2023,\n          \"yearlyData\": {\n            \"2019\": {\n              \"wasserverbrauch\": null,\n              \"emissionenInWasser\": null\n            },\n            \"2020\": {\n              \"wasserverbrauch\": null,\n              \"emissionenInWasser\": null\n            },\n            \"2021\": {\n              \"wasserverbrauch\": 30000,\n              \"emissionenInWasser\": 5\n            },\n            \"2022\": {\n              \"wasserverbrauch\": 15000,\n              \"emissionenInWasser\": 0\n            },\n            \"2023\": {\n              \"wasserverbrauch\": 10000,\n              \"emissionenInWasser\": 0\n            },\n            \"2024\": {\n              \"wasserverbrauch\": null,\n              \"emissionenInWasser\": null\n            },\n            \"2025\": {\n              \"wasserverbrauch\": null,\n              \"emissionenInWasser\": null\n            }\n          }\n        },\n        \"unternehmensGruppenStrategieBzglWasserverbrauch\": null\n      },\n      \"abfallproduktion\": {\n        \"berichterstattungAbfallproduktion\": {\n          \"currentYear\": 2023,\n          \"yearlyData\": {\n            \"2019\": {\n              \"gesamteAbfallmenge\": null,\n              \"prozentAbfallRecyclet\": null,\n              \"prozentGefaehrlicherAbfall\": null\n            },\n            \"2020\": {\n              \"gesamteAbfallmenge\": null,\n              \"prozentAbfallRecyclet\": null,\n              \"prozentGefaehrlicherAbfall\": null\n            },\n            \"2021\": {\n              \"gesamteAbfallmenge\": 30,\n              \"prozentAbfallRecyclet\": 15,\n              \"prozentGefaehrlicherAbfall\": 0\n            },\n            \"2022\": {\n              \"gesamteAbfallmenge\": 20,\n              \"prozentAbfallRecyclet\": 47,\n              \"prozentGefaehrlicherAbfall\": 0\n            },\n            \"2023\": {\n              \"gesamteAbfallmenge\": 10,\n              \"prozentAbfallRecyclet\": 68,\n              \"prozentGefaehrlicherAbfall\": 0\n            },\n            \"2024\": {\n              \"gesamteAbfallmenge\": null,\n              \"prozentAbfallRecyclet\": null,\n              \"prozentGefaehrlicherAbfall\": null\n            },\n            \"2025\": {\n              \"gesamteAbfallmenge\": null,\n              \"prozentAbfallRecyclet\": null,\n              \"prozentGefaehrlicherAbfall\": null\n            }\n          }\n        },\n        \"unternehmensGruppenStrategieBzglAbfallproduktion\": null,\n        \"recyclingImProduktionsprozess\": {\n          \"currentYear\": 2023,\n          \"yearlyData\": {\n            \"2019\": {\n              \"prozentRecycelteWerkstoffeImProduktionsprozess\": null\n            },\n            \"2020\": {\n              \"prozentRecycelteWerkstoffeImProduktionsprozess\": null\n            },\n            \"2021\": {\n              \"prozentRecycelteWerkstoffeImProduktionsprozess\": 0\n            },\n            \"2022\": {\n              \"prozentRecycelteWerkstoffeImProduktionsprozess\": 0\n            },\n            \"2023\": {\n              \"prozentRecycelteWerkstoffeImProduktionsprozess\": 0\n            },\n            \"2024\": {\n              \"prozentRecycelteWerkstoffeImProduktionsprozess\": null\n            },\n            \"2025\": {\n              \"prozentRecycelteWerkstoffeImProduktionsprozess\": null\n            }\n          }\n        },\n        \"gefaehrlicherAbfall\": \"0\"\n      },\n      \"biodiversitaet\": {\n        \"negativeAktivitaetenFuerDieBiologischeVielfalt\": \"No\",\n        \"negativeMassnahmenFuerDieBiologischeVielfalt\": null,\n        \"positiveAktivitaetenFuerDieBiologischeVielfalt\": \"Yes\",\n        \"positiveMassnahmenFuerDieBiologischeVielfalt\": \"Positive Maßnahme\"\n      },\n      \"fossileBrennstoffe\": {\n        \"einnahmenAusFossilenBrennstoffen\": \"Yes\",\n        \"berichterstattungEinnahmenAusFossilenBrennstoffen\": {\n          \"currentYear\": 2022,\n          \"yearlyData\": {\n            \"2019\": {\n              \"prozentDerEinnahmenAusFossilenBrennstoffen\": null\n            },\n            \"2020\": {\n              \"prozentDerEinnahmenAusFossilenBrennstoffen\": null\n            },\n            \"2021\": {\n              \"prozentDerEinnahmenAusFossilenBrennstoffen\": 60\n            },\n            \"2022\": {\n              \"prozentDerEinnahmenAusFossilenBrennstoffen\": 15\n            },\n            \"2023\": {\n              \"prozentDerEinnahmenAusFossilenBrennstoffen\": 0\n            },\n            \"2024\": {\n              \"prozentDerEinnahmenAusFossilenBrennstoffen\": null\n            },\n            \"2025\": {\n              \"prozentDerEinnahmenAusFossilenBrennstoffen\": null\n            }\n          }\n        }\n      },\n      \"taxonomie\": {\n        \"taxonomieBerichterstattung\": \"Nfrd\",\n        \"euTaxonomieKompassAktivitaeten\": [\n          \"ForestManagement\",\n          \"ManufactureOfLowCarbonTechnologiesForTransport\",\n          \"ManufactureOfIronAndSteel\"\n        ],\n        \"umsatzInvestitionsaufwandFuerNachhaltigeAktivitaeten\": {\n          \"currentYear\": 2023,\n          \"yearlyData\": {\n            \"2019\": {\n              \"taxonomieGeeignetNachProzentUmsatz\": null,\n              \"taxonomieGeeignetNachProzentCapex\": null,\n              \"taxonomieKonformNachProzentUmsatz\": null,\n              \"taxonomieKonformNachProzentCapex\": null\n            },\n            \"2020\": {\n              \"taxonomieGeeignetNachProzentUmsatz\": null,\n              \"taxonomieGeeignetNachProzentCapex\": null,\n              \"taxonomieKonformNachProzentUmsatz\": null,\n              \"taxonomieKonformNachProzentCapex\": null\n            },\n            \"2021\": {\n              \"taxonomieGeeignetNachProzentUmsatz\": 25,\n              \"taxonomieGeeignetNachProzentCapex\": 7,\n              \"taxonomieKonformNachProzentUmsatz\": 15,\n              \"taxonomieKonformNachProzentCapex\": 5\n            },\n            \"2022\": {\n              \"taxonomieGeeignetNachProzentUmsatz\": 56,\n              \"taxonomieGeeignetNachProzentCapex\": 8,\n              \"taxonomieKonformNachProzentUmsatz\": 18,\n              \"taxonomieKonformNachProzentCapex\": 6\n            },\n            \"2023\": {\n              \"taxonomieGeeignetNachProzentUmsatz\": 70,\n              \"taxonomieGeeignetNachProzentCapex\": 14,\n              \"taxonomieKonformNachProzentUmsatz\": 24,\n              \"taxonomieKonformNachProzentCapex\": 10\n            },\n            \"2024\": {\n              \"taxonomieGeeignetNachProzentUmsatz\": null,\n              \"taxonomieGeeignetNachProzentCapex\": null,\n              \"taxonomieKonformNachProzentUmsatz\": null,\n              \"taxonomieKonformNachProzentCapex\": null\n            },\n            \"2025\": {\n              \"taxonomieGeeignetNachProzentUmsatz\": null,\n              \"taxonomieGeeignetNachProzentCapex\": null,\n              \"taxonomieKonformNachProzentUmsatz\": null,\n              \"taxonomieKonformNachProzentCapex\": null\n            }\n          }\n        }\n      }\n    },\n    \"soziales\": {\n      \"unternehmensstrukturaenderungen\": {\n        \"vorhandenseinKuerzlicherAenderungenDerUnternehmensstruktur\": \"Yes\",\n        \"anzahlUnbefristeterVertraegeInDeutschland\": 543,\n        \"anzahlDerVonEinemVerkaufBetroffenenUnbefristetenVertraegeInDeutschland\": 63,\n        \"anzahlDerVonEinerAkquisitionBetroffenenUnbefristetenVertraegeInDeutschland\": 34,\n        \"anzahlUnbefristeterVertraegeInDerGesamtgruppe\": 453,\n        \"anzahlDerVonEinemVerkaufBetroffenenUnbefristetenVertraegeInDerGesamtgruppe\": 75,\n        \"anzahlDerVonEinerAkquisitionBetroffenenUnbefristetenVertraegeInDerGesamtgruppe\": 967,\n        \"auswirkungenAufAnteilBefristerVertraegeUndFluktuation\": {\n          \"currentYear\": 2022,\n          \"yearlyData\": {\n            \"2019\": {\n              \"anzahlDerBefristetenVertraege\": null,\n              \"fluktuation\": null\n            },\n            \"2020\": {\n              \"anzahlDerBefristetenVertraege\": null,\n              \"fluktuation\": null\n            },\n            \"2021\": {\n              \"anzahlDerBefristetenVertraege\": 456,\n              \"fluktuation\": 24\n            },\n            \"2022\": {\n              \"anzahlDerBefristetenVertraege\": 477,\n              \"fluktuation\": 57\n            }\n          }\n        }\n      },\n      \"sicherheitUndWeiterbildung\": {\n        \"sicherheitsmassnahmenFuerMitarbeiter\": \"Sicherheitsmaßnahme\",\n        \"unfallrate\": {\n          \"currentYear\": 2023,\n          \"yearlyData\": {\n            \"2019\": {\n              \"haeufigkeitsrateVonArbeitsunfaellenMitZeitverlust\": null\n            },\n            \"2020\": {\n              \"haeufigkeitsrateVonArbeitsunfaellenMitZeitverlust\": null\n            },\n            \"2021\": {\n              \"haeufigkeitsrateVonArbeitsunfaellenMitZeitverlust\": 8\n            },\n            \"2022\": {\n              \"haeufigkeitsrateVonArbeitsunfaellenMitZeitverlust\": 3\n            }\n          }\n        },\n        \"budgetFuerSchulungAusbildung\": {\n          \"currentYear\": 2023,\n          \"yearlyData\": {\n            \"2019\": {\n              \"budgetProMitarbeiter\": null\n            },\n            \"2020\": {\n              \"budgetProMitarbeiter\": null\n            },\n            \"2021\": {\n              \"budgetProMitarbeiter\": 500\n            },\n            \"2022\": {\n              \"budgetProMitarbeiter\": 1000\n            }\n          }\n        }\n      },\n      \"einkommensgleichheit\": {\n        \"ueberwachungDerEinkommensungleichheit\": {\n          \"currentYear\": 2023,\n          \"yearlyData\": {\n            \"2019\": {\n              \"unbereinigtesGeschlechtsspezifischesLohngefaelle\": null,\n              \"einkommensungleichheitsverhaeltnis\": null,\n              \"ceoEinkommensungleichheitsverhaeltnis\": null\n            },\n            \"2020\": {\n              \"unbereinigtesGeschlechtsspezifischesLohngefaelle\": null,\n              \"einkommensungleichheitsverhaeltnis\": null,\n              \"ceoEinkommensungleichheitsverhaeltnis\": null\n            },\n            \"2021\": {\n              \"unbereinigtesGeschlechtsspezifischesLohngefaelle\": 45,\n              \"einkommensungleichheitsverhaeltnis\": 23,\n              \"ceoEinkommensungleichheitsverhaeltnis\": 12\n            },\n            \"2022\": {\n              \"unbereinigtesGeschlechtsspezifischesLohngefaelle\": 34,\n              \"einkommensungleichheitsverhaeltnis\": 34,\n              \"ceoEinkommensungleichheitsverhaeltnis\": 76\n            }\n          }\n        },\n        \"massnahmenZurVerbesserungDerEinkommensungleichheit\": null\n      },\n      \"geschlechterdiversitaet\": {\n        \"mitarbeiterAufTopManagementEbene\": 2,\n        \"frauenAufTopManagementEbene\": 6,\n        \"mitgliederGeschaeftsfuehrung\": 4671,\n        \"frauenInDerGeschaeftsfuehrung\": 2,\n        \"definitionTopManagement\": \"Definition \",\n        \"einhaltungRechtlicherVorgaben\": null\n      },\n      \"audit\": {\n        \"auditsZurEinhaltungVonArbeitsstandards\": \"Yes\",\n        \"artDesAudits\": \"PruefungDurchDritte\",\n        \"auditErgebnisse\": \"\"\n      }\n    },\n    \"unternehmensfuehrungGovernance\": {\n      \"aufsichtsrat\": {\n        \"anzahlDerMitgliederImAufsichtsrat\": 34,\n        \"anzahlUnabhaengigerMitgliederImAufsichtsrat\": 23,\n        \"anzahlVonFrauenImAufsichtsrat\": 15\n      },\n      \"verguetungsausschuss\": {\n        \"anzahlDerMitgliederImVerguetungsausschuss\": 36,\n        \"anzahlUnabhaengigerMitgliederImVerguetungsausschuss\": null,\n        \"anzahlVonFrauenImVerguetungsausschuss\": null\n      },\n      \"nominierungsausschuss\": {\n        \"anzahlDerMitgliederImNominierungsausschuss\": 43,\n        \"anzahlUnabhaengigerMitgliederImNominierungsausschuss\": null,\n        \"anzahlVonFrauenImVerguetungsausschuss\": 23\n      },\n      \"pruefungsausschuss\": {\n        \"anzahlDerMitgliederImPruefungsausschuss\": 41,\n        \"anzahlUnabhaengigerMitgliederImPruefungsausschuss\": 35,\n        \"anzahlVonFrauenImPruefungsausschuss\": null\n      },\n      \"nachhaltigkeitsausschuss\": {\n        \"anzahlDerMitgliederImNachhaltigkeitsausschuss\": 12,\n        \"anzahlUnabhaengigerMitgliederImNachhaltigkeitsausschuss\": 4,\n        \"anzahlVonFrauenImNachhaltigkeitsausschuss\": 4\n      },\n      \"sonstige\": {\n        \"wirtschaftspruefer\": \"John Doe\",\n        \"trennungVonCeoOderVorsitzenden\": \"Yes\",\n        \"amtszeitBisZurTrennung\": \"4\"\n      },\n      \"stakeholder\": {\n        \"einbeziehungVonStakeholdern\": \"Yes\",\n        \"prozessDerEinbeziehungVonStakeholdern\": \"Prozess\",\n        \"mechanismenZurAusrichtungAufStakeholder\": null\n      },\n      \"unternehmensrichtlinien\": {\n        \"veroeffentlichteUnternehmensrichtlinien\": [\n          \"Verhaltenskodex\",\n          \"Zwangsarbeit\",\n          \"MgtVonUmweltgefahren\"\n        ],\n        \"weitereVeroeffentlicheUnternehmensrichtlinien\": \"Keine\"\n      },\n      \"lieferantenauswahl\": {\n        \"esgKriterienUndUeberwachungDerLieferanten\": \"Yes\",\n        \"auswahlkriterien\": null\n      }\n    }\n  }\n}"
      },
      "EsgQuestionnaireAllgemein": {
        "type": "object",
        "properties": {
          "esgZiele": {
            "nullable": true,
            "allOf": [
              {
                "$ref": "#/components/schemas/EsgQuestionnaireAllgemeinEsgZiele"
              }
            ]
          },
          "sektoren": {
            "nullable": true,
            "allOf": [
              {
                "$ref": "#/components/schemas/EsgQuestionnaireAllgemeinSektoren"
              }
            ]
          },
          "esgBerichte": {
            "nullable": true,
            "allOf": [
              {
                "$ref": "#/components/schemas/EsgQuestionnaireAllgemeinEsgBerichte"
              }
            ]
          },
          "akkreditierungen": {
            "nullable": true,
            "allOf": [
              {
                "$ref": "#/components/schemas/EsgQuestionnaireAllgemeinAkkreditierungen"
              }
            ]
          },
          "unGlobalConceptPrinzipien": {
            "nullable": true,
            "allOf": [
              {
                "$ref": "#/components/schemas/EsgQuestionnaireAllgemeinUnGlobalConceptPrinzipien"
              }
            ]
          },
          "oecdLeitsaetze": {
            "nullable": true,
            "allOf": [
              {
                "$ref": "#/components/schemas/EsgQuestionnaireAllgemeinOecdLeitsaetze"
              }
            ]
          },
          "sonstige": {
            "nullable": true,
            "allOf": [
              {
                "$ref": "#/components/schemas/EsgQuestionnaireAllgemeinSonstige"
              }
            ]
          },
          "fuehrungsstandards": {
            "nullable": true,
            "allOf": [
              {
                "$ref": "#/components/schemas/EsgQuestionnaireAllgemeinFuehrungsstandards"
              }
            ]
          },
          "rechtsstreitigkeiten": {
            "nullable": true,
            "allOf": [
              {
                "$ref": "#/components/schemas/EsgQuestionnaireAllgemeinRechtsstreitigkeiten"
              }
            ]
          },
          "rating": {
            "nullable": true,
            "allOf": [
              {
                "$ref": "#/components/schemas/EsgQuestionnaireAllgemeinRating"
              }
            ]
          },
          "anleihen": {
            "nullable": true,
            "allOf": [
              {
                "$ref": "#/components/schemas/EsgQuestionnaireAllgemeinAnleihen"
              }
            ]
          },
          "risiken": {
            "nullable": true,
            "allOf": [
              {
                "$ref": "#/components/schemas/EsgQuestionnaireAllgemeinRisiken"
              }
            ]
          }
        }
      },
      "EsgQuestionnaireAllgemeinAkkreditierungen": {
        "type": "object",
        "properties": {
          "iso14001": {
            "nullable": true,
            "allOf": [
              {
                "$ref": "#/components/schemas/BaseDataPointYesNo"
              }
            ]
          },
          "iso45001": {
            "nullable": true,
            "allOf": [
              {
                "$ref": "#/components/schemas/BaseDataPointYesNo"
              }
            ]
          },
          "iso27001": {
            "nullable": true,
            "allOf": [
              {
                "$ref": "#/components/schemas/BaseDataPointYesNo"
              }
            ]
          },
          "iso50001": {
            "nullable": true,
            "allOf": [
              {
                "$ref": "#/components/schemas/BaseDataPointYesNo"
              }
            ]
          },
          "weitereAkkreditierungen": {
            "type": "array",
            "nullable": true,
            "items": {
              "$ref": "#/components/schemas/BaseDataPointString"
            }
          }
        }
      },
      "EsgQuestionnaireAllgemeinAnleihen": {
        "type": "object",
        "properties": {
          "grueneSozialeUndOderNachhaltigeEmissionen": {
            "nullable": true,
            "allOf": [
              {
                "$ref": "#/components/schemas/YesNo"
              }
            ]
          },
          "ausstehendeGrueneSozialeUndOderNachhaltigeEmissionen": {
            "type": "number",
            "nullable": true
          },
          "sustainibilityLinkedDebt": {
            "nullable": true,
            "allOf": [
              {
                "$ref": "#/components/schemas/YesNo"
              }
            ]
          },
          "ausstehendeSustainibilityLinkedDebt": {
            "type": "number",
            "nullable": true
          }
        }
      },
      "EsgQuestionnaireAllgemeinEsgBerichte": {
        "type": "object",
        "properties": {
          "nachhaltigkeitsberichte": {
            "nullable": true,
            "allOf": [
              {
                "$ref": "#/components/schemas/YesNo"
              }
            ]
          },
          "frequenzDerBerichterstattung": {
            "nullable": true,
            "allOf": [
              {
                "$ref": "#/components/schemas/EsgQuestionnaireAllgemeinEsgberichteFrequenzDerBerichterstattungOptions"
              }
            ]
          },
          "aktuelleBerichte": {
            "type": "array",
            "nullable": true,
            "items": {
              "$ref": "#/components/schemas/BaseDataPointString"
            }
          }
        }
      },
      "EsgQuestionnaireAllgemeinEsgZiele": {
        "type": "object",
        "properties": {
          "existenzVonEsgZielen": {
            "nullable": true,
            "allOf": [
              {
                "$ref": "#/components/schemas/YesNo"
              }
            ]
          },
          "beschreibungDerEsgZiele": {
            "type": "string",
            "nullable": true
          },
          "investitionenInZielerreichung": {
            "type": "string",
            "nullable": true
          }
        }
      },
      "EsgQuestionnaireAllgemeinEsgberichteFrequenzDerBerichterstattungOptions": {
        "type": "string",
        "enum": [
          "Jaehrlich",
          "Halbjaehrlich",
          "Vierteljaehrlich",
          "Monatlich"
        ]
      },
      "EsgQuestionnaireAllgemeinFuehrungsstandards": {
        "type": "object",
        "properties": {
          "oekologischeSozialeFuehrungsstandardsOderPrinzipien": {
            "nullable": true,
            "allOf": [
              {
                "$ref": "#/components/schemas/YesNo"
              }
            ]
          },
          "anreizmechanismenFuerDasManagementUmwelt": {
            "nullable": true,
            "allOf": [
              {
                "$ref": "#/components/schemas/EsgQuestionnaireAllgemeinFuehrungsstandardsAnreizmechanismenFuerDasManagementUmweltOptions"
              }
            ]
          },
          "anreizmechanismenFuerDasManagementSoziales": {
            "nullable": true,
            "allOf": [
              {
                "$ref": "#/components/schemas/EsgQuestionnaireAllgemeinFuehrungsstandardsAnreizmechanismenFuerDasManagementSozialesOptions"
              }
            ]
          }
        }
      },
      "EsgQuestionnaireAllgemeinFuehrungsstandardsAnreizmechanismenFuerDasManagementSozialesOptions": {
        "type": "string",
        "enum": [
          "Nein",
          "JaAufsichtsrat",
          "JaGeschaeftsleitung",
          "JaAufsichtsratUndGeschaeftsleitung"
        ]
      },
      "EsgQuestionnaireAllgemeinFuehrungsstandardsAnreizmechanismenFuerDasManagementUmweltOptions": {
        "type": "string",
        "enum": [
          "Nein",
          "JaAufsichtsrat",
          "JaGeschaeftsleitung",
          "JaAufsichtsratUndGeschaeftsleitung"
        ]
      },
      "EsgQuestionnaireAllgemeinOecdLeitsaetze": {
        "type": "object",
        "properties": {
          "mechanismenZurUeberwachungDerEinhaltungDerOecdLeitsaetze": {
            "nullable": true,
            "allOf": [
              {
                "$ref": "#/components/schemas/YesNo"
              }
            ]
          },
          "richtlinienZurEinhaltungDerOecdLeitsaetze": {
            "type": "array",
            "nullable": true,
            "items": {
              "$ref": "#/components/schemas/BaseDataPointString"
            }
          },
          "erklaerungDerEinhaltungDerOecdLeitsaetze": {
            "type": "string",
            "nullable": true
          }
        }
      },
      "EsgQuestionnaireAllgemeinRating": {
        "type": "object",
        "properties": {
          "esgRating": {
            "nullable": true,
            "allOf": [
              {
                "$ref": "#/components/schemas/YesNo"
              }
            ]
          },
          "agentur": {
            "type": "string",
            "nullable": true
          },
          "ergebnis": {
            "type": "string",
            "nullable": true
          },
          "ratingbericht": {
            "nullable": true,
            "allOf": [
              {
                "$ref": "#/components/schemas/BaseDataPointYesNo"
              }
            ]
          },
          "kritischePunkte": {
            "type": "string",
            "nullable": true
          }
        }
      },
      "EsgQuestionnaireAllgemeinRechtsstreitigkeiten": {
        "type": "object",
        "properties": {
          "esgBezogeneRechtsstreitigkeiten": {
            "nullable": true,
            "allOf": [
              {
                "$ref": "#/components/schemas/YesNo"
              }
            ]
          },
          "rechtsstreitigkeitenMitBezugZuE": {
            "nullable": true,
            "allOf": [
              {
                "$ref": "#/components/schemas/YesNo"
              }
            ]
          },
          "statusZuE": {
            "nullable": true,
            "allOf": [
              {
                "$ref": "#/components/schemas/EsgQuestionnaireAllgemeinRechtsstreitigkeitenStatusZuEOptions"
              }
            ]
          },
          "einzelheitenZuDenRechtsstreitigkeitenZuE": {
            "type": "string",
            "nullable": true
          },
          "rechtsstreitigkeitenMitBezugZuS": {
            "nullable": true,
            "allOf": [
              {
                "$ref": "#/components/schemas/YesNo"
              }
            ]
          },
          "statusZuS": {
            "nullable": true,
            "allOf": [
              {
                "$ref": "#/components/schemas/EsgQuestionnaireAllgemeinRechtsstreitigkeitenStatusZuSOptions"
              }
            ]
          },
          "einzelheitenZuDenRechtsstreitigkeitenZuS": {
            "type": "string",
            "nullable": true
          },
          "rechtsstreitigkeitenMitBezugZuG": {
            "nullable": true,
            "allOf": [
              {
                "$ref": "#/components/schemas/YesNo"
              }
            ]
          },
          "statusZuG": {
            "nullable": true,
            "allOf": [
              {
                "$ref": "#/components/schemas/EsgQuestionnaireAllgemeinRechtsstreitigkeitenStatusZuGOptions"
              }
            ]
          },
          "einzelheitenZuDenRechtsstreitigkeitenZuG": {
            "type": "string",
            "nullable": true
          }
        }
      },
      "EsgQuestionnaireAllgemeinRechtsstreitigkeitenStatusZuEOptions": {
        "type": "string",
        "enum": [
          "Offen",
          "Geklaert"
        ]
      },
      "EsgQuestionnaireAllgemeinRechtsstreitigkeitenStatusZuGOptions": {
        "type": "string",
        "enum": [
          "Offen",
          "Geklaert"
        ]
      },
      "EsgQuestionnaireAllgemeinRechtsstreitigkeitenStatusZuSOptions": {
        "type": "string",
        "enum": [
          "Offen",
          "Geklaert"
        ]
      },
      "EsgQuestionnaireAllgemeinRisiken": {
        "type": "object",
        "properties": {
          "wichtigsteESUndGRisikenUndBewertung": {
            "type": "string",
            "nullable": true
          },
          "hindernisseBeimUmgangMitEsgBedenken": {
            "type": "string",
            "nullable": true
          }
        }
      },
      "EsgQuestionnaireAllgemeinSektoren": {
        "type": "object",
        "properties": {
          "sektorenMitHohenKlimaauswirkungen": {
            "nullable": true,
            "allOf": [
              {
                "$ref": "#/components/schemas/YesNo"
              }
            ]
          },
          "auflistungDerSektoren": {
            "type": "array",
            "nullable": true,
            "items": {
              "$ref": "#/components/schemas/AuflistungDerSektorenOptions"
            }
          }
        }
      },
      "EsgQuestionnaireAllgemeinSonstige": {
        "type": "object",
        "properties": {
          "ausrichtungAufDieUnSdgsUndAktivesVerfolgen": {
            "type": "string",
            "nullable": true
          },
          "ausschlusslistenAufBasisVonEsgKriterien": {
            "nullable": true,
            "allOf": [
              {
                "$ref": "#/components/schemas/YesNo"
              }
            ]
          },
          "ausschlusslisten": {
            "type": "string",
            "nullable": true
          }
        }
      },
      "EsgQuestionnaireAllgemeinUnGlobalConceptPrinzipien": {
        "type": "object",
        "properties": {
          "mechanismenZurUeberwachungDerEinhaltungDerUngcp": {
            "nullable": true,
            "allOf": [
              {
                "$ref": "#/components/schemas/YesNo"
              }
            ]
          },
          "richtlinienZurEinhaltungDerUngcp": {
            "type": "array",
            "nullable": true,
            "items": {
              "$ref": "#/components/schemas/BaseDataPointString"
            }
          },
          "erklaerungDerEinhaltungDerUngcp": {
            "type": "string",
            "nullable": true
          }
        }
      },
      "EsgQuestionnaireData": {
        "required": [
          "general"
        ],
        "type": "object",
        "properties": {
          "general": {
            "$ref": "#/components/schemas/EsgQuestionnaireGeneral"
          },
          "allgemein": {
            "nullable": true,
            "allOf": [
              {
                "$ref": "#/components/schemas/EsgQuestionnaireAllgemein"
              }
            ]
          },
          "umwelt": {
            "nullable": true,
            "allOf": [
              {
                "$ref": "#/components/schemas/EsgQuestionnaireUmwelt"
              }
            ]
          },
          "soziales": {
            "nullable": true,
            "allOf": [
              {
                "$ref": "#/components/schemas/EsgQuestionnaireSoziales"
              }
            ]
          },
          "unternehmensfuehrungGovernance": {
            "nullable": true,
            "allOf": [
              {
                "$ref": "#/components/schemas/EsgQuestionnaireUnternehmensfuehrungGovernance"
              }
            ]
          }
        }
      },
      "EsgQuestionnaireGeneral": {
        "required": [
          "masterData"
        ],
        "type": "object",
        "properties": {
          "masterData": {
            "$ref": "#/components/schemas/EsgQuestionnaireGeneralMasterData"
          }
        }
      },
      "EsgQuestionnaireGeneralMasterData": {
        "required": [
          "berichtspflichtUndEinwilligungZurVeroeffentlichung"
        ],
        "type": "object",
        "properties": {
          "berichtspflichtUndEinwilligungZurVeroeffentlichung": {
            "$ref": "#/components/schemas/YesNo"
          },
          "gueltigkeitsDatum": {
            "type": "string",
            "format": "date",
            "nullable": true
          }
        }
      },
      "EsgQuestionnaireSoziales": {
        "type": "object",
        "properties": {
          "unternehmensstrukturaenderungen": {
            "nullable": true,
            "allOf": [
              {
                "$ref": "#/components/schemas/EsgQuestionnaireSozialesUnternehmensstrukturaenderungen"
              }
            ]
          },
          "sicherheitUndWeiterbildung": {
            "nullable": true,
            "allOf": [
              {
                "$ref": "#/components/schemas/EsgQuestionnaireSozialesSicherheitUndWeiterbildung"
              }
            ]
          },
          "einkommensgleichheit": {
            "nullable": true,
            "allOf": [
              {
                "$ref": "#/components/schemas/EsgQuestionnaireSozialesEinkommensgleichheit"
              }
            ]
          },
          "geschlechterdiversitaet": {
            "nullable": true,
            "allOf": [
              {
                "$ref": "#/components/schemas/EsgQuestionnaireSozialesGeschlechterdiversitaet"
              }
            ]
          },
          "audit": {
            "nullable": true,
            "allOf": [
              {
                "$ref": "#/components/schemas/EsgQuestionnaireSozialesAudit"
              }
            ]
          }
        }
      },
      "EsgQuestionnaireSozialesAudit": {
        "type": "object",
        "properties": {
          "auditsZurEinhaltungVonArbeitsstandards": {
            "nullable": true,
            "allOf": [
              {
                "$ref": "#/components/schemas/YesNo"
              }
            ]
          },
          "artDesAudits": {
            "nullable": true,
            "allOf": [
              {
                "$ref": "#/components/schemas/EsgQuestionnaireSozialesAuditArtDesAuditsOptions"
              }
            ]
          },
          "auditErgebnisse": {
            "type": "string",
            "nullable": true
          }
        }
      },
      "EsgQuestionnaireSozialesAuditArtDesAuditsOptions": {
        "type": "string",
        "enum": [
          "InterneAnhoerung",
          "PruefungDurchDritte",
          "SowohlInternAlsAuchVonDrittanbietern"
        ]
      },
      "EsgQuestionnaireSozialesEinkommensgleichheit": {
        "type": "object",
        "properties": {
          "ueberwachungDerEinkommensungleichheit": {
            "nullable": true,
            "allOf": [
              {
                "$ref": "#/components/schemas/YearlyTimeseriesDataUeberwachungDerEinkommensungleichheitValues"
              }
            ]
          },
          "massnahmenZurVerbesserungDerEinkommensungleichheit": {
            "type": "string",
            "nullable": true
          }
        }
      },
      "EsgQuestionnaireSozialesGeschlechterdiversitaet": {
        "type": "object",
        "properties": {
          "mitarbeiterAufTopManagementEbene": {
            "type": "integer",
            "nullable": true
          },
          "frauenAufTopManagementEbene": {
            "type": "integer",
            "nullable": true
          },
          "mitgliederGeschaeftsfuehrung": {
            "type": "integer",
            "nullable": true
          },
          "frauenInDerGeschaeftsfuehrung": {
            "type": "integer",
            "nullable": true
          },
          "definitionTopManagement": {
            "type": "string",
            "nullable": true
          },
          "einhaltungRechtlicherVorgaben": {
            "type": "string",
            "nullable": true
          }
        }
      },
      "EsgQuestionnaireSozialesSicherheitUndWeiterbildung": {
        "type": "object",
        "properties": {
          "sicherheitsmassnahmenFuerMitarbeiter": {
            "type": "string",
            "nullable": true
          },
          "unfallrate": {
            "nullable": true,
            "allOf": [
              {
                "$ref": "#/components/schemas/YearlyTimeseriesDataUnfallrateValues"
              }
            ]
          },
          "budgetFuerSchulungAusbildung": {
            "nullable": true,
            "allOf": [
              {
                "$ref": "#/components/schemas/YearlyTimeseriesDataBudgetFuerSchulungAusbildungValues"
              }
            ]
          }
        }
      },
      "EsgQuestionnaireSozialesUnternehmensstrukturaenderungen": {
        "type": "object",
        "properties": {
          "vorhandenseinKuerzlicherAenderungenDerUnternehmensstruktur": {
            "nullable": true,
            "allOf": [
              {
                "$ref": "#/components/schemas/YesNo"
              }
            ]
          },
          "anzahlUnbefristeterVertraegeInDeutschland": {
            "type": "integer",
            "nullable": true
          },
          "anzahlDerVonEinemVerkaufBetroffenenUnbefristetenVertraegeInDeutschland": {
            "type": "integer",
            "nullable": true
          },
          "anzahlDerVonEinerAkquisitionBetroffenenUnbefristetenVertraegeInDeutschland": {
            "type": "integer",
            "nullable": true
          },
          "anzahlUnbefristeterVertraegeInDerGesamtgruppe": {
            "type": "integer",
            "nullable": true
          },
          "anzahlDerVonEinemVerkaufBetroffenenUnbefristetenVertraegeInDerGesamtgruppe": {
            "type": "integer",
            "nullable": true
          },
          "anzahlDerVonEinerAkquisitionBetroffenenUnbefristetenVertraegeInDerGesamtgruppe": {
            "type": "integer",
            "nullable": true
          },
          "auswirkungenAufAnteilBefristerVertraegeUndFluktuation": {
            "nullable": true,
            "allOf": [
              {
                "$ref": "#/components/schemas/YearlyTimeseriesDataAuswirkungenAufAnteilBefristerVertraegeUndFluktuationValues"
              }
            ]
          }
        }
      },
      "EsgQuestionnaireUmwelt": {
        "type": "object",
        "properties": {
          "treibhausgasemissionen": {
            "nullable": true,
            "allOf": [
              {
                "$ref": "#/components/schemas/EsgQuestionnaireUmweltTreibhausgasemissionen"
              }
            ]
          },
          "produktion": {
            "nullable": true,
            "allOf": [
              {
                "$ref": "#/components/schemas/EsgQuestionnaireUmweltProduktion"
              }
            ]
          },
          "energieverbrauch": {
            "nullable": true,
            "allOf": [
              {
                "$ref": "#/components/schemas/EsgQuestionnaireUmweltEnergieverbrauch"
              }
            ]
          },
          "energieeffizienzImmobilienanlagen": {
            "nullable": true,
            "allOf": [
              {
                "$ref": "#/components/schemas/EsgQuestionnaireUmweltEnergieeffizienzImmobilienanlagen"
              }
            ]
          },
          "wasserverbrauch": {
            "nullable": true,
            "allOf": [
              {
                "$ref": "#/components/schemas/EsgQuestionnaireUmweltWasserverbrauch"
              }
            ]
          },
          "abfallproduktion": {
            "nullable": true,
            "allOf": [
              {
                "$ref": "#/components/schemas/EsgQuestionnaireUmweltAbfallproduktion"
              }
            ]
          },
          "biodiversitaet": {
            "nullable": true,
            "allOf": [
              {
                "$ref": "#/components/schemas/EsgQuestionnaireUmweltBiodiversitaet"
              }
            ]
          },
          "fossileBrennstoffe": {
            "nullable": true,
            "allOf": [
              {
                "$ref": "#/components/schemas/EsgQuestionnaireUmweltFossileBrennstoffe"
              }
            ]
          },
          "taxonomie": {
            "nullable": true,
            "allOf": [
              {
                "$ref": "#/components/schemas/EsgQuestionnaireUmweltTaxonomie"
              }
            ]
          }
        }
      },
      "EsgQuestionnaireUmweltAbfallproduktion": {
        "type": "object",
        "properties": {
          "berichterstattungAbfallproduktion": {
            "nullable": true,
            "allOf": [
              {
                "$ref": "#/components/schemas/YearlyTimeseriesDataBerichterstattungAbfallproduktionValues"
              }
            ]
          },
          "unternehmensGruppenStrategieBzglAbfallproduktion": {
            "type": "string",
            "nullable": true
          },
          "recyclingImProduktionsprozess": {
            "nullable": true,
            "allOf": [
              {
                "$ref": "#/components/schemas/YearlyTimeseriesDataRecyclingImProduktionsprozessValues"
              }
            ]
          },
          "gefaehrlicherAbfall": {
            "type": "string",
            "nullable": true
          }
        }
      },
      "EsgQuestionnaireUmweltBiodiversitaet": {
        "type": "object",
        "properties": {
          "negativeAktivitaetenFuerDieBiologischeVielfalt": {
            "nullable": true,
            "allOf": [
              {
                "$ref": "#/components/schemas/YesNo"
              }
            ]
          },
          "negativeMassnahmenFuerDieBiologischeVielfalt": {
            "type": "string",
            "nullable": true
          },
          "positiveAktivitaetenFuerDieBiologischeVielfalt": {
            "nullable": true,
            "allOf": [
              {
                "$ref": "#/components/schemas/YesNo"
              }
            ]
          },
          "positiveMassnahmenFuerDieBiologischeVielfalt": {
            "type": "string",
            "nullable": true
          }
        }
      },
      "EsgQuestionnaireUmweltEnergieeffizienzImmobilienanlagen": {
        "type": "object",
        "properties": {
          "berichterstattungEnergieverbrauchVonImmobilienvermoegen": {
            "nullable": true,
            "allOf": [
              {
                "$ref": "#/components/schemas/YearlyTimeseriesDataBerichterstattungEnergieverbrauchVonImmobilienvermoegenValues"
              }
            ]
          },
          "unternehmensGruppenStrategieBzglEnergieeffizientenImmobilienanlagen": {
            "type": "string",
            "nullable": true
          }
        }
      },
      "EsgQuestionnaireUmweltEnergieverbrauch": {
        "type": "object",
        "properties": {
          "berichterstattungEnergieverbrauch": {
            "nullable": true,
            "allOf": [
              {
                "$ref": "#/components/schemas/YearlyTimeseriesDataBerichterstattungEnergieverbrauchValues"
              }
            ]
          },
          "unternehmensGruppenStrategieBzglEnergieverbrauch": {
            "type": "string",
            "nullable": true
          }
        }
      },
      "EsgQuestionnaireUmweltFossileBrennstoffe": {
        "type": "object",
        "properties": {
          "einnahmenAusFossilenBrennstoffen": {
            "nullable": true,
            "allOf": [
              {
                "$ref": "#/components/schemas/YesNo"
              }
            ]
          },
          "berichterstattungEinnahmenAusFossilenBrennstoffen": {
            "nullable": true,
            "allOf": [
              {
                "$ref": "#/components/schemas/YearlyTimeseriesDataBerichterstattungEinnahmenAusFossilenBrennstoffenValues"
              }
            ]
          }
        }
      },
      "EsgQuestionnaireUmweltProduktion": {
        "type": "object",
        "properties": {
          "produkteZurVerringerungDerUmweltbelastung": {
            "nullable": true,
            "allOf": [
              {
                "$ref": "#/components/schemas/YesNo"
              }
            ]
          },
          "verringerungenDerUmweltbelastung": {
            "type": "string",
            "nullable": true
          },
          "oekologischerMindestStandardFuerProduktionsprozesse": {
            "nullable": true,
            "allOf": [
              {
                "$ref": "#/components/schemas/YesNo"
              }
            ]
          }
        }
      },
      "EsgQuestionnaireUmweltTaxonomie": {
        "type": "object",
        "properties": {
          "taxonomieBerichterstattung": {
            "nullable": true,
            "allOf": [
              {
                "$ref": "#/components/schemas/EsgQuestionnaireUmweltTaxonomieTaxonomieBerichterstattungOptions"
              }
            ]
          },
          "euTaxonomieKompassAktivitaeten": {
            "type": "array",
            "nullable": true,
            "items": {
              "$ref": "#/components/schemas/Activity"
            }
          },
          "umsatzInvestitionsaufwandFuerNachhaltigeAktivitaeten": {
            "nullable": true,
            "allOf": [
              {
                "$ref": "#/components/schemas/YearlyTimeseriesDataUmsatzInvestitionsaufwandFuerNachhaltigeAktivitaetenValues"
              }
            ]
          }
        }
      },
      "EsgQuestionnaireUmweltTaxonomieTaxonomieBerichterstattungOptions": {
        "type": "string",
        "enum": [
          "Nfrd",
          "Csrd"
        ]
      },
      "EsgQuestionnaireUmweltTreibhausgasemissionen": {
        "type": "object",
        "properties": {
          "treibhausgasBerichterstattungUndPrognosen": {
            "nullable": true,
            "allOf": [
              {
                "$ref": "#/components/schemas/YearlyTimeseriesDataTreibhausgasBerichterstattungUndPrognosenValues"
              }
            ]
          },
          "treibhausgasEmissionsintensitaetDerUnternehmenInDieInvestiertWird": {
            "type": "string",
            "nullable": true
          },
          "strategieUndZieleZurReduzierungVonTreibhausgasEmissionen": {
            "type": "string",
            "nullable": true
          }
        }
      },
      "EsgQuestionnaireUmweltWasserverbrauch": {
        "type": "object",
        "properties": {
          "berichterstattungWasserverbrauch": {
            "nullable": true,
            "allOf": [
              {
                "$ref": "#/components/schemas/YearlyTimeseriesDataBerichterstattungWasserverbrauchValues"
              }
            ]
          },
          "unternehmensGruppenStrategieBzglWasserverbrauch": {
            "type": "string",
            "nullable": true
          }
        }
      },
      "EsgQuestionnaireUnternehmensfuehrungGovernance": {
        "type": "object",
        "properties": {
          "aufsichtsrat": {
            "nullable": true,
            "allOf": [
              {
                "$ref": "#/components/schemas/EsgQuestionnaireUnternehmensfuehrunggovernanceAufsichtsrat"
              }
            ]
          },
          "verguetungsausschuss": {
            "nullable": true,
            "allOf": [
              {
                "$ref": "#/components/schemas/EsgQuestionnaireUnternehmensfuehrunggovernanceVerguetungsausschuss"
              }
            ]
          },
          "nominierungsausschuss": {
            "nullable": true,
            "allOf": [
              {
                "$ref": "#/components/schemas/EsgQuestionnaireUnternehmensfuehrunggovernanceNominierungsausschuss"
              }
            ]
          },
          "pruefungsausschuss": {
            "nullable": true,
            "allOf": [
              {
                "$ref": "#/components/schemas/EsgQuestionnaireUnternehmensfuehrunggovernancePruefungsausschuss"
              }
            ]
          },
          "nachhaltigkeitsausschuss": {
            "nullable": true,
            "allOf": [
              {
                "$ref": "#/components/schemas/EsgQuestionnaireUnternehmensfuehrunggovernanceNachhaltigkeitsausschuss"
              }
            ]
          },
          "sonstige": {
            "nullable": true,
            "allOf": [
              {
                "$ref": "#/components/schemas/EsgQuestionnaireUnternehmensfuehrunggovernanceSonstige"
              }
            ]
          },
          "stakeholder": {
            "nullable": true,
            "allOf": [
              {
                "$ref": "#/components/schemas/EsgQuestionnaireUnternehmensfuehrunggovernanceStakeholder"
              }
            ]
          },
          "unternehmensrichtlinien": {
            "nullable": true,
            "allOf": [
              {
                "$ref": "#/components/schemas/EsgQuestionnaireUnternehmensfuehrunggovernanceUnternehmensrichtlinien"
              }
            ]
          },
          "lieferantenauswahl": {
            "nullable": true,
            "allOf": [
              {
                "$ref": "#/components/schemas/EsgQuestionnaireUnternehmensfuehrunggovernanceLieferantenauswahl"
              }
            ]
          }
        }
      },
      "EsgQuestionnaireUnternehmensfuehrunggovernanceAufsichtsrat": {
        "type": "object",
        "properties": {
          "anzahlDerMitgliederImAufsichtsrat": {
            "type": "integer",
            "nullable": true
          },
          "anzahlUnabhaengigerMitgliederImAufsichtsrat": {
            "type": "integer",
            "nullable": true
          },
          "anzahlVonFrauenImAufsichtsrat": {
            "type": "integer",
            "nullable": true
          }
        }
      },
      "EsgQuestionnaireUnternehmensfuehrunggovernanceLieferantenauswahl": {
        "type": "object",
        "properties": {
          "esgKriterienUndUeberwachungDerLieferanten": {
            "nullable": true,
            "allOf": [
              {
                "$ref": "#/components/schemas/YesNo"
              }
            ]
          },
          "auswahlkriterien": {
            "type": "string",
            "nullable": true
          }
        }
      },
      "EsgQuestionnaireUnternehmensfuehrunggovernanceNachhaltigkeitsausschuss": {
        "type": "object",
        "properties": {
          "anzahlDerMitgliederImNachhaltigkeitsausschuss": {
            "type": "integer",
            "nullable": true
          },
          "anzahlUnabhaengigerMitgliederImNachhaltigkeitsausschuss": {
            "type": "integer",
            "nullable": true
          },
          "anzahlVonFrauenImNachhaltigkeitsausschuss": {
            "type": "integer",
            "nullable": true
          }
        }
      },
      "EsgQuestionnaireUnternehmensfuehrunggovernanceNominierungsausschuss": {
        "type": "object",
        "properties": {
          "anzahlDerMitgliederImNominierungsausschuss": {
            "type": "integer",
            "nullable": true
          },
          "anzahlUnabhaengigerMitgliederImNominierungsausschuss": {
            "type": "integer",
            "nullable": true
          },
          "anzahlVonFrauenImVerguetungsausschuss": {
            "type": "integer",
            "nullable": true
          }
        }
      },
      "EsgQuestionnaireUnternehmensfuehrunggovernancePruefungsausschuss": {
        "type": "object",
        "properties": {
          "anzahlDerMitgliederImPruefungsausschuss": {
            "type": "integer",
            "nullable": true
          },
          "anzahlUnabhaengigerMitgliederImPruefungsausschuss": {
            "type": "integer",
            "nullable": true
          },
          "anzahlVonFrauenImPruefungsausschuss": {
            "type": "integer",
            "nullable": true
          }
        }
      },
      "EsgQuestionnaireUnternehmensfuehrunggovernanceSonstige": {
        "type": "object",
        "properties": {
          "wirtschaftspruefer": {
            "type": "string",
            "nullable": true
          },
          "trennungVonCeoOderVorsitzenden": {
            "nullable": true,
            "allOf": [
              {
                "$ref": "#/components/schemas/YesNo"
              }
            ]
          },
          "amtszeitBisZurTrennung": {
            "type": "integer",
            "nullable": true
          }
        }
      },
      "EsgQuestionnaireUnternehmensfuehrunggovernanceStakeholder": {
        "type": "object",
        "properties": {
          "einbeziehungVonStakeholdern": {
            "nullable": true,
            "allOf": [
              {
                "$ref": "#/components/schemas/YesNo"
              }
            ]
          },
          "prozessDerEinbeziehungVonStakeholdern": {
            "type": "string",
            "nullable": true
          },
          "mechanismenZurAusrichtungAufStakeholder": {
            "type": "string",
            "nullable": true
          }
        }
      },
      "EsgQuestionnaireUnternehmensfuehrunggovernanceUnternehmensrichtlinien": {
        "type": "object",
        "properties": {
          "veroeffentlichteUnternehmensrichtlinien": {
            "type": "array",
            "nullable": true,
            "items": {
              "$ref": "#/components/schemas/VeroeffentlichteUnternehmensrichtlinienOptions"
            }
          },
          "weitereVeroeffentlicheUnternehmensrichtlinien": {
            "type": "string",
            "nullable": true
          }
        }
      },
      "EsgQuestionnaireUnternehmensfuehrunggovernanceVerguetungsausschuss": {
        "type": "object",
        "properties": {
          "anzahlDerMitgliederImVerguetungsausschuss": {
            "type": "integer",
            "nullable": true
          },
          "anzahlUnabhaengigerMitgliederImVerguetungsausschuss": {
            "type": "integer",
            "nullable": true
          },
          "anzahlVonFrauenImVerguetungsausschuss": {
            "type": "integer",
            "nullable": true
          }
        }
      },
      "RecyclingImProduktionsprozessValues": {
        "type": "object",
        "properties": {
          "prozentRecycelteWerkstoffeImProduktionsprozess": {
            "type": "number",
            "nullable": true
          }
        }
      },
      "TreibhausgasBerichterstattungUndPrognosenValues": {
        "type": "object",
        "properties": {
          "scope1": {
            "type": "number",
            "nullable": true
          },
          "scope2": {
            "type": "number",
            "nullable": true
          },
          "scope3": {
            "type": "number",
            "nullable": true
          }
        }
      },
      "UeberwachungDerEinkommensungleichheitValues": {
        "type": "object",
        "properties": {
          "unbereinigtesGeschlechtsspezifischesLohngefaelle": {
            "type": "number",
            "nullable": true
          },
          "einkommensungleichheitsverhaeltnis": {
            "type": "number",
            "nullable": true
          },
          "ceoEinkommensungleichheitsverhaeltnis": {
            "type": "number",
            "nullable": true
          }
        }
      },
      "UmsatzInvestitionsaufwandFuerNachhaltigeAktivitaetenValues": {
        "type": "object",
        "properties": {
          "taxonomieGeeignetNachProzentUmsatz": {
            "type": "number",
            "nullable": true
          },
          "taxonomieGeeignetNachProzentCapex": {
            "type": "number",
            "nullable": true
          },
          "taxonomieKonformNachProzentUmsatz": {
            "type": "number",
            "nullable": true
          },
          "taxonomieKonformNachProzentCapex": {
            "type": "number",
            "nullable": true
          }
        }
      },
      "UnfallrateValues": {
        "type": "object",
        "properties": {
          "haeufigkeitsrateVonArbeitsunfaellenMitZeitverlust": {
            "type": "number",
            "nullable": true
          }
        }
      },
      "VeroeffentlichteUnternehmensrichtlinienOptions": {
        "type": "string",
        "enum": [
          "AntiKorruption",
          "Verhaltenskodex",
          "Interessenkonflikte",
          "Datenschutz",
          "DiversitaetAndInklusion",
          "FaireBehandlungVonKunden",
          "Zwangsarbeit",
          "GesundheitUndSicherheit",
          "MgtVonUmweltgefahren",
          "VerantwortungsvollesMarketing",
          "Whistleblowing",
          "Other"
        ]
      },
      "YearlyTimeseriesDataAuswirkungenAufAnteilBefristerVertraegeUndFluktuationValues": {
        "required": [
          "currentYear",
          "yearlyData"
        ],
        "type": "object",
        "properties": {
          "currentYear": {
            "type": "integer",
            "format": "int32"
          },
          "yearlyData": {
            "type": "object",
            "additionalProperties": {
              "$ref": "#/components/schemas/AuswirkungenAufAnteilBefristerVertraegeUndFluktuationValues"
            }
          }
        }
      },
      "YearlyTimeseriesDataBerichterstattungAbfallproduktionValues": {
        "required": [
          "currentYear",
          "yearlyData"
        ],
        "type": "object",
        "properties": {
          "currentYear": {
            "type": "integer",
            "format": "int32"
          },
          "yearlyData": {
            "type": "object",
            "additionalProperties": {
              "$ref": "#/components/schemas/BerichterstattungAbfallproduktionValues"
            }
          }
        }
      },
      "YearlyTimeseriesDataBerichterstattungEinnahmenAusFossilenBrennstoffenValues": {
        "required": [
          "currentYear",
          "yearlyData"
        ],
        "type": "object",
        "properties": {
          "currentYear": {
            "type": "integer",
            "format": "int32"
          },
          "yearlyData": {
            "type": "object",
            "additionalProperties": {
              "$ref": "#/components/schemas/BerichterstattungEinnahmenAusFossilenBrennstoffenValues"
            }
          }
        }
      },
      "YearlyTimeseriesDataBerichterstattungEnergieverbrauchValues": {
        "required": [
          "currentYear",
          "yearlyData"
        ],
        "type": "object",
        "properties": {
          "currentYear": {
            "type": "integer",
            "format": "int32"
          },
          "yearlyData": {
            "type": "object",
            "additionalProperties": {
              "$ref": "#/components/schemas/BerichterstattungEnergieverbrauchValues"
            }
          }
        }
      },
      "YearlyTimeseriesDataBerichterstattungEnergieverbrauchVonImmobilienvermoegenValues": {
        "required": [
          "currentYear",
          "yearlyData"
        ],
        "type": "object",
        "properties": {
          "currentYear": {
            "type": "integer",
            "format": "int32"
          },
          "yearlyData": {
            "type": "object",
            "additionalProperties": {
              "$ref": "#/components/schemas/BerichterstattungEnergieverbrauchVonImmobilienvermoegenValues"
            }
          }
        }
      },
      "YearlyTimeseriesDataBerichterstattungWasserverbrauchValues": {
        "required": [
          "currentYear",
          "yearlyData"
        ],
        "type": "object",
        "properties": {
          "currentYear": {
            "type": "integer",
            "format": "int32"
          },
          "yearlyData": {
            "type": "object",
            "additionalProperties": {
              "$ref": "#/components/schemas/BerichterstattungWasserverbrauchValues"
            }
          }
        }
      },
      "YearlyTimeseriesDataBudgetFuerSchulungAusbildungValues": {
        "required": [
          "currentYear",
          "yearlyData"
        ],
        "type": "object",
        "properties": {
          "currentYear": {
            "type": "integer",
            "format": "int32"
          },
          "yearlyData": {
            "type": "object",
            "additionalProperties": {
              "$ref": "#/components/schemas/BudgetFuerSchulungAusbildungValues"
            }
          }
        }
      },
      "YearlyTimeseriesDataRecyclingImProduktionsprozessValues": {
        "required": [
          "currentYear",
          "yearlyData"
        ],
        "type": "object",
        "properties": {
          "currentYear": {
            "type": "integer",
            "format": "int32"
          },
          "yearlyData": {
            "type": "object",
            "additionalProperties": {
              "$ref": "#/components/schemas/RecyclingImProduktionsprozessValues"
            }
          }
        }
      },
      "YearlyTimeseriesDataTreibhausgasBerichterstattungUndPrognosenValues": {
        "required": [
          "currentYear",
          "yearlyData"
        ],
        "type": "object",
        "properties": {
          "currentYear": {
            "type": "integer",
            "format": "int32"
          },
          "yearlyData": {
            "type": "object",
            "additionalProperties": {
              "$ref": "#/components/schemas/TreibhausgasBerichterstattungUndPrognosenValues"
            }
          }
        }
      },
      "YearlyTimeseriesDataUeberwachungDerEinkommensungleichheitValues": {
        "required": [
          "currentYear",
          "yearlyData"
        ],
        "type": "object",
        "properties": {
          "currentYear": {
            "type": "integer",
            "format": "int32"
          },
          "yearlyData": {
            "type": "object",
            "additionalProperties": {
              "$ref": "#/components/schemas/UeberwachungDerEinkommensungleichheitValues"
            }
          }
        }
      },
      "YearlyTimeseriesDataUmsatzInvestitionsaufwandFuerNachhaltigeAktivitaetenValues": {
        "required": [
          "currentYear",
          "yearlyData"
        ],
        "type": "object",
        "properties": {
          "currentYear": {
            "type": "integer",
            "format": "int32"
          },
          "yearlyData": {
            "type": "object",
            "additionalProperties": {
              "$ref": "#/components/schemas/UmsatzInvestitionsaufwandFuerNachhaltigeAktivitaetenValues"
            }
          }
        }
      },
      "YearlyTimeseriesDataUnfallrateValues": {
        "required": [
          "currentYear",
          "yearlyData"
        ],
        "type": "object",
        "properties": {
          "currentYear": {
            "type": "integer",
            "format": "int32"
          },
          "yearlyData": {
            "type": "object",
            "additionalProperties": {
              "$ref": "#/components/schemas/UnfallrateValues"
            }
          }
        }
      },
      "CompanyDataOwners": {
        "required": [
          "companyId",
          "dataOwners"
        ],
        "type": "object",
        "properties": {
          "companyId": {
            "type": "string"
          },
          "dataOwners": {
            "type": "array",
            "items": {
              "type": "string"
            }
          }
        }
      },
      "CompanyInformationPatch": {
        "type": "object",
        "properties": {
          "companyName": {
            "type": "string",
            "nullable": true
          },
          "companyAlternativeNames": {
            "type": "array",
            "nullable": true,
            "items": {
              "type": "string"
            }
          },
          "companyLegalForm": {
            "type": "string",
            "nullable": true
          },
          "headquarters": {
            "type": "string",
            "nullable": true
          },
          "headquartersPostalCode": {
            "type": "string",
            "nullable": true
          },
          "sector": {
            "type": "string",
            "nullable": true
          },
          "identifiers": {
            "type": "object",
            "additionalProperties": {
              "type": "array",
              "example": {
                "Lei": [
                  "ExampleLei"
                ]
              },
              "items": {
                "type": "string",
                "example": "{\"Lei\":[\"ExampleLei\"]}"
              }
            },
            "nullable": true,
            "example": {
              "Lei": [
                "ExampleLei"
              ]
            }
          },
          "countryCode": {
            "type": "string",
            "nullable": true
          },
          "isTeaserCompany": {
            "type": "boolean",
            "nullable": true
          },
          "website": {
            "type": "string",
            "nullable": true
          }
        }
      },
      "IdentifierType": {
        "type": "string",
        "enum": [
          "Lei",
          "Isin",
          "PermId",
          "Ticker",
          "Duns",
          "CompanyRegistrationNumber",
          "VatNumber"
        ]
      },
      "DataMetaInformationForMyDatasets": {
        "required": [
          "companyId",
          "companyName",
          "dataId",
          "dataType",
          "qualityStatus",
          "reportingPeriod",
          "uploadTime"
        ],
        "type": "object",
        "properties": {
          "companyId": {
            "type": "string"
          },
          "dataId": {
            "type": "string"
          },
          "companyName": {
            "type": "string"
          },
          "dataType": {
            "$ref": "#/components/schemas/DataTypeEnum"
          },
          "reportingPeriod": {
            "type": "string"
          },
          "qualityStatus": {
            "$ref": "#/components/schemas/QaStatus"
          },
          "currentlyActive": {
            "type": "boolean",
            "nullable": true
          },
          "uploadTime": {
            "type": "integer",
            "format": "int64"
          }
        }
      },
      "DataAndMetaInformationSmeData": {
        "required": [
          "data",
          "metaInfo"
        ],
        "type": "object",
        "properties": {
          "metaInfo": {
            "$ref": "#/components/schemas/DataMetaInformation"
          },
          "data": {
            "$ref": "#/components/schemas/SmeData"
          }
        }
      },
      "DataAndMetaInformationSfdrData": {
        "required": [
          "data",
          "metaInfo"
        ],
        "type": "object",
        "properties": {
          "metaInfo": {
            "$ref": "#/components/schemas/DataMetaInformation"
          },
          "data": {
            "$ref": "#/components/schemas/SfdrData"
          }
        }
      },
      "DataAndMetaInformationPathwaysToParisData": {
        "required": [
          "data",
          "metaInfo"
        ],
        "type": "object",
        "properties": {
          "metaInfo": {
            "$ref": "#/components/schemas/DataMetaInformation"
          },
          "data": {
            "$ref": "#/components/schemas/PathwaysToParisData"
          }
        }
      },
      "DataAndMetaInformationLksgData": {
        "required": [
          "data",
          "metaInfo"
        ],
        "type": "object",
        "properties": {
          "metaInfo": {
            "$ref": "#/components/schemas/DataMetaInformation"
          },
          "data": {
            "$ref": "#/components/schemas/LksgData"
          }
        }
      },
      "DataAndMetaInformationHeimathafenData": {
        "required": [
          "data",
          "metaInfo"
        ],
        "type": "object",
        "properties": {
          "metaInfo": {
            "$ref": "#/components/schemas/DataMetaInformation"
          },
          "data": {
            "$ref": "#/components/schemas/HeimathafenData"
          }
        }
      },
      "DataAndMetaInformationEutaxonomyNonFinancialsData": {
        "required": [
          "data",
          "metaInfo"
        ],
        "type": "object",
        "properties": {
          "metaInfo": {
            "$ref": "#/components/schemas/DataMetaInformation"
          },
          "data": {
            "$ref": "#/components/schemas/EutaxonomyNonFinancialsData"
          }
        }
      },
      "DataAndMetaInformationEuTaxonomyDataForFinancials": {
        "required": [
          "data",
          "metaInfo"
        ],
        "type": "object",
        "properties": {
          "metaInfo": {
            "$ref": "#/components/schemas/DataMetaInformation"
          },
          "data": {
            "$ref": "#/components/schemas/EuTaxonomyDataForFinancials"
          }
        }
      },
      "DataAndMetaInformationEsgQuestionnaireData": {
        "required": [
          "data",
          "metaInfo"
        ],
        "type": "object",
        "properties": {
          "metaInfo": {
            "$ref": "#/components/schemas/DataMetaInformation"
          },
          "data": {
            "$ref": "#/components/schemas/EsgQuestionnaireData"
          }
        }
      },
      "BasicCompanyInformation": {
        "required": [
          "companyId",
          "companyName",
          "countryCode",
          "headquarters"
        ],
        "type": "object",
        "properties": {
          "permId": {
            "type": "string",
            "nullable": true
          },
          "countryCode": {
            "type": "string"
          },
          "headquarters": {
            "type": "string"
          },
          "sector": {
            "type": "string",
            "nullable": true
          },
<<<<<<< HEAD
          "countryCode": {
            "type": "string"
          },
          "headquarters": {
=======
          "companyName": {
            "type": "string"
          },
          "companyId": {
>>>>>>> 4f440d30
            "type": "string"
          }
        }
      },
      "AggregatedFrameworkDataSummary": {
        "required": [
          "numberOfProvidedReportingPeriods"
        ],
        "type": "object",
        "properties": {
          "numberOfProvidedReportingPeriods": {
            "type": "integer",
            "format": "int64"
          }
        }
      },
      "CompanyIdAndName": {
        "required": [
          "companyId",
          "companyName"
        ],
        "type": "object",
        "properties": {
          "companyName": {
            "type": "string"
          },
          "companyId": {
            "type": "string"
          }
        }
      },
      "CompanyAvailableDistinctValues": {
        "required": [
          "countryCodes",
          "sectors"
        ],
        "type": "object",
        "properties": {
          "countryCodes": {
            "uniqueItems": true,
            "type": "array",
            "items": {
              "type": "string"
            }
          },
          "sectors": {
            "uniqueItems": true,
            "type": "array",
            "items": {
              "type": "string"
            }
          }
        }
      },
      "CompanyId": {
        "required": [
          "companyId"
        ],
        "type": "object",
        "properties": {
          "companyId": {
            "type": "string"
          }
        }
      },
      "Link": {
        "type": "object",
        "properties": {
          "href": {
            "type": "string",
            "nullable": true
          },
          "templated": {
            "type": "boolean",
            "nullable": true
          }
        }
      },
      "DataTypeEnum": {
        "type": "string",
        "enum": [
          "eutaxonomy-financials",
          "eutaxonomy-non-financials",
          "lksg",
          "p2p",
          "sfdr",
          "sme",
          "esg-questionnaire",
          "heimathafen"
        ]
      },
      "ErrorDetails": {
        "required": [
          "errorType",
          "httpStatus",
          "message",
          "summary"
        ],
        "type": "object",
        "properties": {
          "errorType": {
            "type": "string"
          },
          "summary": {
            "type": "string"
          },
          "message": {
            "type": "string"
          },
          "httpStatus": {
            "type": "number"
          },
          "metaInformation": {
            "type": "object"
          }
        }
      },
      "ErrorResponse": {
        "required": [
          "errors"
        ],
        "type": "object",
        "properties": {
          "errors": {
            "type": "array",
            "items": {
              "$ref": "#/components/schemas/ErrorDetails"
            }
          }
        }
      }
    },
    "securitySchemes": {
      "default-bearer-auth": {
        "type": "http",
        "in": "header",
        "scheme": "bearer"
      },
      "default-oauth": {
        "type": "oauth2",
        "flows": {
          "authorizationCode": {
            "authorizationUrl": "/keycloak/realms/datalandsecurity/protocol/openid-connect/auth",
            "tokenUrl": "/keycloak/realms/datalandsecurity/protocol/openid-connect/token",
            "scopes": {}
          }
        }
      }
    }
  }
}<|MERGE_RESOLUTION|>--- conflicted
+++ resolved
@@ -564,9 +564,9 @@
     "/data/eutaxonomy-non-financials": {
       "post": {
         "tags": [
-          "eutaxonomy-non-financials-data-controller"
-        ],
-        "operationId": "postCompanyAssociatedEutaxonomyNonFinancialsData",
+          "eu-taxonomy-data-for-non-financials-controller"
+        ],
+        "operationId": "postCompanyAssociatedEuTaxonomyDataForNonFinancials",
         "parameters": [
           {
             "name": "bypassQa",
@@ -582,7 +582,7 @@
           "content": {
             "application/json": {
               "schema": {
-                "$ref": "#/components/schemas/CompanyAssociatedDataEutaxonomyNonFinancialsData"
+                "$ref": "#/components/schemas/CompanyAssociatedDataEuTaxonomyDataForNonFinancials"
               }
             }
           },
@@ -2318,9 +2318,9 @@
     "/data/eutaxonomy-non-financials/{dataId}": {
       "get": {
         "tags": [
-          "eutaxonomy-non-financials-data-controller"
-        ],
-        "operationId": "getCompanyAssociatedEutaxonomyNonFinancialsData",
+          "eu-taxonomy-data-for-non-financials-controller"
+        ],
+        "operationId": "getCompanyAssociatedEuTaxonomyDataForNonFinancials",
         "parameters": [
           {
             "name": "dataId",
@@ -2337,7 +2337,7 @@
             "content": {
               "application/json": {
                 "schema": {
-                  "$ref": "#/components/schemas/CompanyAssociatedDataEutaxonomyNonFinancialsData"
+                  "$ref": "#/components/schemas/CompanyAssociatedDataEuTaxonomyDataForNonFinancials"
                 }
               }
             }
@@ -2376,9 +2376,9 @@
     "/data/eutaxonomy-non-financials/companies/{companyId}": {
       "get": {
         "tags": [
-          "eutaxonomy-non-financials-data-controller"
-        ],
-        "operationId": "getAllCompanyEutaxonomyNonFinancialsData",
+          "eu-taxonomy-data-for-non-financials-controller"
+        ],
+        "operationId": "getAllCompanyEuTaxonomyDataForNonFinancials",
         "parameters": [
           {
             "name": "companyId",
@@ -2414,7 +2414,7 @@
                 "schema": {
                   "type": "array",
                   "items": {
-                    "$ref": "#/components/schemas/DataAndMetaInformationEutaxonomyNonFinancialsData"
+                    "$ref": "#/components/schemas/DataAndMetaInformationEuTaxonomyDataForNonFinancials"
                   }
                 }
               }
@@ -10427,1021 +10427,6 @@
           }
         }
       },
-      "AmountWithCurrency": {
-        "type": "object",
-        "properties": {
-          "amount": {
-            "type": "number",
-            "nullable": true
-          },
-          "currency": {
-            "type": "string",
-            "nullable": true
-          }
-        }
-      },
-      "AssuranceDataPoint": {
-        "required": [
-          "value"
-        ],
-        "type": "object",
-        "properties": {
-          "value": {
-            "type": "string",
-            "enum": [
-              "None",
-              "LimitedAssurance",
-              "ReasonableAssurance"
-            ]
-          },
-          "dataSource": {
-            "nullable": true,
-            "allOf": [
-              {
-                "$ref": "#/components/schemas/ExtendedDocumentReference"
-              }
-            ]
-          },
-          "provider": {
-            "type": "string",
-            "nullable": true
-          }
-        }
-      },
-      "CompanyAssociatedDataEutaxonomyNonFinancialsData": {
-        "required": [
-          "companyId",
-          "data",
-          "reportingPeriod"
-        ],
-        "type": "object",
-        "properties": {
-          "companyId": {
-            "type": "string"
-          },
-          "reportingPeriod": {
-            "type": "string"
-          },
-          "data": {
-            "$ref": "#/components/schemas/EutaxonomyNonFinancialsData"
-          }
-        }
-      },
-      "EutaxonomyNonFinancialsCapex": {
-        "type": "object",
-        "properties": {
-          "totalAmount": {
-            "nullable": true,
-            "allOf": [
-              {
-                "$ref": "#/components/schemas/CurrencyDataPoint"
-              }
-            ]
-          },
-          "nonEligibleShare": {
-            "nullable": true,
-            "allOf": [
-              {
-                "$ref": "#/components/schemas/EutaxonomyNonFinancialsCapexNonEligibleShare"
-              }
-            ]
-          },
-          "eligibleShare": {
-            "nullable": true,
-            "allOf": [
-              {
-                "$ref": "#/components/schemas/EutaxonomyNonFinancialsCapexEligibleShare"
-              }
-            ]
-          },
-          "nonAlignedShare": {
-            "nullable": true,
-            "allOf": [
-              {
-                "$ref": "#/components/schemas/EutaxonomyNonFinancialsCapexNonAlignedShare"
-              }
-            ]
-          },
-          "alignedShare": {
-            "nullable": true,
-            "allOf": [
-              {
-                "$ref": "#/components/schemas/EutaxonomyNonFinancialsCapexAlignedShare"
-              }
-            ]
-          },
-          "substantialContributionToClimateChangeMitigationInPercent": {
-            "type": "number",
-            "nullable": true
-          },
-          "substantialContributionToClimateChangeAdaptationInPercent": {
-            "type": "number",
-            "nullable": true
-          },
-          "substantialContributionToSustainableUseAndProtectionOfWaterAndMarineResourcesInPercent": {
-            "type": "number",
-            "nullable": true
-          },
-          "substantialContributionToTransitionToACircularEconomyInPercent": {
-            "type": "number",
-            "nullable": true
-          },
-          "substantialContributionToPollutionPreventionAndControlInPercent": {
-            "type": "number",
-            "nullable": true
-          },
-          "substantialContributionToProtectionAndRestorationOfBiodiversityAndEcosystemsInPercent": {
-            "type": "number",
-            "nullable": true
-          },
-          "enablingShareInPercent": {
-            "type": "number",
-            "nullable": true
-          },
-          "transitionalShareInPercent": {
-            "type": "number",
-            "nullable": true
-          }
-        }
-      },
-      "EutaxonomyNonFinancialsCapexAlignedShare": {
-        "type": "object",
-        "properties": {
-          "relativeShareInPercent": {
-            "type": "number",
-            "nullable": true
-          },
-          "absoluteShare": {
-            "nullable": true,
-            "allOf": [
-              {
-                "$ref": "#/components/schemas/AmountWithCurrency"
-              }
-            ]
-          }
-        }
-      },
-      "EutaxonomyNonFinancialsCapexEligibleShare": {
-        "type": "object",
-        "properties": {
-          "relativeShareInPercent": {
-            "type": "number",
-            "nullable": true
-          },
-          "absoluteShare": {
-            "nullable": true,
-            "allOf": [
-              {
-                "$ref": "#/components/schemas/AmountWithCurrency"
-              }
-            ]
-          }
-        }
-      },
-      "EutaxonomyNonFinancialsCapexNonAlignedShare": {
-        "type": "object",
-        "properties": {
-          "relativeShareInPercent": {
-            "type": "number",
-            "nullable": true
-          },
-          "absoluteShare": {
-            "nullable": true,
-            "allOf": [
-              {
-                "$ref": "#/components/schemas/AmountWithCurrency"
-              }
-            ]
-          }
-        }
-      },
-      "EutaxonomyNonFinancialsCapexNonEligibleShare": {
-        "type": "object",
-        "properties": {
-          "relativeShareInPercent": {
-            "type": "number",
-            "nullable": true
-          },
-          "absoluteShare": {
-            "nullable": true,
-            "allOf": [
-              {
-                "$ref": "#/components/schemas/AmountWithCurrency"
-              }
-            ]
-          }
-        }
-      },
-      "EutaxonomyNonFinancialsData": {
-        "type": "object",
-        "properties": {
-          "general": {
-            "nullable": true,
-            "allOf": [
-              {
-                "$ref": "#/components/schemas/EutaxonomyNonFinancialsGeneral"
-              }
-            ]
-          },
-          "revenue": {
-            "nullable": true,
-            "allOf": [
-              {
-                "$ref": "#/components/schemas/EutaxonomyNonFinancialsRevenue"
-              }
-            ]
-          },
-          "capex": {
-            "nullable": true,
-            "allOf": [
-              {
-                "$ref": "#/components/schemas/EutaxonomyNonFinancialsCapex"
-              }
-            ]
-          },
-          "opex": {
-            "nullable": true,
-            "allOf": [
-              {
-                "$ref": "#/components/schemas/EutaxonomyNonFinancialsOpex"
-              }
-            ]
-          }
-        }
-      },
-      "EutaxonomyNonFinancialsGeneral": {
-        "type": "object",
-        "properties": {
-          "fiscalYearDeviation": {
-            "nullable": true,
-            "allOf": [
-              {
-                "$ref": "#/components/schemas/EutaxonomyNonFinancialsGeneralFiscalYearDeviationOptions"
-              }
-            ]
-          },
-          "fiscalYearEnd": {
-            "type": "string",
-            "format": "date",
-            "nullable": true
-          },
-          "scopeOfEntities": {
-            "nullable": true,
-            "allOf": [
-              {
-                "$ref": "#/components/schemas/YesNoNa"
-              }
-            ]
-          },
-          "nfrdMandatory": {
-            "nullable": true,
-            "allOf": [
-              {
-                "$ref": "#/components/schemas/YesNo"
-              }
-            ]
-          },
-          "euTaxonomyActivityLevelReporting": {
-            "nullable": true,
-            "allOf": [
-              {
-                "$ref": "#/components/schemas/YesNo"
-              }
-            ]
-          },
-          "assurance": {
-            "nullable": true,
-            "allOf": [
-              {
-                "$ref": "#/components/schemas/AssuranceDataPoint"
-              }
-            ]
-          },
-          "numberOfEmployees": {
-            "type": "number",
-            "nullable": true
-          },
-          "referencedReports": {
-            "type": "object",
-            "nullable": true,
-            "example": {
-              "string": {
-                "fileReference": "string",
-                "fileName": "string",
-                "isGroupLevel": "Yes",
-                "reportDate": "2023-10-12",
-                "currency": "string"
-              }
-            }
-          }
-        }
-      },
-      "EutaxonomyNonFinancialsGeneralFiscalYearDeviationOptions": {
-        "type": "string",
-        "enum": [
-          "Deviation",
-          "NoDeviation"
-        ]
-      },
-      "EutaxonomyNonFinancialsOpex": {
-        "type": "object",
-        "properties": {
-          "totalAmount": {
-            "nullable": true,
-            "allOf": [
-              {
-                "$ref": "#/components/schemas/CurrencyDataPoint"
-              }
-            ]
-          },
-          "nonEligibleShare": {
-            "nullable": true,
-            "allOf": [
-              {
-                "$ref": "#/components/schemas/EutaxonomyNonFinancialsOpexNonEligibleShare"
-              }
-            ]
-          },
-          "eligibleShare": {
-            "nullable": true,
-            "allOf": [
-              {
-                "$ref": "#/components/schemas/EutaxonomyNonFinancialsOpexEligibleShare"
-              }
-            ]
-          },
-          "nonAlignedShare": {
-            "nullable": true,
-            "allOf": [
-              {
-                "$ref": "#/components/schemas/EutaxonomyNonFinancialsOpexNonAlignedShare"
-              }
-            ]
-          },
-          "alignedShare": {
-            "nullable": true,
-            "allOf": [
-              {
-                "$ref": "#/components/schemas/EutaxonomyNonFinancialsOpexAlignedShare"
-              }
-            ]
-          },
-          "substantialContributionToClimateChangeMitigationInPercent": {
-            "type": "number",
-            "nullable": true
-          },
-          "substantialContributionToClimateChangeAdaptationInPercent": {
-            "type": "number",
-            "nullable": true
-          },
-          "substantialContributionToSustainableUseAndProtectionOfWaterAndMarineResourcesInPercent": {
-            "type": "number",
-            "nullable": true
-          },
-          "substantialContributionToTransitionToACircularEconomyInPercent": {
-            "type": "number",
-            "nullable": true
-          },
-          "substantialContributionToPollutionPreventionAndControlInPercent": {
-            "type": "number",
-            "nullable": true
-          },
-          "substantialContributionToProtectionAndRestorationOfBiodiversityAndEcosystemsInPercent": {
-            "type": "number",
-            "nullable": true
-          },
-          "enablingShareInPercent": {
-            "type": "number",
-            "nullable": true
-          },
-          "transitionalShareInPercent": {
-            "type": "number",
-            "nullable": true
-          }
-        }
-      },
-      "EutaxonomyNonFinancialsOpexAlignedShare": {
-        "type": "object",
-        "properties": {
-          "relativeShareInPercent": {
-            "type": "number",
-            "nullable": true
-          },
-          "absoluteShare": {
-            "nullable": true,
-            "allOf": [
-              {
-                "$ref": "#/components/schemas/AmountWithCurrency"
-              }
-            ]
-          }
-        }
-      },
-      "EutaxonomyNonFinancialsOpexEligibleShare": {
-        "type": "object",
-        "properties": {
-          "relativeShareInPercent": {
-            "type": "number",
-            "nullable": true
-          },
-          "absoluteShare": {
-            "nullable": true,
-            "allOf": [
-              {
-                "$ref": "#/components/schemas/AmountWithCurrency"
-              }
-            ]
-          }
-        }
-      },
-      "EutaxonomyNonFinancialsOpexNonAlignedShare": {
-        "type": "object",
-        "properties": {
-          "relativeShareInPercent": {
-            "type": "number",
-            "nullable": true
-          },
-          "absoluteShare": {
-            "nullable": true,
-            "allOf": [
-              {
-                "$ref": "#/components/schemas/AmountWithCurrency"
-              }
-            ]
-          }
-        }
-      },
-      "EutaxonomyNonFinancialsOpexNonEligibleShare": {
-        "type": "object",
-        "properties": {
-          "relativeShareInPercent": {
-            "type": "number",
-            "nullable": true
-          },
-          "absoluteShare": {
-            "nullable": true,
-            "allOf": [
-              {
-                "$ref": "#/components/schemas/AmountWithCurrency"
-              }
-            ]
-          }
-        }
-      },
-      "EutaxonomyNonFinancialsRevenue": {
-        "type": "object",
-        "properties": {
-          "totalAmount": {
-            "nullable": true,
-            "allOf": [
-              {
-                "$ref": "#/components/schemas/CurrencyDataPoint"
-              }
-            ]
-          },
-          "nonEligibleShare": {
-            "nullable": true,
-            "allOf": [
-              {
-                "$ref": "#/components/schemas/EutaxonomyNonFinancialsRevenueNonEligibleShare"
-              }
-            ]
-          },
-          "eligibleShare": {
-            "nullable": true,
-            "allOf": [
-              {
-                "$ref": "#/components/schemas/EutaxonomyNonFinancialsRevenueEligibleShare"
-              }
-            ]
-          },
-          "nonAlignedShare": {
-            "nullable": true,
-            "allOf": [
-              {
-                "$ref": "#/components/schemas/EutaxonomyNonFinancialsRevenueNonAlignedShare"
-              }
-            ]
-          },
-          "alignedShare": {
-            "nullable": true,
-            "allOf": [
-              {
-                "$ref": "#/components/schemas/EutaxonomyNonFinancialsRevenueAlignedShare"
-              }
-            ]
-          },
-          "substantialContributionToClimateChangeMitigationInPercent": {
-            "type": "number",
-            "nullable": true
-          },
-          "substantialContributionToClimateChangeAdaptationInPercent": {
-            "type": "number",
-            "nullable": true
-          },
-          "substantialContributionToSustainableUseAndProtectionOfWaterAndMarineResourcesInPercent": {
-            "type": "number",
-            "nullable": true
-          },
-          "substantialContributionToTransitionToACircularEconomyInPercent": {
-            "type": "number",
-            "nullable": true
-          },
-          "substantialContributionToPollutionPreventionAndControlInPercent": {
-            "type": "number",
-            "nullable": true
-          },
-          "substantialContributionToProtectionAndRestorationOfBiodiversityAndEcosystemsInPercent": {
-            "type": "number",
-            "nullable": true
-          },
-          "enablingShareInPercent": {
-            "type": "number",
-            "nullable": true
-          },
-          "transitionalShareInPercent": {
-            "type": "number",
-            "nullable": true
-          }
-        }
-      },
-      "EutaxonomyNonFinancialsRevenueAlignedShare": {
-        "type": "object",
-        "properties": {
-          "relativeShareInPercent": {
-            "type": "number",
-            "nullable": true
-          },
-          "absoluteShare": {
-            "nullable": true,
-            "allOf": [
-              {
-                "$ref": "#/components/schemas/AmountWithCurrency"
-              }
-            ]
-          }
-        }
-      },
-      "EutaxonomyNonFinancialsRevenueEligibleShare": {
-        "type": "object",
-        "properties": {
-          "relativeShareInPercent": {
-            "type": "number",
-            "nullable": true
-          },
-          "absoluteShare": {
-            "nullable": true,
-            "allOf": [
-              {
-                "$ref": "#/components/schemas/AmountWithCurrency"
-              }
-            ]
-          }
-        }
-      },
-      "EutaxonomyNonFinancialsRevenueNonAlignedShare": {
-        "type": "object",
-        "properties": {
-          "relativeShareInPercent": {
-            "type": "number",
-            "nullable": true
-          },
-          "absoluteShare": {
-            "nullable": true,
-            "allOf": [
-              {
-                "$ref": "#/components/schemas/AmountWithCurrency"
-              }
-            ]
-          }
-        }
-      },
-<<<<<<< HEAD
-      "EutaxonomyNonFinancialsRevenueNonEligibleShare": {
-=======
-      "FiscalYearDeviation": {
-        "type": "string",
-        "enum": [
-          "Deviation",
-          "NoDeviation"
-        ]
-      },
-      "RelativeAndAbsoluteFinancialShare": {
->>>>>>> 4f440d30
-        "type": "object",
-        "properties": {
-          "relativeShareInPercent": {
-            "type": "number",
-            "nullable": true
-          },
-          "absoluteShare": {
-            "nullable": true,
-            "allOf": [
-              {
-                "$ref": "#/components/schemas/AmountWithCurrency"
-              }
-            ]
-          }
-        }
-      },
-      "CompanyAssociatedDataEuTaxonomyDataForFinancials": {
-        "required": [
-          "companyId",
-          "data",
-          "reportingPeriod"
-        ],
-        "type": "object",
-        "properties": {
-          "companyId": {
-            "type": "string"
-          },
-          "reportingPeriod": {
-            "type": "string"
-          },
-          "data": {
-            "$ref": "#/components/schemas/EuTaxonomyDataForFinancials"
-          }
-        }
-      },
-      "CompanyReport": {
-        "required": [
-          "fileReference"
-        ],
-        "type": "object",
-        "properties": {
-          "fileReference": {
-            "type": "string"
-          },
-          "fileName": {
-            "type": "string",
-            "nullable": true
-          },
-          "isGroupLevel": {
-            "nullable": true,
-            "allOf": [
-              {
-                "$ref": "#/components/schemas/YesNoNa"
-              }
-            ]
-          },
-          "reportDate": {
-            "type": "string",
-            "format": "date",
-            "nullable": true
-          },
-          "currency": {
-            "type": "string",
-            "nullable": true
-          }
-        },
-        "example": {
-          "string": {
-            "fileReference": "string",
-            "fileName": "string",
-            "isGroupLevel": "Yes",
-            "reportDate": "2023-10-12",
-            "currency": "string"
-          }
-        }
-      },
-      "CreditInstitutionKpis": {
-        "type": "object",
-        "properties": {
-          "tradingPortfolioInPercent": {
-            "nullable": true,
-            "allOf": [
-              {
-                "$ref": "#/components/schemas/ExtendedDataPointBigDecimal"
-              }
-            ]
-          },
-          "interbankLoansInPercent": {
-            "nullable": true,
-            "allOf": [
-              {
-                "$ref": "#/components/schemas/ExtendedDataPointBigDecimal"
-              }
-            ]
-          },
-          "tradingPortfolioAndInterbankLoansInPercent": {
-            "nullable": true,
-            "allOf": [
-              {
-                "$ref": "#/components/schemas/ExtendedDataPointBigDecimal"
-              }
-            ]
-          },
-          "greenAssetRatioInPercent": {
-            "nullable": true,
-            "allOf": [
-              {
-                "$ref": "#/components/schemas/ExtendedDataPointBigDecimal"
-              }
-            ]
-          }
-        }
-      },
-      "EligibilityKpis": {
-        "type": "object",
-        "properties": {
-          "taxonomyEligibleActivityInPercent": {
-            "nullable": true,
-            "allOf": [
-              {
-                "$ref": "#/components/schemas/ExtendedDataPointBigDecimal"
-              }
-            ]
-          },
-          "taxonomyNonEligibleActivityInPercent": {
-            "nullable": true,
-            "allOf": [
-              {
-                "$ref": "#/components/schemas/ExtendedDataPointBigDecimal"
-              }
-            ]
-          },
-          "derivativesInPercent": {
-            "nullable": true,
-            "allOf": [
-              {
-                "$ref": "#/components/schemas/ExtendedDataPointBigDecimal"
-              }
-            ]
-          },
-          "banksAndIssuersInPercent": {
-            "nullable": true,
-            "allOf": [
-              {
-                "$ref": "#/components/schemas/ExtendedDataPointBigDecimal"
-              }
-            ]
-          },
-          "investmentNonNfrdInPercent": {
-            "nullable": true,
-            "allOf": [
-              {
-                "$ref": "#/components/schemas/ExtendedDataPointBigDecimal"
-              }
-            ]
-          }
-        },
-        "example": {
-          "CreditInstitution": {
-            "taxonomyEligibleActivityInPercent": {
-              "value": 0,
-              "quality": "Audited",
-              "dataSource": {
-                "page": 0,
-                "tagName": "string",
-                "fileName": "string",
-                "fileReference": "string"
-              },
-              "comment": "string"
-            }
-          },
-          "InsuranceOrReinsurance": {
-            "taxonomyEligibleActivityInPercent": {
-              "value": 0,
-              "quality": "Audited",
-              "dataSource": {
-                "page": 0,
-                "tagName": "string",
-                "fileName": "string",
-                "fileReference": "string"
-              },
-              "comment": "string"
-            }
-          },
-          "AssetManagement": {
-            "taxonomyEligibleActivityInPercent": {
-              "value": 0,
-              "quality": "Audited",
-              "dataSource": {
-                "page": 0,
-                "tagName": "string",
-                "fileName": "string",
-                "fileReference": "string"
-              },
-              "comment": "string"
-            }
-          },
-          "InvestmentFirm": {
-            "taxonomyEligibleActivityInPercent": {
-              "value": 0,
-              "quality": "Audited",
-              "dataSource": {
-                "page": 0,
-                "tagName": "string",
-                "fileName": "string",
-                "fileReference": "string"
-              },
-              "comment": "string"
-            }
-          }
-        }
-      },
-      "EuTaxonomyDataForFinancials": {
-        "type": "object",
-        "properties": {
-          "financialServicesTypes": {
-            "type": "array",
-            "nullable": true,
-            "items": {
-              "type": "string",
-              "enum": [
-                "CreditInstitution",
-                "InsuranceOrReinsurance",
-                "AssetManagement",
-                "InvestmentFirm"
-              ]
-            }
-          },
-          "eligibilityKpis": {
-            "type": "object",
-            "additionalProperties": {
-              "$ref": "#/components/schemas/EligibilityKpis"
-            },
-            "nullable": true,
-            "example": {
-              "CreditInstitution": {
-                "taxonomyEligibleActivityInPercent": {
-                  "value": 0,
-                  "quality": "Audited",
-                  "dataSource": {
-                    "page": 0,
-                    "tagName": "string",
-                    "fileName": "string",
-                    "fileReference": "string"
-                  },
-                  "comment": "string"
-                }
-              },
-              "InsuranceOrReinsurance": {
-                "taxonomyEligibleActivityInPercent": {
-                  "value": 0,
-                  "quality": "Audited",
-                  "dataSource": {
-                    "page": 0,
-                    "tagName": "string",
-                    "fileName": "string",
-                    "fileReference": "string"
-                  },
-                  "comment": "string"
-                }
-              },
-              "AssetManagement": {
-                "taxonomyEligibleActivityInPercent": {
-                  "value": 0,
-                  "quality": "Audited",
-                  "dataSource": {
-                    "page": 0,
-                    "tagName": "string",
-                    "fileName": "string",
-                    "fileReference": "string"
-                  },
-                  "comment": "string"
-                }
-              },
-              "InvestmentFirm": {
-                "taxonomyEligibleActivityInPercent": {
-                  "value": 0,
-                  "quality": "Audited",
-                  "dataSource": {
-                    "page": 0,
-                    "tagName": "string",
-                    "fileName": "string",
-                    "fileReference": "string"
-                  },
-                  "comment": "string"
-                }
-              }
-            }
-          },
-          "creditInstitutionKpis": {
-            "nullable": true,
-            "allOf": [
-              {
-                "$ref": "#/components/schemas/CreditInstitutionKpis"
-              }
-            ]
-          },
-          "investmentFirmKpis": {
-            "nullable": true,
-            "allOf": [
-              {
-                "$ref": "#/components/schemas/InvestmentFirmKpis"
-              }
-            ]
-          },
-          "insuranceKpis": {
-            "nullable": true,
-            "allOf": [
-              {
-                "$ref": "#/components/schemas/InsuranceKpis"
-              }
-            ]
-          },
-          "fiscalYearDeviation": {
-            "nullable": true,
-            "allOf": [
-              {
-                "$ref": "#/components/schemas/FiscalYearDeviation"
-              }
-            ]
-          },
-          "fiscalYearEnd": {
-            "type": "string",
-            "format": "date",
-            "nullable": true
-          },
-          "scopeOfEntities": {
-            "nullable": true,
-            "allOf": [
-              {
-                "$ref": "#/components/schemas/YesNoNa"
-              }
-            ]
-          },
-          "nfrdMandatory": {
-            "nullable": true,
-            "allOf": [
-              {
-                "$ref": "#/components/schemas/YesNo"
-              }
-            ]
-          },
-          "euTaxonomyActivityLevelReporting": {
-            "nullable": true,
-            "allOf": [
-              {
-                "$ref": "#/components/schemas/YesNo"
-              }
-            ]
-          },
-          "assurance": {
-            "nullable": true,
-            "allOf": [
-              {
-                "$ref": "#/components/schemas/AssuranceDataPoint"
-              }
-            ]
-          },
-          "numberOfEmployees": {
-            "type": "number",
-            "nullable": true
-          },
-          "referencedReports": {
-            "type": "object",
-            "additionalProperties": {
-              "$ref": "#/components/schemas/CompanyReport"
-            },
-            "nullable": true,
-            "example": {
-              "string": {
-                "fileReference": "string",
-                "fileName": "string",
-                "isGroupLevel": "Yes",
-                "reportDate": "2023-10-12",
-                "currency": "string"
-              }
-            }
-          }
-        }
-      },
-      "FiscalYearDeviation": {
-        "type": "string",
-        "enum": [
-          "Deviation",
-          "NoDeviation"
-        ]
-      },
-      "InsuranceKpis": {
-        "type": "object",
-        "properties": {
-          "taxonomyEligibleNonLifeInsuranceActivitiesInPercent": {
-            "nullable": true,
-            "allOf": [
-              {
-                "$ref": "#/components/schemas/ExtendedDataPointBigDecimal"
-              }
-            ]
-          }
-        }
-      },
-      "InvestmentFirmKpis": {
-        "type": "object",
-        "properties": {
-          "greenAssetRatioInPercent": {
-            "nullable": true,
-            "allOf": [
-              {
-                "$ref": "#/components/schemas/ExtendedDataPointBigDecimal"
-              }
-            ]
-          }
-        }
-      },
-<<<<<<< HEAD
       "Activity": {
         "type": "string",
         "enum": [
@@ -11554,34 +10539,810 @@
           "MotionPictureVideoAndTelevisionProgrammeProductionSoundRecordingAndMusicPublishingActivities"
         ]
       },
-      "AnreizmechanismenFuerDasManagementSozialesOptions": {
+      "AmountWithCurrency": {
+        "type": "object",
+        "properties": {
+          "amount": {
+            "type": "number",
+            "nullable": true
+          },
+          "currency": {
+            "type": "string",
+            "nullable": true
+          }
+        }
+      },
+      "AssuranceDataPoint": {
+        "required": [
+          "value"
+        ],
+        "type": "object",
+        "properties": {
+          "value": {
+            "type": "string",
+            "enum": [
+              "None",
+              "LimitedAssurance",
+              "ReasonableAssurance"
+            ]
+          },
+          "dataSource": {
+            "nullable": true,
+            "allOf": [
+              {
+                "$ref": "#/components/schemas/ExtendedDocumentReference"
+              }
+            ]
+          },
+          "provider": {
+            "type": "string",
+            "nullable": true
+          }
+        }
+      },
+      "CompanyAssociatedDataEuTaxonomyDataForNonFinancials": {
+        "required": [
+          "companyId",
+          "data",
+          "reportingPeriod"
+        ],
+        "type": "object",
+        "properties": {
+          "companyId": {
+            "type": "string"
+          },
+          "reportingPeriod": {
+            "type": "string"
+          },
+          "data": {
+            "$ref": "#/components/schemas/EuTaxonomyDataForNonFinancials"
+          }
+        }
+      },
+      "CompanyReport": {
+        "required": [
+          "fileReference"
+        ],
+        "type": "object",
+        "properties": {
+          "fileReference": {
+            "type": "string"
+          },
+          "fileName": {
+            "type": "string",
+            "nullable": true
+          },
+          "isGroupLevel": {
+            "nullable": true,
+            "allOf": [
+              {
+                "$ref": "#/components/schemas/YesNoNa"
+              }
+            ]
+          },
+          "reportDate": {
+            "type": "string",
+            "format": "date",
+            "nullable": true
+          },
+          "currency": {
+            "type": "string",
+            "nullable": true
+          }
+        },
+        "example": {
+          "string": {
+            "fileReference": "string",
+            "fileName": "string",
+            "isGroupLevel": "Yes",
+            "reportDate": "2023-10-12",
+            "currency": "string"
+          }
+        }
+      },
+      "EuTaxonomyActivity": {
+        "required": [
+          "activityName"
+        ],
+        "type": "object",
+        "properties": {
+          "activityName": {
+            "$ref": "#/components/schemas/Activity"
+          },
+          "naceCodes": {
+            "type": "array",
+            "nullable": true,
+            "items": {
+              "type": "string"
+            }
+          },
+          "share": {
+            "nullable": true,
+            "allOf": [
+              {
+                "$ref": "#/components/schemas/RelativeAndAbsoluteFinancialShare"
+              }
+            ]
+          }
+        }
+      },
+      "EuTaxonomyAlignedActivity": {
+        "required": [
+          "activityName"
+        ],
+        "type": "object",
+        "properties": {
+          "activityName": {
+            "$ref": "#/components/schemas/Activity"
+          },
+          "naceCodes": {
+            "type": "array",
+            "nullable": true,
+            "items": {
+              "type": "string"
+            }
+          },
+          "share": {
+            "nullable": true,
+            "allOf": [
+              {
+                "$ref": "#/components/schemas/RelativeAndAbsoluteFinancialShare"
+              }
+            ]
+          },
+          "substantialContributionToClimateChangeMitigationInPercent": {
+            "type": "number",
+            "nullable": true
+          },
+          "substantialContributionToClimateChangeAdaptionInPercent": {
+            "type": "number",
+            "nullable": true
+          },
+          "substantialContributionToSustainableUseAndProtectionOfWaterAndMarineResourcesInPercent": {
+            "type": "number",
+            "nullable": true
+          },
+          "substantialContributionToTransitionToACircularEconomyInPercent": {
+            "type": "number",
+            "nullable": true
+          },
+          "substantialContributionToPollutionPreventionAndControlInPercent": {
+            "type": "number",
+            "nullable": true
+          },
+          "substantialContributionToProtectionAndRestorationOfBiodiversityAndEcosystemsInPercent": {
+            "type": "number",
+            "nullable": true
+          },
+          "dnshToClimateChangeMitigation": {
+            "nullable": true,
+            "allOf": [
+              {
+                "$ref": "#/components/schemas/YesNo"
+              }
+            ]
+          },
+          "dnshToClimateChangeAdaption": {
+            "nullable": true,
+            "allOf": [
+              {
+                "$ref": "#/components/schemas/YesNo"
+              }
+            ]
+          },
+          "dnshToSustainableUseAndProtectionOfWaterAndMarineResources": {
+            "nullable": true,
+            "allOf": [
+              {
+                "$ref": "#/components/schemas/YesNo"
+              }
+            ]
+          },
+          "dnshToTransitionToACircularEconomy": {
+            "nullable": true,
+            "allOf": [
+              {
+                "$ref": "#/components/schemas/YesNo"
+              }
+            ]
+          },
+          "dnshToPollutionPreventionAndControl": {
+            "nullable": true,
+            "allOf": [
+              {
+                "$ref": "#/components/schemas/YesNo"
+              }
+            ]
+          },
+          "dnshToProtectionAndRestorationOfBiodiversityAndEcosystems": {
+            "nullable": true,
+            "allOf": [
+              {
+                "$ref": "#/components/schemas/YesNo"
+              }
+            ]
+          },
+          "minimumSafeguards": {
+            "nullable": true,
+            "allOf": [
+              {
+                "$ref": "#/components/schemas/YesNo"
+              }
+            ]
+          }
+        }
+      },
+      "EuTaxonomyDataForNonFinancials": {
+        "type": "object",
+        "properties": {
+          "general": {
+            "nullable": true,
+            "allOf": [
+              {
+                "$ref": "#/components/schemas/EuTaxonomyGeneral"
+              }
+            ]
+          },
+          "revenue": {
+            "nullable": true,
+            "allOf": [
+              {
+                "$ref": "#/components/schemas/EuTaxonomyDetailsPerCashFlowType"
+              }
+            ]
+          },
+          "capex": {
+            "nullable": true,
+            "allOf": [
+              {
+                "$ref": "#/components/schemas/EuTaxonomyDetailsPerCashFlowType"
+              }
+            ]
+          },
+          "opex": {
+            "nullable": true,
+            "allOf": [
+              {
+                "$ref": "#/components/schemas/EuTaxonomyDetailsPerCashFlowType"
+              }
+            ]
+          }
+        }
+      },
+      "EuTaxonomyDetailsPerCashFlowType": {
+        "type": "object",
+        "properties": {
+          "totalAmount": {
+            "nullable": true,
+            "allOf": [
+              {
+                "$ref": "#/components/schemas/CurrencyDataPoint"
+              }
+            ]
+          },
+          "nonEligibleShare": {
+            "nullable": true,
+            "allOf": [
+              {
+                "$ref": "#/components/schemas/RelativeAndAbsoluteFinancialShare"
+              }
+            ]
+          },
+          "eligibleShare": {
+            "nullable": true,
+            "allOf": [
+              {
+                "$ref": "#/components/schemas/RelativeAndAbsoluteFinancialShare"
+              }
+            ]
+          },
+          "nonAlignedShare": {
+            "nullable": true,
+            "allOf": [
+              {
+                "$ref": "#/components/schemas/RelativeAndAbsoluteFinancialShare"
+              }
+            ]
+          },
+          "nonAlignedActivities": {
+            "type": "array",
+            "nullable": true,
+            "items": {
+              "$ref": "#/components/schemas/EuTaxonomyActivity"
+            }
+          },
+          "alignedShare": {
+            "nullable": true,
+            "allOf": [
+              {
+                "$ref": "#/components/schemas/RelativeAndAbsoluteFinancialShare"
+              }
+            ]
+          },
+          "substantialContributionToClimateChangeMitigationInPercent": {
+            "type": "number",
+            "nullable": true
+          },
+          "substantialContributionToClimateChangeAdaptionInPercent": {
+            "type": "number",
+            "nullable": true
+          },
+          "substantialContributionToSustainableUseAndProtectionOfWaterAndMarineResourcesInPercent": {
+            "type": "number",
+            "nullable": true
+          },
+          "substantialContributionToTransitionToACircularEconomyInPercent": {
+            "type": "number",
+            "nullable": true
+          },
+          "substantialContributionToPollutionPreventionAndControlInPercent": {
+            "type": "number",
+            "nullable": true
+          },
+          "substantialContributionToProtectionAndRestorationOfBiodiversityAndEcosystemsInPercent": {
+            "type": "number",
+            "nullable": true
+          },
+          "alignedActivities": {
+            "type": "array",
+            "nullable": true,
+            "items": {
+              "$ref": "#/components/schemas/EuTaxonomyAlignedActivity"
+            }
+          },
+          "enablingShareInPercent": {
+            "type": "number",
+            "nullable": true
+          },
+          "transitionalShareInPercent": {
+            "type": "number",
+            "nullable": true
+          }
+        }
+      },
+      "EuTaxonomyGeneral": {
+        "type": "object",
+        "properties": {
+          "fiscalYearDeviation": {
+            "nullable": true,
+            "allOf": [
+              {
+                "$ref": "#/components/schemas/FiscalYearDeviation"
+              }
+            ]
+          },
+          "fiscalYearEnd": {
+            "type": "string",
+            "format": "date",
+            "nullable": true
+          },
+          "scopeOfEntities": {
+            "nullable": true,
+            "allOf": [
+              {
+                "$ref": "#/components/schemas/YesNoNa"
+              }
+            ]
+          },
+          "nfrdMandatory": {
+            "nullable": true,
+            "allOf": [
+              {
+                "$ref": "#/components/schemas/YesNo"
+              }
+            ]
+          },
+          "euTaxonomyActivityLevelReporting": {
+            "nullable": true,
+            "allOf": [
+              {
+                "$ref": "#/components/schemas/YesNo"
+              }
+            ]
+          },
+          "assurance": {
+            "nullable": true,
+            "allOf": [
+              {
+                "$ref": "#/components/schemas/AssuranceDataPoint"
+              }
+            ]
+          },
+          "numberOfEmployees": {
+            "type": "number",
+            "nullable": true
+          },
+          "referencedReports": {
+            "type": "object",
+            "additionalProperties": {
+              "$ref": "#/components/schemas/CompanyReport"
+            },
+            "nullable": true,
+            "example": {
+              "string": {
+                "fileReference": "string",
+                "fileName": "string",
+                "isGroupLevel": "Yes",
+                "reportDate": "2023-10-12",
+                "currency": "string"
+              }
+            }
+          }
+        }
+      },
+      "FiscalYearDeviation": {
         "type": "string",
         "enum": [
-          "Nein",
-          "JaAufsichtsrat",
-          "JaGeschaeftsleitung",
-          "JaAufsichtsratUndGeschaeftsleitung"
+          "Deviation",
+          "NoDeviation"
         ]
       },
-      "AnreizmechanismenFuerDasManagementUmweltOptions": {
-        "type": "string",
-        "enum": [
-          "Nein",
-          "JaAufsichtsrat",
-          "JaGeschaeftsleitung",
-          "JaAufsichtsratUndGeschaeftsleitung"
-        ]
-      },
-      "ArtDesAuditsOptions": {
-        "type": "string",
-        "enum": [
-          "InterneAnhoerung",
-          "PruefungDurchDritte",
-          "SowohlInternAlsAuchVonDrittanbietern"
-        ]
-      },
-=======
->>>>>>> 4f440d30
+      "RelativeAndAbsoluteFinancialShare": {
+        "type": "object",
+        "properties": {
+          "relativeShareInPercent": {
+            "type": "number",
+            "nullable": true
+          },
+          "absoluteShare": {
+            "nullable": true,
+            "allOf": [
+              {
+                "$ref": "#/components/schemas/AmountWithCurrency"
+              }
+            ]
+          }
+        }
+      },
+      "CompanyAssociatedDataEuTaxonomyDataForFinancials": {
+        "required": [
+          "companyId",
+          "data",
+          "reportingPeriod"
+        ],
+        "type": "object",
+        "properties": {
+          "companyId": {
+            "type": "string"
+          },
+          "reportingPeriod": {
+            "type": "string"
+          },
+          "data": {
+            "$ref": "#/components/schemas/EuTaxonomyDataForFinancials"
+          }
+        }
+      },
+      "CreditInstitutionKpis": {
+        "type": "object",
+        "properties": {
+          "tradingPortfolioInPercent": {
+            "nullable": true,
+            "allOf": [
+              {
+                "$ref": "#/components/schemas/ExtendedDataPointBigDecimal"
+              }
+            ]
+          },
+          "interbankLoansInPercent": {
+            "nullable": true,
+            "allOf": [
+              {
+                "$ref": "#/components/schemas/ExtendedDataPointBigDecimal"
+              }
+            ]
+          },
+          "tradingPortfolioAndInterbankLoansInPercent": {
+            "nullable": true,
+            "allOf": [
+              {
+                "$ref": "#/components/schemas/ExtendedDataPointBigDecimal"
+              }
+            ]
+          },
+          "greenAssetRatioInPercent": {
+            "nullable": true,
+            "allOf": [
+              {
+                "$ref": "#/components/schemas/ExtendedDataPointBigDecimal"
+              }
+            ]
+          }
+        }
+      },
+      "EligibilityKpis": {
+        "type": "object",
+        "properties": {
+          "taxonomyEligibleActivityInPercent": {
+            "nullable": true,
+            "allOf": [
+              {
+                "$ref": "#/components/schemas/ExtendedDataPointBigDecimal"
+              }
+            ]
+          },
+          "taxonomyNonEligibleActivityInPercent": {
+            "nullable": true,
+            "allOf": [
+              {
+                "$ref": "#/components/schemas/ExtendedDataPointBigDecimal"
+              }
+            ]
+          },
+          "derivativesInPercent": {
+            "nullable": true,
+            "allOf": [
+              {
+                "$ref": "#/components/schemas/ExtendedDataPointBigDecimal"
+              }
+            ]
+          },
+          "banksAndIssuersInPercent": {
+            "nullable": true,
+            "allOf": [
+              {
+                "$ref": "#/components/schemas/ExtendedDataPointBigDecimal"
+              }
+            ]
+          },
+          "investmentNonNfrdInPercent": {
+            "nullable": true,
+            "allOf": [
+              {
+                "$ref": "#/components/schemas/ExtendedDataPointBigDecimal"
+              }
+            ]
+          }
+        },
+        "example": {
+          "CreditInstitution": {
+            "taxonomyEligibleActivityInPercent": {
+              "value": 0,
+              "quality": "Audited",
+              "dataSource": {
+                "page": 0,
+                "tagName": "string",
+                "fileName": "string",
+                "fileReference": "string"
+              },
+              "comment": "string"
+            }
+          },
+          "InsuranceOrReinsurance": {
+            "taxonomyEligibleActivityInPercent": {
+              "value": 0,
+              "quality": "Audited",
+              "dataSource": {
+                "page": 0,
+                "tagName": "string",
+                "fileName": "string",
+                "fileReference": "string"
+              },
+              "comment": "string"
+            }
+          },
+          "AssetManagement": {
+            "taxonomyEligibleActivityInPercent": {
+              "value": 0,
+              "quality": "Audited",
+              "dataSource": {
+                "page": 0,
+                "tagName": "string",
+                "fileName": "string",
+                "fileReference": "string"
+              },
+              "comment": "string"
+            }
+          },
+          "InvestmentFirm": {
+            "taxonomyEligibleActivityInPercent": {
+              "value": 0,
+              "quality": "Audited",
+              "dataSource": {
+                "page": 0,
+                "tagName": "string",
+                "fileName": "string",
+                "fileReference": "string"
+              },
+              "comment": "string"
+            }
+          }
+        }
+      },
+      "EuTaxonomyDataForFinancials": {
+        "type": "object",
+        "properties": {
+          "financialServicesTypes": {
+            "type": "array",
+            "nullable": true,
+            "items": {
+              "type": "string",
+              "enum": [
+                "CreditInstitution",
+                "InsuranceOrReinsurance",
+                "AssetManagement",
+                "InvestmentFirm"
+              ]
+            }
+          },
+          "eligibilityKpis": {
+            "type": "object",
+            "additionalProperties": {
+              "$ref": "#/components/schemas/EligibilityKpis"
+            },
+            "nullable": true,
+            "example": {
+              "CreditInstitution": {
+                "taxonomyEligibleActivityInPercent": {
+                  "value": 0,
+                  "quality": "Audited",
+                  "dataSource": {
+                    "page": 0,
+                    "tagName": "string",
+                    "fileName": "string",
+                    "fileReference": "string"
+                  },
+                  "comment": "string"
+                }
+              },
+              "InsuranceOrReinsurance": {
+                "taxonomyEligibleActivityInPercent": {
+                  "value": 0,
+                  "quality": "Audited",
+                  "dataSource": {
+                    "page": 0,
+                    "tagName": "string",
+                    "fileName": "string",
+                    "fileReference": "string"
+                  },
+                  "comment": "string"
+                }
+              },
+              "AssetManagement": {
+                "taxonomyEligibleActivityInPercent": {
+                  "value": 0,
+                  "quality": "Audited",
+                  "dataSource": {
+                    "page": 0,
+                    "tagName": "string",
+                    "fileName": "string",
+                    "fileReference": "string"
+                  },
+                  "comment": "string"
+                }
+              },
+              "InvestmentFirm": {
+                "taxonomyEligibleActivityInPercent": {
+                  "value": 0,
+                  "quality": "Audited",
+                  "dataSource": {
+                    "page": 0,
+                    "tagName": "string",
+                    "fileName": "string",
+                    "fileReference": "string"
+                  },
+                  "comment": "string"
+                }
+              }
+            }
+          },
+          "creditInstitutionKpis": {
+            "nullable": true,
+            "allOf": [
+              {
+                "$ref": "#/components/schemas/CreditInstitutionKpis"
+              }
+            ]
+          },
+          "investmentFirmKpis": {
+            "nullable": true,
+            "allOf": [
+              {
+                "$ref": "#/components/schemas/InvestmentFirmKpis"
+              }
+            ]
+          },
+          "insuranceKpis": {
+            "nullable": true,
+            "allOf": [
+              {
+                "$ref": "#/components/schemas/InsuranceKpis"
+              }
+            ]
+          },
+          "fiscalYearDeviation": {
+            "nullable": true,
+            "allOf": [
+              {
+                "$ref": "#/components/schemas/FiscalYearDeviation"
+              }
+            ]
+          },
+          "fiscalYearEnd": {
+            "type": "string",
+            "format": "date",
+            "nullable": true
+          },
+          "scopeOfEntities": {
+            "nullable": true,
+            "allOf": [
+              {
+                "$ref": "#/components/schemas/YesNoNa"
+              }
+            ]
+          },
+          "nfrdMandatory": {
+            "nullable": true,
+            "allOf": [
+              {
+                "$ref": "#/components/schemas/YesNo"
+              }
+            ]
+          },
+          "euTaxonomyActivityLevelReporting": {
+            "nullable": true,
+            "allOf": [
+              {
+                "$ref": "#/components/schemas/YesNo"
+              }
+            ]
+          },
+          "assurance": {
+            "nullable": true,
+            "allOf": [
+              {
+                "$ref": "#/components/schemas/AssuranceDataPoint"
+              }
+            ]
+          },
+          "numberOfEmployees": {
+            "type": "number",
+            "nullable": true
+          },
+          "referencedReports": {
+            "type": "object",
+            "additionalProperties": {
+              "$ref": "#/components/schemas/CompanyReport"
+            },
+            "nullable": true,
+            "example": {
+              "string": {
+                "fileReference": "string",
+                "fileName": "string",
+                "isGroupLevel": "Yes",
+                "reportDate": "2023-10-12",
+                "currency": "string"
+              }
+            }
+          }
+        }
+      },
+      "InsuranceKpis": {
+        "type": "object",
+        "properties": {
+          "taxonomyEligibleNonLifeInsuranceActivitiesInPercent": {
+            "nullable": true,
+            "allOf": [
+              {
+                "$ref": "#/components/schemas/ExtendedDataPointBigDecimal"
+              }
+            ]
+          }
+        }
+      },
+      "InvestmentFirmKpis": {
+        "type": "object",
+        "properties": {
+          "greenAssetRatioInPercent": {
+            "nullable": true,
+            "allOf": [
+              {
+                "$ref": "#/components/schemas/ExtendedDataPointBigDecimal"
+              }
+            ]
+          }
+        }
+      },
       "AuflistungDerSektorenOptions": {
         "type": "string",
         "enum": [
@@ -13528,7 +13289,7 @@
           }
         }
       },
-      "DataAndMetaInformationEutaxonomyNonFinancialsData": {
+      "DataAndMetaInformationEuTaxonomyDataForNonFinancials": {
         "required": [
           "data",
           "metaInfo"
@@ -13539,7 +13300,7 @@
             "$ref": "#/components/schemas/DataMetaInformation"
           },
           "data": {
-            "$ref": "#/components/schemas/EutaxonomyNonFinancialsData"
+            "$ref": "#/components/schemas/EuTaxonomyDataForNonFinancials"
           }
         }
       },
@@ -13596,17 +13357,10 @@
             "type": "string",
             "nullable": true
           },
-<<<<<<< HEAD
-          "countryCode": {
-            "type": "string"
-          },
-          "headquarters": {
-=======
           "companyName": {
             "type": "string"
           },
           "companyId": {
->>>>>>> 4f440d30
             "type": "string"
           }
         }
