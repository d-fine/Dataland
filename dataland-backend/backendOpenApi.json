{
  "openapi": "3.0.1",
  "info": {
    "title": "Dataland Backend API documentation",
    "version": "1.0.0"
  },
  "servers": [
    {
      "url": "/api"
    }
  ],
  "tags": [
    {
      "name": "Actuator",
      "description": "Monitor and interact",
      "externalDocs": {
        "description": "Spring Boot Actuator Web API Documentation",
        "url": "https://docs.spring.io/spring-boot/docs/current/actuator-api/html/"
      }
    }
  ],
  "paths": {
    "/companies/{companyId}": {
      "get": {
        "tags": [
          "company-data-controller"
        ],
        "summary": "Retrieve company information.",
        "description": "Company information behind the given company Id is retrieved.",
        "operationId": "getCompanyById",
        "parameters": [
          {
            "name": "companyId",
            "in": "path",
            "required": true,
            "schema": {
              "type": "string"
            }
          }
        ],
        "responses": {
          "200": {
            "description": "Successfully retrieved company information.",
            "content": {
              "application/json": {
                "schema": {
                  "$ref": "#/components/schemas/StoredCompany"
                }
              }
            }
          },
          "default": {
            "description": "An error occurred",
            "content": {
              "application/json": {
                "schema": {
                  "$ref": "#/components/schemas/ErrorResponse"
                }
              }
            }
          },
          "401": {
            "description": "Unauthorized",
            "headers": {
              "WWW-Authenticate": {
                "schema": {
                  "type": "string"
                }
              }
            }
          }
        },
        "security": [
          {
            "default-oauth": []
          },
          {
            "default-bearer-auth": []
          }
        ]
      },
      "put": {
        "tags": [
          "company-data-controller"
        ],
        "summary": "Update company information entirely",
        "description": "Replace all company information of the company associated with the given company Id",
        "operationId": "putCompanyById",
        "parameters": [
          {
            "name": "companyId",
            "in": "path",
            "required": true,
            "schema": {
              "type": "string"
            }
          }
        ],
        "requestBody": {
          "content": {
            "application/json": {
              "schema": {
                "$ref": "#/components/schemas/CompanyInformation"
              }
            }
          },
          "required": true
        },
        "responses": {
          "200": {
            "description": "Successfully updated company information.",
            "content": {
              "application/json": {
                "schema": {
                  "$ref": "#/components/schemas/StoredCompany"
                }
              }
            }
          },
          "default": {
            "description": "An error occurred",
            "content": {
              "application/json": {
                "schema": {
                  "$ref": "#/components/schemas/ErrorResponse"
                }
              }
            }
          },
          "401": {
            "description": "Unauthorized",
            "headers": {
              "WWW-Authenticate": {
                "schema": {
                  "type": "string"
                }
              }
            }
          }
        },
        "security": [
          {
            "default-oauth": []
          },
          {
            "default-bearer-auth": []
          }
        ]
      },
      "patch": {
        "tags": [
          "company-data-controller"
        ],
        "summary": "Update company information selectively",
        "description": "Provided fields of the company associated with the given company Id are updated.",
        "operationId": "patchCompanyById",
        "parameters": [
          {
            "name": "companyId",
            "in": "path",
            "required": true,
            "schema": {
              "type": "string"
            }
          }
        ],
        "requestBody": {
          "content": {
            "application/json": {
              "schema": {
                "$ref": "#/components/schemas/CompanyInformationPatch"
              }
            }
          },
          "required": true
        },
        "responses": {
          "200": {
            "description": "Successfully updated company information.",
            "content": {
              "application/json": {
                "schema": {
                  "$ref": "#/components/schemas/StoredCompany"
                }
              }
            }
          },
          "default": {
            "description": "An error occurred",
            "content": {
              "application/json": {
                "schema": {
                  "$ref": "#/components/schemas/ErrorResponse"
                }
              }
            }
          },
          "401": {
            "description": "Unauthorized",
            "headers": {
              "WWW-Authenticate": {
                "schema": {
                  "type": "string"
                }
              }
            }
          }
        },
        "security": [
          {
            "default-oauth": []
          },
          {
            "default-bearer-auth": []
          }
        ]
      }
    },
    "/data/sme": {
      "post": {
        "tags": [
          "sme-data-controller"
        ],
        "summary": "a",
        "description": "b",
        "operationId": "postSmeJsonAndDocuments",
        "requestBody": {
          "content": {
            "multipart/form-data": {
              "schema": {
                "required": [
                  "companyAssociatedSmeData",
                  "documents"
                ],
                "type": "object",
                "properties": {
                  "companyAssociatedSmeData": {
                    "$ref": "#/components/schemas/CompanyAssociatedDataSmeData"
                  },
                  "documents": {
                    "type": "array",
                    "items": {
                      "type": "string",
                      "format": "binary"
                    }
                  }
                }
              }
            }
          }
        },
        "responses": {
          "200": {
            "description": "S.",
            "content": {
              "application/json": {
                "schema": {
                  "$ref": "#/components/schemas/DataMetaInformation"
                }
              }
            }
          },
          "default": {
            "description": "An error occurred",
            "content": {
              "application/json": {
                "schema": {
                  "$ref": "#/components/schemas/ErrorResponse"
                }
              }
            }
          },
          "401": {
            "description": "Unauthorized",
            "headers": {
              "WWW-Authenticate": {
                "schema": {
                  "type": "string"
                }
              }
            }
          }
        },
        "security": [
          {
            "default-oauth": []
          },
          {
            "default-bearer-auth": []
          }
        ]
      }
    },
    "/data/sfdr": {
      "post": {
        "tags": [
          "sfdr-data-controller"
        ],
        "operationId": "postCompanyAssociatedSfdrData",
        "parameters": [
          {
            "name": "bypassQa",
            "in": "query",
            "required": false,
            "schema": {
              "type": "boolean",
              "default": false
            }
          }
        ],
        "requestBody": {
          "content": {
            "application/json": {
              "schema": {
                "$ref": "#/components/schemas/CompanyAssociatedDataSfdrData"
              }
            }
          },
          "required": true
        },
        "responses": {
          "200": {
            "description": "Successfully added data to the data store.",
            "content": {
              "application/json": {
                "schema": {
                  "$ref": "#/components/schemas/DataMetaInformation"
                }
              }
            }
          },
          "default": {
            "description": "An error occurred",
            "content": {
              "application/json": {
                "schema": {
                  "$ref": "#/components/schemas/ErrorResponse"
                }
              }
            }
          },
          "401": {
            "description": "Unauthorized",
            "headers": {
              "WWW-Authenticate": {
                "schema": {
                  "type": "string"
                }
              }
            }
          }
        },
        "security": [
          {
            "default-oauth": []
          },
          {
            "default-bearer-auth": []
          }
        ]
      }
    },
    "/data/p2p": {
      "post": {
        "tags": [
          "p-2p-data-controller"
        ],
        "operationId": "postCompanyAssociatedP2pData",
        "parameters": [
          {
            "name": "bypassQa",
            "in": "query",
            "required": false,
            "schema": {
              "type": "boolean",
              "default": false
            }
          }
        ],
        "requestBody": {
          "content": {
            "application/json": {
              "schema": {
                "$ref": "#/components/schemas/CompanyAssociatedDataPathwaysToParisData"
              }
            }
          },
          "required": true
        },
        "responses": {
          "200": {
            "description": "Successfully added data to the data store.",
            "content": {
              "application/json": {
                "schema": {
                  "$ref": "#/components/schemas/DataMetaInformation"
                }
              }
            }
          },
          "default": {
            "description": "An error occurred",
            "content": {
              "application/json": {
                "schema": {
                  "$ref": "#/components/schemas/ErrorResponse"
                }
              }
            }
          },
          "401": {
            "description": "Unauthorized",
            "headers": {
              "WWW-Authenticate": {
                "schema": {
                  "type": "string"
                }
              }
            }
          }
        },
        "security": [
          {
            "default-oauth": []
          },
          {
            "default-bearer-auth": []
          }
        ]
      }
    },
    "/data/lksg": {
      "post": {
        "tags": [
          "lksg-data-controller"
        ],
        "operationId": "postCompanyAssociatedLksgData",
        "parameters": [
          {
            "name": "bypassQa",
            "in": "query",
            "required": false,
            "schema": {
              "type": "boolean",
              "default": false
            }
          }
        ],
        "requestBody": {
          "content": {
            "application/json": {
              "schema": {
                "$ref": "#/components/schemas/CompanyAssociatedDataLksgData"
              }
            }
          },
          "required": true
        },
        "responses": {
          "200": {
            "description": "Successfully added data to the data store.",
            "content": {
              "application/json": {
                "schema": {
                  "$ref": "#/components/schemas/DataMetaInformation"
                }
              }
            }
          },
          "default": {
            "description": "An error occurred",
            "content": {
              "application/json": {
                "schema": {
                  "$ref": "#/components/schemas/ErrorResponse"
                }
              }
            }
          },
          "401": {
            "description": "Unauthorized",
            "headers": {
              "WWW-Authenticate": {
                "schema": {
                  "type": "string"
                }
              }
            }
          }
        },
        "security": [
          {
            "default-oauth": []
          },
          {
            "default-bearer-auth": []
          }
        ]
      }
    },
    "/data/heimathafen": {
      "post": {
        "tags": [
          "heimathafen-data-controller"
        ],
        "operationId": "postCompanyAssociatedHeimathafenData",
        "parameters": [
          {
            "name": "bypassQa",
            "in": "query",
            "required": false,
            "schema": {
              "type": "boolean",
              "default": false
            }
          }
        ],
        "requestBody": {
          "content": {
            "application/json": {
              "schema": {
                "$ref": "#/components/schemas/CompanyAssociatedDataHeimathafenData"
              }
            }
          },
          "required": true
        },
        "responses": {
          "200": {
            "description": "Successfully added data to the data store.",
            "content": {
              "application/json": {
                "schema": {
                  "$ref": "#/components/schemas/DataMetaInformation"
                }
              }
            }
          },
          "default": {
            "description": "An error occurred",
            "content": {
              "application/json": {
                "schema": {
                  "$ref": "#/components/schemas/ErrorResponse"
                }
              }
            }
          },
          "401": {
            "description": "Unauthorized",
            "headers": {
              "WWW-Authenticate": {
                "schema": {
                  "type": "string"
                }
              }
            }
          }
        },
        "security": [
          {
            "default-oauth": []
          },
          {
            "default-bearer-auth": []
          }
        ]
      }
    },
    "/data/eutaxonomy-non-financials": {
      "post": {
        "tags": [
          "eutaxonomy-non-financials-data-controller"
        ],
        "operationId": "postCompanyAssociatedEutaxonomyNonFinancialsData",
        "parameters": [
          {
            "name": "bypassQa",
            "in": "query",
            "required": false,
            "schema": {
              "type": "boolean",
              "default": false
            }
          }
        ],
        "requestBody": {
          "content": {
            "application/json": {
              "schema": {
                "$ref": "#/components/schemas/CompanyAssociatedDataEutaxonomyNonFinancialsData"
              }
            }
          },
          "required": true
        },
        "responses": {
          "200": {
            "description": "Successfully added data to the data store.",
            "content": {
              "application/json": {
                "schema": {
                  "$ref": "#/components/schemas/DataMetaInformation"
                }
              }
            }
          },
          "default": {
            "description": "An error occurred",
            "content": {
              "application/json": {
                "schema": {
                  "$ref": "#/components/schemas/ErrorResponse"
                }
              }
            }
          },
          "401": {
            "description": "Unauthorized",
            "headers": {
              "WWW-Authenticate": {
                "schema": {
                  "type": "string"
                }
              }
            }
          }
        },
        "security": [
          {
            "default-oauth": []
          },
          {
            "default-bearer-auth": []
          }
        ]
      }
    },
    "/data/eutaxonomy-financials": {
      "post": {
        "tags": [
          "eu-taxonomy-data-for-financials-controller"
        ],
        "operationId": "postCompanyAssociatedEuTaxonomyDataForFinancials",
        "parameters": [
          {
            "name": "bypassQa",
            "in": "query",
            "required": false,
            "schema": {
              "type": "boolean",
              "default": false
            }
          }
        ],
        "requestBody": {
          "content": {
            "application/json": {
              "schema": {
                "$ref": "#/components/schemas/CompanyAssociatedDataEuTaxonomyDataForFinancials"
              }
            }
          },
          "required": true
        },
        "responses": {
          "200": {
            "description": "Successfully added data to the data store.",
            "content": {
              "application/json": {
                "schema": {
                  "$ref": "#/components/schemas/DataMetaInformation"
                }
              }
            }
          },
          "default": {
            "description": "An error occurred",
            "content": {
              "application/json": {
                "schema": {
                  "$ref": "#/components/schemas/ErrorResponse"
                }
              }
            }
          },
          "401": {
            "description": "Unauthorized",
            "headers": {
              "WWW-Authenticate": {
                "schema": {
                  "type": "string"
                }
              }
            }
          }
        },
        "security": [
          {
            "default-oauth": []
          },
          {
            "default-bearer-auth": []
          }
        ]
      }
    },
    "/data/esg-questionnaire": {
      "post": {
        "tags": [
          "esg-questionnaire-data-controller"
        ],
        "operationId": "postCompanyAssociatedEsgQuestionnaireData",
        "parameters": [
          {
            "name": "bypassQa",
            "in": "query",
            "required": false,
            "schema": {
              "type": "boolean",
              "default": false
            }
          }
        ],
        "requestBody": {
          "content": {
            "application/json": {
              "schema": {
                "$ref": "#/components/schemas/CompanyAssociatedDataEsgQuestionnaireData"
              }
            }
          },
          "required": true
        },
        "responses": {
          "200": {
            "description": "Successfully added data to the data store.",
            "content": {
              "application/json": {
                "schema": {
                  "$ref": "#/components/schemas/DataMetaInformation"
                }
              }
            }
          },
          "default": {
            "description": "An error occurred",
            "content": {
              "application/json": {
                "schema": {
                  "$ref": "#/components/schemas/ErrorResponse"
                }
              }
            }
          },
          "401": {
            "description": "Unauthorized",
            "headers": {
              "WWW-Authenticate": {
                "schema": {
                  "type": "string"
                }
              }
            }
          }
        },
        "security": [
          {
            "default-oauth": []
          },
          {
            "default-bearer-auth": []
          }
        ]
      }
    },
    "/companies": {
      "get": {
        "tags": [
          "company-data-controller"
        ],
        "summary": "Retrieve just the basic information about specific companies with approved framework data by different filters.",
        "description": "The basic information about companies with associated approved framework data identified via the provided company name/identifier are retrieved and filtered by countryCode, sector and available framework data. Empty/Unspecified filters are ignored.",
        "operationId": "getCompanies",
        "parameters": [
          {
            "name": "searchString",
            "in": "query",
            "required": false,
            "schema": {
              "type": "string"
            }
          },
          {
            "name": "dataTypes",
            "in": "query",
            "required": false,
            "schema": {
              "uniqueItems": true,
              "type": "array",
              "items": {
                "$ref": "#/components/schemas/DataTypeEnum"
              }
            }
          },
          {
            "name": "countryCodes",
            "in": "query",
            "required": false,
            "schema": {
              "uniqueItems": true,
              "type": "array",
              "items": {
                "type": "string"
              }
            }
          },
          {
            "name": "sectors",
            "in": "query",
            "required": false,
            "schema": {
              "uniqueItems": true,
              "type": "array",
              "items": {
                "type": "string"
              }
            }
          }
        ],
        "responses": {
          "200": {
            "description": "Successfully retrieved basic company information.",
            "content": {
              "application/json": {
                "schema": {
                  "type": "array",
                  "items": {
                    "$ref": "#/components/schemas/BasicCompanyInformation"
                  }
                }
              }
            }
          },
          "default": {
            "description": "An error occurred",
            "content": {
              "application/json": {
                "schema": {
                  "$ref": "#/components/schemas/ErrorResponse"
                }
              }
            }
          },
          "401": {
            "description": "Unauthorized",
            "headers": {
              "WWW-Authenticate": {
                "schema": {
                  "type": "string"
                }
              }
            }
          }
        },
        "security": [
          {
            "default-oauth": []
          },
          {
            "default-bearer-auth": []
          }
        ]
      },
      "post": {
        "tags": [
          "company-data-controller"
        ],
        "summary": "Add a new company.",
        "description": "A new company is added using the provided information, the generated company ID is returned.",
        "operationId": "postCompany",
        "requestBody": {
          "content": {
            "application/json": {
              "schema": {
                "$ref": "#/components/schemas/CompanyInformation"
              }
            }
          },
          "required": true
        },
        "responses": {
          "200": {
            "description": "Successfully added company.",
            "content": {
              "application/json": {
                "schema": {
                  "$ref": "#/components/schemas/StoredCompany"
                }
              }
            }
          },
          "default": {
            "description": "An error occurred",
            "content": {
              "application/json": {
                "schema": {
                  "$ref": "#/components/schemas/ErrorResponse"
                }
              }
            }
          },
          "401": {
            "description": "Unauthorized",
            "headers": {
              "WWW-Authenticate": {
                "schema": {
                  "type": "string"
                }
              }
            }
          }
        },
        "security": [
          {
            "default-oauth": []
          },
          {
            "default-bearer-auth": []
          }
        ]
      }
    },
    "/companies/{companyId}/data-ownership-requests": {
      "post": {
        "tags": [
          "company-data-controller"
        ],
        "summary": "Request data ownership for a company.",
        "description": "Request data ownership for one of the existing company on Dataland.",
        "operationId": "postDataOwnershipRequest",
        "parameters": [
          {
            "name": "companyId",
            "in": "path",
            "required": true,
            "schema": {
              "type": "string",
              "format": "uuid"
            }
          },
          {
            "name": "comment",
            "in": "query",
            "required": false,
            "schema": {
              "type": "string"
            }
          }
        ],
        "responses": {
          "200": {
            "description": "Successfully requested data ownership."
          },
          "default": {
            "description": "An error occurred",
            "content": {
              "application/json": {
                "schema": {
                  "$ref": "#/components/schemas/ErrorResponse"
                }
              }
            }
          },
          "401": {
            "description": "Unauthorized",
            "headers": {
              "WWW-Authenticate": {
                "schema": {
                  "type": "string"
                }
              }
            }
          }
        },
        "security": [
          {
            "default-oauth": []
          },
          {
            "default-bearer-auth": []
          }
        ]
      }
    },
    "/companies/{companyId}/data-owners/{userId}": {
      "post": {
        "tags": [
          "company-data-controller"
        ],
        "summary": "Add a new data owner to a company.",
        "description": "A new data owner is added to the existing list for the specified company.",
        "operationId": "postDataOwner",
        "parameters": [
          {
            "name": "companyId",
            "in": "path",
            "required": true,
            "schema": {
              "type": "string",
              "format": "uuid"
            }
          },
          {
            "name": "userId",
            "in": "path",
            "required": true,
            "schema": {
              "type": "string",
              "format": "uuid"
            }
          }
        ],
        "responses": {
          "200": {
            "description": "Successfully added data owner.",
            "content": {
              "application/json": {
                "schema": {
                  "$ref": "#/components/schemas/CompanyDataOwners"
                }
              }
            }
          },
          "default": {
            "description": "An error occurred",
            "content": {
              "application/json": {
                "schema": {
                  "$ref": "#/components/schemas/ErrorResponse"
                }
              }
            }
          },
          "401": {
            "description": "Unauthorized",
            "headers": {
              "WWW-Authenticate": {
                "schema": {
                  "type": "string"
                }
              }
            }
          }
        },
        "security": [
          {
            "default-oauth": []
          },
          {
            "default-bearer-auth": []
          }
        ]
      },
      "delete": {
        "tags": [
          "company-data-controller"
        ],
        "summary": "Delete a data owner from a specified company.",
        "description": "An existing data owner is deleted from the existing list for the specified company.",
        "operationId": "deleteDataOwner",
        "parameters": [
          {
            "name": "companyId",
            "in": "path",
            "required": true,
            "schema": {
              "type": "string",
              "format": "uuid"
            }
          },
          {
            "name": "userId",
            "in": "path",
            "required": true,
            "schema": {
              "type": "string",
              "format": "uuid"
            }
          }
        ],
        "responses": {
          "200": {
            "description": "Successfully deleted data owner.",
            "content": {
              "application/json": {
                "schema": {
                  "$ref": "#/components/schemas/CompanyDataOwners"
                }
              }
            }
          },
          "default": {
            "description": "An error occurred",
            "content": {
              "application/json": {
                "schema": {
                  "$ref": "#/components/schemas/ErrorResponse"
                }
              }
            }
          },
          "401": {
            "description": "Unauthorized",
            "headers": {
              "WWW-Authenticate": {
                "schema": {
                  "type": "string"
                }
              }
            }
          }
        },
        "security": [
          {
            "default-oauth": []
          },
          {
            "default-bearer-auth": []
          }
        ]
      },
      "head": {
        "tags": [
          "company-data-controller"
        ],
        "summary": "Validation of a user-company combination with regards to data ownership.",
        "description": "Checks whether a user is data owner of a company.",
        "operationId": "isUserDataOwnerForCompany",
        "parameters": [
          {
            "name": "companyId",
            "in": "path",
            "required": true,
            "schema": {
              "type": "string",
              "format": "uuid"
            }
          },
          {
            "name": "userId",
            "in": "path",
            "required": true,
            "schema": {
              "type": "string",
              "format": "uuid"
            }
          }
        ],
        "responses": {
          "200": {
            "description": "The specified user is data owner of the company."
          },
          "404": {
            "description": "Either the specified company does not exist on Dataland or the user isn\u0027t data owner of that company."
          },
          "default": {
            "description": "An error occurred",
            "content": {
              "application/json": {
                "schema": {
                  "$ref": "#/components/schemas/ErrorResponse"
                }
              }
            }
          },
          "401": {
            "description": "Unauthorized",
            "headers": {
              "WWW-Authenticate": {
                "schema": {
                  "type": "string"
                }
              }
            }
          }
        },
        "security": [
          {
            "default-oauth": []
          },
          {
            "default-bearer-auth": []
          }
        ]
      }
    },
    "/companies/{companyId}/data-owners": {
      "get": {
        "tags": [
          "company-data-controller"
        ],
        "summary": "Retrieve data owner(s) of a company.",
        "description": "Get a list of data owner(s) for the specified company.",
        "operationId": "getDataOwners",
        "parameters": [
          {
            "name": "companyId",
            "in": "path",
            "required": true,
            "schema": {
              "type": "string",
              "format": "uuid"
            }
          }
        ],
        "responses": {
          "404": {
            "description": "The specified company does not exist on Dataland.",
            "content": {
              "application/json": {
                "schema": {
                  "type": "array",
                  "items": {
                    "type": "string"
                  }
                }
              }
            }
          },
          "200": {
            "description": "Successfully retrieved data owner.",
            "content": {
              "application/json": {
                "schema": {
                  "type": "array",
                  "items": {
                    "type": "string"
                  }
                }
              }
            }
          },
          "default": {
            "description": "An error occurred",
            "content": {
              "application/json": {
                "schema": {
                  "$ref": "#/components/schemas/ErrorResponse"
                }
              }
            }
          },
          "401": {
            "description": "Unauthorized",
            "headers": {
              "WWW-Authenticate": {
                "schema": {
                  "type": "string"
                }
              }
            }
          }
        },
        "security": [
          {
            "default-oauth": []
          },
          {
            "default-bearer-auth": []
          }
        ]
      },
      "head": {
        "tags": [
          "company-data-controller"
        ],
        "summary": "Validation if data owners exists for the specified company.",
        "description": "Checks whether company has data owners or not",
        "operationId": "hasCompanyDataOwner",
        "parameters": [
          {
            "name": "companyId",
            "in": "path",
            "required": true,
            "schema": {
              "type": "string",
              "format": "uuid"
            }
          }
        ],
        "responses": {
          "200": {
            "description": "The specified company has data owner(s)."
          },
          "404": {
            "description": "The specified company has no data owner(s) yet"
          },
          "default": {
            "description": "An error occurred",
            "content": {
              "application/json": {
                "schema": {
                  "$ref": "#/components/schemas/ErrorResponse"
                }
              }
            }
          },
          "401": {
            "description": "Unauthorized",
            "headers": {
              "WWW-Authenticate": {
                "schema": {
                  "type": "string"
                }
              }
            }
          }
        },
        "security": [
          {
            "default-oauth": []
          },
          {
            "default-bearer-auth": []
          }
        ]
      }
    },
    "/companies/identifiers/{identifierType}/{identifier}": {
      "get": {
        "tags": [
          "company-data-controller"
        ],
        "summary": "Gets the company ID for an identifier of specified type.",
        "description": "Get the company ID for an identifier of specified type.",
        "operationId": "getCompanyIdByIdentifier",
        "parameters": [
          {
            "name": "identifierType",
            "in": "path",
            "required": true,
            "schema": {
              "$ref": "#/components/schemas/IdentifierType"
            }
          },
          {
            "name": "identifier",
            "in": "path",
            "required": true,
            "schema": {
              "type": "string"
            }
          }
        ],
        "responses": {
          "404": {
            "description": "Found no company corresponding the identifier.",
            "content": {
              "application/json": {
                "schema": {
                  "$ref": "#/components/schemas/CompanyId"
                }
              }
            }
          },
          "200": {
            "description": "Found a company corresponding the identifier.",
            "content": {
              "application/json": {
                "schema": {
                  "$ref": "#/components/schemas/CompanyId"
                }
              }
            }
          },
          "default": {
            "description": "An error occurred",
            "content": {
              "application/json": {
                "schema": {
                  "$ref": "#/components/schemas/ErrorResponse"
                }
              }
            }
          },
          "401": {
            "description": "Unauthorized",
            "headers": {
              "WWW-Authenticate": {
                "schema": {
                  "type": "string"
                }
              }
            }
          }
        },
        "security": [
          {
            "default-oauth": []
          },
          {
            "default-bearer-auth": []
          }
        ]
      },
      "head": {
        "tags": [
          "company-data-controller"
        ],
        "summary": "Checks that an identifier of specified type exists.",
        "description": "Checks that an identifier of specified type exists.",
        "operationId": "existsIdentifier",
        "parameters": [
          {
            "name": "identifierType",
            "in": "path",
            "required": true,
            "schema": {
              "$ref": "#/components/schemas/IdentifierType"
            }
          },
          {
            "name": "identifier",
            "in": "path",
            "required": true,
            "schema": {
              "type": "string"
            }
          }
        ],
        "responses": {
          "200": {
            "description": "Successfully checked that identifier exists."
          },
          "404": {
            "description": "Successfully checked that identifier does not exist."
          },
          "default": {
            "description": "An error occurred",
            "content": {
              "application/json": {
                "schema": {
                  "$ref": "#/components/schemas/ErrorResponse"
                }
              }
            }
          },
          "401": {
            "description": "Unauthorized",
            "headers": {
              "WWW-Authenticate": {
                "schema": {
                  "type": "string"
                }
              }
            }
          }
        },
        "security": [
          {
            "default-oauth": []
          },
          {
            "default-bearer-auth": []
          }
        ]
      }
    },
    "/users/{userId}/uploads": {
      "get": {
        "tags": [
          "user-uploads-controller"
        ],
        "summary": "Retrieve an augmented dataset meta information uploaded by a specific user.",
        "description": "Retrieve an augmented dataset meta information uploaded by a specific user for the \"My Datasets\" page.",
        "operationId": "getUserUploadsDataMetaInformation",
        "parameters": [
          {
            "name": "userId",
            "in": "path",
            "required": true,
            "schema": {
              "type": "string"
            }
          }
        ],
        "responses": {
          "200": {
            "description": "Successfully retrieved augmented dataset meta information.",
            "content": {
              "application/json": {
                "schema": {
                  "type": "array",
                  "items": {
                    "$ref": "#/components/schemas/DataMetaInformationForMyDatasets"
                  }
                }
              }
            }
          },
          "default": {
            "description": "An error occurred",
            "content": {
              "application/json": {
                "schema": {
                  "$ref": "#/components/schemas/ErrorResponse"
                }
              }
            }
          },
          "401": {
            "description": "Unauthorized",
            "headers": {
              "WWW-Authenticate": {
                "schema": {
                  "type": "string"
                }
              }
            }
          }
        },
        "security": [
          {
            "default-oauth": []
          },
          {
            "default-bearer-auth": []
          }
        ]
      }
    },
    "/token": {
      "get": {
        "tags": [
          "token-validity-controller"
        ],
        "summary": "Validates if a token is valid",
        "description": "Validates if a token is valid",
        "operationId": "validateToken",
        "responses": {
          "200": {
            "description": "OK"
          },
          "default": {
            "description": "An error occurred",
            "content": {
              "application/json": {
                "schema": {
                  "$ref": "#/components/schemas/ErrorResponse"
                }
              }
            }
          },
          "401": {
            "description": "Unauthorized",
            "headers": {
              "WWW-Authenticate": {
                "schema": {
                  "type": "string"
                }
              }
            }
          }
        },
        "security": [
          {
            "default-oauth": []
          },
          {
            "default-bearer-auth": []
          }
        ]
      }
    },
    "/metadata": {
      "get": {
        "tags": [
          "meta-data-controller"
        ],
        "summary": "Search in Dataland for meta info about data.",
        "description": "Meta info about data sets registered by Dataland can be retrieved.",
        "operationId": "getListOfDataMetaInfo",
        "parameters": [
          {
            "name": "companyId",
            "in": "query",
            "required": false,
            "schema": {
              "type": "string"
            }
          },
          {
            "name": "dataType",
            "in": "query",
            "required": false,
            "schema": {
              "$ref": "#/components/schemas/DataTypeEnum"
            }
          },
          {
            "name": "showOnlyActive",
            "in": "query",
            "required": false,
            "schema": {
              "type": "boolean",
              "default": true
            }
          },
          {
            "name": "reportingPeriod",
            "in": "query",
            "required": false,
            "schema": {
              "type": "string"
            }
          }
        ],
        "responses": {
          "200": {
            "description": "Successfully retrieved meta info.",
            "content": {
              "application/json": {
                "schema": {
                  "type": "array",
                  "items": {
                    "$ref": "#/components/schemas/DataMetaInformation"
                  }
                }
              }
            }
          },
          "default": {
            "description": "An error occurred",
            "content": {
              "application/json": {
                "schema": {
                  "$ref": "#/components/schemas/ErrorResponse"
                }
              }
            }
          },
          "401": {
            "description": "Unauthorized",
            "headers": {
              "WWW-Authenticate": {
                "schema": {
                  "type": "string"
                }
              }
            }
          }
        },
        "security": [
          {
            "default-oauth": []
          },
          {
            "default-bearer-auth": []
          }
        ]
      }
    },
    "/metadata/{dataId}": {
      "get": {
        "tags": [
          "meta-data-controller"
        ],
        "summary": "Look up meta info about a specific data set.",
        "description": "Meta info about a specific data set registered by Dataland and identified by its data ID is retrieved.",
        "operationId": "getDataMetaInfo",
        "parameters": [
          {
            "name": "dataId",
            "in": "path",
            "required": true,
            "schema": {
              "type": "string"
            }
          }
        ],
        "responses": {
          "200": {
            "description": "Successfully retrieved specific meta info.",
            "content": {
              "application/json": {
                "schema": {
                  "$ref": "#/components/schemas/DataMetaInformation"
                }
              }
            }
          },
          "default": {
            "description": "An error occurred",
            "content": {
              "application/json": {
                "schema": {
                  "$ref": "#/components/schemas/ErrorResponse"
                }
              }
            }
          },
          "401": {
            "description": "Unauthorized",
            "headers": {
              "WWW-Authenticate": {
                "schema": {
                  "type": "string"
                }
              }
            }
          }
        },
        "security": [
          {
            "default-oauth": []
          },
          {
            "default-bearer-auth": []
          }
        ]
      }
    },
    "/internal/cached/{dataId}": {
      "get": {
        "tags": [
          "temporarily-cached-data-controller"
        ],
        "summary": "Retrieve specific data from the cache store of the backend.",
        "description": "Data identified by the provided data ID is retrieved.",
        "operationId": "getReceivedData",
        "parameters": [
          {
            "name": "dataId",
            "in": "path",
            "required": true,
            "schema": {
              "type": "string"
            }
          }
        ],
        "responses": {
          "200": {
            "description": "Successfully retrieved data set.",
            "content": {
              "application/json": {
                "schema": {
                  "type": "string"
                }
              }
            }
          },
          "default": {
            "description": "An error occurred",
            "content": {
              "application/json": {
                "schema": {
                  "$ref": "#/components/schemas/ErrorResponse"
                }
              }
            }
          },
          "401": {
            "description": "Unauthorized",
            "headers": {
              "WWW-Authenticate": {
                "schema": {
                  "type": "string"
                }
              }
            }
          }
        }
      }
    },
    "/data/sfdr/{dataId}": {
      "get": {
        "tags": [
          "sfdr-data-controller"
        ],
        "operationId": "getCompanyAssociatedSfdrData",
        "parameters": [
          {
            "name": "dataId",
            "in": "path",
            "required": true,
            "schema": {
              "type": "string"
            }
          }
        ],
        "responses": {
          "200": {
            "description": "Successfully retrieved data set.",
            "content": {
              "application/json": {
                "schema": {
                  "$ref": "#/components/schemas/CompanyAssociatedDataSfdrData"
                }
              }
            }
          },
          "default": {
            "description": "An error occurred",
            "content": {
              "application/json": {
                "schema": {
                  "$ref": "#/components/schemas/ErrorResponse"
                }
              }
            }
          },
          "401": {
            "description": "Unauthorized",
            "headers": {
              "WWW-Authenticate": {
                "schema": {
                  "type": "string"
                }
              }
            }
          }
        },
        "security": [
          {
            "default-oauth": []
          },
          {
            "default-bearer-auth": []
          }
        ]
      }
    },
    "/data/sfdr/companies/{companyId}": {
      "get": {
        "tags": [
          "sfdr-data-controller"
        ],
        "operationId": "getAllCompanySfdrData",
        "parameters": [
          {
            "name": "companyId",
            "in": "path",
            "required": true,
            "schema": {
              "type": "string"
            }
          },
          {
            "name": "showOnlyActive",
            "in": "query",
            "required": false,
            "schema": {
              "type": "boolean",
              "default": true
            }
          },
          {
            "name": "reportingPeriod",
            "in": "query",
            "required": false,
            "schema": {
              "type": "string"
            }
          }
        ],
        "responses": {
          "200": {
            "description": "Successfully retrieved framework datasets with meta info.",
            "content": {
              "application/json": {
                "schema": {
                  "type": "array",
                  "items": {
                    "$ref": "#/components/schemas/DataAndMetaInformationSfdrData"
                  }
                }
              }
            }
          },
          "default": {
            "description": "An error occurred",
            "content": {
              "application/json": {
                "schema": {
                  "$ref": "#/components/schemas/ErrorResponse"
                }
              }
            }
          },
          "401": {
            "description": "Unauthorized",
            "headers": {
              "WWW-Authenticate": {
                "schema": {
                  "type": "string"
                }
              }
            }
          }
        },
        "security": [
          {
            "default-oauth": []
          },
          {
            "default-bearer-auth": []
          }
        ]
      }
    },
    "/data/p2p/{dataId}": {
      "get": {
        "tags": [
          "p-2p-data-controller"
        ],
        "operationId": "getCompanyAssociatedP2pData",
        "parameters": [
          {
            "name": "dataId",
            "in": "path",
            "required": true,
            "schema": {
              "type": "string"
            }
          }
        ],
        "responses": {
          "200": {
            "description": "Successfully retrieved data set.",
            "content": {
              "application/json": {
                "schema": {
                  "$ref": "#/components/schemas/CompanyAssociatedDataPathwaysToParisData"
                }
              }
            }
          },
          "default": {
            "description": "An error occurred",
            "content": {
              "application/json": {
                "schema": {
                  "$ref": "#/components/schemas/ErrorResponse"
                }
              }
            }
          },
          "401": {
            "description": "Unauthorized",
            "headers": {
              "WWW-Authenticate": {
                "schema": {
                  "type": "string"
                }
              }
            }
          }
        },
        "security": [
          {
            "default-oauth": []
          },
          {
            "default-bearer-auth": []
          }
        ]
      }
    },
    "/data/p2p/companies/{companyId}": {
      "get": {
        "tags": [
          "p-2p-data-controller"
        ],
        "operationId": "getAllCompanyP2pData",
        "parameters": [
          {
            "name": "companyId",
            "in": "path",
            "required": true,
            "schema": {
              "type": "string"
            }
          },
          {
            "name": "showOnlyActive",
            "in": "query",
            "required": false,
            "schema": {
              "type": "boolean",
              "default": true
            }
          },
          {
            "name": "reportingPeriod",
            "in": "query",
            "required": false,
            "schema": {
              "type": "string"
            }
          }
        ],
        "responses": {
          "200": {
            "description": "Successfully retrieved framework datasets with meta info.",
            "content": {
              "application/json": {
                "schema": {
                  "type": "array",
                  "items": {
                    "$ref": "#/components/schemas/DataAndMetaInformationPathwaysToParisData"
                  }
                }
              }
            }
          },
          "default": {
            "description": "An error occurred",
            "content": {
              "application/json": {
                "schema": {
                  "$ref": "#/components/schemas/ErrorResponse"
                }
              }
            }
          },
          "401": {
            "description": "Unauthorized",
            "headers": {
              "WWW-Authenticate": {
                "schema": {
                  "type": "string"
                }
              }
            }
          }
        },
        "security": [
          {
            "default-oauth": []
          },
          {
            "default-bearer-auth": []
          }
        ]
      }
    },
    "/data/lksg/{dataId}": {
      "get": {
        "tags": [
          "lksg-data-controller"
        ],
        "operationId": "getCompanyAssociatedLksgData",
        "parameters": [
          {
            "name": "dataId",
            "in": "path",
            "required": true,
            "schema": {
              "type": "string"
            }
          }
        ],
        "responses": {
          "200": {
            "description": "Successfully retrieved data set.",
            "content": {
              "application/json": {
                "schema": {
                  "$ref": "#/components/schemas/CompanyAssociatedDataLksgData"
                }
              }
            }
          },
          "default": {
            "description": "An error occurred",
            "content": {
              "application/json": {
                "schema": {
                  "$ref": "#/components/schemas/ErrorResponse"
                }
              }
            }
          },
          "401": {
            "description": "Unauthorized",
            "headers": {
              "WWW-Authenticate": {
                "schema": {
                  "type": "string"
                }
              }
            }
          }
        },
        "security": [
          {
            "default-oauth": []
          },
          {
            "default-bearer-auth": []
          }
        ]
      }
    },
    "/data/lksg/companies/{companyId}": {
      "get": {
        "tags": [
          "lksg-data-controller"
        ],
        "operationId": "getAllCompanyLksgData",
        "parameters": [
          {
            "name": "companyId",
            "in": "path",
            "required": true,
            "schema": {
              "type": "string"
            }
          },
          {
            "name": "showOnlyActive",
            "in": "query",
            "required": false,
            "schema": {
              "type": "boolean",
              "default": true
            }
          },
          {
            "name": "reportingPeriod",
            "in": "query",
            "required": false,
            "schema": {
              "type": "string"
            }
          }
        ],
        "responses": {
          "200": {
            "description": "Successfully retrieved framework datasets with meta info.",
            "content": {
              "application/json": {
                "schema": {
                  "type": "array",
                  "items": {
                    "$ref": "#/components/schemas/DataAndMetaInformationLksgData"
                  }
                }
              }
            }
          },
          "default": {
            "description": "An error occurred",
            "content": {
              "application/json": {
                "schema": {
                  "$ref": "#/components/schemas/ErrorResponse"
                }
              }
            }
          },
          "401": {
            "description": "Unauthorized",
            "headers": {
              "WWW-Authenticate": {
                "schema": {
                  "type": "string"
                }
              }
            }
          }
        },
        "security": [
          {
            "default-oauth": []
          },
          {
            "default-bearer-auth": []
          }
        ]
      }
    },
    "/data/heimathafen/{dataId}": {
      "get": {
        "tags": [
          "heimathafen-data-controller"
        ],
        "operationId": "getCompanyAssociatedHeimathafenData",
        "parameters": [
          {
            "name": "dataId",
            "in": "path",
            "required": true,
            "schema": {
              "type": "string"
            }
          }
        ],
        "responses": {
          "200": {
            "description": "Successfully retrieved data set.",
            "content": {
              "application/json": {
                "schema": {
                  "$ref": "#/components/schemas/CompanyAssociatedDataHeimathafenData"
                }
              }
            }
          },
          "default": {
            "description": "An error occurred",
            "content": {
              "application/json": {
                "schema": {
                  "$ref": "#/components/schemas/ErrorResponse"
                }
              }
            }
          },
          "401": {
            "description": "Unauthorized",
            "headers": {
              "WWW-Authenticate": {
                "schema": {
                  "type": "string"
                }
              }
            }
          }
        },
        "security": [
          {
            "default-oauth": []
          },
          {
            "default-bearer-auth": []
          }
        ]
      }
    },
    "/data/heimathafen/companies/{companyId}": {
      "get": {
        "tags": [
          "heimathafen-data-controller"
        ],
        "operationId": "getAllCompanyHeimathafenData",
        "parameters": [
          {
            "name": "companyId",
            "in": "path",
            "required": true,
            "schema": {
              "type": "string"
            }
          },
          {
            "name": "showOnlyActive",
            "in": "query",
            "required": false,
            "schema": {
              "type": "boolean",
              "default": true
            }
          },
          {
            "name": "reportingPeriod",
            "in": "query",
            "required": false,
            "schema": {
              "type": "string"
            }
          }
        ],
        "responses": {
          "200": {
            "description": "Successfully retrieved framework datasets with meta info.",
            "content": {
              "application/json": {
                "schema": {
                  "type": "array",
                  "items": {
                    "$ref": "#/components/schemas/DataAndMetaInformationHeimathafenData"
                  }
                }
              }
            }
          },
          "default": {
            "description": "An error occurred",
            "content": {
              "application/json": {
                "schema": {
                  "$ref": "#/components/schemas/ErrorResponse"
                }
              }
            }
          },
          "401": {
            "description": "Unauthorized",
            "headers": {
              "WWW-Authenticate": {
                "schema": {
                  "type": "string"
                }
              }
            }
          }
        },
        "security": [
          {
            "default-oauth": []
          },
          {
            "default-bearer-auth": []
          }
        ]
      }
    },
    "/data/eutaxonomy-non-financials/{dataId}": {
      "get": {
        "tags": [
          "eutaxonomy-non-financials-data-controller"
        ],
        "operationId": "getCompanyAssociatedEutaxonomyNonFinancialsData",
        "parameters": [
          {
            "name": "dataId",
            "in": "path",
            "required": true,
            "schema": {
              "type": "string"
            }
          }
        ],
        "responses": {
          "200": {
            "description": "Successfully retrieved data set.",
            "content": {
              "application/json": {
                "schema": {
                  "$ref": "#/components/schemas/CompanyAssociatedDataEutaxonomyNonFinancialsData"
                }
              }
            }
          },
          "default": {
            "description": "An error occurred",
            "content": {
              "application/json": {
                "schema": {
                  "$ref": "#/components/schemas/ErrorResponse"
                }
              }
            }
          },
          "401": {
            "description": "Unauthorized",
            "headers": {
              "WWW-Authenticate": {
                "schema": {
                  "type": "string"
                }
              }
            }
          }
        },
        "security": [
          {
            "default-oauth": []
          },
          {
            "default-bearer-auth": []
          }
        ]
      }
    },
    "/data/eutaxonomy-non-financials/companies/{companyId}": {
      "get": {
        "tags": [
          "eutaxonomy-non-financials-data-controller"
        ],
        "operationId": "getAllCompanyEutaxonomyNonFinancialsData",
        "parameters": [
          {
            "name": "companyId",
            "in": "path",
            "required": true,
            "schema": {
              "type": "string"
            }
          },
          {
            "name": "showOnlyActive",
            "in": "query",
            "required": false,
            "schema": {
              "type": "boolean",
              "default": true
            }
          },
          {
            "name": "reportingPeriod",
            "in": "query",
            "required": false,
            "schema": {
              "type": "string"
            }
          }
        ],
        "responses": {
          "200": {
            "description": "Successfully retrieved framework datasets with meta info.",
            "content": {
              "application/json": {
                "schema": {
                  "type": "array",
                  "items": {
                    "$ref": "#/components/schemas/DataAndMetaInformationEutaxonomyNonFinancialsData"
                  }
                }
              }
            }
          },
          "default": {
            "description": "An error occurred",
            "content": {
              "application/json": {
                "schema": {
                  "$ref": "#/components/schemas/ErrorResponse"
                }
              }
            }
          },
          "401": {
            "description": "Unauthorized",
            "headers": {
              "WWW-Authenticate": {
                "schema": {
                  "type": "string"
                }
              }
            }
          }
        },
        "security": [
          {
            "default-oauth": []
          },
          {
            "default-bearer-auth": []
          }
        ]
      }
    },
    "/data/eutaxonomy-financials/{dataId}": {
      "get": {
        "tags": [
          "eu-taxonomy-data-for-financials-controller"
        ],
        "operationId": "getCompanyAssociatedEuTaxonomyDataForFinancials",
        "parameters": [
          {
            "name": "dataId",
            "in": "path",
            "required": true,
            "schema": {
              "type": "string"
            }
          }
        ],
        "responses": {
          "200": {
            "description": "Successfully retrieved data set.",
            "content": {
              "application/json": {
                "schema": {
                  "$ref": "#/components/schemas/CompanyAssociatedDataEuTaxonomyDataForFinancials"
                }
              }
            }
          },
          "default": {
            "description": "An error occurred",
            "content": {
              "application/json": {
                "schema": {
                  "$ref": "#/components/schemas/ErrorResponse"
                }
              }
            }
          },
          "401": {
            "description": "Unauthorized",
            "headers": {
              "WWW-Authenticate": {
                "schema": {
                  "type": "string"
                }
              }
            }
          }
        },
        "security": [
          {
            "default-oauth": []
          },
          {
            "default-bearer-auth": []
          }
        ]
      }
    },
    "/data/eutaxonomy-financials/companies/{companyId}": {
      "get": {
        "tags": [
          "eu-taxonomy-data-for-financials-controller"
        ],
        "operationId": "getAllCompanyEuTaxonomyDataForFinancials",
        "parameters": [
          {
            "name": "companyId",
            "in": "path",
            "required": true,
            "schema": {
              "type": "string"
            }
          },
          {
            "name": "showOnlyActive",
            "in": "query",
            "required": false,
            "schema": {
              "type": "boolean",
              "default": true
            }
          },
          {
            "name": "reportingPeriod",
            "in": "query",
            "required": false,
            "schema": {
              "type": "string"
            }
          }
        ],
        "responses": {
          "200": {
            "description": "Successfully retrieved framework datasets with meta info.",
            "content": {
              "application/json": {
                "schema": {
                  "type": "array",
                  "items": {
                    "$ref": "#/components/schemas/DataAndMetaInformationEuTaxonomyDataForFinancials"
                  }
                }
              }
            }
          },
          "default": {
            "description": "An error occurred",
            "content": {
              "application/json": {
                "schema": {
                  "$ref": "#/components/schemas/ErrorResponse"
                }
              }
            }
          },
          "401": {
            "description": "Unauthorized",
            "headers": {
              "WWW-Authenticate": {
                "schema": {
                  "type": "string"
                }
              }
            }
          }
        },
        "security": [
          {
            "default-oauth": []
          },
          {
            "default-bearer-auth": []
          }
        ]
      }
    },
    "/data/esg-questionnaire/{dataId}": {
      "get": {
        "tags": [
          "esg-questionnaire-data-controller"
        ],
        "operationId": "getCompanyAssociatedEsgQuestionnaireData",
        "parameters": [
          {
            "name": "dataId",
            "in": "path",
            "required": true,
            "schema": {
              "type": "string"
            }
          }
        ],
        "responses": {
          "200": {
            "description": "Successfully retrieved data set.",
            "content": {
              "application/json": {
                "schema": {
                  "$ref": "#/components/schemas/CompanyAssociatedDataEsgQuestionnaireData"
                }
              }
            }
          },
          "default": {
            "description": "An error occurred",
            "content": {
              "application/json": {
                "schema": {
                  "$ref": "#/components/schemas/ErrorResponse"
                }
              }
            }
          },
          "401": {
            "description": "Unauthorized",
            "headers": {
              "WWW-Authenticate": {
                "schema": {
                  "type": "string"
                }
              }
            }
          }
        },
        "security": [
          {
            "default-oauth": []
          },
          {
            "default-bearer-auth": []
          }
        ]
      }
    },
    "/data/esg-questionnaire/companies/{companyId}": {
      "get": {
        "tags": [
          "esg-questionnaire-data-controller"
        ],
        "operationId": "getAllCompanyEsgQuestionnaireData",
        "parameters": [
          {
            "name": "companyId",
            "in": "path",
            "required": true,
            "schema": {
              "type": "string"
            }
          },
          {
            "name": "showOnlyActive",
            "in": "query",
            "required": false,
            "schema": {
              "type": "boolean",
              "default": true
            }
          },
          {
            "name": "reportingPeriod",
            "in": "query",
            "required": false,
            "schema": {
              "type": "string"
            }
          }
        ],
        "responses": {
          "200": {
            "description": "Successfully retrieved framework datasets with meta info.",
            "content": {
              "application/json": {
                "schema": {
                  "type": "array",
                  "items": {
                    "$ref": "#/components/schemas/DataAndMetaInformationEsgQuestionnaireData"
                  }
                }
              }
            }
          },
          "default": {
            "description": "An error occurred",
            "content": {
              "application/json": {
                "schema": {
                  "$ref": "#/components/schemas/ErrorResponse"
                }
              }
            }
          },
          "401": {
            "description": "Unauthorized",
            "headers": {
              "WWW-Authenticate": {
                "schema": {
                  "type": "string"
                }
              }
            }
          }
        },
        "security": [
          {
            "default-oauth": []
          },
          {
            "default-bearer-auth": []
          }
        ]
      }
    },
    "/companies/{companyId}/info": {
      "get": {
        "tags": [
          "company-data-controller"
        ],
        "summary": "Retrieve company information.",
        "description": "Company information behind the given company ID is retrieved.",
        "operationId": "getCompanyInfo",
        "parameters": [
          {
            "name": "companyId",
            "in": "path",
            "required": true,
            "schema": {
              "type": "string"
            }
          }
        ],
        "responses": {
          "200": {
            "description": "Successfully retrieved company information.",
            "content": {
              "application/json": {
                "schema": {
                  "$ref": "#/components/schemas/CompanyInformation"
                }
              }
            }
          },
          "default": {
            "description": "An error occurred",
            "content": {
              "application/json": {
                "schema": {
                  "$ref": "#/components/schemas/ErrorResponse"
                }
              }
            }
          },
          "401": {
            "description": "Unauthorized",
            "headers": {
              "WWW-Authenticate": {
                "schema": {
                  "type": "string"
                }
              }
            }
          }
        },
        "security": [
          {
            "default-oauth": []
          },
          {
            "default-bearer-auth": []
          }
        ]
      }
    },
    "/companies/{companyId}/aggregated-framework-data-summary": {
      "get": {
        "tags": [
          "company-data-controller"
        ],
        "summary": "Retrieve aggregated data summary for all frameworks",
        "description": "For each framework retrieves the amount of available reporting periods",
        "operationId": "getAggregatedFrameworkDataSummary",
        "parameters": [
          {
            "name": "companyId",
            "in": "path",
            "required": true,
            "schema": {
              "type": "string"
            }
          }
        ],
        "responses": {
          "200": {
            "description": "Successfully retrieved values.",
            "content": {
              "application/json": {
                "schema": {
                  "type": "object",
                  "additionalProperties": {
                    "$ref": "#/components/schemas/AggregatedFrameworkDataSummary"
                  }
                }
              }
            }
          },
          "default": {
            "description": "An error occurred",
            "content": {
              "application/json": {
                "schema": {
                  "$ref": "#/components/schemas/ErrorResponse"
                }
              }
            }
          },
          "401": {
            "description": "Unauthorized",
            "headers": {
              "WWW-Authenticate": {
                "schema": {
                  "type": "string"
                }
              }
            }
          }
        },
        "security": [
          {
            "default-oauth": []
          },
          {
            "default-bearer-auth": []
          }
        ]
      }
    },
    "/companies/teaser": {
      "get": {
        "tags": [
          "company-data-controller"
        ],
        "summary": "Get the company IDs of the teaser companies.",
        "description": "A list of all company IDs that are currently set as teaser companies (accessible without authentication).",
        "operationId": "getTeaserCompanies",
        "responses": {
          "200": {
            "description": "Successfully returned teaser companies.",
            "content": {
              "application/json": {
                "schema": {
                  "type": "array",
                  "items": {
                    "type": "string"
                  }
                }
              }
            }
          },
          "default": {
            "description": "An error occurred",
            "content": {
              "application/json": {
                "schema": {
                  "$ref": "#/components/schemas/ErrorResponse"
                }
              }
            }
          },
          "401": {
            "description": "Unauthorized",
            "headers": {
              "WWW-Authenticate": {
                "schema": {
                  "type": "string"
                }
              }
            }
          }
        },
        "security": [
          {
            "default-oauth": []
          },
          {
            "default-bearer-auth": []
          }
        ]
      }
    },
    "/companies/names": {
      "get": {
        "tags": [
          "company-data-controller"
        ],
        "summary": "Retrieve specific companies by searching their names and identifiers",
        "description": "Companies identified via the provided company name/identifier are retrieved",
        "operationId": "getCompaniesBySearchString",
        "parameters": [
          {
            "name": "searchString",
            "in": "query",
            "required": true,
            "schema": {
              "type": "string"
            }
          },
          {
            "name": "resultLimit",
            "in": "query",
            "required": false,
            "schema": {
              "type": "integer",
              "format": "int32",
              "default": 100
            }
          }
        ],
        "responses": {
          "200": {
            "description": "Successfully retrieved company names.",
            "content": {
              "application/json": {
                "schema": {
                  "type": "array",
                  "items": {
                    "$ref": "#/components/schemas/CompanyIdAndName"
                  }
                }
              }
            }
          },
          "default": {
            "description": "An error occurred",
            "content": {
              "application/json": {
                "schema": {
                  "$ref": "#/components/schemas/ErrorResponse"
                }
              }
            }
          },
          "401": {
            "description": "Unauthorized",
            "headers": {
              "WWW-Authenticate": {
                "schema": {
                  "type": "string"
                }
              }
            }
          }
        },
        "security": [
          {
            "default-oauth": []
          },
          {
            "default-bearer-auth": []
          }
        ]
      }
    },
    "/companies/meta-information": {
      "get": {
        "tags": [
          "company-data-controller"
        ],
        "summary": "Retrieve available distinct values for company search filters",
        "description": "Distinct values for the parameter countryCode and sector are returned",
        "operationId": "getAvailableCompanySearchFilters",
        "responses": {
          "200": {
            "description": "Successfully retrieved values.",
            "content": {
              "application/json": {
                "schema": {
                  "$ref": "#/components/schemas/CompanyAvailableDistinctValues"
                }
              }
            }
          },
          "default": {
            "description": "An error occurred",
            "content": {
              "application/json": {
                "schema": {
                  "$ref": "#/components/schemas/ErrorResponse"
                }
              }
            }
          },
          "401": {
            "description": "Unauthorized",
            "headers": {
              "WWW-Authenticate": {
                "schema": {
                  "type": "string"
                }
              }
            }
          }
        },
        "security": [
          {
            "default-oauth": []
          },
          {
            "default-bearer-auth": []
          }
        ]
      }
    },
    "/actuator": {
      "get": {
        "tags": [
          "Actuator"
        ],
        "summary": "Actuator root web endpoint",
        "operationId": "links",
        "responses": {
          "200": {
            "description": "OK",
            "content": {
              "application/vnd.spring-boot.actuator.v3+json": {
                "schema": {
                  "type": "object",
                  "additionalProperties": {
                    "type": "object",
                    "additionalProperties": {
                      "$ref": "#/components/schemas/Link"
                    }
                  }
                }
              },
              "application/vnd.spring-boot.actuator.v2+json": {
                "schema": {
                  "type": "object",
                  "additionalProperties": {
                    "type": "object",
                    "additionalProperties": {
                      "$ref": "#/components/schemas/Link"
                    }
                  }
                }
              },
              "application/json": {
                "schema": {
                  "type": "object",
                  "additionalProperties": {
                    "type": "object",
                    "additionalProperties": {
                      "$ref": "#/components/schemas/Link"
                    }
                  }
                }
              }
            }
          },
          "default": {
            "description": "An error occurred",
            "content": {
              "application/json": {
                "schema": {
                  "$ref": "#/components/schemas/ErrorResponse"
                }
              }
            }
          },
          "401": {
            "description": "Unauthorized",
            "headers": {
              "WWW-Authenticate": {
                "schema": {
                  "type": "string"
                }
              }
            }
          }
        }
      }
    },
    "/actuator/info": {
      "get": {
        "tags": [
          "Actuator"
        ],
        "summary": "Actuator web endpoint \u0027info\u0027",
        "operationId": "info",
        "responses": {
          "200": {
            "description": "OK",
            "content": {
              "application/vnd.spring-boot.actuator.v3+json": {
                "schema": {
                  "type": "object"
                }
              },
              "application/vnd.spring-boot.actuator.v2+json": {
                "schema": {
                  "type": "object"
                }
              },
              "application/json": {
                "schema": {
                  "type": "object"
                }
              }
            }
          },
          "default": {
            "description": "An error occurred",
            "content": {
              "application/json": {
                "schema": {
                  "$ref": "#/components/schemas/ErrorResponse"
                }
              }
            }
          },
          "401": {
            "description": "Unauthorized",
            "headers": {
              "WWW-Authenticate": {
                "schema": {
                  "type": "string"
                }
              }
            }
          }
        }
      }
    },
    "/actuator/health": {
      "get": {
        "tags": [
          "Actuator"
        ],
        "summary": "Actuator web endpoint \u0027health\u0027",
        "operationId": "health",
        "responses": {
          "200": {
            "description": "OK",
            "content": {
              "application/vnd.spring-boot.actuator.v3+json": {
                "schema": {
                  "type": "object"
                }
              },
              "application/vnd.spring-boot.actuator.v2+json": {
                "schema": {
                  "type": "object"
                }
              },
              "application/json": {
                "schema": {
                  "type": "object"
                }
              }
            }
          },
          "default": {
            "description": "An error occurred",
            "content": {
              "application/json": {
                "schema": {
                  "$ref": "#/components/schemas/ErrorResponse"
                }
              }
            }
          },
          "401": {
            "description": "Unauthorized",
            "headers": {
              "WWW-Authenticate": {
                "schema": {
                  "type": "string"
                }
              }
            }
          }
        }
      }
    },
    "/actuator/health/**": {
      "get": {
        "tags": [
          "Actuator"
        ],
        "summary": "Actuator web endpoint \u0027health-path\u0027",
        "operationId": "health-path",
        "responses": {
          "200": {
            "description": "OK",
            "content": {
              "application/vnd.spring-boot.actuator.v3+json": {
                "schema": {
                  "type": "object"
                }
              },
              "application/vnd.spring-boot.actuator.v2+json": {
                "schema": {
                  "type": "object"
                }
              },
              "application/json": {
                "schema": {
                  "type": "object"
                }
              }
            }
          },
          "default": {
            "description": "An error occurred",
            "content": {
              "application/json": {
                "schema": {
                  "$ref": "#/components/schemas/ErrorResponse"
                }
              }
            }
          },
          "401": {
            "description": "Unauthorized",
            "headers": {
              "WWW-Authenticate": {
                "schema": {
                  "type": "string"
                }
              }
            }
          }
        }
      }
    },
    "/data/{dataId}": {
      "delete": {
        "tags": [
          "admin-data-manipulation-controller"
        ],
        "summary": "Delete a data set.",
        "description": "The data is removed from the data store.",
        "operationId": "deleteCompanyAssociatedData",
        "parameters": [
          {
            "name": "dataId",
            "in": "path",
            "required": true,
            "schema": {
              "type": "string"
            }
          }
        ],
        "responses": {
          "200": {
            "description": "Successfully deleted the dataset."
          },
          "default": {
            "description": "An error occurred",
            "content": {
              "application/json": {
                "schema": {
                  "$ref": "#/components/schemas/ErrorResponse"
                }
              }
            }
          },
          "401": {
            "description": "Unauthorized",
            "headers": {
              "WWW-Authenticate": {
                "schema": {
                  "type": "string"
                }
              }
            }
          }
        },
        "security": [
          {
            "default-oauth": []
          },
          {
            "default-bearer-auth": []
          }
        ]
      }
    }
  },
  "components": {
    "schemas": {
      "CompanyInformation": {
        "required": [
          "companyName",
          "countryCode",
          "headquarters",
          "identifiers"
        ],
        "type": "object",
        "properties": {
          "companyName": {
            "type": "string"
          },
          "companyAlternativeNames": {
            "type": "array",
            "nullable": true,
            "items": {
              "type": "string"
            }
          },
          "companyLegalForm": {
            "type": "string",
            "nullable": true
          },
          "headquarters": {
            "type": "string"
          },
          "headquartersPostalCode": {
            "type": "string",
            "nullable": true
          },
          "sector": {
            "type": "string",
            "nullable": true
          },
          "identifiers": {
            "type": "object",
            "additionalProperties": {
              "type": "array",
              "example": {
                "Lei": [
                  "ExampleLei"
                ]
              },
              "items": {
                "type": "string",
                "example": "{\"Lei\":[\"ExampleLei\"]}"
              }
            },
            "example": {
              "Lei": [
                "ExampleLei"
              ]
            }
          },
          "countryCode": {
            "type": "string"
          },
          "isTeaserCompany": {
            "type": "boolean",
            "nullable": true
          },
          "website": {
            "type": "string",
            "nullable": true
          }
        }
      },
      "DataMetaInformation": {
        "required": [
          "companyId",
          "currentlyActive",
          "dataId",
          "dataType",
          "qaStatus",
          "reportingPeriod",
          "uploadTime"
        ],
        "type": "object",
        "properties": {
          "dataId": {
            "type": "string"
          },
          "companyId": {
            "type": "string"
          },
          "dataType": {
            "$ref": "#/components/schemas/DataTypeEnum"
          },
          "uploaderUserId": {
            "type": "string",
            "nullable": true
          },
          "uploadTime": {
            "type": "integer",
            "format": "int64"
          },
          "reportingPeriod": {
            "type": "string"
          },
          "currentlyActive": {
            "type": "boolean"
          },
          "qaStatus": {
            "$ref": "#/components/schemas/QaStatus"
          }
        }
      },
      "QaStatus": {
        "type": "string",
        "enum": [
          "Pending",
          "Accepted",
          "Rejected"
        ]
      },
      "StoredCompany": {
        "required": [
          "companyId",
          "companyInformation",
          "dataRegisteredByDataland"
        ],
        "type": "object",
        "properties": {
          "companyId": {
            "type": "string"
          },
          "companyInformation": {
            "$ref": "#/components/schemas/CompanyInformation"
          },
          "dataRegisteredByDataland": {
            "type": "array",
            "items": {
              "$ref": "#/components/schemas/DataMetaInformation"
            }
          }
        }
      },
      "CompanyAssociatedDataSmeData": {
        "required": [
          "companyId",
          "data",
          "reportingPeriod"
        ],
        "type": "object",
        "properties": {
          "companyId": {
            "type": "string"
          },
          "reportingPeriod": {
            "type": "string"
          },
          "data": {
            "$ref": "#/components/schemas/SmeData"
          }
        }
      },
      "ExtendedDataPointBigDecimal": {
        "required": [
          "quality"
        ],
        "type": "object",
        "properties": {
          "value": {
            "type": "number",
            "nullable": true
          },
          "quality": {
            "$ref": "#/components/schemas/QualityOptions"
          },
          "comment": {
            "type": "string",
            "nullable": true
          },
          "dataSource": {
            "nullable": true,
            "allOf": [
              {
                "$ref": "#/components/schemas/ExtendedDocumentReference"
              }
            ]
          }
        }
      },
      "ExtendedDocumentReference": {
        "required": [
          "fileReference"
        ],
        "type": "object",
        "properties": {
          "page": {
            "type": "integer",
            "format": "int64",
            "nullable": true
          },
          "tagName": {
            "type": "string",
            "nullable": true
          },
          "fileName": {
            "type": "string",
            "nullable": true
          },
          "fileReference": {
            "type": "string"
          }
        }
      },
      "NaturalHazardsCoveredOptions": {
        "type": "string",
        "enum": [
          "Hail",
          "Wind",
          "Flooding",
          "EarthQuake",
          "Avalanche",
          "Snow"
        ]
      },
      "QualityOptions": {
        "type": "string",
        "enum": [
          "Audited",
          "Reported",
          "Estimated",
          "Incomplete",
          "NA"
        ]
      },
      "SmeData": {
        "required": [
          "general"
        ],
        "type": "object",
        "properties": {
          "general": {
            "$ref": "#/components/schemas/SmeGeneral"
          },
          "power": {
            "nullable": true,
            "allOf": [
              {
                "$ref": "#/components/schemas/SmePower"
              }
            ]
          },
          "insurances": {
            "nullable": true,
            "allOf": [
              {
                "$ref": "#/components/schemas/SmeInsurances"
              }
            ]
          }
        }
      },
      "SmeGeneral": {
        "required": [
          "basicInformation"
        ],
        "type": "object",
        "properties": {
          "basicInformation": {
            "$ref": "#/components/schemas/SmeGeneralBasicInformation"
          },
          "financialInformation": {
            "nullable": true,
            "allOf": [
              {
                "$ref": "#/components/schemas/SmeGeneralFinancialInformation"
              }
            ]
          }
        }
      },
      "SmeGeneralBasicInformation": {
        "required": [
          "fiscalYearStart",
          "numberOfEmployees",
          "reportingDate",
          "sectors"
        ],
        "type": "object",
        "properties": {
          "reportingDate": {
            "type": "string",
            "format": "date"
          },
          "sectors": {
            "type": "array",
            "items": {
              "type": "string"
            }
          },
          "numberOfEmployees": {
            "type": "integer"
          },
          "fiscalYearStart": {
            "type": "string",
            "format": "date"
          },
          "referencedReports": {
            "type": "object",
            "nullable": true,
            "example": {
              "string": {
                "fileReference": "string",
                "fileName": "string",
                "isGroupLevel": "Yes",
                "reportDate": "2023-10-12",
                "currency": "string"
              }
            }
          }
        }
      },
      "SmeGeneralFinancialInformation": {
        "type": "object",
        "properties": {
          "revenueInEur": {
            "type": "number",
            "nullable": true
          },
          "operatingCostInEur": {
            "type": "number",
            "nullable": true
          },
          "capitalAssetsInEur": {
            "type": "number",
            "nullable": true
          }
        }
      },
      "SmeInsurances": {
        "type": "object",
        "properties": {
          "naturalHazards": {
            "nullable": true,
            "allOf": [
              {
                "$ref": "#/components/schemas/SmeInsurancesNaturalHazards"
              }
            ]
          }
        }
      },
      "SmeInsurancesNaturalHazards": {
        "type": "object",
        "properties": {
          "insuranceAgainstNaturalHazards": {
            "nullable": true,
            "allOf": [
              {
                "$ref": "#/components/schemas/YesNo"
              }
            ]
          },
          "amountCoveredByInsuranceAgainstNaturalHazardsInEur": {
            "type": "number",
            "nullable": true
          },
          "naturalHazardsCovered": {
            "type": "array",
            "nullable": true,
            "items": {
              "$ref": "#/components/schemas/NaturalHazardsCoveredOptions"
            }
          }
        }
      },
      "SmePower": {
        "type": "object",
        "properties": {
          "investments": {
            "nullable": true,
            "allOf": [
              {
                "$ref": "#/components/schemas/SmePowerInvestments"
              }
            ]
          },
          "consumption": {
            "nullable": true,
            "allOf": [
              {
                "$ref": "#/components/schemas/SmePowerConsumption"
              }
            ]
          }
        }
      },
      "SmePowerConsumption": {
        "type": "object",
        "properties": {
          "powerConsumptionInMwh": {
            "nullable": true,
            "allOf": [
              {
                "$ref": "#/components/schemas/ExtendedDataPointBigDecimal"
              }
            ]
          },
          "powerFromRenewableSources": {
            "nullable": true,
            "allOf": [
              {
                "$ref": "#/components/schemas/YesNo"
              }
            ]
          },
          "energyConsumptionHeatingAndHotWaterInMwh": {
            "type": "number",
            "nullable": true
          },
          "primaryEnergySourceForHeatingAndHotWater": {
            "nullable": true,
            "allOf": [
              {
                "$ref": "#/components/schemas/SmePowerConsumptionPrimaryEnergySourceForHeatingAndHotWaterOptions"
              }
            ]
          },
          "energyConsumptionCoveredByOwnRenewablePowerGeneration": {
            "nullable": true,
            "allOf": [
              {
                "$ref": "#/components/schemas/SmePowerConsumptionEnergyConsumptionCoveredByOwnRenewablePowerGenerationOptions"
              }
            ]
          }
        }
      },
      "SmePowerConsumptionEnergyConsumptionCoveredByOwnRenewablePowerGenerationOptions": {
        "type": "string",
        "enum": [
          "LessThan25Percent",
          "Between25And50Percent",
          "Between50And75Percent",
          "Over75Percent"
        ]
      },
      "SmePowerConsumptionPrimaryEnergySourceForHeatingAndHotWaterOptions": {
        "type": "string",
        "enum": [
          "Oil",
          "Gas",
          "Electric",
          "DistrictHeating"
        ]
      },
      "SmePowerInvestments": {
        "type": "object",
        "properties": {
          "investmentsInEnhancingEnergyEfficiency": {
            "nullable": true,
            "allOf": [
              {
                "$ref": "#/components/schemas/SmePowerInvestmentsInvestmentsInEnhancingEnergyEfficiencyOptions"
              }
            ]
          }
        }
      },
      "SmePowerInvestmentsInvestmentsInEnhancingEnergyEfficiencyOptions": {
        "type": "string",
        "enum": [
          "LessThan1Percent",
          "Between1And5Percent",
          "Between5And10Percent",
          "Between10And15Percent",
          "Between15And20Percent",
          "Between20And25Percent",
          "Over25Percent"
        ]
      },
      "YesNo": {
        "type": "string",
        "enum": [
          "Yes",
          "No"
        ]
      },
      "BaseDataPointYesNo": {
        "type": "object",
        "properties": {
          "value": {
            "nullable": true,
            "allOf": [
              {
                "$ref": "#/components/schemas/YesNo"
              }
            ]
          },
          "dataSource": {
            "nullable": true,
            "allOf": [
              {
                "$ref": "#/components/schemas/BaseDocumentReference"
              }
            ]
          }
        }
      },
      "BaseDocumentReference": {
        "required": [
          "fileReference"
        ],
        "type": "object",
        "properties": {
          "fileName": {
            "type": "string",
            "nullable": true
          },
          "fileReference": {
            "type": "string"
          }
        }
      },
      "CompanyAssociatedDataSfdrData": {
        "required": [
          "companyId",
          "data",
          "reportingPeriod"
        ],
        "type": "object",
        "properties": {
          "companyId": {
            "type": "string"
          },
          "reportingPeriod": {
            "type": "string"
          },
          "data": {
            "$ref": "#/components/schemas/SfdrData"
          }
        }
      },
      "CurrencyDataPoint": {
        "required": [
          "quality"
        ],
        "type": "object",
        "properties": {
          "value": {
            "type": "number",
            "nullable": true
          },
          "quality": {
            "$ref": "#/components/schemas/QualityOptions"
          },
          "comment": {
            "type": "string",
            "nullable": true
          },
          "dataSource": {
            "nullable": true,
            "allOf": [
              {
                "$ref": "#/components/schemas/ExtendedDocumentReference"
              }
            ]
          },
          "currency": {
            "type": "string",
            "nullable": true
          }
        }
      },
      "ExtendedDataPointBigInteger": {
        "required": [
          "quality"
        ],
        "type": "object",
        "properties": {
          "value": {
            "type": "integer",
            "nullable": true
          },
          "quality": {
            "$ref": "#/components/schemas/QualityOptions"
          },
          "comment": {
            "type": "string",
            "nullable": true
          },
          "dataSource": {
            "nullable": true,
            "allOf": [
              {
                "$ref": "#/components/schemas/ExtendedDocumentReference"
              }
            ]
          }
        }
      },
      "ExtendedDataPointYesNo": {
        "required": [
          "quality"
        ],
        "type": "object",
        "properties": {
          "value": {
            "nullable": true,
            "allOf": [
              {
                "$ref": "#/components/schemas/YesNo"
              }
            ]
          },
          "quality": {
            "$ref": "#/components/schemas/QualityOptions"
          },
          "comment": {
            "type": "string",
            "nullable": true
          },
          "dataSource": {
            "nullable": true,
            "allOf": [
              {
                "$ref": "#/components/schemas/ExtendedDocumentReference"
              }
            ]
          }
        }
      },
      "SfdrData": {
        "required": [
          "general"
        ],
        "type": "object",
        "properties": {
          "general": {
            "$ref": "#/components/schemas/SfdrGeneral"
          },
          "environmental": {
            "nullable": true,
            "allOf": [
              {
                "$ref": "#/components/schemas/SfdrEnvironmental"
              }
            ]
          },
          "social": {
            "nullable": true,
            "allOf": [
              {
                "$ref": "#/components/schemas/SfdrSocial"
              }
            ]
          }
        }
      },
      "SfdrEnvironmental": {
        "type": "object",
        "properties": {
          "greenhouseGasEmissions": {
            "nullable": true,
            "allOf": [
              {
                "$ref": "#/components/schemas/SfdrEnvironmentalGreenhouseGasEmissions"
              }
            ]
          },
          "energyPerformance": {
            "nullable": true,
            "allOf": [
              {
                "$ref": "#/components/schemas/SfdrEnvironmentalEnergyPerformance"
              }
            ]
          },
          "biodiversity": {
            "nullable": true,
            "allOf": [
              {
                "$ref": "#/components/schemas/SfdrEnvironmentalBiodiversity"
              }
            ]
          },
          "water": {
            "nullable": true,
            "allOf": [
              {
                "$ref": "#/components/schemas/SfdrEnvironmentalWater"
              }
            ]
          },
          "waste": {
            "nullable": true,
            "allOf": [
              {
                "$ref": "#/components/schemas/SfdrEnvironmentalWaste"
              }
            ]
          },
          "emissions": {
            "nullable": true,
            "allOf": [
              {
                "$ref": "#/components/schemas/SfdrEnvironmentalEmissions"
              }
            ]
          }
        }
      },
      "SfdrEnvironmentalBiodiversity": {
        "type": "object",
        "properties": {
          "primaryForestAndWoodedLandOfNativeSpeciesExposure": {
            "nullable": true,
            "allOf": [
              {
                "$ref": "#/components/schemas/ExtendedDataPointYesNo"
              }
            ]
          },
          "protectedAreasExposure": {
            "nullable": true,
            "allOf": [
              {
                "$ref": "#/components/schemas/ExtendedDataPointYesNo"
              }
            ]
          },
          "rareOrEndangeredEcosystemsExposure": {
            "nullable": true,
            "allOf": [
              {
                "$ref": "#/components/schemas/ExtendedDataPointYesNo"
              }
            ]
          },
          "highlyBiodiverseGrasslandExposure": {
            "nullable": true,
            "allOf": [
              {
                "$ref": "#/components/schemas/ExtendedDataPointYesNo"
              }
            ]
          }
        }
      },
      "SfdrEnvironmentalEmissions": {
        "type": "object",
        "properties": {
          "emissionsOfInorganicPollutantsInTonnes": {
            "nullable": true,
            "allOf": [
              {
                "$ref": "#/components/schemas/ExtendedDataPointBigDecimal"
              }
            ]
          },
          "emissionsOfAirPollutantsInTonnes": {
            "nullable": true,
            "allOf": [
              {
                "$ref": "#/components/schemas/ExtendedDataPointBigDecimal"
              }
            ]
          },
          "emissionsOfOzoneDepletionSubstancesInTonnes": {
            "nullable": true,
            "allOf": [
              {
                "$ref": "#/components/schemas/ExtendedDataPointBigDecimal"
              }
            ]
          },
          "carbonReductionInitiatives": {
            "nullable": true,
            "allOf": [
              {
                "$ref": "#/components/schemas/ExtendedDataPointYesNo"
              }
            ]
          }
        }
      },
      "SfdrEnvironmentalEnergyPerformance": {
        "type": "object",
        "properties": {
          "renewableEnergyProductionInGWh": {
            "nullable": true,
            "allOf": [
              {
                "$ref": "#/components/schemas/ExtendedDataPointBigDecimal"
              }
            ]
          },
          "renewableEnergyConsumptionInGWh": {
            "nullable": true,
            "allOf": [
              {
                "$ref": "#/components/schemas/ExtendedDataPointBigDecimal"
              }
            ]
          },
          "nonRenewableEnergyProductionInGWh": {
            "nullable": true,
            "allOf": [
              {
                "$ref": "#/components/schemas/ExtendedDataPointBigDecimal"
              }
            ]
          },
          "relativeNonRenewableEnergyProductionInPercent": {
            "nullable": true,
            "allOf": [
              {
                "$ref": "#/components/schemas/ExtendedDataPointBigDecimal"
              }
            ]
          },
          "nonRenewableEnergyConsumptionInGWh": {
            "nullable": true,
            "allOf": [
              {
                "$ref": "#/components/schemas/ExtendedDataPointBigDecimal"
              }
            ]
          },
          "relativeNonRenewableEnergyConsumptionInPercent": {
            "nullable": true,
            "allOf": [
              {
                "$ref": "#/components/schemas/ExtendedDataPointBigDecimal"
              }
            ]
          },
          "applicableHighImpactClimateSectors": {
            "type": "object",
            "additionalProperties": {
              "$ref": "#/components/schemas/SfdrHighImpactClimateSectorEnergyConsumption"
            },
            "nullable": true,
            "example": {
              "NaceCodeA": {
                "highImpactClimateSectorEnergyConsumptionInGWh": {
                  "quality": "Audited",
                  "dataSource": {
                    "page": 0,
                    "tagName": "string",
                    "fileName": "string",
                    "fileReference": "string"
                  },
                  "comment": "string",
                  "value": 0
                },
                "highImpactClimateSectorEnergyConsumptionInGWhPerMillionEURRevenue": {
                  "quality": "Audited",
                  "dataSource": {
                    "page": 0,
                    "tagName": "string",
                    "fileName": "string",
                    "fileReference": "string"
                  },
                  "comment": "string",
                  "value": 0
                }
              },
              "NaceCodeB": {
                "highImpactClimateSectorEnergyConsumptionInGWh": {
                  "quality": "Audited",
                  "dataSource": {
                    "page": 0,
                    "tagName": "string",
                    "fileName": "string",
                    "fileReference": "string"
                  },
                  "comment": "string",
                  "value": 0
                },
                "highImpactClimateSectorEnergyConsumptionInGWhPerMillionEURRevenue": {
                  "quality": "Audited",
                  "dataSource": {
                    "page": 0,
                    "tagName": "string",
                    "fileName": "string",
                    "fileReference": "string"
                  },
                  "comment": "string",
                  "value": 0
                }
              },
              "NaceCodeC": {
                "highImpactClimateSectorEnergyConsumptionInGWh": {
                  "quality": "Audited",
                  "dataSource": {
                    "page": 0,
                    "tagName": "string",
                    "fileName": "string",
                    "fileReference": "string"
                  },
                  "comment": "string",
                  "value": 0
                },
                "highImpactClimateSectorEnergyConsumptionInGWhPerMillionEURRevenue": {
                  "quality": "Audited",
                  "dataSource": {
                    "page": 0,
                    "tagName": "string",
                    "fileName": "string",
                    "fileReference": "string"
                  },
                  "comment": "string",
                  "value": 0
                }
              },
              "NaceCodeD": {
                "highImpactClimateSectorEnergyConsumptionInGWh": {
                  "quality": "Audited",
                  "dataSource": {
                    "page": 0,
                    "tagName": "string",
                    "fileName": "string",
                    "fileReference": "string"
                  },
                  "comment": "string",
                  "value": 0
                },
                "highImpactClimateSectorEnergyConsumptionInGWhPerMillionEURRevenue": {
                  "quality": "Audited",
                  "dataSource": {
                    "page": 0,
                    "tagName": "string",
                    "fileName": "string",
                    "fileReference": "string"
                  },
                  "comment": "string",
                  "value": 0
                }
              },
              "NaceCodeE": {
                "highImpactClimateSectorEnergyConsumptionInGWh": {
                  "quality": "Audited",
                  "dataSource": {
                    "page": 0,
                    "tagName": "string",
                    "fileName": "string",
                    "fileReference": "string"
                  },
                  "comment": "string",
                  "value": 0
                },
                "highImpactClimateSectorEnergyConsumptionInGWhPerMillionEURRevenue": {
                  "quality": "Audited",
                  "dataSource": {
                    "page": 0,
                    "tagName": "string",
                    "fileName": "string",
                    "fileReference": "string"
                  },
                  "comment": "string",
                  "value": 0
                }
              },
              "NaceCodeF": {
                "highImpactClimateSectorEnergyConsumptionInGWh": {
                  "quality": "Audited",
                  "dataSource": {
                    "page": 0,
                    "tagName": "string",
                    "fileName": "string",
                    "fileReference": "string"
                  },
                  "comment": "string",
                  "value": 0
                },
                "highImpactClimateSectorEnergyConsumptionInGWhPerMillionEURRevenue": {
                  "quality": "Audited",
                  "dataSource": {
                    "page": 0,
                    "tagName": "string",
                    "fileName": "string",
                    "fileReference": "string"
                  },
                  "comment": "string",
                  "value": 0
                }
              },
              "NaceCodeG": {
                "highImpactClimateSectorEnergyConsumptionInGWh": {
                  "quality": "Audited",
                  "dataSource": {
                    "page": 0,
                    "tagName": "string",
                    "fileName": "string",
                    "fileReference": "string"
                  },
                  "comment": "string",
                  "value": 0
                },
                "highImpactClimateSectorEnergyConsumptionInGWhPerMillionEURRevenue": {
                  "quality": "Audited",
                  "dataSource": {
                    "page": 0,
                    "tagName": "string",
                    "fileName": "string",
                    "fileReference": "string"
                  },
                  "comment": "string",
                  "value": 0
                }
              },
              "NaceCodeH": {
                "highImpactClimateSectorEnergyConsumptionInGWh": {
                  "quality": "Audited",
                  "dataSource": {
                    "page": 0,
                    "tagName": "string",
                    "fileName": "string",
                    "fileReference": "string"
                  },
                  "comment": "string",
                  "value": 0
                },
                "highImpactClimateSectorEnergyConsumptionInGWhPerMillionEURRevenue": {
                  "quality": "Audited",
                  "dataSource": {
                    "page": 0,
                    "tagName": "string",
                    "fileName": "string",
                    "fileReference": "string"
                  },
                  "comment": "string",
                  "value": 0
                }
              },
              "NaceCodeL": {
                "highImpactClimateSectorEnergyConsumptionInGWh": {
                  "quality": "Audited",
                  "dataSource": {
                    "page": 0,
                    "tagName": "string",
                    "fileName": "string",
                    "fileReference": "string"
                  },
                  "comment": "string",
                  "value": 0
                },
                "highImpactClimateSectorEnergyConsumptionInGWhPerMillionEURRevenue": {
                  "quality": "Audited",
                  "dataSource": {
                    "page": 0,
                    "tagName": "string",
                    "fileName": "string",
                    "fileReference": "string"
                  },
                  "comment": "string",
                  "value": 0
                }
              }
            }
          },
          "totalHighImpactClimateSectorEnergyConsumptionInGWh": {
            "nullable": true,
            "allOf": [
              {
                "$ref": "#/components/schemas/ExtendedDataPointBigDecimal"
              }
            ]
          },
          "nonRenewableEnergyConsumptionFossilFuelsInGWh": {
            "nullable": true,
            "allOf": [
              {
                "$ref": "#/components/schemas/ExtendedDataPointBigDecimal"
              }
            ]
          },
          "nonRenewableEnergyConsumptionCrudeOilInGWh": {
            "nullable": true,
            "allOf": [
              {
                "$ref": "#/components/schemas/ExtendedDataPointBigDecimal"
              }
            ]
          },
          "nonRenewableEnergyConsumptionNaturalGasInGWh": {
            "nullable": true,
            "allOf": [
              {
                "$ref": "#/components/schemas/ExtendedDataPointBigDecimal"
              }
            ]
          },
          "nonRenewableEnergyConsumptionLigniteInGWh": {
            "nullable": true,
            "allOf": [
              {
                "$ref": "#/components/schemas/ExtendedDataPointBigDecimal"
              }
            ]
          },
          "nonRenewableEnergyConsumptionCoalInGWh": {
            "nullable": true,
            "allOf": [
              {
                "$ref": "#/components/schemas/ExtendedDataPointBigDecimal"
              }
            ]
          },
          "nonRenewableEnergyConsumptionNuclearEnergyInGWh": {
            "nullable": true,
            "allOf": [
              {
                "$ref": "#/components/schemas/ExtendedDataPointBigDecimal"
              }
            ]
          },
          "nonRenewableEnergyConsumptionOtherInGWh": {
            "nullable": true,
            "allOf": [
              {
                "$ref": "#/components/schemas/ExtendedDataPointBigDecimal"
              }
            ]
          }
        }
      },
      "SfdrEnvironmentalGreenhouseGasEmissions": {
        "type": "object",
        "properties": {
          "scope1GhgEmissionsInTonnes": {
            "nullable": true,
            "allOf": [
              {
                "$ref": "#/components/schemas/ExtendedDataPointBigDecimal"
              }
            ]
          },
          "scope2GhgEmissionsInTonnes": {
            "nullable": true,
            "allOf": [
              {
                "$ref": "#/components/schemas/ExtendedDataPointBigDecimal"
              }
            ]
          },
          "scope2GhgEmissionsLocationBasedInTonnes": {
            "nullable": true,
            "allOf": [
              {
                "$ref": "#/components/schemas/ExtendedDataPointBigDecimal"
              }
            ]
          },
          "scope2GhgEmissionsMarketBasedInTonnes": {
            "nullable": true,
            "allOf": [
              {
                "$ref": "#/components/schemas/ExtendedDataPointBigDecimal"
              }
            ]
          },
          "scope1And2GhgEmissionsInTonnes": {
            "nullable": true,
            "allOf": [
              {
                "$ref": "#/components/schemas/ExtendedDataPointBigDecimal"
              }
            ]
          },
          "scope1And2GhgEmissionsLocationBasedInTonnes": {
            "nullable": true,
            "allOf": [
              {
                "$ref": "#/components/schemas/ExtendedDataPointBigDecimal"
              }
            ]
          },
          "scope1And2GhgEmissionsMarketBasedInTonnes": {
            "nullable": true,
            "allOf": [
              {
                "$ref": "#/components/schemas/ExtendedDataPointBigDecimal"
              }
            ]
          },
          "scope3GhgEmissionsInTonnes": {
            "nullable": true,
            "allOf": [
              {
                "$ref": "#/components/schemas/ExtendedDataPointBigDecimal"
              }
            ]
          },
          "scope1And2And3GhgEmissionsInTonnes": {
            "nullable": true,
            "allOf": [
              {
                "$ref": "#/components/schemas/ExtendedDataPointBigDecimal"
              }
            ]
          },
          "enterpriseValue": {
            "nullable": true,
            "allOf": [
              {
                "$ref": "#/components/schemas/CurrencyDataPoint"
              }
            ]
          },
          "totalRevenue": {
            "nullable": true,
            "allOf": [
              {
                "$ref": "#/components/schemas/CurrencyDataPoint"
              }
            ]
          },
          "carbonFootprintInTonnesPerMillionEURRevenue": {
            "nullable": true,
            "allOf": [
              {
                "$ref": "#/components/schemas/ExtendedDataPointBigDecimal"
              }
            ]
          },
          "ghgIntensityInTonnesPerMillionEURRevenue": {
            "nullable": true,
            "allOf": [
              {
                "$ref": "#/components/schemas/ExtendedDataPointBigDecimal"
              }
            ]
          },
          "fossilFuelSectorExposure": {
            "nullable": true,
            "allOf": [
              {
                "$ref": "#/components/schemas/ExtendedDataPointYesNo"
              }
            ]
          }
        }
      },
      "SfdrEnvironmentalWaste": {
        "type": "object",
        "properties": {
          "hazardousAndRadioactiveWasteInTonnes": {
            "nullable": true,
            "allOf": [
              {
                "$ref": "#/components/schemas/ExtendedDataPointBigDecimal"
              }
            ]
          },
          "manufactureOfAgrochemicalPesticidesProducts": {
            "nullable": true,
            "allOf": [
              {
                "$ref": "#/components/schemas/ExtendedDataPointYesNo"
              }
            ]
          },
          "landDegradationDesertificationSoilSealingExposure": {
            "nullable": true,
            "allOf": [
              {
                "$ref": "#/components/schemas/ExtendedDataPointYesNo"
              }
            ]
          },
          "sustainableAgriculturePolicy": {
            "nullable": true,
            "allOf": [
              {
                "$ref": "#/components/schemas/BaseDataPointYesNo"
              }
            ]
          },
          "sustainableOceansAndSeasPolicy": {
            "nullable": true,
            "allOf": [
              {
                "$ref": "#/components/schemas/BaseDataPointYesNo"
              }
            ]
          },
          "nonRecycledWasteInTonnes": {
            "nullable": true,
            "allOf": [
              {
                "$ref": "#/components/schemas/ExtendedDataPointBigDecimal"
              }
            ]
          },
          "threatenedSpeciesExposure": {
            "nullable": true,
            "allOf": [
              {
                "$ref": "#/components/schemas/ExtendedDataPointYesNo"
              }
            ]
          },
          "biodiversityProtectionPolicy": {
            "nullable": true,
            "allOf": [
              {
                "$ref": "#/components/schemas/BaseDataPointYesNo"
              }
            ]
          },
          "deforestationPolicy": {
            "nullable": true,
            "allOf": [
              {
                "$ref": "#/components/schemas/BaseDataPointYesNo"
              }
            ]
          }
        }
      },
      "SfdrEnvironmentalWater": {
        "type": "object",
        "properties": {
          "emissionsToWaterInTonnes": {
            "nullable": true,
            "allOf": [
              {
                "$ref": "#/components/schemas/ExtendedDataPointBigDecimal"
              }
            ]
          },
          "waterConsumptionInCubicMeters": {
            "nullable": true,
            "allOf": [
              {
                "$ref": "#/components/schemas/ExtendedDataPointBigDecimal"
              }
            ]
          },
          "waterReusedInCubicMeters": {
            "nullable": true,
            "allOf": [
              {
                "$ref": "#/components/schemas/ExtendedDataPointBigDecimal"
              }
            ]
          },
          "relativeWaterUsageInCubicMetersPerMillionEURRevenue": {
            "nullable": true,
            "allOf": [
              {
                "$ref": "#/components/schemas/ExtendedDataPointBigDecimal"
              }
            ]
          },
          "waterManagementPolicy": {
            "nullable": true,
            "allOf": [
              {
                "$ref": "#/components/schemas/ExtendedDataPointYesNo"
              }
            ]
          },
          "highWaterStressAreaExposure": {
            "nullable": true,
            "allOf": [
              {
                "$ref": "#/components/schemas/ExtendedDataPointYesNo"
              }
            ]
          }
        }
      },
      "SfdrGeneral": {
        "required": [
          "general"
        ],
        "type": "object",
        "properties": {
          "general": {
            "$ref": "#/components/schemas/SfdrGeneralGeneral"
          }
        }
      },
      "SfdrGeneralGeneral": {
        "required": [
          "dataDate",
          "fiscalYearDeviation",
          "fiscalYearEnd"
        ],
        "type": "object",
        "properties": {
          "dataDate": {
            "type": "string",
            "format": "date"
          },
          "fiscalYearDeviation": {
            "$ref": "#/components/schemas/SfdrGeneralGeneralFiscalYearDeviationOptions"
          },
          "fiscalYearEnd": {
            "type": "string",
            "format": "date"
          },
          "referencedReports": {
            "type": "object",
            "nullable": true,
            "example": {
              "string": {
                "fileReference": "string",
                "fileName": "string",
                "isGroupLevel": "Yes",
                "reportDate": "2023-10-12",
                "currency": "string"
              }
            }
          },
          "scopeOfEntities": {
            "nullable": true,
            "allOf": [
              {
                "$ref": "#/components/schemas/YesNoNa"
              }
            ]
          }
        }
      },
      "SfdrGeneralGeneralFiscalYearDeviationOptions": {
        "type": "string",
        "enum": [
          "Deviation",
          "NoDeviation"
        ]
      },
      "SfdrHighImpactClimateSectorEnergyConsumption": {
        "type": "object",
        "properties": {
          "highImpactClimateSectorEnergyConsumptionInGWh": {
            "nullable": true,
            "allOf": [
              {
                "$ref": "#/components/schemas/ExtendedDataPointBigDecimal"
              }
            ]
          },
          "highImpactClimateSectorEnergyConsumptionInGWhPerMillionEURRevenue": {
            "nullable": true,
            "allOf": [
              {
                "$ref": "#/components/schemas/ExtendedDataPointBigDecimal"
              }
            ]
          }
        },
        "example": {
          "NaceCodeA": {
            "highImpactClimateSectorEnergyConsumptionInGWh": {
              "quality": "Audited",
              "dataSource": {
                "page": 0,
                "tagName": "string",
                "fileName": "string",
                "fileReference": "string"
              },
              "comment": "string",
              "value": 0
            },
            "highImpactClimateSectorEnergyConsumptionInGWhPerMillionEURRevenue": {
              "quality": "Audited",
              "dataSource": {
                "page": 0,
                "tagName": "string",
                "fileName": "string",
                "fileReference": "string"
              },
              "comment": "string",
              "value": 0
            }
          },
          "NaceCodeB": {
            "highImpactClimateSectorEnergyConsumptionInGWh": {
              "quality": "Audited",
              "dataSource": {
                "page": 0,
                "tagName": "string",
                "fileName": "string",
                "fileReference": "string"
              },
              "comment": "string",
              "value": 0
            },
            "highImpactClimateSectorEnergyConsumptionInGWhPerMillionEURRevenue": {
              "quality": "Audited",
              "dataSource": {
                "page": 0,
                "tagName": "string",
                "fileName": "string",
                "fileReference": "string"
              },
              "comment": "string",
              "value": 0
            }
          },
          "NaceCodeC": {
            "highImpactClimateSectorEnergyConsumptionInGWh": {
              "quality": "Audited",
              "dataSource": {
                "page": 0,
                "tagName": "string",
                "fileName": "string",
                "fileReference": "string"
              },
              "comment": "string",
              "value": 0
            },
            "highImpactClimateSectorEnergyConsumptionInGWhPerMillionEURRevenue": {
              "quality": "Audited",
              "dataSource": {
                "page": 0,
                "tagName": "string",
                "fileName": "string",
                "fileReference": "string"
              },
              "comment": "string",
              "value": 0
            }
          },
          "NaceCodeD": {
            "highImpactClimateSectorEnergyConsumptionInGWh": {
              "quality": "Audited",
              "dataSource": {
                "page": 0,
                "tagName": "string",
                "fileName": "string",
                "fileReference": "string"
              },
              "comment": "string",
              "value": 0
            },
            "highImpactClimateSectorEnergyConsumptionInGWhPerMillionEURRevenue": {
              "quality": "Audited",
              "dataSource": {
                "page": 0,
                "tagName": "string",
                "fileName": "string",
                "fileReference": "string"
              },
              "comment": "string",
              "value": 0
            }
          },
          "NaceCodeE": {
            "highImpactClimateSectorEnergyConsumptionInGWh": {
              "quality": "Audited",
              "dataSource": {
                "page": 0,
                "tagName": "string",
                "fileName": "string",
                "fileReference": "string"
              },
              "comment": "string",
              "value": 0
            },
            "highImpactClimateSectorEnergyConsumptionInGWhPerMillionEURRevenue": {
              "quality": "Audited",
              "dataSource": {
                "page": 0,
                "tagName": "string",
                "fileName": "string",
                "fileReference": "string"
              },
              "comment": "string",
              "value": 0
            }
          },
          "NaceCodeF": {
            "highImpactClimateSectorEnergyConsumptionInGWh": {
              "quality": "Audited",
              "dataSource": {
                "page": 0,
                "tagName": "string",
                "fileName": "string",
                "fileReference": "string"
              },
              "comment": "string",
              "value": 0
            },
            "highImpactClimateSectorEnergyConsumptionInGWhPerMillionEURRevenue": {
              "quality": "Audited",
              "dataSource": {
                "page": 0,
                "tagName": "string",
                "fileName": "string",
                "fileReference": "string"
              },
              "comment": "string",
              "value": 0
            }
          },
          "NaceCodeG": {
            "highImpactClimateSectorEnergyConsumptionInGWh": {
              "quality": "Audited",
              "dataSource": {
                "page": 0,
                "tagName": "string",
                "fileName": "string",
                "fileReference": "string"
              },
              "comment": "string",
              "value": 0
            },
            "highImpactClimateSectorEnergyConsumptionInGWhPerMillionEURRevenue": {
              "quality": "Audited",
              "dataSource": {
                "page": 0,
                "tagName": "string",
                "fileName": "string",
                "fileReference": "string"
              },
              "comment": "string",
              "value": 0
            }
          },
          "NaceCodeH": {
            "highImpactClimateSectorEnergyConsumptionInGWh": {
              "quality": "Audited",
              "dataSource": {
                "page": 0,
                "tagName": "string",
                "fileName": "string",
                "fileReference": "string"
              },
              "comment": "string",
              "value": 0
            },
            "highImpactClimateSectorEnergyConsumptionInGWhPerMillionEURRevenue": {
              "quality": "Audited",
              "dataSource": {
                "page": 0,
                "tagName": "string",
                "fileName": "string",
                "fileReference": "string"
              },
              "comment": "string",
              "value": 0
            }
          },
          "NaceCodeL": {
            "highImpactClimateSectorEnergyConsumptionInGWh": {
              "quality": "Audited",
              "dataSource": {
                "page": 0,
                "tagName": "string",
                "fileName": "string",
                "fileReference": "string"
              },
              "comment": "string",
              "value": 0
            },
            "highImpactClimateSectorEnergyConsumptionInGWhPerMillionEURRevenue": {
              "quality": "Audited",
              "dataSource": {
                "page": 0,
                "tagName": "string",
                "fileName": "string",
                "fileReference": "string"
              },
              "comment": "string",
              "value": 0
            }
          }
        }
      },
      "SfdrSocial": {
        "type": "object",
        "properties": {
          "socialAndEmployeeMatters": {
            "nullable": true,
            "allOf": [
              {
                "$ref": "#/components/schemas/SfdrSocialSocialAndEmployeeMatters"
              }
            ]
          },
          "greenSecurities": {
            "nullable": true,
            "allOf": [
              {
                "$ref": "#/components/schemas/SfdrSocialGreenSecurities"
              }
            ]
          },
          "humanRights": {
            "nullable": true,
            "allOf": [
              {
                "$ref": "#/components/schemas/SfdrSocialHumanRights"
              }
            ]
          },
          "antiCorruptionAndAntiBribery": {
            "nullable": true,
            "allOf": [
              {
                "$ref": "#/components/schemas/SfdrSocialAntiCorruptionAndAntiBribery"
              }
            ]
          }
        }
      },
      "SfdrSocialAntiCorruptionAndAntiBribery": {
        "type": "object",
        "properties": {
          "casesOfInsufficientActionAgainstBriberyAndCorruption": {
            "nullable": true,
            "allOf": [
              {
                "$ref": "#/components/schemas/ExtendedDataPointBigInteger"
              }
            ]
          },
          "reportedConvictionsOfBriberyAndCorruption": {
            "nullable": true,
            "allOf": [
              {
                "$ref": "#/components/schemas/ExtendedDataPointBigInteger"
              }
            ]
          },
          "totalAmountOfReportedFinesOfBriberyAndCorruption": {
            "nullable": true,
            "allOf": [
              {
                "$ref": "#/components/schemas/CurrencyDataPoint"
              }
            ]
          }
        }
      },
      "SfdrSocialGreenSecurities": {
        "type": "object",
        "properties": {
          "securitiesNotCertifiedAsGreen": {
            "nullable": true,
            "allOf": [
              {
                "$ref": "#/components/schemas/ExtendedDataPointYesNo"
              }
            ]
          }
        }
      },
      "SfdrSocialHumanRights": {
        "type": "object",
        "properties": {
          "humanRightsPolicy": {
            "nullable": true,
            "allOf": [
              {
                "$ref": "#/components/schemas/BaseDataPointYesNo"
              }
            ]
          },
          "humanRightsDueDiligence": {
            "nullable": true,
            "allOf": [
              {
                "$ref": "#/components/schemas/ExtendedDataPointYesNo"
              }
            ]
          },
          "traffickingInHumanBeingsPolicy": {
            "nullable": true,
            "allOf": [
              {
                "$ref": "#/components/schemas/BaseDataPointYesNo"
              }
            ]
          },
          "reportedChildLabourIncidents": {
            "nullable": true,
            "allOf": [
              {
                "$ref": "#/components/schemas/ExtendedDataPointYesNo"
              }
            ]
          },
          "reportedForcedOrCompulsoryLabourIncidents": {
            "nullable": true,
            "allOf": [
              {
                "$ref": "#/components/schemas/ExtendedDataPointYesNo"
              }
            ]
          },
          "numberOfReportedIncidentsOfHumanRightsViolations": {
            "nullable": true,
            "allOf": [
              {
                "$ref": "#/components/schemas/ExtendedDataPointBigInteger"
              }
            ]
          }
        }
      },
      "SfdrSocialSocialAndEmployeeMatters": {
        "type": "object",
        "properties": {
          "humanRightsLegalProceedings": {
            "nullable": true,
            "allOf": [
              {
                "$ref": "#/components/schemas/ExtendedDataPointYesNo"
              }
            ]
          },
          "iloCoreLabourStandards": {
            "nullable": true,
            "allOf": [
              {
                "$ref": "#/components/schemas/ExtendedDataPointYesNo"
              }
            ]
          },
          "environmentalPolicy": {
            "nullable": true,
            "allOf": [
              {
                "$ref": "#/components/schemas/BaseDataPointYesNo"
              }
            ]
          },
          "corruptionLegalProceedings": {
            "nullable": true,
            "allOf": [
              {
                "$ref": "#/components/schemas/ExtendedDataPointYesNo"
              }
            ]
          },
          "transparencyDisclosurePolicy": {
            "nullable": true,
            "allOf": [
              {
                "$ref": "#/components/schemas/BaseDataPointYesNo"
              }
            ]
          },
          "humanRightsDueDiligencePolicy": {
            "nullable": true,
            "allOf": [
              {
                "$ref": "#/components/schemas/BaseDataPointYesNo"
              }
            ]
          },
          "policyAgainstChildLabour": {
            "nullable": true,
            "allOf": [
              {
                "$ref": "#/components/schemas/BaseDataPointYesNo"
              }
            ]
          },
          "policyAgainstForcedLabour": {
            "nullable": true,
            "allOf": [
              {
                "$ref": "#/components/schemas/BaseDataPointYesNo"
              }
            ]
          },
          "policyAgainstDiscriminationInTheWorkplace": {
            "nullable": true,
            "allOf": [
              {
                "$ref": "#/components/schemas/BaseDataPointYesNo"
              }
            ]
          },
          "iso14001Certificate": {
            "nullable": true,
            "allOf": [
              {
                "$ref": "#/components/schemas/BaseDataPointYesNo"
              }
            ]
          },
          "policyAgainstBriberyAndCorruption": {
            "nullable": true,
            "allOf": [
              {
                "$ref": "#/components/schemas/BaseDataPointYesNo"
              }
            ]
          },
          "fairBusinessMarketingAdvertisingPolicy": {
            "nullable": true,
            "allOf": [
              {
                "$ref": "#/components/schemas/ExtendedDataPointYesNo"
              }
            ]
          },
          "technologiesExpertiseTransferPolicy": {
            "nullable": true,
            "allOf": [
              {
                "$ref": "#/components/schemas/ExtendedDataPointYesNo"
              }
            ]
          },
          "fairCompetitionPolicy": {
            "nullable": true,
            "allOf": [
              {
                "$ref": "#/components/schemas/ExtendedDataPointYesNo"
              }
            ]
          },
          "violationOfTaxRulesAndRegulation": {
            "nullable": true,
            "allOf": [
              {
                "$ref": "#/components/schemas/ExtendedDataPointYesNo"
              }
            ]
          },
          "unGlobalCompactPrinciplesCompliancePolicy": {
            "nullable": true,
            "allOf": [
              {
                "$ref": "#/components/schemas/BaseDataPointYesNo"
              }
            ]
          },
          "oecdGuidelinesForMultinationalEnterprisesGrievanceHandling": {
            "nullable": true,
            "allOf": [
              {
                "$ref": "#/components/schemas/ExtendedDataPointYesNo"
              }
            ]
          },
          "averageGrossHourlyEarningsMaleEmployees": {
            "nullable": true,
            "allOf": [
              {
                "$ref": "#/components/schemas/CurrencyDataPoint"
              }
            ]
          },
          "averageGrossHourlyEarningsFemaleEmployees": {
            "nullable": true,
            "allOf": [
              {
                "$ref": "#/components/schemas/CurrencyDataPoint"
              }
            ]
          },
          "unadjustedGenderPayGapInPercent": {
            "nullable": true,
            "allOf": [
              {
                "$ref": "#/components/schemas/ExtendedDataPointBigDecimal"
              }
            ]
          },
          "femaleBoardMembers": {
            "nullable": true,
            "allOf": [
              {
                "$ref": "#/components/schemas/ExtendedDataPointBigInteger"
              }
            ]
          },
          "maleBoardMembers": {
            "nullable": true,
            "allOf": [
              {
                "$ref": "#/components/schemas/ExtendedDataPointBigInteger"
              }
            ]
          },
          "boardGenderDiversityInPercent": {
            "nullable": true,
            "allOf": [
              {
                "$ref": "#/components/schemas/ExtendedDataPointBigDecimal"
              }
            ]
          },
          "controversialWeaponsExposure": {
            "nullable": true,
            "allOf": [
              {
                "$ref": "#/components/schemas/ExtendedDataPointYesNo"
              }
            ]
          },
          "workplaceAccidentPreventionPolicy": {
            "nullable": true,
            "allOf": [
              {
                "$ref": "#/components/schemas/BaseDataPointYesNo"
              }
            ]
          },
          "rateOfAccidentsInPercent": {
            "nullable": true,
            "allOf": [
              {
                "$ref": "#/components/schemas/ExtendedDataPointBigDecimal"
              }
            ]
          },
          "workdaysLostInDays": {
            "nullable": true,
            "allOf": [
              {
                "$ref": "#/components/schemas/ExtendedDataPointBigDecimal"
              }
            ]
          },
          "supplierCodeOfConduct": {
            "nullable": true,
            "allOf": [
              {
                "$ref": "#/components/schemas/BaseDataPointYesNo"
              }
            ]
          },
          "grievanceHandlingMechanism": {
            "nullable": true,
            "allOf": [
              {
                "$ref": "#/components/schemas/ExtendedDataPointYesNo"
              }
            ]
          },
          "whistleblowerProtectionPolicy": {
            "nullable": true,
            "allOf": [
              {
                "$ref": "#/components/schemas/BaseDataPointYesNo"
              }
            ]
          },
          "reportedIncidentsOfDiscrimination": {
            "nullable": true,
            "allOf": [
              {
                "$ref": "#/components/schemas/ExtendedDataPointBigInteger"
              }
            ]
          },
          "sanctionedIncidentsOfDiscrimination": {
            "nullable": true,
            "allOf": [
              {
                "$ref": "#/components/schemas/ExtendedDataPointBigInteger"
              }
            ]
          },
          "ceoToEmployeePayGapRatio": {
            "nullable": true,
            "allOf": [
              {
                "$ref": "#/components/schemas/ExtendedDataPointBigDecimal"
              }
            ]
          },
          "excessiveCeoPayRatioInPercent": {
            "nullable": true,
            "allOf": [
              {
                "$ref": "#/components/schemas/ExtendedDataPointBigDecimal"
              }
            ]
          }
        }
      },
      "YesNoNa": {
        "type": "string",
        "enum": [
          "Yes",
          "No",
          "NA"
        ]
      },
      "CompanyAssociatedDataPathwaysToParisData": {
        "required": [
          "companyId",
          "data",
          "reportingPeriod"
        ],
        "type": "object",
        "properties": {
          "companyId": {
            "type": "string"
          },
          "reportingPeriod": {
            "type": "string"
          },
          "data": {
            "$ref": "#/components/schemas/PathwaysToParisData"
          }
        }
      },
      "P2pAmmonia": {
        "type": "object",
        "properties": {
          "decarbonisation": {
            "nullable": true,
            "allOf": [
              {
                "$ref": "#/components/schemas/P2pAmmoniaDecarbonisation"
              }
            ]
          },
          "defossilisation": {
            "nullable": true,
            "allOf": [
              {
                "$ref": "#/components/schemas/P2pAmmoniaDefossilisation"
              }
            ]
          }
        }
      },
      "P2pAmmoniaDecarbonisation": {
        "type": "object",
        "properties": {
          "energyMixInPercent": {
            "type": "number",
            "nullable": true
          },
          "ccsTechnologyAdoptionInPercent": {
            "type": "number",
            "nullable": true
          },
          "electrificationInPercent": {
            "type": "number",
            "nullable": true
          }
        }
      },
      "P2pAmmoniaDefossilisation": {
        "type": "object",
        "properties": {
          "useOfRenewableFeedstocksInPercent": {
            "type": "number",
            "nullable": true
          }
        }
      },
      "P2pAutomotive": {
        "type": "object",
        "properties": {
          "energy": {
            "nullable": true,
            "allOf": [
              {
                "$ref": "#/components/schemas/P2pAutomotiveEnergy"
              }
            ]
          },
          "technologyValueCreation": {
            "nullable": true,
            "allOf": [
              {
                "$ref": "#/components/schemas/P2pAutomotiveTechnologyValueCreation"
              }
            ]
          },
          "materials": {
            "nullable": true,
            "allOf": [
              {
                "$ref": "#/components/schemas/P2pAutomotiveMaterials"
              }
            ]
          }
        }
      },
      "P2pAutomotiveEnergy": {
        "type": "object",
        "properties": {
          "productionSiteEnergyConsumptionInMWh": {
            "type": "number",
            "nullable": true
          },
          "energyMixInPercent": {
            "type": "number",
            "nullable": true
          }
        }
      },
      "P2pAutomotiveMaterials": {
        "type": "object",
        "properties": {
          "materialUseManagementInPercent": {
            "type": "number",
            "nullable": true
          },
          "useOfSecondaryMaterialsInPercent": {
            "type": "number",
            "nullable": true
          }
        }
      },
      "P2pAutomotiveTechnologyValueCreation": {
        "type": "object",
        "properties": {
          "driveMixInPercent": {
            "type": "number",
            "nullable": true
          },
          "icAndHybridEnginePhaseOutDate": {
            "type": "string",
            "format": "date",
            "nullable": true
          },
          "futureValueCreationStrategy": {
            "nullable": true,
            "allOf": [
              {
                "$ref": "#/components/schemas/YesNo"
              }
            ]
          }
        }
      },
      "P2pCement": {
        "type": "object",
        "properties": {
          "energy": {
            "nullable": true,
            "allOf": [
              {
                "$ref": "#/components/schemas/P2pCementEnergy"
              }
            ]
          },
          "technology": {
            "nullable": true,
            "allOf": [
              {
                "$ref": "#/components/schemas/P2pCementTechnology"
              }
            ]
          },
          "material": {
            "nullable": true,
            "allOf": [
              {
                "$ref": "#/components/schemas/P2pCementMaterial"
              }
            ]
          }
        }
      },
      "P2pCementEnergy": {
        "type": "object",
        "properties": {
          "energyMixInPercent": {
            "type": "number",
            "nullable": true
          },
          "fuelMixInPercent": {
            "type": "number",
            "nullable": true
          },
          "thermalEnergyEfficiencyInPercent": {
            "type": "number",
            "nullable": true
          },
          "compositionOfThermalInputInPercent": {
            "type": "number",
            "nullable": true
          }
        }
      },
      "P2pCementMaterial": {
        "type": "object",
        "properties": {
          "clinkerFactorReduction": {
            "type": "number",
            "nullable": true
          },
          "preCalcinedClayUsageInPercent": {
            "type": "number",
            "nullable": true
          },
          "circularEconomyContribution": {
            "nullable": true,
            "allOf": [
              {
                "$ref": "#/components/schemas/YesNo"
              }
            ]
          }
        }
      },
      "P2pCementTechnology": {
        "type": "object",
        "properties": {
          "carbonCaptureAndUseTechnologyUsage": {
            "nullable": true,
            "allOf": [
              {
                "$ref": "#/components/schemas/YesNo"
              }
            ]
          },
          "electrificationOfProcessHeatInPercent": {
            "type": "number",
            "nullable": true
          }
        }
      },
      "P2pDriveMix": {
        "type": "object",
        "properties": {
          "driveMixPerFleetSegmentInPercent": {
            "type": "number",
            "nullable": true
          },
          "totalAmountOfVehicles": {
            "type": "number",
            "nullable": true
          }
        },
        "example": {
          "SmallTrucks": {
            "driveMixPerFleetSegmentInPercent": 0,
            "totalAmountOfVehicles": 0
          },
          "MediumTrucks": {
            "driveMixPerFleetSegmentInPercent": 0,
            "totalAmountOfVehicles": 0
          },
          "LargeTrucks": {
            "driveMixPerFleetSegmentInPercent": 0,
            "totalAmountOfVehicles": 0
          }
        }
      },
      "P2pElectricityGeneration": {
        "type": "object",
        "properties": {
          "technology": {
            "nullable": true,
            "allOf": [
              {
                "$ref": "#/components/schemas/P2pElectricityGenerationTechnology"
              }
            ]
          }
        }
      },
      "P2pElectricityGenerationTechnology": {
        "type": "object",
        "properties": {
          "electricityMixEmissionsInCorrespondingUnit": {
            "type": "number",
            "nullable": true
          },
          "shareOfRenewableElectricityInPercent": {
            "type": "number",
            "nullable": true
          },
          "naturalGasPhaseOut": {
            "type": "string",
            "format": "date",
            "nullable": true
          },
          "coalPhaseOut": {
            "type": "string",
            "format": "date",
            "nullable": true
          },
          "storageCapacityExpansionInPercent": {
            "type": "number",
            "nullable": true
          }
        }
      },
      "P2pFreightTransportByRoad": {
        "type": "object",
        "properties": {
          "technology": {
            "nullable": true,
            "allOf": [
              {
                "$ref": "#/components/schemas/P2pFreightTransportByRoadTechnology"
              }
            ]
          },
          "energy": {
            "nullable": true,
            "allOf": [
              {
                "$ref": "#/components/schemas/P2pFreightTransportByRoadEnergy"
              }
            ]
          }
        }
      },
      "P2pFreightTransportByRoadEnergy": {
        "type": "object",
        "properties": {
          "fuelMixInPercent": {
            "type": "number",
            "nullable": true
          }
        }
      },
      "P2pFreightTransportByRoadTechnology": {
        "type": "object",
        "properties": {
          "driveMixPerFleetSegment": {
            "type": "object",
            "additionalProperties": {
              "$ref": "#/components/schemas/P2pDriveMix"
            },
            "nullable": true,
            "example": {
              "SmallTrucks": {
                "driveMixPerFleetSegmentInPercent": 0,
                "totalAmountOfVehicles": 0
              },
              "MediumTrucks": {
                "driveMixPerFleetSegmentInPercent": 0,
                "totalAmountOfVehicles": 0
              },
              "LargeTrucks": {
                "driveMixPerFleetSegmentInPercent": 0,
                "totalAmountOfVehicles": 0
              }
            }
          },
          "icePhaseOut": {
            "type": "string",
            "format": "date",
            "nullable": true
          }
        }
      },
      "P2pGeneral": {
        "required": [
          "general"
        ],
        "type": "object",
        "properties": {
          "general": {
            "$ref": "#/components/schemas/P2pGeneralGeneral"
          },
          "governance": {
            "nullable": true,
            "allOf": [
              {
                "$ref": "#/components/schemas/P2pGeneralGovernance"
              }
            ]
          },
          "climateTargets": {
            "nullable": true,
            "allOf": [
              {
                "$ref": "#/components/schemas/P2pGeneralClimateTargets"
              }
            ]
          },
          "emissionsPlanning": {
            "nullable": true,
            "allOf": [
              {
                "$ref": "#/components/schemas/P2pGeneralEmissionsPlanning"
              }
            ]
          },
          "investmentPlanning": {
            "nullable": true,
            "allOf": [
              {
                "$ref": "#/components/schemas/P2pGeneralInvestmentPlanning"
              }
            ]
          }
        }
      },
      "P2pGeneralClimateTargets": {
        "type": "object",
        "properties": {
          "shortTermScienceBasedClimateTarget": {
            "nullable": true,
            "allOf": [
              {
                "$ref": "#/components/schemas/YesNo"
              }
            ]
          },
          "longTermScienceBasedClimateTarget": {
            "nullable": true,
            "allOf": [
              {
                "$ref": "#/components/schemas/YesNo"
              }
            ]
          }
        }
      },
      "P2pGeneralEmissionsPlanning": {
        "type": "object",
        "properties": {
          "absoluteEmissionsInTonnesCO2e": {
            "type": "number",
            "nullable": true
          },
          "relativeEmissionsInPercent": {
            "type": "number",
            "nullable": true
          },
          "reductionOfAbsoluteEmissionsInTonnesCO2e": {
            "type": "number",
            "nullable": true
          },
          "reductionOfRelativeEmissionsInPercent": {
            "type": "number",
            "nullable": true
          },
          "climateActionPlan": {
            "nullable": true,
            "allOf": [
              {
                "$ref": "#/components/schemas/YesNo"
              }
            ]
          },
          "useOfInternalCarbonPrice": {
            "nullable": true,
            "allOf": [
              {
                "$ref": "#/components/schemas/YesNo"
              }
            ]
          }
        }
      },
      "P2pGeneralGeneral": {
        "required": [
          "dataDate",
          "sectors"
        ],
        "type": "object",
        "properties": {
          "dataDate": {
            "type": "string",
            "format": "date"
          },
          "sectors": {
            "type": "array",
            "items": {
              "$ref": "#/components/schemas/P2pSector"
            }
          }
        }
      },
      "P2pGeneralGovernance": {
        "type": "object",
        "properties": {
          "organisationalResponsibilityForParisCompatibility": {
            "nullable": true,
            "allOf": [
              {
                "$ref": "#/components/schemas/YesNo"
              }
            ]
          },
          "parisCompatibilityInExecutiveRemunerationInPercent": {
            "type": "number",
            "nullable": true
          },
          "parisCompatibilityInAverageRemunerationInPercent": {
            "type": "number",
            "nullable": true
          },
          "shareOfEmployeesTrainedOnParisCompatibilityInPercent": {
            "type": "number",
            "nullable": true
          },
          "qualificationRequirementsOnParisCompatibility": {
            "nullable": true,
            "allOf": [
              {
                "$ref": "#/components/schemas/YesNo"
              }
            ]
          },
          "mobilityAndTravelPolicy": {
            "nullable": true,
            "allOf": [
              {
                "$ref": "#/components/schemas/YesNo"
              }
            ]
          },
          "upstreamSupplierEngagementStrategy": {
            "nullable": true,
            "allOf": [
              {
                "$ref": "#/components/schemas/YesNo"
              }
            ]
          },
          "upstreamSupplierProcurementPolicy": {
            "nullable": true,
            "allOf": [
              {
                "$ref": "#/components/schemas/BaseDataPointYesNo"
              }
            ]
          },
          "downstreamCustomerEngagement": {
            "nullable": true,
            "allOf": [
              {
                "$ref": "#/components/schemas/YesNo"
              }
            ]
          },
          "policymakerEngagement": {
            "nullable": true,
            "allOf": [
              {
                "$ref": "#/components/schemas/YesNo"
              }
            ]
          }
        }
      },
      "P2pGeneralInvestmentPlanning": {
        "type": "object",
        "properties": {
          "investmentPlanForClimateTargets": {
            "nullable": true,
            "allOf": [
              {
                "$ref": "#/components/schemas/YesNo"
              }
            ]
          },
          "capexShareInNetZeroSolutionsInPercent": {
            "type": "number",
            "nullable": true
          },
          "capexShareInGhgIntensivePlantsInPercent": {
            "type": "number",
            "nullable": true
          },
          "researchAndDevelopmentExpenditureForNetZeroSolutionsInPercent": {
            "type": "number",
            "nullable": true
          }
        }
      },
      "P2pHvcPlastics": {
        "type": "object",
        "properties": {
          "decarbonisation": {
            "nullable": true,
            "allOf": [
              {
                "$ref": "#/components/schemas/P2pHvcPlasticsDecarbonisation"
              }
            ]
          },
          "defossilisation": {
            "nullable": true,
            "allOf": [
              {
                "$ref": "#/components/schemas/P2pHvcPlasticsDefossilisation"
              }
            ]
          },
          "recycling": {
            "nullable": true,
            "allOf": [
              {
                "$ref": "#/components/schemas/P2pHvcPlasticsRecycling"
              }
            ]
          }
        }
      },
      "P2pHvcPlasticsDecarbonisation": {
        "type": "object",
        "properties": {
          "energyMixInPercent": {
            "type": "number",
            "nullable": true
          },
          "electrificationInPercent": {
            "type": "number",
            "nullable": true
          }
        }
      },
      "P2pHvcPlasticsDefossilisation": {
        "type": "object",
        "properties": {
          "useOfRenewableFeedstocksInPercent": {
            "type": "number",
            "nullable": true
          },
          "useOfBioplasticsInPercent": {
            "type": "number",
            "nullable": true
          },
          "useOfCo2FromCarbonCaptureAndReUseTechnologiesInPercent": {
            "type": "number",
            "nullable": true
          },
          "carbonCaptureAndUseStorageTechnologies": {
            "nullable": true,
            "allOf": [
              {
                "$ref": "#/components/schemas/YesNo"
              }
            ]
          }
        }
      },
      "P2pHvcPlasticsRecycling": {
        "type": "object",
        "properties": {
          "contributionToCircularEconomy": {
            "nullable": true,
            "allOf": [
              {
                "$ref": "#/components/schemas/YesNo"
              }
            ]
          },
          "materialRecyclingInPercent": {
            "type": "number",
            "nullable": true
          },
          "chemicalRecyclingInPercent": {
            "type": "number",
            "nullable": true
          }
        }
      },
      "P2pLivestockFarming": {
        "type": "object",
        "properties": {
          "emissionsFromManureAndFertiliserAndLivestock": {
            "nullable": true,
            "allOf": [
              {
                "$ref": "#/components/schemas/P2pLivestockFarmingEmissionsFromManureAndFertiliserAndLivestock"
              }
            ]
          },
          "animalWelfare": {
            "nullable": true,
            "allOf": [
              {
                "$ref": "#/components/schemas/P2pLivestockFarmingAnimalWelfare"
              }
            ]
          },
          "animalFeed": {
            "nullable": true,
            "allOf": [
              {
                "$ref": "#/components/schemas/P2pLivestockFarmingAnimalFeed"
              }
            ]
          },
          "energy": {
            "nullable": true,
            "allOf": [
              {
                "$ref": "#/components/schemas/P2pLivestockFarmingEnergy"
              }
            ]
          }
        }
      },
      "P2pLivestockFarmingAnimalFeed": {
        "type": "object",
        "properties": {
          "ownFeedInPercent": {
            "type": "number",
            "nullable": true
          },
          "externalFeedCertification": {
            "nullable": true,
            "allOf": [
              {
                "$ref": "#/components/schemas/BaseDataPointYesNo"
              }
            ]
          },
          "originOfExternalFeed": {
            "type": "string",
            "nullable": true
          },
          "excessNitrogenInKilogramsPerHectare": {
            "type": "number",
            "nullable": true
          },
          "cropRotation": {
            "type": "number",
            "nullable": true
          },
          "climateFriendlyProteinProductionInPercent": {
            "type": "number",
            "nullable": true
          },
          "greenFodderInPercent": {
            "type": "number",
            "nullable": true
          }
        }
      },
      "P2pLivestockFarmingAnimalWelfare": {
        "type": "object",
        "properties": {
          "mortalityRateInPercent": {
            "type": "number",
            "nullable": true
          }
        }
      },
      "P2pLivestockFarmingEmissionsFromManureAndFertiliserAndLivestock": {
        "type": "object",
        "properties": {
          "compostedFermentedManureInPercent": {
            "type": "number",
            "nullable": true
          },
          "emissionProofFertiliserStorageInPercent": {
            "type": "number",
            "nullable": true
          }
        }
      },
      "P2pLivestockFarmingEnergy": {
        "type": "object",
        "properties": {
          "renewableElectricityInPercent": {
            "type": "number",
            "nullable": true
          },
          "renewableHeatingInPercent": {
            "type": "number",
            "nullable": true
          },
          "electricGasPoweredMachineryVehicleInPercent": {
            "type": "number",
            "nullable": true
          }
        }
      },
      "P2pRealEstate": {
        "type": "object",
        "properties": {
          "buildingEfficiency": {
            "nullable": true,
            "allOf": [
              {
                "$ref": "#/components/schemas/P2pRealEstateBuildingEfficiency"
              }
            ]
          },
          "energySource": {
            "nullable": true,
            "allOf": [
              {
                "$ref": "#/components/schemas/P2pRealEstateEnergySource"
              }
            ]
          },
          "technology": {
            "nullable": true,
            "allOf": [
              {
                "$ref": "#/components/schemas/P2plRealEstateTechnology"
              }
            ]
          }
        }
      },
      "P2pRealEstateBuildingEfficiency": {
        "type": "object",
        "properties": {
          "buildingSpecificRefurbishmentRoadmapInPercent": {
            "type": "number",
            "nullable": true
          },
          "zeroEmissionBuildingShareInPercent": {
            "type": "number",
            "nullable": true
          },
          "buildingEnergyEfficiencyInCorrespondingUnit": {
            "type": "number",
            "nullable": true
          }
        }
      },
      "P2pRealEstateEnergySource": {
        "type": "object",
        "properties": {
          "renewableHeatingInPercent": {
            "type": "number",
            "nullable": true
          }
        }
      },
      "P2pSector": {
        "type": "string",
        "enum": [
          "Ammonia",
          "Automotive",
          "Cement",
          "CommercialRealEstate",
          "ElectricityGeneration",
          "FreightTransportByRoad",
          "HVCPlastics",
          "LivestockFarming",
          "ResidentialRealEstate",
          "Steel",
          "Other"
        ]
      },
      "P2pSteel": {
        "type": "object",
        "properties": {
          "energy": {
            "nullable": true,
            "allOf": [
              {
                "$ref": "#/components/schemas/P2pSteelEnergy"
              }
            ]
          },
          "technology": {
            "nullable": true,
            "allOf": [
              {
                "$ref": "#/components/schemas/P2pSteelTechnology"
              }
            ]
          }
        }
      },
      "P2pSteelEnergy": {
        "type": "object",
        "properties": {
          "emissionIntensityOfElectricityInCorrespondingUnit": {
            "type": "number",
            "nullable": true
          },
          "greenHydrogenUsage": {
            "nullable": true,
            "allOf": [
              {
                "$ref": "#/components/schemas/YesNo"
              }
            ]
          }
        }
      },
      "P2pSteelTechnology": {
        "type": "object",
        "properties": {
          "blastFurnacePhaseOutInPercent": {
            "type": "number",
            "nullable": true
          },
          "lowCarbonSteelScaleUpInPercent": {
            "type": "number",
            "nullable": true
          }
        }
      },
      "P2plRealEstateTechnology": {
        "type": "object",
        "properties": {
          "useOfDistrictHeatingNetworksInPercent": {
            "type": "number",
            "nullable": true
          },
          "heatPumpUsageInPercent": {
            "type": "number",
            "nullable": true
          }
        }
      },
      "PathwaysToParisData": {
        "required": [
          "general"
        ],
        "type": "object",
        "properties": {
          "general": {
            "$ref": "#/components/schemas/P2pGeneral"
          },
          "ammonia": {
            "nullable": true,
            "allOf": [
              {
                "$ref": "#/components/schemas/P2pAmmonia"
              }
            ]
          },
          "automotive": {
            "nullable": true,
            "allOf": [
              {
                "$ref": "#/components/schemas/P2pAutomotive"
              }
            ]
          },
          "hvcPlastics": {
            "nullable": true,
            "allOf": [
              {
                "$ref": "#/components/schemas/P2pHvcPlastics"
              }
            ]
          },
          "commercialRealEstate": {
            "nullable": true,
            "allOf": [
              {
                "$ref": "#/components/schemas/P2pRealEstate"
              }
            ]
          },
          "residentialRealEstate": {
            "nullable": true,
            "allOf": [
              {
                "$ref": "#/components/schemas/P2pRealEstate"
              }
            ]
          },
          "steel": {
            "nullable": true,
            "allOf": [
              {
                "$ref": "#/components/schemas/P2pSteel"
              }
            ]
          },
          "freightTransportByRoad": {
            "nullable": true,
            "allOf": [
              {
                "$ref": "#/components/schemas/P2pFreightTransportByRoad"
              }
            ]
          },
          "electricityGeneration": {
            "nullable": true,
            "allOf": [
              {
                "$ref": "#/components/schemas/P2pElectricityGeneration"
              }
            ]
          },
          "livestockFarming": {
            "nullable": true,
            "allOf": [
              {
                "$ref": "#/components/schemas/P2pLivestockFarming"
              }
            ]
          },
          "cement": {
            "nullable": true,
            "allOf": [
              {
                "$ref": "#/components/schemas/P2pCement"
              }
            ]
          }
        }
      },
      "Address": {
        "required": [
          "city",
          "country"
        ],
        "type": "object",
        "properties": {
          "streetAndHouseNumber": {
            "type": "string",
            "nullable": true
          },
          "postalCode": {
            "type": "string",
            "nullable": true
          },
          "city": {
            "type": "string"
          },
          "state": {
            "type": "string",
            "nullable": true
          },
          "country": {
            "type": "string"
          }
        }
      },
      "AmountWithCurrency": {
        "type": "object",
        "properties": {
          "amount": {
            "type": "number",
            "nullable": true
          },
          "currency": {
            "type": "string",
            "nullable": true
          }
        }
      },
      "BaseDataPointBigDecimal": {
        "type": "object",
        "properties": {
          "value": {
            "type": "number",
            "nullable": true
          },
          "dataSource": {
            "nullable": true,
            "allOf": [
              {
                "$ref": "#/components/schemas/BaseDocumentReference"
              }
            ]
          }
        }
      },
      "BaseDataPointYesNoNa": {
        "type": "object",
        "properties": {
          "value": {
            "nullable": true,
            "allOf": [
              {
                "$ref": "#/components/schemas/YesNoNa"
              }
            ]
          },
          "dataSource": {
            "nullable": true,
            "allOf": [
              {
                "$ref": "#/components/schemas/BaseDocumentReference"
              }
            ]
          }
        }
      },
      "CompanyAssociatedDataLksgData": {
        "required": [
          "companyId",
          "data",
          "reportingPeriod"
        ],
        "type": "object",
        "properties": {
          "companyId": {
            "type": "string"
          },
          "reportingPeriod": {
            "type": "string"
          },
          "data": {
            "$ref": "#/components/schemas/LksgData"
          }
        }
      },
      "ComplaintsRiskPositionOptions": {
        "type": "string",
        "enum": [
          "ChildLabor",
          "ForcedLabor",
          "Slavery",
          "DisregardForOccupationalHealthOrSafety",
          "DisregardForFreedomOfAssociation",
          "UnequalTreatmentOfEmployment",
          "WithholdingAdequateWages",
          "ContaminationOfSoilWaterAirOrNoiseEmissionsOrExcessiveWaterConsumption",
          "UnlawfulEvictionOrDeprivationOfLandOrForestAndWater",
          "UseOfPrivatePublicSecurityForcesWithDisregardForHumanRights",
          "UseOfMercuryOrMercuryWaste",
          "ProductionAndUseOfPersistentOrganicPollutants",
          "ExportImportOfHazardousWaste"
        ]
      },
      "HumanRightsOrEnvironmentalViolationsDefinitionOptions": {
        "type": "string",
        "enum": [
          "ChildLabor",
          "ForcedLabor",
          "Slavery",
          "DisregardForOccupationalHealthOrSafety",
          "DisregardForFreedomOfAssociation",
          "UnequalTreatmentOfEmployment",
          "WithholdingAdequateWages",
          "ContaminationOfSoilWaterAirOrNoiseEmissionsOrExcessiveWaterConsumption",
          "UnlawfulEvictionOrDeprivationOfLandOrForestAndWater",
          "UseOfPrivatePublicSecurityForcesWithDisregardForHumanRights",
          "UseOfMercuryOrMercuryWaste",
          "ProductionAndUseOfPersistentOrganicPollutants",
          "ExportImportOfHazardousWaste"
        ]
      },
      "IdentifiedRisksOptions": {
        "type": "string",
        "enum": [
          "ChildLabor",
          "ForcedLabor",
          "Slavery",
          "DisregardForOccupationalHealthOrSafety",
          "DisregardForFreedomOfAssociation",
          "UnequalTreatmentOfEmployment",
          "WithholdingAdequateWages",
          "ContaminationOfSoilWaterAirOrNoiseEmissionsOrExcessiveWaterConsumption",
          "UnlawfulEvictionOrDeprivationOfLandOrForestAndWater",
          "UseOfPrivatePublicSecurityForcesWithDisregardForHumanRights",
          "UseOfMercuryOrMercuryWaste",
          "ProductionAndUseOfPersistentOrganicPollutants",
          "ExportImportOfHazardousWaste"
        ]
      },
      "LksgData": {
        "required": [
          "general"
        ],
        "type": "object",
        "properties": {
          "general": {
            "$ref": "#/components/schemas/LksgGeneral"
          },
          "governance": {
            "nullable": true,
            "allOf": [
              {
                "$ref": "#/components/schemas/LksgGovernance"
              }
            ]
          },
          "social": {
            "nullable": true,
            "allOf": [
              {
                "$ref": "#/components/schemas/LksgSocial"
              }
            ]
          },
          "environmental": {
            "nullable": true,
            "allOf": [
              {
                "$ref": "#/components/schemas/LksgEnvironmental"
              }
            ]
          }
        }
      },
      "LksgEnvironmental": {
        "type": "object",
        "properties": {
          "useOfMercuryMercuryWasteMinamataConvention": {
            "nullable": true,
            "allOf": [
              {
                "$ref": "#/components/schemas/LksgEnvironmentalUseOfMercuryMercuryWasteMinamataConvention"
              }
            ]
          },
          "productionAndUseOfPersistentOrganicPollutantsPopsConvention": {
            "nullable": true,
            "allOf": [
              {
                "$ref": "#/components/schemas/LksgEnvironmentalProductionAndUseOfPersistentOrganicPollutantsPopsConvention"
              }
            ]
          },
          "exportImportOfHazardousWasteBaselConvention": {
            "nullable": true,
            "allOf": [
              {
                "$ref": "#/components/schemas/LksgEnvironmentalExportImportOfHazardousWasteBaselConvention"
              }
            ]
          }
        }
      },
      "LksgEnvironmentalExportImportOfHazardousWasteBaselConvention": {
        "type": "object",
        "properties": {
          "persistentOrganicPollutantsProductionAndUseTransboundaryMovements": {
            "nullable": true,
            "allOf": [
              {
                "$ref": "#/components/schemas/YesNo"
              }
            ]
          },
          "persistentOrganicPollutantsProductionAndUseRiskForImportingState": {
            "nullable": true,
            "allOf": [
              {
                "$ref": "#/components/schemas/YesNo"
              }
            ]
          },
          "hazardousWasteTransboundaryMovementsLocatedOecdEuLiechtenstein": {
            "nullable": true,
            "allOf": [
              {
                "$ref": "#/components/schemas/YesNo"
              }
            ]
          },
          "hazardousWasteTransboundaryMovementsOutsideOecdEuOrLiechtenstein": {
            "nullable": true,
            "allOf": [
              {
                "$ref": "#/components/schemas/YesNo"
              }
            ]
          },
          "hazardousWasteTransportPreventionMeasures": {
            "nullable": true,
            "allOf": [
              {
                "$ref": "#/components/schemas/YesNo"
              }
            ]
          },
          "wastePolicy": {
            "nullable": true,
            "allOf": [
              {
                "$ref": "#/components/schemas/BaseDataPointYesNo"
              }
            ]
          },
          "hazardousWasteTransportPreventionOtherMeasures": {
            "nullable": true,
            "allOf": [
              {
                "$ref": "#/components/schemas/YesNo"
              }
            ]
          },
          "hazardousWasteDisposal": {
            "nullable": true,
            "allOf": [
              {
                "$ref": "#/components/schemas/YesNo"
              }
            ]
          },
          "hazardousWasteDisposalRiskOfImport": {
            "nullable": true,
            "allOf": [
              {
                "$ref": "#/components/schemas/YesNo"
              }
            ]
          },
          "hazardousWasteDisposalOtherWasteImport": {
            "nullable": true,
            "allOf": [
              {
                "$ref": "#/components/schemas/BaseDataPointYesNo"
              }
            ]
          },
          "hazardousWasteDisposalOtherWasteImportDescription": {
            "type": "string",
            "nullable": true
          }
        }
      },
      "LksgEnvironmentalProductionAndUseOfPersistentOrganicPollutantsPopsConvention": {
        "type": "object",
        "properties": {
          "persistentOrganicPollutantsProductionAndUse": {
            "nullable": true,
            "allOf": [
              {
                "$ref": "#/components/schemas/YesNo"
              }
            ]
          },
          "persistentOrganicPollutantsUsed": {
            "type": "string",
            "nullable": true
          },
          "persistentOrganicPollutantsProductionAndUseRiskOfExposure": {
            "nullable": true,
            "allOf": [
              {
                "$ref": "#/components/schemas/YesNo"
              }
            ]
          },
          "persistentOrganicPollutantsProductionAndUseRiskOfDisposal": {
            "nullable": true,
            "allOf": [
              {
                "$ref": "#/components/schemas/YesNo"
              }
            ]
          },
          "persistentOrganicPollutantsUsePreventionMeasures": {
            "nullable": true,
            "allOf": [
              {
                "$ref": "#/components/schemas/YesNo"
              }
            ]
          },
          "persistentOrganicPollutantsUsePolicy": {
            "nullable": true,
            "allOf": [
              {
                "$ref": "#/components/schemas/YesNo"
              }
            ]
          },
          "persistentOrganicPollutantsUsePreventionOtherMeasures": {
            "nullable": true,
            "allOf": [
              {
                "$ref": "#/components/schemas/BaseDataPointYesNo"
              }
            ]
          },
          "persistentOrganicPollutantsUsePreventionOtherMeasuresDescription": {
            "type": "string",
            "nullable": true
          }
        }
      },
      "LksgEnvironmentalUseOfMercuryMercuryWasteMinamataConvention": {
        "type": "object",
        "properties": {
          "mercuryAndMercuryWasteHandling": {
            "nullable": true,
            "allOf": [
              {
                "$ref": "#/components/schemas/YesNo"
              }
            ]
          },
          "mercuryAddedProductsHandling": {
            "nullable": true,
            "allOf": [
              {
                "$ref": "#/components/schemas/YesNo"
              }
            ]
          },
          "mercuryAddedProductsHandlingRiskOfExposure": {
            "nullable": true,
            "allOf": [
              {
                "$ref": "#/components/schemas/YesNo"
              }
            ]
          },
          "mercuryAddedProductsHandlingRiskOfDisposal": {
            "nullable": true,
            "allOf": [
              {
                "$ref": "#/components/schemas/YesNo"
              }
            ]
          },
          "mercuryAndMercuryCompoundsProductionAndUse": {
            "nullable": true,
            "allOf": [
              {
                "$ref": "#/components/schemas/YesNo"
              }
            ]
          },
          "mercuryAndMercuryCompoundsProductionAndUseRiskOfExposure": {
            "nullable": true,
            "allOf": [
              {
                "$ref": "#/components/schemas/YesNo"
              }
            ]
          },
          "mercuryAndMercuryWasteUsePreventionMeasures": {
            "nullable": true,
            "allOf": [
              {
                "$ref": "#/components/schemas/YesNo"
              }
            ]
          },
          "mercuryAndMercuryWasteHandlingPolicy": {
            "nullable": true,
            "allOf": [
              {
                "$ref": "#/components/schemas/BaseDataPointYesNo"
              }
            ]
          },
          "mercuryAndMercuryWasteUsePreventionOtherMeasures": {
            "nullable": true,
            "allOf": [
              {
                "$ref": "#/components/schemas/BaseDataPointYesNo"
              }
            ]
          },
          "mercuryAndMercuryWasteUsePreventionOtherMeasuresDescription": {
            "type": "string",
            "nullable": true
          }
        }
      },
      "LksgGeneral": {
        "required": [
          "masterData"
        ],
        "type": "object",
        "properties": {
          "masterData": {
            "$ref": "#/components/schemas/LksgGeneralMasterData"
          },
          "productionSpecific": {
            "nullable": true,
            "allOf": [
              {
                "$ref": "#/components/schemas/LksgGeneralProductionSpecific"
              }
            ]
          },
          "productionSpecificOwnOperations": {
            "nullable": true,
            "allOf": [
              {
                "$ref": "#/components/schemas/LksgGeneralProductionSpecificOwnOperations"
              }
            ]
          }
        }
      },
      "LksgGeneralMasterData": {
        "required": [
          "dataDate"
        ],
        "type": "object",
        "properties": {
          "dataDate": {
            "type": "string",
            "format": "date"
          },
          "headOfficeInGermany": {
            "nullable": true,
            "allOf": [
              {
                "$ref": "#/components/schemas/YesNo"
              }
            ]
          },
          "groupOfCompanies": {
            "nullable": true,
            "allOf": [
              {
                "$ref": "#/components/schemas/YesNo"
              }
            ]
          },
          "groupOfCompaniesName": {
            "type": "string",
            "nullable": true
          },
          "industry": {
            "type": "array",
            "nullable": true,
            "items": {
              "type": "string"
            }
          },
          "numberOfEmployees": {
            "nullable": true,
            "allOf": [
              {
                "$ref": "#/components/schemas/BaseDataPointBigDecimal"
              }
            ]
          },
          "seasonalOrMigrantWorkers": {
            "nullable": true,
            "allOf": [
              {
                "$ref": "#/components/schemas/YesNo"
              }
            ]
          },
          "shareOfTemporaryWorkers": {
            "nullable": true,
            "allOf": [
              {
                "$ref": "#/components/schemas/LksgGeneralMasterdataShareOfTemporaryWorkersOptions"
              }
            ]
          },
          "annualTotalRevenue": {
            "nullable": true,
            "allOf": [
              {
                "$ref": "#/components/schemas/AmountWithCurrency"
              }
            ]
          },
          "fixedAndWorkingCapital": {
            "nullable": true,
            "allOf": [
              {
                "$ref": "#/components/schemas/AmountWithCurrency"
              }
            ]
          }
        }
      },
      "LksgGeneralMasterdataShareOfTemporaryWorkersOptions": {
        "type": "string",
        "enum": [
          "Smaller10",
          "Between10And25",
          "Between25And50",
          "Greater50"
        ]
      },
      "LksgGeneralProductionSpecific": {
        "type": "object",
        "properties": {
          "manufacturingCompany": {
            "nullable": true,
            "allOf": [
              {
                "$ref": "#/components/schemas/YesNo"
              }
            ]
          },
          "capacity": {
            "type": "string",
            "nullable": true
          },
          "productionViaSubcontracting": {
            "nullable": true,
            "allOf": [
              {
                "$ref": "#/components/schemas/YesNo"
              }
            ]
          },
          "subcontractingCompaniesCountries": {
            "type": "array",
            "nullable": true,
            "items": {
              "type": "string"
            }
          },
          "subcontractingCompaniesIndustries": {
            "type": "array",
            "nullable": true,
            "items": {
              "type": "string"
            }
          },
          "productionSites": {
            "nullable": true,
            "allOf": [
              {
                "$ref": "#/components/schemas/YesNo"
              }
            ]
          },
          "numberOfProductionSites": {
            "type": "number",
            "nullable": true
          },
          "listOfProductionSites": {
            "type": "array",
            "nullable": true,
            "items": {
              "$ref": "#/components/schemas/LksgProductionSite"
            }
          },
          "market": {
            "nullable": true,
            "allOf": [
              {
                "$ref": "#/components/schemas/LksgGeneralProductionspecificMarketOptions"
              }
            ]
          },
          "specificProcurement": {
            "type": "array",
            "nullable": true,
            "items": {
              "$ref": "#/components/schemas/SpecificProcurementOptions"
            }
          }
        }
      },
      "LksgGeneralProductionSpecificOwnOperations": {
        "type": "object",
        "properties": {
          "mostImportantProducts": {
            "type": "array",
            "nullable": true,
            "items": {
              "$ref": "#/components/schemas/LksgProduct"
            }
          },
          "procurementCategories": {
            "type": "object",
            "additionalProperties": {
              "$ref": "#/components/schemas/LksgProcurementCategory"
            },
            "nullable": true,
            "example": {
              "Products": {
                "procuredProductTypesAndServicesNaceCodes": [
                  "string"
                ],
                "numberOfSuppliersPerCountryCode": {
                  "GB": 2
                },
                "shareOfTotalProcurementInPercent": 0
              },
              "Services": {
                "procuredProductTypesAndServicesNaceCodes": [
                  "string"
                ],
                "numberOfSuppliersPerCountryCode": {
                  "GB": 2
                },
                "shareOfTotalProcurementInPercent": 0
              },
              "RawMaterials": {
                "procuredProductTypesAndServicesNaceCodes": [
                  "string"
                ],
                "numberOfSuppliersPerCountryCode": {
                  "GB": 2
                },
                "shareOfTotalProcurementInPercent": 0
              }
            }
          }
        }
      },
      "LksgGeneralProductionspecificMarketOptions": {
        "type": "string",
        "enum": [
          "National",
          "International",
          "Both"
        ]
      },
      "LksgGovernance": {
        "type": "object",
        "properties": {
          "riskManagementOwnOperations": {
            "nullable": true,
            "allOf": [
              {
                "$ref": "#/components/schemas/LksgGovernanceRiskManagementOwnOperations"
              }
            ]
          },
          "grievanceMechanismOwnOperations": {
            "nullable": true,
            "allOf": [
              {
                "$ref": "#/components/schemas/LksgGovernanceGrievanceMechanismOwnOperations"
              }
            ]
          },
          "certificationsPoliciesAndResponsibilities": {
            "nullable": true,
            "allOf": [
              {
                "$ref": "#/components/schemas/LksgGovernanceCertificationsPoliciesAndResponsibilities"
              }
            ]
          },
          "generalViolations": {
            "nullable": true,
            "allOf": [
              {
                "$ref": "#/components/schemas/LksgGovernanceGeneralViolations"
              }
            ]
          }
        }
      },
      "LksgGovernanceCertificationsPoliciesAndResponsibilities": {
        "type": "object",
        "properties": {
          "additionalCertifications": {
            "nullable": true,
            "allOf": [
              {
                "$ref": "#/components/schemas/BaseDataPointYesNo"
              }
            ]
          },
          "codeOfConduct": {
            "nullable": true,
            "allOf": [
              {
                "$ref": "#/components/schemas/BaseDataPointYesNo"
              }
            ]
          },
          "codeOfConductTraining": {
            "nullable": true,
            "allOf": [
              {
                "$ref": "#/components/schemas/YesNo"
              }
            ]
          },
          "supplierCodeOfConduct": {
            "nullable": true,
            "allOf": [
              {
                "$ref": "#/components/schemas/BaseDataPointYesNo"
              }
            ]
          },
          "policyStatement": {
            "nullable": true,
            "allOf": [
              {
                "$ref": "#/components/schemas/BaseDataPointYesNo"
              }
            ]
          },
          "humanRightsStrategy": {
            "type": "string",
            "nullable": true
          },
          "environmentalImpactPolicy": {
            "nullable": true,
            "allOf": [
              {
                "$ref": "#/components/schemas/BaseDataPointYesNo"
              }
            ]
          },
          "fairWorkingConditionsPolicy": {
            "nullable": true,
            "allOf": [
              {
                "$ref": "#/components/schemas/BaseDataPointYesNo"
              }
            ]
          }
        }
      },
      "LksgGovernanceGeneralViolations": {
        "type": "object",
        "properties": {
          "responsibilitiesForFairWorkingConditions": {
            "nullable": true,
            "allOf": [
              {
                "$ref": "#/components/schemas/YesNo"
              }
            ]
          },
          "responsibilitiesForTheEnvironment": {
            "nullable": true,
            "allOf": [
              {
                "$ref": "#/components/schemas/YesNo"
              }
            ]
          },
          "responsibilitiesForOccupationalSafety": {
            "nullable": true,
            "allOf": [
              {
                "$ref": "#/components/schemas/YesNo"
              }
            ]
          },
          "legalProceedings": {
            "nullable": true,
            "allOf": [
              {
                "$ref": "#/components/schemas/YesNo"
              }
            ]
          },
          "humanRightsOrEnvironmentalViolations": {
            "nullable": true,
            "allOf": [
              {
                "$ref": "#/components/schemas/YesNo"
              }
            ]
          },
          "humanRightsOrEnvironmentalViolationsDefinition": {
            "type": "array",
            "nullable": true,
            "items": {
              "$ref": "#/components/schemas/HumanRightsOrEnvironmentalViolationsDefinitionOptions"
            }
          },
          "humanRightsOrEnvironmentalViolationsMeasures": {
            "nullable": true,
            "allOf": [
              {
                "$ref": "#/components/schemas/YesNo"
              }
            ]
          },
          "humanRightsOrEnvironmentalViolationsMeasuresDefinition": {
            "type": "string",
            "nullable": true
          },
          "highRiskCountriesRawMaterials": {
            "nullable": true,
            "allOf": [
              {
                "$ref": "#/components/schemas/YesNo"
              }
            ]
          },
          "highRiskCountriesRawMaterialsLocation": {
            "type": "array",
            "nullable": true,
            "items": {
              "type": "string"
            }
          },
          "highRiskCountriesActivity": {
            "nullable": true,
            "allOf": [
              {
                "$ref": "#/components/schemas/YesNo"
              }
            ]
          },
          "highRiskCountries": {
            "type": "array",
            "nullable": true,
            "items": {
              "type": "string"
            }
          },
          "highRiskCountriesProcurement": {
            "nullable": true,
            "allOf": [
              {
                "$ref": "#/components/schemas/YesNo"
              }
            ]
          },
          "highRiskCountriesProcurementName": {
            "type": "array",
            "nullable": true,
            "items": {
              "type": "string"
            }
          }
        }
      },
      "LksgGovernanceGrievanceMechanismOwnOperations": {
        "type": "object",
        "properties": {
          "grievanceHandlingMechanism": {
            "nullable": true,
            "allOf": [
              {
                "$ref": "#/components/schemas/BaseDataPointYesNo"
              }
            ]
          },
          "grievanceHandlingReportingAccessible": {
            "nullable": true,
            "allOf": [
              {
                "$ref": "#/components/schemas/YesNo"
              }
            ]
          },
          "appropriateGrievanceHandlingInformation": {
            "nullable": true,
            "allOf": [
              {
                "$ref": "#/components/schemas/YesNo"
              }
            ]
          },
          "appropriateGrievanceHandlingSupport": {
            "nullable": true,
            "allOf": [
              {
                "$ref": "#/components/schemas/YesNo"
              }
            ]
          },
          "accessToExpertiseForGrievanceHandling": {
            "nullable": true,
            "allOf": [
              {
                "$ref": "#/components/schemas/YesNo"
              }
            ]
          },
          "grievanceComplaints": {
            "nullable": true,
            "allOf": [
              {
                "$ref": "#/components/schemas/YesNo"
              }
            ]
          },
          "complaintsNumber": {
            "nullable": true,
            "allOf": [
              {
                "$ref": "#/components/schemas/BaseDataPointBigDecimal"
              }
            ]
          },
          "complaintsRiskPosition": {
            "type": "array",
            "nullable": true,
            "items": {
              "$ref": "#/components/schemas/ComplaintsRiskPositionOptions"
            }
          },
          "complaintsReason": {
            "type": "string",
            "nullable": true
          },
          "actionsForComplaintsUndertaken": {
            "nullable": true,
            "allOf": [
              {
                "$ref": "#/components/schemas/YesNo"
              }
            ]
          },
          "whichActionsForComplaintsUndertaken": {
            "type": "string",
            "nullable": true
          },
          "publicAccessToGrievanceHandling": {
            "nullable": true,
            "allOf": [
              {
                "$ref": "#/components/schemas/YesNo"
              }
            ]
          },
          "whistleblowerProtection": {
            "nullable": true,
            "allOf": [
              {
                "$ref": "#/components/schemas/YesNo"
              }
            ]
          },
          "dueDiligenceProcessForGrievanceHandling": {
            "nullable": true,
            "allOf": [
              {
                "$ref": "#/components/schemas/YesNo"
              }
            ]
          }
        }
      },
      "LksgGovernanceRiskManagementOwnOperations": {
        "type": "object",
        "properties": {
          "riskManagementSystem": {
            "nullable": true,
            "allOf": [
              {
                "$ref": "#/components/schemas/BaseDataPointYesNo"
              }
            ]
          },
          "riskAnalysisInFiscalYear": {
            "nullable": true,
            "allOf": [
              {
                "$ref": "#/components/schemas/YesNo"
              }
            ]
          },
          "risksIdentified": {
            "nullable": true,
            "allOf": [
              {
                "$ref": "#/components/schemas/YesNo"
              }
            ]
          },
          "identifiedRisks": {
            "type": "array",
            "nullable": true,
            "items": {
              "$ref": "#/components/schemas/IdentifiedRisksOptions"
            }
          },
          "counteractingMeasures": {
            "nullable": true,
            "allOf": [
              {
                "$ref": "#/components/schemas/YesNo"
              }
            ]
          },
          "whichCounteractingMeasures": {
            "type": "string",
            "nullable": true
          },
          "regulatedRiskManagementResponsibility": {
            "nullable": true,
            "allOf": [
              {
                "$ref": "#/components/schemas/YesNo"
              }
            ]
          }
        }
      },
      "LksgProcurementCategory": {
        "required": [
          "procuredProductTypesAndServicesNaceCodes"
        ],
        "type": "object",
        "properties": {
          "procuredProductTypesAndServicesNaceCodes": {
            "type": "array",
            "items": {
              "type": "string"
            }
          },
          "numberOfSuppliersPerCountryCode": {
            "type": "object",
            "additionalProperties": {
              "type": "integer",
              "format": "int32"
            },
            "nullable": true
          },
          "shareOfTotalProcurementInPercent": {
            "type": "number",
            "nullable": true
          }
        },
        "example": {
          "Products": {
            "procuredProductTypesAndServicesNaceCodes": [
              "string"
            ],
            "numberOfSuppliersPerCountryCode": {
              "GB": 2
            },
            "shareOfTotalProcurementInPercent": 0
          },
          "Services": {
            "procuredProductTypesAndServicesNaceCodes": [
              "string"
            ],
            "numberOfSuppliersPerCountryCode": {
              "GB": 2
            },
            "shareOfTotalProcurementInPercent": 0
          },
          "RawMaterials": {
            "procuredProductTypesAndServicesNaceCodes": [
              "string"
            ],
            "numberOfSuppliersPerCountryCode": {
              "GB": 2
            },
            "shareOfTotalProcurementInPercent": 0
          }
        }
      },
      "LksgProduct": {
        "required": [
          "name"
        ],
        "type": "object",
        "properties": {
          "name": {
            "type": "string"
          },
          "productionSteps": {
            "type": "array",
            "nullable": true,
            "items": {
              "type": "string"
            }
          },
          "relatedCorporateSupplyChain": {
            "type": "string",
            "nullable": true
          }
        }
      },
      "LksgProductionSite": {
        "required": [
          "addressOfProductionSite"
        ],
        "type": "object",
        "properties": {
          "nameOfProductionSite": {
            "type": "string",
            "nullable": true
          },
          "addressOfProductionSite": {
            "$ref": "#/components/schemas/Address"
          },
          "listOfGoodsOrServices": {
            "type": "array",
            "nullable": true,
            "items": {
              "type": "string"
            }
          }
        }
      },
      "LksgSocial": {
        "type": "object",
        "properties": {
          "childLabor": {
            "nullable": true,
            "allOf": [
              {
                "$ref": "#/components/schemas/LksgSocialChildLabor"
              }
            ]
          },
          "forcedLaborSlavery": {
            "nullable": true,
            "allOf": [
              {
                "$ref": "#/components/schemas/LksgSocialForcedLaborSlavery"
              }
            ]
          },
          "withholdingAdequateWages": {
            "nullable": true,
            "allOf": [
              {
                "$ref": "#/components/schemas/LksgSocialWithholdingAdequateWages"
              }
            ]
          },
          "disregardForOccupationalHealthSafety": {
            "nullable": true,
            "allOf": [
              {
                "$ref": "#/components/schemas/LksgSocialDisregardForOccupationalHealthSafety"
              }
            ]
          },
          "disregardForFreedomOfAssociation": {
            "nullable": true,
            "allOf": [
              {
                "$ref": "#/components/schemas/LksgSocialDisregardForFreedomOfAssociation"
              }
            ]
          },
          "unequalTreatmentOfEmployment": {
            "nullable": true,
            "allOf": [
              {
                "$ref": "#/components/schemas/LksgSocialUnequalTreatmentOfEmployment"
              }
            ]
          },
          "contaminationOfSoilWaterAirNoiseEmissionsExcessiveWaterConsumption": {
            "nullable": true,
            "allOf": [
              {
                "$ref": "#/components/schemas/LksgSocialContaminationOfSoilWaterAirNoiseEmissionsExcessiveWaterConsumption"
              }
            ]
          },
          "unlawfulEvictionDeprivationOfLandForestAndWater": {
            "nullable": true,
            "allOf": [
              {
                "$ref": "#/components/schemas/LksgSocialUnlawfulEvictionDeprivationOfLandForestAndWater"
              }
            ]
          },
          "useOfPrivatePublicSecurityForcesWithDisregardForHumanRights": {
            "nullable": true,
            "allOf": [
              {
                "$ref": "#/components/schemas/LksgSocialUseOfPrivatePublicSecurityForcesWithDisregardForHumanRights"
              }
            ]
          }
        }
      },
      "LksgSocialChildLabor": {
        "type": "object",
        "properties": {
          "employeeSUnder18": {
            "nullable": true,
            "allOf": [
              {
                "$ref": "#/components/schemas/YesNo"
              }
            ]
          },
          "employeeSUnder15": {
            "nullable": true,
            "allOf": [
              {
                "$ref": "#/components/schemas/YesNo"
              }
            ]
          },
          "employeeSUnder18InApprenticeship": {
            "nullable": true,
            "allOf": [
              {
                "$ref": "#/components/schemas/YesNo"
              }
            ]
          },
          "worstFormsOfChildLabor": {
            "nullable": true,
            "allOf": [
              {
                "$ref": "#/components/schemas/YesNo"
              }
            ]
          },
          "worstFormsOfChildLaborProhibition": {
            "nullable": true,
            "allOf": [
              {
                "$ref": "#/components/schemas/YesNo"
              }
            ]
          },
          "worstFormsOfChildLaborForms": {
            "type": "string",
            "nullable": true
          },
          "measuresForPreventionOfEmploymentUnderLocalMinimumAge": {
            "nullable": true,
            "allOf": [
              {
                "$ref": "#/components/schemas/YesNo"
              }
            ]
          },
          "employmentUnderLocalMinimumAgePreventionEmploymentContracts": {
            "nullable": true,
            "allOf": [
              {
                "$ref": "#/components/schemas/YesNo"
              }
            ]
          },
          "employmentUnderLocalMinimumAgePreventionJobDescription": {
            "nullable": true,
            "allOf": [
              {
                "$ref": "#/components/schemas/YesNo"
              }
            ]
          },
          "employmentUnderLocalMinimumAgePreventionIdentityDocuments": {
            "nullable": true,
            "allOf": [
              {
                "$ref": "#/components/schemas/YesNo"
              }
            ]
          },
          "employmentUnderLocalMinimumAgePreventionTraining": {
            "nullable": true,
            "allOf": [
              {
                "$ref": "#/components/schemas/BaseDataPointYesNo"
              }
            ]
          },
          "employmentUnderLocalMinimumAgePreventionCheckingOfLegalMinimumAge": {
            "nullable": true,
            "allOf": [
              {
                "$ref": "#/components/schemas/YesNo"
              }
            ]
          },
          "childLaborPreventionPolicy": {
            "nullable": true,
            "allOf": [
              {
                "$ref": "#/components/schemas/BaseDataPointYesNo"
              }
            ]
          },
          "additionalChildLaborOtherMeasures": {
            "nullable": true,
            "allOf": [
              {
                "$ref": "#/components/schemas/BaseDataPointYesNo"
              }
            ]
          },
          "additionalChildLaborOtherMeasuresDescription": {
            "type": "string",
            "nullable": true
          }
        }
      },
      "LksgSocialContaminationOfSoilWaterAirNoiseEmissionsExcessiveWaterConsumption": {
        "type": "object",
        "properties": {
          "harmfulSoilChange": {
            "nullable": true,
            "allOf": [
              {
                "$ref": "#/components/schemas/YesNo"
              }
            ]
          },
          "soilDegradation": {
            "nullable": true,
            "allOf": [
              {
                "$ref": "#/components/schemas/YesNo"
              }
            ]
          },
          "soilErosion": {
            "nullable": true,
            "allOf": [
              {
                "$ref": "#/components/schemas/YesNo"
              }
            ]
          },
          "soilBorneDiseases": {
            "nullable": true,
            "allOf": [
              {
                "$ref": "#/components/schemas/YesNo"
              }
            ]
          },
          "soilContamination": {
            "nullable": true,
            "allOf": [
              {
                "$ref": "#/components/schemas/YesNo"
              }
            ]
          },
          "soilSalinization": {
            "nullable": true,
            "allOf": [
              {
                "$ref": "#/components/schemas/YesNo"
              }
            ]
          },
          "soilProtectionPolicy": {
            "nullable": true,
            "allOf": [
              {
                "$ref": "#/components/schemas/BaseDataPointYesNo"
              }
            ]
          },
          "soilSpotChecks": {
            "nullable": true,
            "allOf": [
              {
                "$ref": "#/components/schemas/BaseDataPointYesNo"
              }
            ]
          },
          "harmfulWaterPollution": {
            "nullable": true,
            "allOf": [
              {
                "$ref": "#/components/schemas/YesNo"
              }
            ]
          },
          "fertilizersOrPollutants": {
            "nullable": true,
            "allOf": [
              {
                "$ref": "#/components/schemas/YesNo"
              }
            ]
          },
          "wasteWaterFiltration": {
            "nullable": true,
            "allOf": [
              {
                "$ref": "#/components/schemas/YesNo"
              }
            ]
          },
          "waterProtectionPolicy": {
            "nullable": true,
            "allOf": [
              {
                "$ref": "#/components/schemas/BaseDataPointYesNo"
              }
            ]
          },
          "waterSpotChecks": {
            "nullable": true,
            "allOf": [
              {
                "$ref": "#/components/schemas/BaseDataPointYesNo"
              }
            ]
          },
          "harmfulAirPollution": {
            "nullable": true,
            "allOf": [
              {
                "$ref": "#/components/schemas/YesNo"
              }
            ]
          },
          "airFiltration": {
            "nullable": true,
            "allOf": [
              {
                "$ref": "#/components/schemas/YesNo"
              }
            ]
          },
          "airQualityProtectionPolicy": {
            "nullable": true,
            "allOf": [
              {
                "$ref": "#/components/schemas/BaseDataPointYesNo"
              }
            ]
          },
          "airQualitySpotChecks": {
            "nullable": true,
            "allOf": [
              {
                "$ref": "#/components/schemas/BaseDataPointYesNo"
              }
            ]
          },
          "harmfulNoiseEmission": {
            "nullable": true,
            "allOf": [
              {
                "$ref": "#/components/schemas/YesNo"
              }
            ]
          },
          "reductionOfNoiseEmissions": {
            "nullable": true,
            "allOf": [
              {
                "$ref": "#/components/schemas/YesNo"
              }
            ]
          },
          "noiseReductionPolicy": {
            "nullable": true,
            "allOf": [
              {
                "$ref": "#/components/schemas/BaseDataPointYesNo"
              }
            ]
          },
          "noiseEmissionsSpotChecks": {
            "nullable": true,
            "allOf": [
              {
                "$ref": "#/components/schemas/BaseDataPointYesNo"
              }
            ]
          },
          "excessiveWaterConsumption": {
            "nullable": true,
            "allOf": [
              {
                "$ref": "#/components/schemas/YesNo"
              }
            ]
          },
          "waterSavingMeasures": {
            "nullable": true,
            "allOf": [
              {
                "$ref": "#/components/schemas/YesNo"
              }
            ]
          },
          "waterSavingMeasuresName": {
            "type": "string",
            "nullable": true
          },
          "waterUseReductionPolicy": {
            "nullable": true,
            "allOf": [
              {
                "$ref": "#/components/schemas/BaseDataPointYesNo"
              }
            ]
          },
          "waterConsumptionSpotChecks": {
            "nullable": true,
            "allOf": [
              {
                "$ref": "#/components/schemas/BaseDataPointYesNo"
              }
            ]
          },
          "waterSources": {
            "nullable": true,
            "allOf": [
              {
                "$ref": "#/components/schemas/YesNo"
              }
            ]
          },
          "contaminationPreventionMeasures": {
            "nullable": true,
            "allOf": [
              {
                "$ref": "#/components/schemas/BaseDataPointYesNo"
              }
            ]
          },
          "contaminationPreventionMeasuresDescription": {
            "type": "string",
            "nullable": true
          }
        }
      },
      "LksgSocialDisregardForFreedomOfAssociation": {
        "type": "object",
        "properties": {
          "freedomOfAssociation": {
            "nullable": true,
            "allOf": [
              {
                "$ref": "#/components/schemas/YesNo"
              }
            ]
          },
          "employeeRepresentation": {
            "type": "number",
            "nullable": true
          },
          "freedomOfAssociationDisregardPrevention": {
            "nullable": true,
            "allOf": [
              {
                "$ref": "#/components/schemas/YesNo"
              }
            ]
          },
          "discriminationForTradeUnionMembers": {
            "nullable": true,
            "allOf": [
              {
                "$ref": "#/components/schemas/YesNo"
              }
            ]
          },
          "freedomOfOperationForTradeUnion": {
            "nullable": true,
            "allOf": [
              {
                "$ref": "#/components/schemas/YesNo"
              }
            ]
          },
          "freedomOfAssociationTraining": {
            "nullable": true,
            "allOf": [
              {
                "$ref": "#/components/schemas/BaseDataPointYesNo"
              }
            ]
          },
          "worksCouncil": {
            "nullable": true,
            "allOf": [
              {
                "$ref": "#/components/schemas/BaseDataPointYesNo"
              }
            ]
          },
          "freedomOfAssociationOtherMeasures": {
            "nullable": true,
            "allOf": [
              {
                "$ref": "#/components/schemas/BaseDataPointYesNo"
              }
            ]
          },
          "freedomOfAssociationOtherMeasuresDescription": {
            "type": "string",
            "nullable": true
          }
        }
      },
      "LksgSocialDisregardForOccupationalHealthSafety": {
        "type": "object",
        "properties": {
          "lowSkillWork": {
            "nullable": true,
            "allOf": [
              {
                "$ref": "#/components/schemas/YesNo"
              }
            ]
          },
          "hazardousMachines": {
            "nullable": true,
            "allOf": [
              {
                "$ref": "#/components/schemas/YesNo"
              }
            ]
          },
          "oshMeasures": {
            "nullable": true,
            "allOf": [
              {
                "$ref": "#/components/schemas/YesNo"
              }
            ]
          },
          "oshPolicy": {
            "nullable": true,
            "allOf": [
              {
                "$ref": "#/components/schemas/BaseDataPointYesNo"
              }
            ]
          },
          "oshTraining": {
            "nullable": true,
            "allOf": [
              {
                "$ref": "#/components/schemas/BaseDataPointYesNo"
              }
            ]
          },
          "healthAndSafetyPolicy": {
            "nullable": true,
            "allOf": [
              {
                "$ref": "#/components/schemas/BaseDataPointYesNo"
              }
            ]
          },
          "otherOshMeasures": {
            "nullable": true,
            "allOf": [
              {
                "$ref": "#/components/schemas/BaseDataPointYesNo"
              }
            ]
          },
          "otherOshMeasuresDescription": {
            "type": "string",
            "nullable": true
          },
          "under10WorkplaceAccidents": {
            "nullable": true,
            "allOf": [
              {
                "$ref": "#/components/schemas/YesNo"
              }
            ]
          }
        }
      },
      "LksgSocialForcedLaborSlavery": {
        "type": "object",
        "properties": {
          "forcedLaborAndSlaveryPractices": {
            "nullable": true,
            "allOf": [
              {
                "$ref": "#/components/schemas/YesNo"
              }
            ]
          },
          "forcedLaborAndSlaveryPracticesSpecification": {
            "type": "string",
            "nullable": true
          },
          "forcedLaborAndSlaveryPreventionMeasures": {
            "nullable": true,
            "allOf": [
              {
                "$ref": "#/components/schemas/YesNo"
              }
            ]
          },
          "forcedLaborAndSlaveryPreventionEmploymentContracts": {
            "nullable": true,
            "allOf": [
              {
                "$ref": "#/components/schemas/YesNo"
              }
            ]
          },
          "forcedLaborAndSlaveryPreventionIdentityDocuments": {
            "nullable": true,
            "allOf": [
              {
                "$ref": "#/components/schemas/YesNo"
              }
            ]
          },
          "forcedLaborAndSlaveryPreventionFreeMovement": {
            "nullable": true,
            "allOf": [
              {
                "$ref": "#/components/schemas/YesNo"
              }
            ]
          },
          "forcedLaborAndSlaveryPreventionProvisionSocialRoomsAndToilets": {
            "nullable": true,
            "allOf": [
              {
                "$ref": "#/components/schemas/YesNo"
              }
            ]
          },
          "forcedLaborAndSlaveryPreventionTraining": {
            "nullable": true,
            "allOf": [
              {
                "$ref": "#/components/schemas/BaseDataPointYesNo"
              }
            ]
          },
          "forcedLaborPreventionPolicy": {
            "nullable": true,
            "allOf": [
              {
                "$ref": "#/components/schemas/BaseDataPointYesNo"
              }
            ]
          },
          "forcedLaborAndSlaveryPreventionOtherMeasures": {
            "nullable": true,
            "allOf": [
              {
                "$ref": "#/components/schemas/BaseDataPointYesNo"
              }
            ]
          },
          "forcedLaborAndSlaveryPreventionOtherMeasuresDescription": {
            "type": "string",
            "nullable": true
          }
        }
      },
      "LksgSocialUnequalTreatmentOfEmployment": {
        "type": "object",
        "properties": {
          "unequalTreatmentOfEmployment": {
            "nullable": true,
            "allOf": [
              {
                "$ref": "#/components/schemas/YesNo"
              }
            ]
          },
          "unequalTreatmentOfEmploymentPreventionMeasures": {
            "nullable": true,
            "allOf": [
              {
                "$ref": "#/components/schemas/YesNo"
              }
            ]
          },
          "diversityAndInclusionRole": {
            "nullable": true,
            "allOf": [
              {
                "$ref": "#/components/schemas/YesNo"
              }
            ]
          },
          "preventionOfMistreatments": {
            "nullable": true,
            "allOf": [
              {
                "$ref": "#/components/schemas/YesNo"
              }
            ]
          },
          "unequalTreatmentPreventionTraining": {
            "nullable": true,
            "allOf": [
              {
                "$ref": "#/components/schemas/BaseDataPointYesNo"
              }
            ]
          },
          "equalOpportunitiesOfficer": {
            "nullable": true,
            "allOf": [
              {
                "$ref": "#/components/schemas/YesNo"
              }
            ]
          },
          "equalEmploymentPolicy": {
            "nullable": true,
            "allOf": [
              {
                "$ref": "#/components/schemas/BaseDataPointYesNo"
              }
            ]
          },
          "unequalTreatmentPreventionOtherMeasures": {
            "nullable": true,
            "allOf": [
              {
                "$ref": "#/components/schemas/BaseDataPointYesNo"
              }
            ]
          },
          "unequalTreatmentPreventionOtherMeasuresDescription": {
            "type": "string",
            "nullable": true
          }
        }
      },
      "LksgSocialUnlawfulEvictionDeprivationOfLandForestAndWater": {
        "type": "object",
        "properties": {
          "unlawfulEvictionAndTakingOfLand": {
            "nullable": true,
            "allOf": [
              {
                "$ref": "#/components/schemas/YesNo"
              }
            ]
          },
          "unlawfulEvictionAndTakingOfLandRisk": {
            "type": "string",
            "nullable": true
          },
          "unlawfulEvictionAndTakingOfLandMeasures": {
            "nullable": true,
            "allOf": [
              {
                "$ref": "#/components/schemas/YesNo"
              }
            ]
          },
          "modelContractsForLandPurchaseOrLeasing": {
            "nullable": true,
            "allOf": [
              {
                "$ref": "#/components/schemas/BaseDataPointYesNo"
              }
            ]
          },
          "involvementOfLocalsInDecisionMaking": {
            "nullable": true,
            "allOf": [
              {
                "$ref": "#/components/schemas/YesNo"
              }
            ]
          },
          "governanceOfTenurePolicy": {
            "nullable": true,
            "allOf": [
              {
                "$ref": "#/components/schemas/BaseDataPointYesNo"
              }
            ]
          },
          "unlawfulEvictionAndTakingOfLandOtherMeasures": {
            "nullable": true,
            "allOf": [
              {
                "$ref": "#/components/schemas/BaseDataPointYesNo"
              }
            ]
          },
          "unlawfulEvictionAndTakingOfLandOtherMeasuresDescription": {
            "type": "string",
            "nullable": true
          },
          "voluntaryGuidelinesOnTheResponsibleGovernanceOfTenure": {
            "nullable": true,
            "allOf": [
              {
                "$ref": "#/components/schemas/YesNo"
              }
            ]
          }
        }
      },
      "LksgSocialUseOfPrivatePublicSecurityForcesWithDisregardForHumanRights": {
        "type": "object",
        "properties": {
          "useOfPrivatePublicSecurityForces": {
            "nullable": true,
            "allOf": [
              {
                "$ref": "#/components/schemas/YesNo"
              }
            ]
          },
          "useOfPrivatePublicSecurityForcesAndRiskOfViolationOfHumanRights": {
            "nullable": true,
            "allOf": [
              {
                "$ref": "#/components/schemas/YesNo"
              }
            ]
          },
          "instructionOfSecurityForces": {
            "nullable": true,
            "allOf": [
              {
                "$ref": "#/components/schemas/BaseDataPointYesNo"
              }
            ]
          },
          "humanRightsTraining": {
            "nullable": true,
            "allOf": [
              {
                "$ref": "#/components/schemas/BaseDataPointYesNo"
              }
            ]
          },
          "stateSecurityForces": {
            "nullable": true,
            "allOf": [
              {
                "$ref": "#/components/schemas/YesNoNa"
              }
            ]
          },
          "privateSecurityForces": {
            "nullable": true,
            "allOf": [
              {
                "$ref": "#/components/schemas/BaseDataPointYesNoNa"
              }
            ]
          },
          "useOfPrivatePublicSecurityForcesMeasures": {
            "nullable": true,
            "allOf": [
              {
                "$ref": "#/components/schemas/BaseDataPointYesNo"
              }
            ]
          },
          "useOfPrivatePublicSecurityForcesMeasuresDescription": {
            "type": "string",
            "nullable": true
          }
        }
      },
      "LksgSocialWithholdingAdequateWages": {
        "type": "object",
        "properties": {
          "adequateWageWithholding": {
            "nullable": true,
            "allOf": [
              {
                "$ref": "#/components/schemas/YesNo"
              }
            ]
          },
          "adequateWagesMeasures": {
            "nullable": true,
            "allOf": [
              {
                "$ref": "#/components/schemas/YesNo"
              }
            ]
          },
          "documentedWorkingHoursAndWages": {
            "nullable": true,
            "allOf": [
              {
                "$ref": "#/components/schemas/BaseDataPointYesNo"
              }
            ]
          },
          "adequateLivingWage": {
            "nullable": true,
            "allOf": [
              {
                "$ref": "#/components/schemas/BaseDataPointYesNo"
              }
            ]
          },
          "regularWagesProcessFlow": {
            "nullable": true,
            "allOf": [
              {
                "$ref": "#/components/schemas/YesNo"
              }
            ]
          },
          "fixedHourlyWages": {
            "nullable": true,
            "allOf": [
              {
                "$ref": "#/components/schemas/YesNoNa"
              }
            ]
          },
          "fixedPieceworkWages": {
            "nullable": true,
            "allOf": [
              {
                "$ref": "#/components/schemas/YesNoNa"
              }
            ]
          },
          "adequateWageOtherMeasures": {
            "nullable": true,
            "allOf": [
              {
                "$ref": "#/components/schemas/BaseDataPointYesNo"
              }
            ]
          },
          "adequateWageOtherMeasuresDescription": {
            "type": "string",
            "nullable": true
          }
        }
      },
      "SpecificProcurementOptions": {
        "type": "string",
        "enum": [
          "ShortLivedAndChangingBusinessRelationships",
          "HighPricePressure",
          "TightlyTimedOrShortTermAdjustedDeliveryDeadlinesAndConditionsWithSuppliers",
          "NoneOfTheAbove"
        ]
      },
      "BaseDataPointString": {
        "type": "object",
        "properties": {
          "value": {
            "type": "string",
            "nullable": true
          },
          "dataSource": {
            "nullable": true,
            "allOf": [
              {
                "$ref": "#/components/schemas/BaseDocumentReference"
              }
            ]
          }
        }
      },
      "CompanyAssociatedDataHeimathafenData": {
        "required": [
          "companyId",
          "data",
          "reportingPeriod"
        ],
        "type": "object",
        "properties": {
          "companyId": {
            "type": "string"
          },
          "reportingPeriod": {
            "type": "string"
          },
          "data": {
            "$ref": "#/components/schemas/HeimathafenData"
          }
        }
      },
      "HeimathafenData": {
        "type": "object",
        "properties": {
          "general": {
            "nullable": true,
            "allOf": [
              {
                "$ref": "#/components/schemas/HeimathafenGeneral"
              }
            ]
          },
          "environmental": {
            "nullable": true,
            "allOf": [
              {
                "$ref": "#/components/schemas/HeimathafenEnvironmental"
              }
            ]
          },
          "social": {
            "nullable": true,
            "allOf": [
              {
                "$ref": "#/components/schemas/HeimathafenSocial"
              }
            ]
          },
          "governance": {
            "nullable": true,
            "allOf": [
              {
                "$ref": "#/components/schemas/HeimathafenGovernance"
              }
            ]
          }
        }
      },
      "HeimathafenEnvironmental": {
        "type": "object",
        "properties": {
          "nachhaltigskeitsrisiken": {
            "nullable": true,
            "allOf": [
              {
                "$ref": "#/components/schemas/HeimathafenEnvironmentalNachhaltigskeitsrisiken"
              }
            ]
          },
          "pais": {
            "nullable": true,
            "allOf": [
              {
                "$ref": "#/components/schemas/HeimathafenEnvironmentalPais"
              }
            ]
          },
          "paiBiologischeVielfalt": {
            "nullable": true,
            "allOf": [
              {
                "$ref": "#/components/schemas/HeimathafenEnvironmentalPaiBiologischeVielfalt"
              }
            ]
          },
          "paiWasser": {
            "nullable": true,
            "allOf": [
              {
                "$ref": "#/components/schemas/HeimathafenEnvironmentalPaiWasser"
              }
            ]
          },
          "paiAbfall": {
            "nullable": true,
            "allOf": [
              {
                "$ref": "#/components/schemas/HeimathafenEnvironmentalPaiAbfall"
              }
            ]
          },
          "paiUmweltAufDemLand": {
            "nullable": true,
            "allOf": [
              {
                "$ref": "#/components/schemas/HeimathafenEnvironmentalPaiUmweltAufDemLand"
              }
            ]
          },
          "sfdr": {
            "nullable": true,
            "allOf": [
              {
                "$ref": "#/components/schemas/HeimathafenEnvironmentalSfdr"
              }
            ]
          },
          "kontroverseGeschaeftsfelderTabakerzeugung": {
            "nullable": true,
            "allOf": [
              {
                "$ref": "#/components/schemas/HeimathafenEnvironmentalKontroverseGeschaeftsfelderTabakerzeugung"
              }
            ]
          },
          "kontroverseGeschaeftsfelderKohlefoerderungUndVerteilung": {
            "nullable": true,
            "allOf": [
              {
                "$ref": "#/components/schemas/HeimathafenEnvironmentalKontroverseGeschaeftsfelderKohlefoerderungUndVerteilung"
              }
            ]
          }
        }
      },
      "HeimathafenEnvironmentalKontroverseGeschaeftsfelderKohlefoerderungUndVerteilung": {
        "type": "object",
        "properties": {
          "ausschlussDerKohlefoerderungUndVerteilung": {
            "nullable": true,
            "allOf": [
              {
                "$ref": "#/components/schemas/YesNo"
              }
            ]
          },
          "wennNeinBitteBegruenden": {
            "type": "string",
            "nullable": true
          },
          "verwendeteKennzahl": {
            "type": "string",
            "nullable": true
          },
          "methodikDerBerechnung": {
            "type": "string",
            "nullable": true
          },
          "verwendeteQuellen": {
            "type": "array",
            "nullable": true,
            "items": {
              "$ref": "#/components/schemas/BaseDataPointString"
            }
          }
        }
      },
      "HeimathafenEnvironmentalKontroverseGeschaeftsfelderTabakerzeugung": {
        "type": "object",
        "properties": {
          "ausschlussDerTabakerzeugung": {
            "nullable": true,
            "allOf": [
              {
                "$ref": "#/components/schemas/YesNo"
              }
            ]
          },
          "wennNeinBitteBegruenden": {
            "type": "string",
            "nullable": true
          },
          "verwendeteKennzahl": {
            "type": "string",
            "nullable": true
          },
          "methodikDerBerechnung": {
            "type": "string",
            "nullable": true
          },
          "verwendeteQuellen": {
            "type": "array",
            "nullable": true,
            "items": {
              "$ref": "#/components/schemas/BaseDataPointString"
            }
          }
        }
      },
      "HeimathafenEnvironmentalNachhaltigskeitsrisiken": {
        "type": "object",
        "properties": {
          "methodikFuerOekologischeNachhaltigkeitsrisiken": {
            "nullable": true,
            "allOf": [
              {
                "$ref": "#/components/schemas/YesNo"
              }
            ]
          },
          "wennNeinBitteBegruenden": {
            "type": "string",
            "nullable": true
          },
          "kartierteRisikenFuerDieOekologischeNachhaltigkeit": {
            "type": "string",
            "nullable": true
          },
          "identifizierungDerWesentlichenRisikenFuerDieOekologischeNachhaltigkeitUndDerKonstruktionsmethodik": {
            "type": "string",
            "nullable": true
          },
          "umweltbewertungUnterBeruecksichtigungVonNachhaltigkeitsrisiken": {
            "type": "string",
            "nullable": true
          },
          "risikenFuerDieOekologischeNachhaltigkeitAbsichern": {
            "type": "string",
            "nullable": true
          },
          "quellen": {
            "type": "array",
            "nullable": true,
            "items": {
              "$ref": "#/components/schemas/BaseDataPointString"
            }
          },
          "vierAugenPruefung": {
            "nullable": true,
            "allOf": [
              {
                "$ref": "#/components/schemas/YesNo"
              }
            ]
          },
          "wennKeineVierAugenPruefungBitteBegruenden": {
            "type": "string",
            "nullable": true
          },
          "beschreibungDerVierAugenPruefung": {
            "type": "string",
            "nullable": true
          }
        }
      },
      "HeimathafenEnvironmentalPaiAbfall": {
        "type": "object",
        "properties": {
          "paiAbfall": {
            "nullable": true,
            "allOf": [
              {
                "$ref": "#/components/schemas/YesNo"
              }
            ]
          },
          "wennNeinBitteBegruenden": {
            "type": "string",
            "nullable": true
          },
          "verwendeteSchluesselzahlen": {
            "type": "string",
            "nullable": true
          },
          "datenerfassung": {
            "type": "string",
            "nullable": true
          },
          "datenPlausibilitaetspruefung": {
            "type": "string",
            "nullable": true
          },
          "datenquellen": {
            "type": "array",
            "nullable": true,
            "items": {
              "$ref": "#/components/schemas/BaseDataPointString"
            }
          }
        }
      },
      "HeimathafenEnvironmentalPaiBiologischeVielfalt": {
        "type": "object",
        "properties": {
          "paisBiologischeVielfalt": {
            "nullable": true,
            "allOf": [
              {
                "$ref": "#/components/schemas/YesNo"
              }
            ]
          },
          "wennNeinBitteBegruenden": {
            "type": "string",
            "nullable": true
          },
          "verwendeteSchluesselzahlen": {
            "type": "string",
            "nullable": true
          },
          "datenerfassung": {
            "type": "string",
            "nullable": true
          },
          "datenPlausibilitaetspruefung": {
            "type": "string",
            "nullable": true
          },
          "datenquellen": {
            "type": "array",
            "nullable": true,
            "items": {
              "$ref": "#/components/schemas/BaseDataPointString"
            }
          }
        }
      },
      "HeimathafenEnvironmentalPaiUmweltAufDemLand": {
        "type": "object",
        "properties": {
          "paiUmweltAufDemLand": {
            "nullable": true,
            "allOf": [
              {
                "$ref": "#/components/schemas/YesNo"
              }
            ]
          },
          "wennNeinBitteBegruenden": {
            "type": "string",
            "nullable": true
          },
          "verwendeteSchluesselzahlen": {
            "type": "string",
            "nullable": true
          },
          "datenerfassung": {
            "type": "string",
            "nullable": true
          },
          "datenPlausibilitaetspruefung": {
            "type": "string",
            "nullable": true
          },
          "datenquellen": {
            "type": "array",
            "nullable": true,
            "items": {
              "$ref": "#/components/schemas/BaseDataPointString"
            }
          }
        }
      },
      "HeimathafenEnvironmentalPaiWasser": {
        "type": "object",
        "properties": {
          "paiWasser": {
            "nullable": true,
            "allOf": [
              {
                "$ref": "#/components/schemas/YesNo"
              }
            ]
          },
          "wennNeinBitteBegruenden": {
            "type": "string",
            "nullable": true
          },
          "verwendeteSchluesselzahlen": {
            "type": "string",
            "nullable": true
          },
          "datenerfassung": {
            "type": "string",
            "nullable": true
          },
          "datenPlausibilitaetspruefung": {
            "type": "string",
            "nullable": true
          },
          "datenquellen": {
            "type": "array",
            "nullable": true,
            "items": {
              "$ref": "#/components/schemas/BaseDataPointString"
            }
          }
        }
      },
      "HeimathafenEnvironmentalPais": {
        "type": "object",
        "properties": {
          "sechsPaisTreibhausgasemissionen": {
            "nullable": true,
            "allOf": [
              {
                "$ref": "#/components/schemas/YesNo"
              }
            ]
          },
          "wennNeinBitteBegruenden": {
            "type": "string",
            "nullable": true
          },
          "wennJaBitteDiePaisAuflisten": {
            "type": "string",
            "nullable": true
          },
          "verwendeteSchluesselzahlen": {
            "type": "string",
            "nullable": true
          },
          "datenerfassung": {
            "type": "string",
            "nullable": true
          },
          "datenPlausibilitaetspruefung": {
            "type": "string",
            "nullable": true
          },
          "datenquellen": {
            "type": "array",
            "nullable": true,
            "items": {
              "$ref": "#/components/schemas/BaseDataPointString"
            }
          }
        }
      },
      "HeimathafenEnvironmentalSfdr": {
        "type": "object",
        "properties": {
          "methodikZurMessungEinesSignifikantenBeitragsZuEinemUmweltziel": {
            "type": "string",
            "nullable": true
          }
        }
      },
      "HeimathafenGeneral": {
        "type": "object",
        "properties": {
          "unternehmen": {
            "nullable": true,
            "allOf": [
              {
                "$ref": "#/components/schemas/HeimathafenGeneralUnternehmen"
              }
            ]
          },
          "methodik": {
            "nullable": true,
            "allOf": [
              {
                "$ref": "#/components/schemas/HeimathafenGeneralMethodik"
              }
            ]
          },
          "impactmerkmaleKeineArmut": {
            "nullable": true,
            "allOf": [
              {
                "$ref": "#/components/schemas/HeimathafenGeneralImpactmerkmaleKeineArmut"
              }
            ]
          },
          "impactmerkmaleKeinHunger": {
            "nullable": true,
            "allOf": [
              {
                "$ref": "#/components/schemas/HeimathafenGeneralImpactmerkmaleKeinHunger"
              }
            ]
          },
          "impactmerkmaleGesundheitUndWohlergehen": {
            "nullable": true,
            "allOf": [
              {
                "$ref": "#/components/schemas/HeimathafenGeneralImpactmerkmaleGesundheitUndWohlergehen"
              }
            ]
          },
          "impactmerkmaleHochwertigeBildung": {
            "nullable": true,
            "allOf": [
              {
                "$ref": "#/components/schemas/HeimathafenGeneralImpactmerkmaleHochwertigeBildung"
              }
            ]
          },
          "impactmerkmaleGeschlechtergleichheit": {
            "nullable": true,
            "allOf": [
              {
                "$ref": "#/components/schemas/HeimathafenGeneralImpactmerkmaleGeschlechtergleichheit"
              }
            ]
          },
          "impactmerkmaleSauberesWasserUndSanitaereEinrichtungen": {
            "nullable": true,
            "allOf": [
              {
                "$ref": "#/components/schemas/HeimathafenGeneralImpactmerkmaleSauberesWasserUndSanitaereEinrichtungen"
              }
            ]
          },
          "impactmerkmaleBezahlbareUndSaubereEnergie": {
            "nullable": true,
            "allOf": [
              {
                "$ref": "#/components/schemas/HeimathafenGeneralImpactmerkmaleBezahlbareUndSaubereEnergie"
              }
            ]
          },
          "impactmerkmaleMenschenwuerdigeArbeitUndWirtschaftswachstum": {
            "nullable": true,
            "allOf": [
              {
                "$ref": "#/components/schemas/HeimathafenGeneralImpactmerkmaleMenschenwuerdigeArbeitUndWirtschaftswachstum"
              }
            ]
          },
          "impactmerkmaleIndustrieInnovationUndInfrastruktur": {
            "nullable": true,
            "allOf": [
              {
                "$ref": "#/components/schemas/HeimathafenGeneralImpactmerkmaleIndustrieInnovationUndInfrastruktur"
              }
            ]
          },
          "impactmerkmaleWenigerUngleichheiten": {
            "nullable": true,
            "allOf": [
              {
                "$ref": "#/components/schemas/HeimathafenGeneralImpactmerkmaleWenigerUngleichheiten"
              }
            ]
          },
          "impactmerkmaleNachhaltigeStaedteUndGemeinden": {
            "nullable": true,
            "allOf": [
              {
                "$ref": "#/components/schemas/HeimathafenGeneralImpactmerkmaleNachhaltigeStaedteUndGemeinden"
              }
            ]
          },
          "impactmerkmaleNachhaltigerKonsumUndProduktion": {
            "nullable": true,
            "allOf": [
              {
                "$ref": "#/components/schemas/HeimathafenGeneralImpactmerkmaleNachhaltigerKonsumUndProduktion"
              }
            ]
          },
          "impactmerkmaleMassnahmenZumKlimaschutz": {
            "nullable": true,
            "allOf": [
              {
                "$ref": "#/components/schemas/HeimathafenGeneralImpactmerkmaleMassnahmenZumKlimaschutz"
              }
            ]
          },
          "impactmerkmaleLebenUnterWasser": {
            "nullable": true,
            "allOf": [
              {
                "$ref": "#/components/schemas/HeimathafenGeneralImpactmerkmaleLebenUnterWasser"
              }
            ]
          },
          "impactmerkmaleLebenAndLand": {
            "nullable": true,
            "allOf": [
              {
                "$ref": "#/components/schemas/HeimathafenGeneralImpactmerkmaleLebenAndLand"
              }
            ]
          },
          "impactmerkmaleFriedenGerechtigkeitUndStarkeInstitutionen": {
            "nullable": true,
            "allOf": [
              {
                "$ref": "#/components/schemas/HeimathafenGeneralImpactmerkmaleFriedenGerechtigkeitUndStarkeInstitutionen"
              }
            ]
          },
          "impactmerkmalePartnerschaftenZurErreichungDerZiele": {
            "nullable": true,
            "allOf": [
              {
                "$ref": "#/components/schemas/HeimathafenGeneralImpactmerkmalePartnerschaftenZurErreichungDerZiele"
              }
            ]
          },
          "implementierung": {
            "nullable": true,
            "allOf": [
              {
                "$ref": "#/components/schemas/HeimathafenGeneralImplementierung"
              }
            ]
          }
        }
      },
      "HeimathafenGeneralImpactmerkmaleBezahlbareUndSaubereEnergie": {
        "type": "object",
        "properties": {
          "sdgBezahlbareUndSaubereEnergie": {
            "nullable": true,
            "allOf": [
              {
                "$ref": "#/components/schemas/YesNo"
              }
            ]
          },
          "wennNeinBitteBegruenden": {
            "type": "string",
            "nullable": true
          },
          "verwendeteSchluesselzahlen": {
            "type": "string",
            "nullable": true
          },
          "datenerfassung": {
            "type": "string",
            "nullable": true
          },
          "datenPlausibilitaetspruefung": {
            "type": "string",
            "nullable": true
          },
          "datenquellen": {
            "type": "array",
            "nullable": true,
            "items": {
              "$ref": "#/components/schemas/BaseDataPointString"
            }
          }
        }
      },
      "HeimathafenGeneralImpactmerkmaleFriedenGerechtigkeitUndStarkeInstitutionen": {
        "type": "object",
        "properties": {
          "sdgFriedenGerechtigkeitUndStarkeInstitutionen": {
            "nullable": true,
            "allOf": [
              {
                "$ref": "#/components/schemas/YesNo"
              }
            ]
          },
          "wennNeinBitteBegruenden": {
            "type": "string",
            "nullable": true
          },
          "verwendeteSchluesselzahlen": {
            "type": "string",
            "nullable": true
          },
          "datenerfassung": {
            "type": "string",
            "nullable": true
          },
          "datenPlausibilitaetspruefung": {
            "type": "string",
            "nullable": true
          },
          "datenquellen": {
            "type": "array",
            "nullable": true,
            "items": {
              "$ref": "#/components/schemas/BaseDataPointString"
            }
          }
        }
      },
      "HeimathafenGeneralImpactmerkmaleGeschlechtergleichheit": {
        "type": "object",
        "properties": {
          "sdgGeschlechtergleichheit": {
            "nullable": true,
            "allOf": [
              {
                "$ref": "#/components/schemas/YesNo"
              }
            ]
          },
          "wennNeinBitteBegruenden": {
            "type": "string",
            "nullable": true
          },
          "verwendeteSchluesselzahlen": {
            "type": "string",
            "nullable": true
          },
          "datenerfassung": {
            "type": "string",
            "nullable": true
          },
          "datenPlausibilitaetspruefung": {
            "type": "string",
            "nullable": true
          },
          "datenquellen": {
            "type": "array",
            "nullable": true,
            "items": {
              "$ref": "#/components/schemas/BaseDataPointString"
            }
          }
        }
      },
      "HeimathafenGeneralImpactmerkmaleGesundheitUndWohlergehen": {
        "type": "object",
        "properties": {
          "sdgGesundheitUndWohlergehen": {
            "nullable": true,
            "allOf": [
              {
                "$ref": "#/components/schemas/YesNo"
              }
            ]
          },
          "wennNeinBitteBegruenden": {
            "type": "string",
            "nullable": true
          },
          "verwendeteSchluesselzahlen": {
            "type": "string",
            "nullable": true
          },
          "datenerfassung": {
            "type": "string",
            "nullable": true
          },
          "datenPlausibilitaetspruefung": {
            "type": "string",
            "nullable": true
          },
          "datenquellen": {
            "type": "array",
            "nullable": true,
            "items": {
              "$ref": "#/components/schemas/BaseDataPointString"
            }
          }
        }
      },
      "HeimathafenGeneralImpactmerkmaleHochwertigeBildung": {
        "type": "object",
        "properties": {
          "sdgHochwertigeBildung": {
            "nullable": true,
            "allOf": [
              {
                "$ref": "#/components/schemas/YesNo"
              }
            ]
          },
          "wennNeinBitteBegruenden": {
            "type": "string",
            "nullable": true
          },
          "verwendeteSchluesselzahlen": {
            "type": "string",
            "nullable": true
          },
          "datenerfassung": {
            "type": "string",
            "nullable": true
          },
          "datenPlausibilitaetspruefung": {
            "type": "string",
            "nullable": true
          },
          "datenquellen": {
            "type": "array",
            "nullable": true,
            "items": {
              "$ref": "#/components/schemas/BaseDataPointString"
            }
          }
        }
      },
      "HeimathafenGeneralImpactmerkmaleIndustrieInnovationUndInfrastruktur": {
        "type": "object",
        "properties": {
          "sdgIndustrieInnovationUndInfrastruktur": {
            "nullable": true,
            "allOf": [
              {
                "$ref": "#/components/schemas/YesNo"
              }
            ]
          },
          "wennNeinBitteBegruenden": {
            "type": "string",
            "nullable": true
          },
          "verwendeteSchluesselzahlen": {
            "type": "string",
            "nullable": true
          },
          "datenerfassung": {
            "type": "string",
            "nullable": true
          },
          "datenPlausibilitaetspruefung": {
            "type": "string",
            "nullable": true
          },
          "datenquellen": {
            "type": "array",
            "nullable": true,
            "items": {
              "$ref": "#/components/schemas/BaseDataPointString"
            }
          }
        }
      },
      "HeimathafenGeneralImpactmerkmaleKeinHunger": {
        "type": "object",
        "properties": {
          "sdgKeinHunger": {
            "nullable": true,
            "allOf": [
              {
                "$ref": "#/components/schemas/YesNo"
              }
            ]
          },
          "wennNeinBitteBegruenden": {
            "type": "string",
            "nullable": true
          },
          "verwendeteSchluesselzahlen": {
            "type": "string",
            "nullable": true
          },
          "datenerfassung": {
            "type": "string",
            "nullable": true
          },
          "datenPlausibilitaetspruefung": {
            "type": "string",
            "nullable": true
          },
          "datenquellen": {
            "type": "array",
            "nullable": true,
            "items": {
              "$ref": "#/components/schemas/BaseDataPointString"
            }
          }
        }
      },
      "HeimathafenGeneralImpactmerkmaleKeineArmut": {
        "type": "object",
        "properties": {
          "sdgKeineArmut": {
            "nullable": true,
            "allOf": [
              {
                "$ref": "#/components/schemas/YesNo"
              }
            ]
          },
          "wennNeinBitteBegruenden": {
            "type": "string",
            "nullable": true
          },
          "verwendeteSchluesselzahlen": {
            "type": "string",
            "nullable": true
          },
          "datenerfassung": {
            "type": "string",
            "nullable": true
          },
          "datenPlausibilitaetspruefung": {
            "type": "string",
            "nullable": true
          },
          "datenquellen": {
            "type": "array",
            "nullable": true,
            "items": {
              "$ref": "#/components/schemas/BaseDataPointString"
            }
          }
        }
      },
      "HeimathafenGeneralImpactmerkmaleLebenAndLand": {
        "type": "object",
        "properties": {
          "sdgLebenAnLand": {
            "nullable": true,
            "allOf": [
              {
                "$ref": "#/components/schemas/YesNo"
              }
            ]
          },
          "wennNeinBitteBegruenden": {
            "type": "string",
            "nullable": true
          },
          "verwendeteSchluesselzahlen": {
            "type": "string",
            "nullable": true
          },
          "datenerfassung": {
            "type": "string",
            "nullable": true
          },
          "datenPlausibilitaetspruefung": {
            "type": "string",
            "nullable": true
          },
          "datenquellen": {
            "type": "array",
            "nullable": true,
            "items": {
              "$ref": "#/components/schemas/BaseDataPointString"
            }
          }
        }
      },
      "HeimathafenGeneralImpactmerkmaleLebenUnterWasser": {
        "type": "object",
        "properties": {
          "sdgLebenUnterWasser": {
            "nullable": true,
            "allOf": [
              {
                "$ref": "#/components/schemas/YesNo"
              }
            ]
          },
          "wennNeinBitteBegruenden": {
            "type": "string",
            "nullable": true
          },
          "verwendeteSchluesselzahlen": {
            "type": "string",
            "nullable": true
          },
          "datenerfassung": {
            "type": "string",
            "nullable": true
          },
          "datenPlausibilitaetspruefung": {
            "type": "string",
            "nullable": true
          },
          "datenquellen": {
            "type": "array",
            "nullable": true,
            "items": {
              "$ref": "#/components/schemas/BaseDataPointString"
            }
          }
        }
      },
      "HeimathafenGeneralImpactmerkmaleMassnahmenZumKlimaschutz": {
        "type": "object",
        "properties": {
          "sdgMassnahmenZumKlimaschutz": {
            "nullable": true,
            "allOf": [
              {
                "$ref": "#/components/schemas/YesNo"
              }
            ]
          },
          "wennNeinBitteBegruenden": {
            "type": "string",
            "nullable": true
          },
          "verwendeteSchluesselzahlen": {
            "type": "string",
            "nullable": true
          },
          "datenerfassung": {
            "type": "string",
            "nullable": true
          },
          "datenPlausibilitaetspruefung": {
            "type": "string",
            "nullable": true
          },
          "datenquellen": {
            "type": "array",
            "nullable": true,
            "items": {
              "$ref": "#/components/schemas/BaseDataPointString"
            }
          }
        }
      },
      "HeimathafenGeneralImpactmerkmaleMenschenwuerdigeArbeitUndWirtschaftswachstum": {
        "type": "object",
        "properties": {
          "sdgMenschenwuerdigeArbeitUndWirtschaftswachstum": {
            "nullable": true,
            "allOf": [
              {
                "$ref": "#/components/schemas/YesNo"
              }
            ]
          },
          "wennNeinBitteBegruenden": {
            "type": "string",
            "nullable": true
          },
          "verwendeteSchluesselzahlen": {
            "type": "string",
            "nullable": true
          },
          "datenerfassung": {
            "type": "string",
            "nullable": true
          },
          "datenPlausibilitaetspruefung": {
            "type": "string",
            "nullable": true
          },
          "datenquellen": {
            "type": "array",
            "nullable": true,
            "items": {
              "$ref": "#/components/schemas/BaseDataPointString"
            }
          }
        }
      },
      "HeimathafenGeneralImpactmerkmaleNachhaltigeStaedteUndGemeinden": {
        "type": "object",
        "properties": {
          "sdgNachhaltigeStaedteUndGemeinden": {
            "nullable": true,
            "allOf": [
              {
                "$ref": "#/components/schemas/YesNo"
              }
            ]
          },
          "wennNeinBitteBegruenden": {
            "type": "string",
            "nullable": true
          },
          "verwendeteSchluesselzahlen": {
            "type": "string",
            "nullable": true
          },
          "datenerfassung": {
            "type": "string",
            "nullable": true
          },
          "datenPlausibilitaetspruefung": {
            "type": "string",
            "nullable": true
          },
          "datenquellen": {
            "type": "array",
            "nullable": true,
            "items": {
              "$ref": "#/components/schemas/BaseDataPointString"
            }
          }
        }
      },
      "HeimathafenGeneralImpactmerkmaleNachhaltigerKonsumUndProduktion": {
        "type": "object",
        "properties": {
          "sdgNachhaligerKonsumUndProduktion": {
            "nullable": true,
            "allOf": [
              {
                "$ref": "#/components/schemas/YesNo"
              }
            ]
          },
          "wennNeinBitteBegruenden": {
            "type": "string",
            "nullable": true
          },
          "verwendeteSchluesselzahlen": {
            "type": "string",
            "nullable": true
          },
          "datenerfassung": {
            "type": "string",
            "nullable": true
          },
          "datenPlausibilitaetspruefung": {
            "type": "string",
            "nullable": true
          },
          "datenquellen": {
            "type": "array",
            "nullable": true,
            "items": {
              "$ref": "#/components/schemas/BaseDataPointString"
            }
          }
        }
      },
      "HeimathafenGeneralImpactmerkmalePartnerschaftenZurErreichungDerZiele": {
        "type": "object",
        "properties": {
          "sdgPartnerschaftenZurErreichungDerZiele": {
            "nullable": true,
            "allOf": [
              {
                "$ref": "#/components/schemas/YesNo"
              }
            ]
          },
          "wennNeinBitteBegruenden": {
            "type": "string",
            "nullable": true
          },
          "verwendeteSchluesselzahlen": {
            "type": "string",
            "nullable": true
          },
          "datenerfassung": {
            "type": "string",
            "nullable": true
          },
          "datenPlausibilitaetspruefung": {
            "type": "string",
            "nullable": true
          },
          "datenquellen": {
            "type": "array",
            "nullable": true,
            "items": {
              "$ref": "#/components/schemas/BaseDataPointString"
            }
          }
        }
      },
      "HeimathafenGeneralImpactmerkmaleSauberesWasserUndSanitaereEinrichtungen": {
        "type": "object",
        "properties": {
          "sdgSauberesWasserUndSanitaereEinrichtungen": {
            "nullable": true,
            "allOf": [
              {
                "$ref": "#/components/schemas/YesNo"
              }
            ]
          },
          "wennNeinBitteBegruenden": {
            "type": "string",
            "nullable": true
          },
          "verwendeteSchluesselzahlen": {
            "type": "string",
            "nullable": true
          },
          "datenerfassung": {
            "type": "string",
            "nullable": true
          },
          "datenPlausibilitaetspruefung": {
            "type": "string",
            "nullable": true
          },
          "datenquellen": {
            "type": "array",
            "nullable": true,
            "items": {
              "$ref": "#/components/schemas/BaseDataPointString"
            }
          }
        }
      },
      "HeimathafenGeneralImpactmerkmaleWenigerUngleichheiten": {
        "type": "object",
        "properties": {
          "sdgWenigerUngleichheiten": {
            "nullable": true,
            "allOf": [
              {
                "$ref": "#/components/schemas/YesNo"
              }
            ]
          },
          "wennNeinBitteBegruenden": {
            "type": "string",
            "nullable": true
          },
          "verwendeteSchluesselzahlen": {
            "type": "string",
            "nullable": true
          },
          "datenerfassung": {
            "type": "string",
            "nullable": true
          },
          "datenPlausibilitaetspruefung": {
            "type": "string",
            "nullable": true
          },
          "datenquellen": {
            "type": "array",
            "nullable": true,
            "items": {
              "$ref": "#/components/schemas/BaseDataPointString"
            }
          }
        }
      },
      "HeimathafenGeneralImplementierung": {
        "type": "object",
        "properties": {
          "angeboteneSprachen": {
            "type": "string",
            "nullable": true
          },
          "bereitgestellteDokumentationsarten": {
            "type": "string",
            "nullable": true
          },
          "bereitgestellteDokumentationAufDeutsch": {
            "nullable": true,
            "allOf": [
              {
                "$ref": "#/components/schemas/YesNo"
              }
            ]
          },
          "leistungstests": {
            "nullable": true,
            "allOf": [
              {
                "$ref": "#/components/schemas/YesNo"
              }
            ]
          },
          "sicherheitstests": {
            "nullable": true,
            "allOf": [
              {
                "$ref": "#/components/schemas/YesNo"
              }
            ]
          },
          "beschreibungDerSystemarchitektur": {
            "type": "string",
            "nullable": true
          },
          "erforderlichesClientBetriebssystem": {
            "type": "string",
            "nullable": true
          },
          "angebotFuerFetteDuenneZitrischeKunden": {
            "nullable": true,
            "allOf": [
              {
                "$ref": "#/components/schemas/YesNo"
              }
            ]
          },
          "serverBackup": {
            "type": "string",
            "nullable": true
          },
          "standardisiertesKonzeptZurWiederherstellungImKatastrophenfall": {
            "nullable": true,
            "allOf": [
              {
                "$ref": "#/components/schemas/BaseDataPointYesNo"
              }
            ]
          },
          "stammUndBewegungsdatenLesen": {
            "nullable": true,
            "allOf": [
              {
                "$ref": "#/components/schemas/YesNo"
              }
            ]
          },
          "kompatibilitaetMitAnderenDatenquellen": {
            "nullable": true,
            "allOf": [
              {
                "$ref": "#/components/schemas/YesNo"
              }
            ]
          },
          "importDerErgebnisseInDasDataWarehouse": {
            "nullable": true,
            "allOf": [
              {
                "$ref": "#/components/schemas/YesNo"
              }
            ]
          },
          "erforderlichesDatenbanksystem": {
            "type": "string",
            "nullable": true
          },
          "beschreibungDesDesignsUndDerStrukturDerDatenbankEn": {
            "type": "string",
            "nullable": true
          },
          "direkterZugriffAufDieDatenbank": {
            "nullable": true,
            "allOf": [
              {
                "$ref": "#/components/schemas/YesNo"
              }
            ]
          },
          "schreibenderZugriffAufDieDatenbank": {
            "nullable": true,
            "allOf": [
              {
                "$ref": "#/components/schemas/YesNo"
              }
            ]
          },
          "unterstuetzungDerEchtzeitverarbeitung": {
            "nullable": true,
            "allOf": [
              {
                "$ref": "#/components/schemas/YesNo"
              }
            ]
          },
          "unterstuetzungFuerZeitnaheVerarbeitung": {
            "nullable": true,
            "allOf": [
              {
                "$ref": "#/components/schemas/YesNo"
              }
            ]
          },
          "unterstuetzungDerStapelverarbeitung": {
            "nullable": true,
            "allOf": [
              {
                "$ref": "#/components/schemas/YesNo"
              }
            ]
          },
          "unterstuetzteBiLoesung": {
            "type": "string",
            "nullable": true
          },
          "flexibilitaetBeimImportExportVonDaten": {
            "nullable": true,
            "allOf": [
              {
                "$ref": "#/components/schemas/YesNo"
              }
            ]
          },
          "rundUmDieUhrVerfuegbarkeit": {
            "nullable": true,
            "allOf": [
              {
                "$ref": "#/components/schemas/YesNo"
              }
            ]
          },
          "uebertragenVonDatenhistorien": {
            "type": "string",
            "nullable": true
          },
          "unterstuetzterZeitraumDerDatenhistorien": {
            "type": "string",
            "nullable": true
          },
          "fruehesterStartterminFuerEinIntegrationsprojekt": {
            "type": "string",
            "format": "date",
            "nullable": true
          },
          "geschaetzterZeitrahmenFuerDieVollstaendigeIntegrationDesProjekts": {
            "type": "string",
            "nullable": true
          },
          "durchschnittlicheAnzahlDerBenoetigtenRessourcen": {
            "type": "integer",
            "nullable": true
          },
          "anzahlDerVerfuegbarenRessourcen": {
            "type": "string",
            "nullable": true
          },
          "kundenbetreuung": {
            "type": "integer",
            "nullable": true
          }
        }
      },
      "HeimathafenGeneralMethodik": {
        "type": "object",
        "properties": {
          "verstaendnisVonNachhaltigkeitAlsTeilDerBewertung": {
            "type": "string",
            "nullable": true
          },
          "kriterienFuerIhreNachhaltigkeitsratings": {
            "type": "string",
            "nullable": true
          },
          "verfahrenZurVorbereitungDerAnalyseOderMethodik": {
            "type": "string",
            "nullable": true
          },
          "definitionBewertungsskala": {
            "type": "string",
            "nullable": true
          },
          "aktualitaetDerRatings": {
            "type": "string",
            "nullable": true
          },
          "unabhaengigkeitDerRatings": {
            "type": "string",
            "nullable": true
          },
          "datenerfassung": {
            "type": "string",
            "nullable": true
          },
          "methodikUmfasstUmweltSozialesUndGovernance": {
            "type": "string",
            "nullable": true
          },
          "datenquellen": {
            "type": "array",
            "nullable": true,
            "items": {
              "$ref": "#/components/schemas/BaseDataPointString"
            }
          },
          "datenPlausibilitaetspruefung": {
            "type": "string",
            "nullable": true
          },
          "intervalleFuerDieDatenaktualisierung": {
            "type": "string",
            "nullable": true
          },
          "zuverlaessigkeitDerMethodikSicherstellen": {
            "type": "string",
            "nullable": true
          },
          "minimierungOderVerhinderungSubjektiverFaktoren": {
            "type": "string",
            "nullable": true
          },
          "listePotenziellerInteressenkonflikte": {
            "type": "string",
            "nullable": true
          },
          "interessenkonfliktenEntgegenwirken": {
            "type": "string",
            "nullable": true
          },
          "dokumentationDerDatenerfassungUndSicherstellungDesProzesses": {
            "type": "string",
            "nullable": true
          },
          "bewertungVonQualitaetsstandards": {
            "type": "string",
            "nullable": true
          },
          "ratingTransparenzstandards": {
            "type": "string",
            "nullable": true
          },
          "qualitaetssicherungsprozess": {
            "nullable": true,
            "allOf": [
              {
                "$ref": "#/components/schemas/YesNo"
              }
            ]
          },
          "fallsNeinGebenSieBitteDieGruendeAn": {
            "type": "string",
            "nullable": true
          },
          "strukturDesQualitaetssicherungsprozesses": {
            "type": "string",
            "nullable": true
          },
          "dieAktualitaetDerMethodik": {
            "type": "string",
            "nullable": true
          },
          "paisInDieAnalyseEinbezogen": {
            "nullable": true,
            "allOf": [
              {
                "$ref": "#/components/schemas/YesNo"
              }
            ]
          },
          "listeDerEingeschlossenenPais": {
            "type": "string",
            "nullable": true
          },
          "quelleDerPaiSammlung": {
            "type": "array",
            "nullable": true,
            "items": {
              "$ref": "#/components/schemas/BaseDataPointString"
            }
          },
          "umgangMitAusreissern": {
            "type": "string",
            "nullable": true
          },
          "identifizierungVonKontroversenGeschaeften": {
            "type": "string",
            "nullable": true
          },
          "aktuelleKontroversen": {
            "type": "string",
            "nullable": true
          },
          "quellenZurErfassungVonKontroversen": {
            "type": "array",
            "nullable": true,
            "items": {
              "$ref": "#/components/schemas/BaseDataPointString"
            }
          }
        }
      },
      "HeimathafenGeneralUnternehmen": {
        "type": "object",
        "properties": {
          "unternehmenseigentumUndEigentuemerstruktur": {
            "type": "string",
            "nullable": true
          },
          "kernkompetenzenUndGeschaeftsbereiche": {
            "type": "array",
            "nullable": true,
            "items": {
              "type": "string"
            }
          },
          "anzahlDerFuerEsgZustaendigenMitarbeiter": {
            "type": "integer",
            "nullable": true
          }
        }
      },
      "HeimathafenGovernance": {
        "type": "object",
        "properties": {
          "goodGovernance": {
            "nullable": true,
            "allOf": [
              {
                "$ref": "#/components/schemas/HeimathafenGovernanceGoodGovernance"
              }
            ]
          },
          "goodGovernanceUngc": {
            "nullable": true,
            "allOf": [
              {
                "$ref": "#/components/schemas/HeimathafenGovernanceGoodGovernanceUngc"
              }
            ]
          },
          "bestechungUndKorruption": {
            "nullable": true,
            "allOf": [
              {
                "$ref": "#/components/schemas/HeimathafenGovernanceBestechungUndKorruption"
              }
            ]
          }
        }
      },
      "HeimathafenGovernanceBestechungUndKorruption": {
        "type": "object",
        "properties": {
          "kontroversenImBereichDerBestechungUndKorruption": {
            "nullable": true,
            "allOf": [
              {
                "$ref": "#/components/schemas/YesNo"
              }
            ]
          },
          "wennNeinBitteBegruenden": {
            "type": "string",
            "nullable": true
          },
          "verwendeteMetrikenUndMethodik": {
            "type": "string",
            "nullable": true
          },
          "verwendeteQuellen": {
            "type": "array",
            "nullable": true,
            "items": {
              "$ref": "#/components/schemas/BaseDataPointString"
            }
          },
          "dieAktualitaetDerKontroversenImBereichBestechungUndKorruption": {
            "type": "string",
            "nullable": true
          }
        }
      },
      "HeimathafenGovernanceGoodGovernance": {
        "type": "object",
        "properties": {
          "methodikDerGutenRegierungsfuehrung": {
            "nullable": true,
            "allOf": [
              {
                "$ref": "#/components/schemas/YesNo"
              }
            ]
          },
          "wennNeinBitteBegruenden": {
            "type": "string",
            "nullable": true
          },
          "definitionVonGuterRegierungsfuehrung": {
            "type": "string",
            "nullable": true
          },
          "listeDerKpisFuerGuteUnternehmensfuehrung": {
            "type": "string",
            "nullable": true
          },
          "verwendeteQuellen": {
            "type": "array",
            "nullable": true,
            "items": {
              "$ref": "#/components/schemas/BaseDataPointString"
            }
          }
        }
      },
      "HeimathafenGovernanceGoodGovernanceUngc": {
        "type": "object",
        "properties": {
          "beruecksichtigungDesUngc": {
            "nullable": true,
            "allOf": [
              {
                "$ref": "#/components/schemas/YesNo"
              }
            ]
          },
          "wennNeinBitteBegruenden": {
            "type": "string",
            "nullable": true
          },
          "beruecksichtigungDerUngcBeschreibung": {
            "type": "string",
            "nullable": true
          },
          "verwendeteQuellen": {
            "type": "array",
            "nullable": true,
            "items": {
              "$ref": "#/components/schemas/BaseDataPointString"
            }
          }
        }
      },
      "HeimathafenSocial": {
        "type": "object",
        "properties": {
          "nachhaltigskeitsrisiken": {
            "nullable": true,
            "allOf": [
              {
                "$ref": "#/components/schemas/HeimathafenSocialNachhaltigskeitsrisiken"
              }
            ]
          },
          "paiSozial": {
            "nullable": true,
            "allOf": [
              {
                "$ref": "#/components/schemas/HeimathafenSocialPaiSozial"
              }
            ]
          },
          "paiSozialesAufDemLand": {
            "nullable": true,
            "allOf": [
              {
                "$ref": "#/components/schemas/HeimathafenSocialPaiSozialesAufDemLand"
              }
            ]
          },
          "sfdr": {
            "nullable": true,
            "allOf": [
              {
                "$ref": "#/components/schemas/HeimathafenSocialSfdr"
              }
            ]
          },
          "kontroverseGeschaeftsfelderWaffen": {
            "nullable": true,
            "allOf": [
              {
                "$ref": "#/components/schemas/HeimathafenSocialKontroverseGeschaeftsfelderWaffen"
              }
            ]
          },
          "kontroverseGeschaeftsfelder": {
            "nullable": true,
            "allOf": [
              {
                "$ref": "#/components/schemas/HeimathafenSocialKontroverseGeschaeftsfelder"
              }
            ]
          }
        }
      },
      "HeimathafenSocialKontroverseGeschaeftsfelder": {
        "type": "object",
        "properties": {
          "verwendeteQuellen": {
            "type": "array",
            "nullable": true,
            "items": {
              "$ref": "#/components/schemas/BaseDataPointString"
            }
          }
        }
      },
      "HeimathafenSocialKontroverseGeschaeftsfelderWaffen": {
        "type": "object",
        "properties": {
          "herstellungOderVertriebVonWaffenAusschluss": {
            "nullable": true,
            "allOf": [
              {
                "$ref": "#/components/schemas/YesNo"
              }
            ]
          },
          "wennNeinBitteBegruenden": {
            "type": "string",
            "nullable": true
          },
          "verwendeteKennzahlFuerDieUmsatzmessung": {
            "type": "string",
            "nullable": true
          },
          "methodikDerBerechnung": {
            "type": "string",
            "nullable": true
          },
          "verwendeteQuellen": {
            "type": "array",
            "nullable": true,
            "items": {
              "$ref": "#/components/schemas/BaseDataPointString"
            }
          },
          "ausschlussVerbotenerWaffen": {
            "nullable": true,
            "allOf": [
              {
                "$ref": "#/components/schemas/YesNo"
              }
            ]
          },
          "wennAuschlussNichtMoeglichBitteBegruenden": {
            "type": "string",
            "nullable": true
          },
          "verwendeteKennzahlZurAbbildungGeaechteterWaffen": {
            "type": "string",
            "nullable": true
          }
        }
      },
      "HeimathafenSocialNachhaltigskeitsrisiken": {
        "type": "object",
        "properties": {
          "methodikSozialeNachhaltigkeitsrisiken": {
            "nullable": true,
            "allOf": [
              {
                "$ref": "#/components/schemas/YesNo"
              }
            ]
          },
          "wennNeinBitteBegruenden": {
            "type": "string",
            "nullable": true
          },
          "kartierteSozialeNachhaltigkeitsrisiken": {
            "type": "string",
            "nullable": true
          },
          "identifizierungWesentlicherSozialerNachhaltigkeitsrisikenUndKonstruktionsmethodik": {
            "type": "string",
            "nullable": true
          },
          "sozialeBewertungUnterBeruecksichtigungVonNachhaltigkeitsrisiken": {
            "type": "string",
            "nullable": true
          },
          "sozialeNachhaltigkeitsrisikenAbsichern": {
            "type": "string",
            "nullable": true
          },
          "quelle": {
            "type": "array",
            "nullable": true,
            "items": {
              "$ref": "#/components/schemas/BaseDataPointString"
            }
          },
          "vierAugenPruefung": {
            "nullable": true,
            "allOf": [
              {
                "$ref": "#/components/schemas/YesNo"
              }
            ]
          },
          "wennKeineVierAugenPruefungBitteBegruenden": {
            "type": "string",
            "nullable": true
          },
          "beschreibungDerVierAugenPruefung": {
            "type": "string",
            "nullable": true
          }
        }
      },
      "HeimathafenSocialPaiSozial": {
        "type": "object",
        "properties": {
          "paiSozial": {
            "nullable": true,
            "allOf": [
              {
                "$ref": "#/components/schemas/YesNo"
              }
            ]
          },
          "wennNeinBitteBegruenden": {
            "type": "string",
            "nullable": true
          },
          "verwendeteSchluesselzahlen": {
            "type": "string",
            "nullable": true
          },
          "datenerfassung": {
            "type": "string",
            "nullable": true
          },
          "datenPlausibilitaetspruefung": {
            "type": "string",
            "nullable": true
          },
          "datenquellen": {
            "type": "array",
            "nullable": true,
            "items": {
              "$ref": "#/components/schemas/BaseDataPointString"
            }
          }
        }
      },
      "HeimathafenSocialPaiSozialesAufDemLand": {
        "type": "object",
        "properties": {
          "paiSozialesAufDemLand": {
            "nullable": true,
            "allOf": [
              {
                "$ref": "#/components/schemas/YesNo"
              }
            ]
          },
          "wennNeinBitteBegruenden": {
            "type": "string",
            "nullable": true
          },
          "verwendeteSchluesselzahlen": {
            "type": "string",
            "nullable": true
          },
          "datenerfassung": {
            "type": "string",
            "nullable": true
          },
          "datenPlausibilitaetspruefung": {
            "type": "string",
            "nullable": true
          },
          "datenquellen": {
            "type": "array",
            "nullable": true,
            "items": {
              "$ref": "#/components/schemas/BaseDataPointString"
            }
          }
        }
      },
      "HeimathafenSocialSfdr": {
        "type": "object",
        "properties": {
          "methodikZurMessungDesSignifikantenBeitragsZuEinemGesellschaftlichenZiel": {
            "type": "string",
            "nullable": true
          }
        }
      },
      "Activity": {
        "type": "string",
        "enum": [
          "Afforestation",
          "RehabilitationAndRestorationOfForestsIncludingReforestationAndNaturalForestRegenerationAfterAnExtremeEvent",
          "ForestManagement",
          "ConservationForestry",
          "RestorationOfWetlands",
          "ManufactureOfRenewableEnergyTechnologies",
          "ManufactureOfEquipmentForTheProductionAndUseOfHydrogen",
          "ManufactureOfLowCarbonTechnologiesForTransport",
          "ManufactureOfBatteries",
          "ManufactureOfEnergyEfficiencyEquipmentForBuildings",
          "ManufactureOfOtherLowCarbonTechnologies",
          "ManufactureOfCement",
          "ManufactureOfAluminium",
          "ManufactureOfIronAndSteel",
          "ManufactureOfHydrogen",
          "ManufactureOfCarbonBlack",
          "ManufactureOfSodaAsh",
          "ManufactureOfChlorine",
          "ManufactureOfOrganicBasicChemicals",
          "ManufactureOfAnhydrousAmmonia",
          "ManufactureOfNitricAcid",
          "ManufactureOfPlasticsInPrimaryForm",
          "ElectricityGenerationUsingSolarPhotovoltaicTechnology",
          "ElectricityGenerationUsingConcentratedSolarPowerCspTechnology",
          "ElectricityGenerationFromWindPower",
          "ElectricityGenerationFromOceanEnergyTechnologies",
          "ElectricityGenerationFromHydropower",
          "ElectricityGenerationFromGeothermalEnergy",
          "ElectricityGenerationFromRenewableNonFossilGaseousAndLiquidFuels",
          "ElectricityGenerationFromBioenergy",
          "TransmissionAndDistributionOfElectricity",
          "StorageOfElectricity",
          "StorageOfThermalEnergy",
          "StorageOfHydrogen",
          "ManufactureOfBiogasAndBiofuelsForUseInTransportAndOfBioliquids",
          "TransmissionAndDistributionNetworksForRenewableAndLowCarbonGases",
          "DistrictHeatingCoolingDistribution",
          "InstallationAndOperationOfElectricHeatPumps",
          "CogenerationOfHeatCoolAndPowerFromSolarEnergy",
          "CogenerationOfHeatCoolAndPowerFromGeothermalEnergy",
          "CogenerationOfHeatCoolAndPowerFromRenewableNonFossilGaseousAndLiquidFuels",
          "CogenerationOfHeatCoolAndPowerFromBioenergy",
          "ProductionOfHeatCoolFromSolarThermalHeating",
          "ProductionOfHeatCoolFromGeothermalEnergy",
          "ProductionOfHeatCoolFromRenewableNonFossilGaseousAndLiquidFuels",
          "ProductionOfHeatCoolFromBioenergy",
          "ProductionOfHeatCoolUsingWasteHeat",
          "PreCommercialStagesOfAdvancedTechnologiesToProduceEnergyFromNuclearProcessesWithMinimalWasteFromTheFuelCycle",
          "ConstructionAndSafeOperationOfNewNuclearPowerPlantsForTheGenerationOfElectricityAndOrHeatIncludingForHydrogenProductionUsingBestAvailableTechnologies",
          "ElectricityGenerationFromNuclearEnergyInExistingInstallations",
          "ElectricityGenerationFromFossilGaseousFuels",
          "HighEfficiencyCoGenerationOfHeatCoolAndPowerFromFossilGaseousFuels",
          "ProductionOfHeatCoolFromFossilGaseousFuelsInAnEfficientDistrictHeatingAndCoolingSystem",
          "ConstructionExtensionAndOperationOfWaterCollectionTreatmentAndSupplySystems",
          "RenewalOfWaterCollectionTreatmentAndSupplySystems",
          "ConstructionExtensionAndOperationOfWasteWaterCollectionAndTreatment",
          "RenewalOfWasteWaterCollectionAndTreatment",
          "CollectionAndTransportOfNonHazardousWasteInSourceSegregatedFractions",
          "AnaerobicDigestionOfSewageSludge",
          "AnaerobicDigestionOfBioWaste",
          "CompostingOfBioWaste",
          "MaterialRecoveryFromNonHazardousWaste",
          "LandfillGasCaptureAndUtilisation",
          "TransportOfCo2",
          "UndergroundPermanentGeologicalStorageOfCo2",
          "PassengerInterurbanRailTransport",
          "FreightRailTransport",
          "UrbanAndSuburbanTransportRoadPassengerTransport",
          "OperationOfPersonalMobilityDevicesCycleLogistics",
          "TransportByMotorbikesPassengerCarsAndLightCommercialVehicles",
          "FreightTransportServicesByRoad",
          "InlandPassengerWaterTransport",
          "InlandFreightWaterTransport",
          "RetrofittingOfInlandWaterPassengerAndFreightTransport",
          "SeaAndCoastalFreightWaterTransportVesselsForPortOperationsAndAuxiliaryActivities",
          "SeaAndCoastalPassengerWaterTransport",
          "RetrofittingOfSeaAndCoastalFreightAndPassengerWaterTransport",
          "InfrastructureForPersonalMobilityCycleLogistics",
          "InfrastructureForRailTransport",
          "InfrastructureEnablingLowCarbonRoadTransportAndPublicTransport",
          "InfrastructureEnablingLowCarbonWaterTransport",
          "LowCarbonAirportInfrastructure",
          "ConstructionOfNewBuildings",
          "RenovationOfExistingBuildings",
          "InstallationMaintenanceAndRepairOfEnergyEfficiencyEquipment",
          "InstallationMaintenanceAndRepairOfChargingStationsForElectricVehiclesInBuildingsAndParkingSpacesAttachedToBuildings",
          "InstallationMaintenanceAndRepairOfInstrumentsAndDevicesForMeasuringRegulationAndControllingEnergyPerformanceOfBuildings",
          "InstallationMaintenanceAndRepairOfRenewableEnergyTechnologies",
          "AcquisitionAndOwnershipOfBuildings",
          "DataProcessingHostingAndRelatedActivities",
          "DataDrivenSolutionsForGhgEmissionsReductions",
          "CloseToMarketResearchDevelopmentAndInnovation",
          "ResearchDevelopmentAndInnovationForDirectAirCaptureOfCo2",
          "ProfessionalServicesRelatedToEnergyPerformanceOfBuildings",
          "InfrastructureEnablingRoadTransportAndPublicTransport",
          "InfrastructureForWaterTransport",
          "AirportInfrastructure",
          "ComputerProgrammingConsultancyAndRelatedActivities",
          "ProgrammingAndBroadcastingActivities",
          "EngineeringActivitiesAndRelatedTechnicalConsultancyDedicatedToAdaptationToClimateChange",
          "NonLifeInsuranceUnderwritingOfClimateRelatedPerils",
          "Reinsurance",
          "Education",
          "ResidentialCareActivities",
          "CreativeArtsAndEntertainmentActivities",
          "LibrariesArchivesMuseumsAndCulturalActivities",
          "MotionPictureVideoAndTelevisionProgrammeProductionSoundRecordingAndMusicPublishingActivities"
        ]
      },
      "AssuranceDataPoint": {
        "required": [
          "value"
        ],
        "type": "object",
        "properties": {
          "value": {
            "type": "string",
            "enum": [
              "None",
              "LimitedAssurance",
              "ReasonableAssurance"
            ]
          },
          "dataSource": {
            "nullable": true,
            "allOf": [
              {
                "$ref": "#/components/schemas/ExtendedDocumentReference"
              }
            ]
          },
          "provider": {
            "type": "string",
            "nullable": true
          }
        }
      },
      "CompanyAssociatedDataEutaxonomyNonFinancialsData": {
        "required": [
          "companyId",
          "data",
          "reportingPeriod"
        ],
        "type": "object",
        "properties": {
          "companyId": {
            "type": "string"
          },
          "reportingPeriod": {
            "type": "string"
          },
          "data": {
            "$ref": "#/components/schemas/EutaxonomyNonFinancialsData"
          }
        }
      },
      "EuTaxonomyActivity": {
        "required": [
          "activityName"
        ],
        "type": "object",
        "properties": {
          "activityName": {
            "$ref": "#/components/schemas/Activity"
          },
          "naceCodes": {
            "type": "array",
            "nullable": true,
            "items": {
              "type": "string"
            }
          },
          "share": {
            "nullable": true,
            "allOf": [
              {
                "$ref": "#/components/schemas/RelativeAndAbsoluteFinancialShare"
              }
            ]
          }
        }
      },
      "EuTaxonomyAlignedActivity": {
        "required": [
          "activityName"
        ],
        "type": "object",
        "properties": {
          "activityName": {
            "$ref": "#/components/schemas/Activity"
          },
          "naceCodes": {
            "type": "array",
            "nullable": true,
            "items": {
              "type": "string"
            }
          },
          "share": {
            "nullable": true,
            "allOf": [
              {
                "$ref": "#/components/schemas/RelativeAndAbsoluteFinancialShare"
              }
            ]
          },
          "substantialContributionToClimateChangeMitigationInPercent": {
            "type": "number",
            "nullable": true
          },
          "substantialContributionToClimateChangeAdaptationInPercent": {
            "type": "number",
            "nullable": true
          },
          "substantialContributionToSustainableUseAndProtectionOfWaterAndMarineResourcesInPercent": {
            "type": "number",
            "nullable": true
          },
          "substantialContributionToTransitionToACircularEconomyInPercent": {
            "type": "number",
            "nullable": true
          },
          "substantialContributionToPollutionPreventionAndControlInPercent": {
            "type": "number",
            "nullable": true
          },
          "substantialContributionToProtectionAndRestorationOfBiodiversityAndEcosystemsInPercent": {
            "type": "number",
            "nullable": true
          },
          "dnshToClimateChangeMitigation": {
            "nullable": true,
            "allOf": [
              {
                "$ref": "#/components/schemas/YesNo"
              }
            ]
          },
          "dnshToClimateChangeAdaptation": {
            "nullable": true,
            "allOf": [
              {
                "$ref": "#/components/schemas/YesNo"
              }
            ]
          },
          "dnshToSustainableUseAndProtectionOfWaterAndMarineResources": {
            "nullable": true,
            "allOf": [
              {
                "$ref": "#/components/schemas/YesNo"
              }
            ]
          },
          "dnshToTransitionToACircularEconomy": {
            "nullable": true,
            "allOf": [
              {
                "$ref": "#/components/schemas/YesNo"
              }
            ]
          },
          "dnshToPollutionPreventionAndControl": {
            "nullable": true,
            "allOf": [
              {
                "$ref": "#/components/schemas/YesNo"
              }
            ]
          },
          "dnshToProtectionAndRestorationOfBiodiversityAndEcosystems": {
            "nullable": true,
            "allOf": [
              {
                "$ref": "#/components/schemas/YesNo"
              }
            ]
          },
          "minimumSafeguards": {
            "nullable": true,
            "allOf": [
              {
                "$ref": "#/components/schemas/YesNo"
              }
            ]
          }
        }
      },
      "EutaxonomyNonFinancialsCapex": {
        "type": "object",
        "properties": {
          "totalAmount": {
            "nullable": true,
            "allOf": [
              {
                "$ref": "#/components/schemas/CurrencyDataPoint"
              }
            ]
          },
          "nonEligibleShare": {
            "nullable": true,
            "allOf": [
              {
                "$ref": "#/components/schemas/EutaxonomyNonFinancialsCapexNonEligibleShare"
              }
            ]
          },
          "eligibleShare": {
            "nullable": true,
            "allOf": [
              {
                "$ref": "#/components/schemas/EutaxonomyNonFinancialsCapexEligibleShare"
              }
            ]
          },
          "nonAlignedShare": {
            "nullable": true,
            "allOf": [
              {
                "$ref": "#/components/schemas/EutaxonomyNonFinancialsCapexNonAlignedShare"
              }
            ]
          },
          "nonAlignedActivities": {
            "type": "array",
            "nullable": true,
            "items": {
              "$ref": "#/components/schemas/EuTaxonomyActivity"
            }
          },
          "alignedShare": {
            "nullable": true,
            "allOf": [
              {
                "$ref": "#/components/schemas/EutaxonomyNonFinancialsCapexAlignedShare"
              }
            ]
          },
          "substantialContributionToClimateChangeMitigationInPercent": {
            "type": "number",
            "nullable": true
          },
          "substantialContributionToClimateChangeAdaptationInPercent": {
            "type": "number",
            "nullable": true
          },
          "substantialContributionToSustainableUseAndProtectionOfWaterAndMarineResourcesInPercent": {
            "type": "number",
            "nullable": true
          },
          "substantialContributionToTransitionToACircularEconomyInPercent": {
            "type": "number",
            "nullable": true
          },
          "substantialContributionToPollutionPreventionAndControlInPercent": {
            "type": "number",
            "nullable": true
          },
          "substantialContributionToProtectionAndRestorationOfBiodiversityAndEcosystemsInPercent": {
            "type": "number",
            "nullable": true
          },
          "alignedActivities": {
            "type": "array",
            "nullable": true,
            "items": {
              "$ref": "#/components/schemas/EuTaxonomyAlignedActivity"
            }
          },
          "enablingShareInPercent": {
            "type": "number",
            "nullable": true
          },
          "transitionalShareInPercent": {
            "type": "number",
            "nullable": true
          }
        }
      },
      "EutaxonomyNonFinancialsCapexAlignedShare": {
        "type": "object",
        "properties": {
          "relativeShareInPercent": {
            "type": "number",
            "nullable": true
          },
          "absoluteShare": {
            "nullable": true,
            "allOf": [
              {
                "$ref": "#/components/schemas/AmountWithCurrency"
              }
            ]
          }
        }
      },
      "EutaxonomyNonFinancialsCapexEligibleShare": {
        "type": "object",
        "properties": {
          "relativeShareInPercent": {
            "type": "number",
            "nullable": true
          },
          "absoluteShare": {
            "nullable": true,
            "allOf": [
              {
                "$ref": "#/components/schemas/AmountWithCurrency"
              }
            ]
          }
        }
      },
      "EutaxonomyNonFinancialsCapexNonAlignedShare": {
        "type": "object",
        "properties": {
          "relativeShareInPercent": {
            "type": "number",
            "nullable": true
          },
          "absoluteShare": {
            "nullable": true,
            "allOf": [
              {
                "$ref": "#/components/schemas/AmountWithCurrency"
              }
            ]
          }
        }
      },
      "EutaxonomyNonFinancialsCapexNonEligibleShare": {
        "type": "object",
        "properties": {
          "relativeShareInPercent": {
            "type": "number",
            "nullable": true
          },
          "absoluteShare": {
            "nullable": true,
            "allOf": [
              {
                "$ref": "#/components/schemas/AmountWithCurrency"
              }
            ]
          }
        }
      },
      "EutaxonomyNonFinancialsData": {
        "type": "object",
        "properties": {
          "general": {
            "nullable": true,
            "allOf": [
              {
                "$ref": "#/components/schemas/EutaxonomyNonFinancialsGeneral"
              }
            ]
          },
          "revenue": {
            "nullable": true,
            "allOf": [
              {
                "$ref": "#/components/schemas/EutaxonomyNonFinancialsRevenue"
              }
            ]
          },
          "capex": {
            "nullable": true,
            "allOf": [
              {
                "$ref": "#/components/schemas/EutaxonomyNonFinancialsCapex"
              }
            ]
          },
          "opex": {
            "nullable": true,
            "allOf": [
              {
                "$ref": "#/components/schemas/EutaxonomyNonFinancialsOpex"
              }
            ]
          }
        }
      },
      "EutaxonomyNonFinancialsGeneral": {
        "type": "object",
        "properties": {
          "fiscalYearDeviation": {
            "nullable": true,
            "allOf": [
              {
                "$ref": "#/components/schemas/EutaxonomyNonFinancialsGeneralFiscalYearDeviationOptions"
              }
            ]
          },
          "fiscalYearEnd": {
            "type": "string",
            "format": "date",
            "nullable": true
          },
          "scopeOfEntities": {
            "nullable": true,
            "allOf": [
              {
                "$ref": "#/components/schemas/YesNoNa"
              }
            ]
          },
          "nfrdMandatory": {
            "nullable": true,
            "allOf": [
              {
                "$ref": "#/components/schemas/YesNo"
              }
            ]
          },
          "euTaxonomyActivityLevelReporting": {
            "nullable": true,
            "allOf": [
              {
                "$ref": "#/components/schemas/YesNo"
              }
            ]
          },
          "assurance": {
            "nullable": true,
            "allOf": [
              {
                "$ref": "#/components/schemas/AssuranceDataPoint"
              }
            ]
          },
          "numberOfEmployees": {
            "type": "number",
            "nullable": true
          },
          "referencedReports": {
            "type": "object",
            "nullable": true,
            "example": {
              "string": {
                "fileReference": "string",
                "fileName": "string",
                "isGroupLevel": "Yes",
                "reportDate": "2023-10-12",
                "currency": "string"
              }
            }
          }
        }
      },
      "EutaxonomyNonFinancialsGeneralFiscalYearDeviationOptions": {
        "type": "string",
        "enum": [
          "Deviation",
          "NoDeviation"
        ]
      },
      "EutaxonomyNonFinancialsOpex": {
        "type": "object",
        "properties": {
          "totalAmount": {
            "nullable": true,
            "allOf": [
              {
                "$ref": "#/components/schemas/CurrencyDataPoint"
              }
            ]
          },
          "nonEligibleShare": {
            "nullable": true,
            "allOf": [
              {
                "$ref": "#/components/schemas/EutaxonomyNonFinancialsOpexNonEligibleShare"
              }
            ]
          },
          "eligibleShare": {
            "nullable": true,
            "allOf": [
              {
                "$ref": "#/components/schemas/EutaxonomyNonFinancialsOpexEligibleShare"
              }
            ]
          },
          "nonAlignedShare": {
            "nullable": true,
            "allOf": [
              {
                "$ref": "#/components/schemas/EutaxonomyNonFinancialsOpexNonAlignedShare"
              }
            ]
          },
          "nonAlignedActivities": {
            "type": "array",
            "nullable": true,
            "items": {
              "$ref": "#/components/schemas/EuTaxonomyActivity"
            }
          },
          "alignedShare": {
            "nullable": true,
            "allOf": [
              {
                "$ref": "#/components/schemas/EutaxonomyNonFinancialsOpexAlignedShare"
              }
            ]
          },
          "substantialContributionToClimateChangeMitigationInPercent": {
            "type": "number",
            "nullable": true
          },
          "substantialContributionToClimateChangeAdaptationInPercent": {
            "type": "number",
            "nullable": true
          },
          "substantialContributionToSustainableUseAndProtectionOfWaterAndMarineResourcesInPercent": {
            "type": "number",
            "nullable": true
          },
          "substantialContributionToTransitionToACircularEconomyInPercent": {
            "type": "number",
            "nullable": true
          },
          "substantialContributionToPollutionPreventionAndControlInPercent": {
            "type": "number",
            "nullable": true
          },
          "substantialContributionToProtectionAndRestorationOfBiodiversityAndEcosystemsInPercent": {
            "type": "number",
            "nullable": true
          },
          "alignedActivities": {
            "type": "array",
            "nullable": true,
            "items": {
              "$ref": "#/components/schemas/EuTaxonomyAlignedActivity"
            }
          },
          "enablingShareInPercent": {
            "type": "number",
            "nullable": true
          },
          "transitionalShareInPercent": {
            "type": "number",
            "nullable": true
          }
        }
      },
      "EutaxonomyNonFinancialsOpexAlignedShare": {
        "type": "object",
        "properties": {
          "relativeShareInPercent": {
            "type": "number",
            "nullable": true
          },
          "absoluteShare": {
            "nullable": true,
            "allOf": [
              {
                "$ref": "#/components/schemas/AmountWithCurrency"
              }
            ]
          }
        }
      },
      "EutaxonomyNonFinancialsOpexEligibleShare": {
        "type": "object",
        "properties": {
          "relativeShareInPercent": {
            "type": "number",
            "nullable": true
          },
          "absoluteShare": {
            "nullable": true,
            "allOf": [
              {
                "$ref": "#/components/schemas/AmountWithCurrency"
              }
            ]
          }
        }
      },
      "EutaxonomyNonFinancialsOpexNonAlignedShare": {
        "type": "object",
        "properties": {
          "relativeShareInPercent": {
            "type": "number",
            "nullable": true
          },
          "absoluteShare": {
            "nullable": true,
            "allOf": [
              {
                "$ref": "#/components/schemas/AmountWithCurrency"
              }
            ]
          }
        }
      },
      "EutaxonomyNonFinancialsOpexNonEligibleShare": {
        "type": "object",
        "properties": {
          "relativeShareInPercent": {
            "type": "number",
            "nullable": true
          },
          "absoluteShare": {
            "nullable": true,
            "allOf": [
              {
                "$ref": "#/components/schemas/AmountWithCurrency"
              }
            ]
          }
        }
      },
      "EutaxonomyNonFinancialsRevenue": {
        "type": "object",
        "properties": {
          "totalAmount": {
            "nullable": true,
            "allOf": [
              {
                "$ref": "#/components/schemas/CurrencyDataPoint"
              }
            ]
          },
          "nonEligibleShare": {
            "nullable": true,
            "allOf": [
              {
                "$ref": "#/components/schemas/EutaxonomyNonFinancialsRevenueNonEligibleShare"
              }
            ]
          },
          "eligibleShare": {
            "nullable": true,
            "allOf": [
              {
                "$ref": "#/components/schemas/EutaxonomyNonFinancialsRevenueEligibleShare"
              }
            ]
          },
          "nonAlignedShare": {
            "nullable": true,
            "allOf": [
              {
                "$ref": "#/components/schemas/EutaxonomyNonFinancialsRevenueNonAlignedShare"
              }
            ]
          },
          "nonAlignedActivities": {
            "type": "array",
            "nullable": true,
            "items": {
              "$ref": "#/components/schemas/EuTaxonomyActivity"
            }
          },
          "alignedShare": {
            "nullable": true,
            "allOf": [
              {
                "$ref": "#/components/schemas/EutaxonomyNonFinancialsRevenueAlignedShare"
              }
            ]
          },
          "substantialContributionToClimateChangeMitigationInPercent": {
            "type": "number",
            "nullable": true
          },
          "substantialContributionToClimateChangeAdaptationInPercent": {
            "type": "number",
            "nullable": true
          },
          "substantialContributionToSustainableUseAndProtectionOfWaterAndMarineResourcesInPercent": {
            "type": "number",
            "nullable": true
          },
          "substantialContributionToTransitionToACircularEconomyInPercent": {
            "type": "number",
            "nullable": true
          },
          "substantialContributionToPollutionPreventionAndControlInPercent": {
            "type": "number",
            "nullable": true
          },
          "substantialContributionToProtectionAndRestorationOfBiodiversityAndEcosystemsInPercent": {
            "type": "number",
            "nullable": true
          },
          "alignedActivities": {
            "type": "array",
            "nullable": true,
            "items": {
              "$ref": "#/components/schemas/EuTaxonomyAlignedActivity"
            }
          },
          "enablingShareInPercent": {
            "type": "number",
            "nullable": true
          },
          "transitionalShareInPercent": {
            "type": "number",
            "nullable": true
          }
        }
      },
      "EutaxonomyNonFinancialsRevenueAlignedShare": {
        "type": "object",
        "properties": {
          "relativeShareInPercent": {
            "type": "number",
            "nullable": true
          },
          "absoluteShare": {
            "nullable": true,
            "allOf": [
              {
                "$ref": "#/components/schemas/AmountWithCurrency"
              }
            ]
          }
        }
      },
      "EutaxonomyNonFinancialsRevenueEligibleShare": {
        "type": "object",
        "properties": {
          "relativeShareInPercent": {
            "type": "number",
            "nullable": true
          },
          "absoluteShare": {
            "nullable": true,
            "allOf": [
              {
                "$ref": "#/components/schemas/AmountWithCurrency"
              }
            ]
          }
        }
      },
      "EutaxonomyNonFinancialsRevenueNonAlignedShare": {
        "type": "object",
        "properties": {
          "relativeShareInPercent": {
            "type": "number",
            "nullable": true
          },
          "absoluteShare": {
            "nullable": true,
            "allOf": [
              {
                "$ref": "#/components/schemas/AmountWithCurrency"
              }
            ]
          }
        }
      },
      "EutaxonomyNonFinancialsRevenueNonEligibleShare": {
        "type": "object",
        "properties": {
          "relativeShareInPercent": {
            "type": "number",
            "nullable": true
          },
          "absoluteShare": {
            "nullable": true,
            "allOf": [
              {
                "$ref": "#/components/schemas/AmountWithCurrency"
              }
            ]
          }
        }
      },
      "RelativeAndAbsoluteFinancialShare": {
        "type": "object",
        "properties": {
          "relativeShareInPercent": {
            "type": "number",
            "nullable": true
          },
          "absoluteShare": {
            "nullable": true,
            "allOf": [
              {
                "$ref": "#/components/schemas/AmountWithCurrency"
              }
            ]
          }
        }
      },
      "CompanyAssociatedDataEuTaxonomyDataForFinancials": {
        "required": [
          "companyId",
          "data",
          "reportingPeriod"
        ],
        "type": "object",
        "properties": {
          "companyId": {
            "type": "string"
          },
          "reportingPeriod": {
            "type": "string"
          },
          "data": {
            "$ref": "#/components/schemas/EuTaxonomyDataForFinancials"
          }
        }
      },
      "CompanyReport": {
        "required": [
          "fileReference"
        ],
        "type": "object",
        "properties": {
          "fileReference": {
            "type": "string"
          },
          "fileName": {
            "type": "string",
            "nullable": true
          },
          "isGroupLevel": {
            "nullable": true,
            "allOf": [
              {
                "$ref": "#/components/schemas/YesNoNa"
              }
            ]
          },
          "reportDate": {
            "type": "string",
            "format": "date",
            "nullable": true
          },
          "currency": {
            "type": "string",
            "nullable": true
          }
        },
        "example": {
          "string": {
            "fileReference": "string",
            "fileName": "string",
            "isGroupLevel": "Yes",
            "reportDate": "2023-10-12",
            "currency": "string"
          }
        }
      },
      "CreditInstitutionKpis": {
        "type": "object",
        "properties": {
          "tradingPortfolioInPercent": {
            "nullable": true,
            "allOf": [
              {
                "$ref": "#/components/schemas/ExtendedDataPointBigDecimal"
              }
            ]
          },
          "interbankLoansInPercent": {
            "nullable": true,
            "allOf": [
              {
                "$ref": "#/components/schemas/ExtendedDataPointBigDecimal"
              }
            ]
          },
          "tradingPortfolioAndInterbankLoansInPercent": {
            "nullable": true,
            "allOf": [
              {
                "$ref": "#/components/schemas/ExtendedDataPointBigDecimal"
              }
            ]
          },
          "greenAssetRatioInPercent": {
            "nullable": true,
            "allOf": [
              {
                "$ref": "#/components/schemas/ExtendedDataPointBigDecimal"
              }
            ]
          }
        }
      },
      "EligibilityKpis": {
        "type": "object",
        "properties": {
          "taxonomyEligibleActivityInPercent": {
            "nullable": true,
            "allOf": [
              {
                "$ref": "#/components/schemas/ExtendedDataPointBigDecimal"
              }
            ]
          },
          "taxonomyNonEligibleActivityInPercent": {
            "nullable": true,
            "allOf": [
              {
                "$ref": "#/components/schemas/ExtendedDataPointBigDecimal"
              }
            ]
          },
          "derivativesInPercent": {
            "nullable": true,
            "allOf": [
              {
                "$ref": "#/components/schemas/ExtendedDataPointBigDecimal"
              }
            ]
          },
          "banksAndIssuersInPercent": {
            "nullable": true,
            "allOf": [
              {
                "$ref": "#/components/schemas/ExtendedDataPointBigDecimal"
              }
            ]
          },
          "investmentNonNfrdInPercent": {
            "nullable": true,
            "allOf": [
              {
                "$ref": "#/components/schemas/ExtendedDataPointBigDecimal"
              }
            ]
          }
        },
        "example": {
          "CreditInstitution": {
            "taxonomyEligibleActivityInPercent": {
              "value": 0,
              "quality": "Audited",
              "dataSource": {
                "page": 0,
                "tagName": "string",
                "fileName": "string",
                "fileReference": "string"
              },
              "comment": "string"
            }
          },
          "InsuranceOrReinsurance": {
            "taxonomyEligibleActivityInPercent": {
              "value": 0,
              "quality": "Audited",
              "dataSource": {
                "page": 0,
                "tagName": "string",
                "fileName": "string",
                "fileReference": "string"
              },
              "comment": "string"
            }
          },
          "AssetManagement": {
            "taxonomyEligibleActivityInPercent": {
              "value": 0,
              "quality": "Audited",
              "dataSource": {
                "page": 0,
                "tagName": "string",
                "fileName": "string",
                "fileReference": "string"
              },
              "comment": "string"
            }
          },
          "InvestmentFirm": {
            "taxonomyEligibleActivityInPercent": {
              "value": 0,
              "quality": "Audited",
              "dataSource": {
                "page": 0,
                "tagName": "string",
                "fileName": "string",
                "fileReference": "string"
              },
              "comment": "string"
            }
          }
        }
      },
      "EuTaxonomyDataForFinancials": {
        "type": "object",
        "properties": {
          "financialServicesTypes": {
            "type": "array",
            "nullable": true,
            "items": {
              "type": "string",
              "enum": [
                "CreditInstitution",
                "InsuranceOrReinsurance",
                "AssetManagement",
                "InvestmentFirm"
              ]
            }
          },
          "eligibilityKpis": {
            "type": "object",
            "additionalProperties": {
              "$ref": "#/components/schemas/EligibilityKpis"
            },
            "nullable": true,
            "example": {
              "CreditInstitution": {
                "taxonomyEligibleActivityInPercent": {
                  "value": 0,
                  "quality": "Audited",
                  "dataSource": {
                    "page": 0,
                    "tagName": "string",
                    "fileName": "string",
                    "fileReference": "string"
                  },
                  "comment": "string"
                }
              },
              "InsuranceOrReinsurance": {
                "taxonomyEligibleActivityInPercent": {
                  "value": 0,
                  "quality": "Audited",
                  "dataSource": {
                    "page": 0,
                    "tagName": "string",
                    "fileName": "string",
                    "fileReference": "string"
                  },
                  "comment": "string"
                }
              },
              "AssetManagement": {
                "taxonomyEligibleActivityInPercent": {
                  "value": 0,
                  "quality": "Audited",
                  "dataSource": {
                    "page": 0,
                    "tagName": "string",
                    "fileName": "string",
                    "fileReference": "string"
                  },
                  "comment": "string"
                }
              },
              "InvestmentFirm": {
                "taxonomyEligibleActivityInPercent": {
                  "value": 0,
                  "quality": "Audited",
                  "dataSource": {
                    "page": 0,
                    "tagName": "string",
                    "fileName": "string",
                    "fileReference": "string"
                  },
                  "comment": "string"
                }
              }
            }
          },
          "creditInstitutionKpis": {
            "nullable": true,
            "allOf": [
              {
                "$ref": "#/components/schemas/CreditInstitutionKpis"
              }
            ]
          },
          "investmentFirmKpis": {
            "nullable": true,
            "allOf": [
              {
                "$ref": "#/components/schemas/InvestmentFirmKpis"
              }
            ]
          },
          "insuranceKpis": {
            "nullable": true,
            "allOf": [
              {
                "$ref": "#/components/schemas/InsuranceKpis"
              }
            ]
          },
          "fiscalYearDeviation": {
            "nullable": true,
            "allOf": [
              {
                "$ref": "#/components/schemas/FiscalYearDeviation"
              }
            ]
          },
          "fiscalYearEnd": {
            "type": "string",
            "format": "date",
            "nullable": true
          },
          "scopeOfEntities": {
            "nullable": true,
            "allOf": [
              {
                "$ref": "#/components/schemas/YesNoNa"
              }
            ]
          },
          "nfrdMandatory": {
            "nullable": true,
            "allOf": [
              {
                "$ref": "#/components/schemas/YesNo"
              }
            ]
          },
          "euTaxonomyActivityLevelReporting": {
            "nullable": true,
            "allOf": [
              {
                "$ref": "#/components/schemas/YesNo"
              }
            ]
          },
          "assurance": {
            "nullable": true,
            "allOf": [
              {
                "$ref": "#/components/schemas/AssuranceDataPoint"
              }
            ]
          },
          "numberOfEmployees": {
            "type": "number",
            "nullable": true
          },
          "referencedReports": {
            "type": "object",
            "additionalProperties": {
              "$ref": "#/components/schemas/CompanyReport"
            },
            "nullable": true,
            "example": {
              "string": {
                "fileReference": "string",
                "fileName": "string",
                "isGroupLevel": "Yes",
                "reportDate": "2023-10-12",
                "currency": "string"
              }
            }
          }
        }
      },
      "FiscalYearDeviation": {
        "type": "string",
        "enum": [
          "Deviation",
          "NoDeviation"
        ]
      },
      "InsuranceKpis": {
        "type": "object",
        "properties": {
          "taxonomyEligibleNonLifeInsuranceActivitiesInPercent": {
            "nullable": true,
            "allOf": [
              {
                "$ref": "#/components/schemas/ExtendedDataPointBigDecimal"
              }
            ]
          }
        }
      },
      "InvestmentFirmKpis": {
        "type": "object",
        "properties": {
          "greenAssetRatioInPercent": {
            "nullable": true,
            "allOf": [
              {
                "$ref": "#/components/schemas/ExtendedDataPointBigDecimal"
              }
            ]
          }
        }
      },
      "AuflistungDerSektorenOptions": {
        "type": "string",
        "enum": [
          "ALandwirtschaftForstwirtschaftUndFischerei",
          "BBergbauUndGewinnungVonSteinenUndErden",
          "CVerarbeitendesGewerbeHerstellungVonWaren",
          "DEnergieversorgung",
          "EWasserversorgungAbwasserAndAbfallentsorgungBeseitigungenVonUmweltverschmutzungen",
          "FBaugewerbeBau",
          "GHandelInstandhaltungUndReparaturVonKraftfahrzeugen",
          "HVerkehrUndLagerhaltung",
          "LGrundstuecksUndWohnungswesen"
        ]
      },
      "AuswirkungenAufAnteilBefristerVertraegeUndFluktuationValues": {
        "type": "object",
        "properties": {
          "anzahlDerBefristetenVertraege": {
            "type": "number",
            "nullable": true
          },
          "fluktuation": {
            "type": "number",
            "nullable": true
          }
        }
      },
      "BerichterstattungAbfallproduktionValues": {
        "type": "object",
        "properties": {
          "gesamteAbfallmenge": {
            "type": "number",
            "nullable": true
          },
          "prozentAbfallRecyclet": {
            "type": "number",
            "nullable": true
          },
          "prozentGefaehrlicherAbfall": {
            "type": "number",
            "nullable": true
          }
        }
      },
      "BerichterstattungEinnahmenAusFossilenBrennstoffenValues": {
        "type": "object",
        "properties": {
          "prozentDerEinnahmenAusFossilenBrennstoffen": {
            "type": "number",
            "nullable": true
          }
        }
      },
      "BerichterstattungEnergieverbrauchValues": {
        "type": "object",
        "properties": {
          "energieverbrauch": {
            "type": "number",
            "nullable": true
          },
          "prozentDesVerbrauchsErneuerbarerEnergien": {
            "type": "number",
            "nullable": true
          },
          "ggfProzentDerErneuerbarenEnergieerzeugung": {
            "type": "number",
            "nullable": true
          }
        }
      },
      "BerichterstattungEnergieverbrauchVonImmobilienvermoegenValues": {
        "type": "object",
        "properties": {
          "engagementAnteilInEnergieineffizientenImmobilienanlagen": {
            "type": "number",
            "nullable": true
          }
        }
      },
      "BerichterstattungWasserverbrauchValues": {
        "type": "object",
        "properties": {
          "wasserverbrauch": {
            "type": "number",
            "nullable": true
          },
          "emissionenInWasser": {
            "type": "number",
            "nullable": true
          }
        }
      },
      "BudgetFuerSchulungAusbildungValues": {
        "type": "object",
        "properties": {
          "budgetProMitarbeiter": {
            "type": "number",
            "nullable": true
          }
        }
      },
      "CompanyAssociatedDataEsgQuestionnaireData": {
        "required": [
          "companyId",
          "data",
          "reportingPeriod"
        ],
        "type": "object",
        "properties": {
          "companyId": {
            "type": "string"
          },
          "reportingPeriod": {
            "type": "string"
          },
          "data": {
            "$ref": "#/components/schemas/EsgQuestionnaireData"
          }
        },
        "example": "{\n  \"companyId\": \"string\",\n  \"reportingPeriod\": \"2022\",\n  \"data\": {\n    \"general\": {\n      \"masterData\": {\n        \"berichtspflichtUndEinwilligungZurVeroeffentlichung\": \"Yes\",\n        \"gueltigkeitsDatum\": \"2022-12-31\"\n      }\n    },\n    \"allgemein\": {\n      \"esgZiele\": {\n        \"existenzVonEsgZielen\": \"Yes\",\n        \"beschreibungDerEsgZiele\": \"Transitioning to energy consumption from 100% renewable resources\",\n        \"investitionenInZielerreichung\": \"50000 EUR\"\n      },\n      \"sektoren\": {\n        \"sektorenMitHohenKlimaauswirkungen\": \"Yes\",\n        \"auflistungDerSektoren\": [\n          \"GHandelInstandhaltungUndReparaturVonKraftfahrzeugen\",\n          \"LGrundstuecksUndWohnungswesen\"\n        ]\n      },\n      \"esgBerichte\": {\n        \"nachhaltigkeitsberichte\": \"Yes\",\n        \"frequenzDerBerichterstattung\": \"Halbjaehrlich\",\n        \"aktuelleBerichte\": [\n          {\n            \"value\": \"Bayer Geschäftsbericht 2022\",\n            \"dataSource\": {\n              \"fileName\": \"Bayer-Geschaeftsbericht-2022\",\n              \"fileReference\": \"3bbdc1879acbc211af4b87a8593cfd7523adedd7100ca59326df05f8adbfe881\"\n            }\n          }\n        ]\n      },\n      \"akkreditierungen\": {\n        \"iso14001\": {\n          \"value\": \"Yes\",\n          \"dataSource\": {\n            \"fileName\": \"\",\n            \"fileReference\": \"\"\n          }\n        },\n        \"iso45001\": {\n          \"value\": \"No\",\n          \"dataSource\": null\n        },\n        \"iso27001\": {\n          \"value\": \"No\",\n          \"dataSource\": null\n        },\n        \"iso50001\": {\n          \"value\": \"No\",\n          \"dataSource\": null\n        },\n        \"weitereAkkreditierungen\": [\n          {\n            \"value\": \"Data quality\",\n            \"dataSource\": {\n              \"fileName\": \"Data_Quality_1_28_2019_FINAL_1\",\n              \"fileReference\": \"21567034fc692753175270d7eadeb135e9e885c77f71b79358a1fb897d992a7d\"\n            }\n          }\n        ]\n      },\n      \"unGlobalConceptPrinzipien\": {\n        \"mechanismenZurUeberwachungDerEinhaltungDerUngcp\": \"No\",\n        \"richtlinienZurEinhaltungDerUngcp\": null,\n        \"erklaerungDerEinhaltungDerUngcp\": null\n      },\n      \"oecdLeitsaetze\": {\n        \"mechanismenZurUeberwachungDerEinhaltungDerOecdLeitsaetze\": \"Yes\",\n        \"richtlinienZurEinhaltungDerOecdLeitsaetze\": [\n          {\n            \"value\": \"Annual report\",\n            \"dataSource\": {\n              \"fileName\": \"Bayer-Geschaeftsbericht-2022\",\n              \"fileReference\": \"3bbdc1879acbc211af4b87a8593cfd7523adedd7100ca59326df05f8adbfe881\"\n            }\n          }\n        ],\n        \"erklaerungDerEinhaltungDerOecdLeitsaetze\": \"Erklärung der Einhaltung\"\n      },\n      \"sonstige\": {\n        \"ausrichtungAufDieUnSdgsUndAktivesVerfolgen\": \"n/a\",\n        \"ausschlusslistenAufBasisVonEsgKriterien\": \"Yes\",\n        \"ausschlusslisten\": \"controversial weapons, tobacco, alcohol, gambling, adult entertainment, fossil fuels\"\n      },\n      \"fuehrungsstandards\": {\n        \"oekologischeSozialeFuehrungsstandardsOderPrinzipien\": \"Yes\",\n        \"anreizmechanismenFuerDasManagementUmwelt\": \"JaGeschaeftsleitung\",\n        \"anreizmechanismenFuerDasManagementSoziales\": \"JaAufsichtsrat\"\n      },\n      \"rechtsstreitigkeiten\": {\n        \"esgBezogeneRechtsstreitigkeiten\": \"Yes\",\n        \"rechtsstreitigkeitenMitBezugZuE\": \"Yes\",\n        \"statusZuE\": \"Geklaert\",\n        \"einzelheitenZuDenRechtsstreitigkeitenZuE\": \"Wasserverschmutzung\",\n        \"rechtsstreitigkeitenMitBezugZuS\": \"No\",\n        \"statusZuS\": null,\n        \"einzelheitenZuDenRechtsstreitigkeitenZuS\": null,\n        \"rechtsstreitigkeitenMitBezugZuG\": \"No\",\n        \"statusZuG\": null,\n        \"einzelheitenZuDenRechtsstreitigkeitenZuG\": null\n      },\n      \"rating\": {\n        \"esgRating\": \"Yes\",\n        \"agentur\": \"MSCI\",\n        \"ergebnis\": \"A\",\n        \"ratingbericht\": {\n          \"value\": \"No\",\n          \"dataSource\": null\n        },\n        \"kritischePunkte\": \"n/a\"\n      },\n      \"anleihen\": {\n        \"grueneSozialeUndOderNachhaltigeEmissionen\": \"Yes\",\n        \"ausstehendeGrueneSozialeUndOderNachhaltigeEmissionen\": 10000,\n        \"sustainibilityLinkedDebt\": \"Yes\",\n        \"ausstehendeSustainibilityLinkedDebt\": 20000\n      },\n      \"risiken\": {\n        \"wichtigsteESUndGRisikenUndBewertung\": \"Risiken und Bewertung\",\n        \"hindernisseBeimUmgangMitEsgBedenken\": \"Hindernisse 1, Hindernisse 2\"\n      }\n    },\n    \"umwelt\": {\n      \"treibhausgasemissionen\": {\n        \"treibhausgasBerichterstattungUndPrognosen\": {\n          \"currentYear\": 2023,\n          \"yearlyData\": {\n            \"2019\": {\n              \"scope1\": null,\n              \"scope2\": null,\n              \"scope3\": null\n            },\n            \"2020\": {\n              \"scope1\": null,\n              \"scope2\": null,\n              \"scope3\": null\n            },\n            \"2021\": {\n              \"scope1\": 305000,\n              \"scope2\": 51900,\n              \"scope3\": 223000\n            },\n            \"2022\": {\n              \"scope1\": 351000,\n              \"scope2\": 195000,\n              \"scope3\": 405000\n            },\n            \"2023\": {\n              \"scope1\": 293000,\n              \"scope2\": 318000,\n              \"scope3\": 561000\n            },\n            \"2024\": {\n              \"scope1\": null,\n              \"scope2\": null,\n              \"scope3\": null\n            },\n            \"2025\": {\n              \"scope1\": null,\n              \"scope2\": null,\n              \"scope3\": null\n            }\n          }\n        },\n        \"treibhausgasEmissionsintensitaetDerUnternehmenInDieInvestiertWird\": \"223000\",\n        \"strategieUndZieleZurReduzierungVonTreibhausgasEmissionen\": \"Strategie und Ziele\"\n      },\n      \"produktion\": {\n        \"produkteZurVerringerungDerUmweltbelastung\": \"Yes\",\n        \"verringerungenDerUmweltbelastung\": null,\n        \"oekologischerMindestStandardFuerProduktionsprozesse\": \"No\"\n      },\n      \"energieverbrauch\": {\n        \"berichterstattungEnergieverbrauch\": {\n          \"currentYear\": 2023,\n          \"yearlyData\": {\n            \"2019\": {\n              \"energieverbrauch\": null,\n              \"prozentDesVerbrauchsErneuerbarerEnergien\": null,\n              \"ggfProzentDerErneuerbarenEnergieerzeugung\": null\n            },\n            \"2020\": {\n              \"energieverbrauch\": null,\n              \"prozentDesVerbrauchsErneuerbarerEnergien\": null,\n              \"ggfProzentDerErneuerbarenEnergieerzeugung\": null\n            },\n            \"2021\": {\n              \"energieverbrauch\": 195000,\n              \"prozentDesVerbrauchsErneuerbarerEnergien\": 25,\n              \"ggfProzentDerErneuerbarenEnergieerzeugung\": null\n            },\n            \"2022\": {\n              \"energieverbrauch\": 561000,\n              \"prozentDesVerbrauchsErneuerbarerEnergien\": 70,\n              \"ggfProzentDerErneuerbarenEnergieerzeugung\": null\n            },\n            \"2023\": {\n              \"energieverbrauch\": 51900,\n              \"prozentDesVerbrauchsErneuerbarerEnergien\": 100,\n              \"ggfProzentDerErneuerbarenEnergieerzeugung\": 5\n            },\n            \"2024\": {\n              \"energieverbrauch\": null,\n              \"prozentDesVerbrauchsErneuerbarerEnergien\": null,\n              \"ggfProzentDerErneuerbarenEnergieerzeugung\": null\n            },\n            \"2025\": {\n              \"energieverbrauch\": null,\n              \"prozentDesVerbrauchsErneuerbarerEnergien\": null,\n              \"ggfProzentDerErneuerbarenEnergieerzeugung\": null\n            }\n          }\n        },\n        \"unternehmensGruppenStrategieBzglEnergieverbrauch\": null\n      },\n      \"energieeffizienzImmobilienanlagen\": {\n        \"berichterstattungEnergieverbrauchVonImmobilienvermoegen\": {\n          \"currentYear\": 2023,\n          \"yearlyData\": {\n            \"2019\": {\n              \"engagementAnteilInEnergieineffizientenImmobilienanlagen\": null\n            },\n            \"2020\": {\n              \"engagementAnteilInEnergieineffizientenImmobilienanlagen\": null\n            },\n            \"2021\": {\n              \"engagementAnteilInEnergieineffizientenImmobilienanlagen\": 30\n            },\n            \"2022\": {\n              \"engagementAnteilInEnergieineffizientenImmobilienanlagen\": 70\n            },\n            \"2023\": {\n              \"engagementAnteilInEnergieineffizientenImmobilienanlagen\": 90\n            },\n            \"2024\": {\n              \"engagementAnteilInEnergieineffizientenImmobilienanlagen\": null\n            },\n            \"2025\": {\n              \"engagementAnteilInEnergieineffizientenImmobilienanlagen\": null\n            }\n          }\n        },\n        \"unternehmensGruppenStrategieBzglEnergieeffizientenImmobilienanlagen\": null\n      },\n      \"wasserverbrauch\": {\n        \"berichterstattungWasserverbrauch\": {\n          \"currentYear\": 2023,\n          \"yearlyData\": {\n            \"2019\": {\n              \"wasserverbrauch\": null,\n              \"emissionenInWasser\": null\n            },\n            \"2020\": {\n              \"wasserverbrauch\": null,\n              \"emissionenInWasser\": null\n            },\n            \"2021\": {\n              \"wasserverbrauch\": 30000,\n              \"emissionenInWasser\": 5\n            },\n            \"2022\": {\n              \"wasserverbrauch\": 15000,\n              \"emissionenInWasser\": 0\n            },\n            \"2023\": {\n              \"wasserverbrauch\": 10000,\n              \"emissionenInWasser\": 0\n            },\n            \"2024\": {\n              \"wasserverbrauch\": null,\n              \"emissionenInWasser\": null\n            },\n            \"2025\": {\n              \"wasserverbrauch\": null,\n              \"emissionenInWasser\": null\n            }\n          }\n        },\n        \"unternehmensGruppenStrategieBzglWasserverbrauch\": null\n      },\n      \"abfallproduktion\": {\n        \"berichterstattungAbfallproduktion\": {\n          \"currentYear\": 2023,\n          \"yearlyData\": {\n            \"2019\": {\n              \"gesamteAbfallmenge\": null,\n              \"prozentAbfallRecyclet\": null,\n              \"prozentGefaehrlicherAbfall\": null\n            },\n            \"2020\": {\n              \"gesamteAbfallmenge\": null,\n              \"prozentAbfallRecyclet\": null,\n              \"prozentGefaehrlicherAbfall\": null\n            },\n            \"2021\": {\n              \"gesamteAbfallmenge\": 30,\n              \"prozentAbfallRecyclet\": 15,\n              \"prozentGefaehrlicherAbfall\": 0\n            },\n            \"2022\": {\n              \"gesamteAbfallmenge\": 20,\n              \"prozentAbfallRecyclet\": 47,\n              \"prozentGefaehrlicherAbfall\": 0\n            },\n            \"2023\": {\n              \"gesamteAbfallmenge\": 10,\n              \"prozentAbfallRecyclet\": 68,\n              \"prozentGefaehrlicherAbfall\": 0\n            },\n            \"2024\": {\n              \"gesamteAbfallmenge\": null,\n              \"prozentAbfallRecyclet\": null,\n              \"prozentGefaehrlicherAbfall\": null\n            },\n            \"2025\": {\n              \"gesamteAbfallmenge\": null,\n              \"prozentAbfallRecyclet\": null,\n              \"prozentGefaehrlicherAbfall\": null\n            }\n          }\n        },\n        \"unternehmensGruppenStrategieBzglAbfallproduktion\": null,\n        \"recyclingImProduktionsprozess\": {\n          \"currentYear\": 2023,\n          \"yearlyData\": {\n            \"2019\": {\n              \"prozentRecycelteWerkstoffeImProduktionsprozess\": null\n            },\n            \"2020\": {\n              \"prozentRecycelteWerkstoffeImProduktionsprozess\": null\n            },\n            \"2021\": {\n              \"prozentRecycelteWerkstoffeImProduktionsprozess\": 0\n            },\n            \"2022\": {\n              \"prozentRecycelteWerkstoffeImProduktionsprozess\": 0\n            },\n            \"2023\": {\n              \"prozentRecycelteWerkstoffeImProduktionsprozess\": 0\n            },\n            \"2024\": {\n              \"prozentRecycelteWerkstoffeImProduktionsprozess\": null\n            },\n            \"2025\": {\n              \"prozentRecycelteWerkstoffeImProduktionsprozess\": null\n            }\n          }\n        },\n        \"gefaehrlicherAbfall\": \"0\"\n      },\n      \"biodiversitaet\": {\n        \"negativeAktivitaetenFuerDieBiologischeVielfalt\": \"No\",\n        \"negativeMassnahmenFuerDieBiologischeVielfalt\": null,\n        \"positiveAktivitaetenFuerDieBiologischeVielfalt\": \"Yes\",\n        \"positiveMassnahmenFuerDieBiologischeVielfalt\": \"Positive Maßnahme\"\n      },\n      \"fossileBrennstoffe\": {\n        \"einnahmenAusFossilenBrennstoffen\": \"Yes\",\n        \"berichterstattungEinnahmenAusFossilenBrennstoffen\": {\n          \"currentYear\": 2022,\n          \"yearlyData\": {\n            \"2019\": {\n              \"prozentDerEinnahmenAusFossilenBrennstoffen\": null\n            },\n            \"2020\": {\n              \"prozentDerEinnahmenAusFossilenBrennstoffen\": null\n            },\n            \"2021\": {\n              \"prozentDerEinnahmenAusFossilenBrennstoffen\": 60\n            },\n            \"2022\": {\n              \"prozentDerEinnahmenAusFossilenBrennstoffen\": 15\n            },\n            \"2023\": {\n              \"prozentDerEinnahmenAusFossilenBrennstoffen\": 0\n            },\n            \"2024\": {\n              \"prozentDerEinnahmenAusFossilenBrennstoffen\": null\n            },\n            \"2025\": {\n              \"prozentDerEinnahmenAusFossilenBrennstoffen\": null\n            }\n          }\n        }\n      },\n      \"taxonomie\": {\n        \"taxonomieBerichterstattung\": \"Nfrd\",\n        \"euTaxonomieKompassAktivitaeten\": [\n          \"ForestManagement\",\n          \"ManufactureOfLowCarbonTechnologiesForTransport\",\n          \"ManufactureOfIronAndSteel\"\n        ],\n        \"umsatzInvestitionsaufwandFuerNachhaltigeAktivitaeten\": {\n          \"currentYear\": 2023,\n          \"yearlyData\": {\n            \"2019\": {\n              \"taxonomieGeeignetNachProzentUmsatz\": null,\n              \"taxonomieGeeignetNachProzentCapex\": null,\n              \"taxonomieKonformNachProzentUmsatz\": null,\n              \"taxonomieKonformNachProzentCapex\": null\n            },\n            \"2020\": {\n              \"taxonomieGeeignetNachProzentUmsatz\": null,\n              \"taxonomieGeeignetNachProzentCapex\": null,\n              \"taxonomieKonformNachProzentUmsatz\": null,\n              \"taxonomieKonformNachProzentCapex\": null\n            },\n            \"2021\": {\n              \"taxonomieGeeignetNachProzentUmsatz\": 25,\n              \"taxonomieGeeignetNachProzentCapex\": 7,\n              \"taxonomieKonformNachProzentUmsatz\": 15,\n              \"taxonomieKonformNachProzentCapex\": 5\n            },\n            \"2022\": {\n              \"taxonomieGeeignetNachProzentUmsatz\": 56,\n              \"taxonomieGeeignetNachProzentCapex\": 8,\n              \"taxonomieKonformNachProzentUmsatz\": 18,\n              \"taxonomieKonformNachProzentCapex\": 6\n            },\n            \"2023\": {\n              \"taxonomieGeeignetNachProzentUmsatz\": 70,\n              \"taxonomieGeeignetNachProzentCapex\": 14,\n              \"taxonomieKonformNachProzentUmsatz\": 24,\n              \"taxonomieKonformNachProzentCapex\": 10\n            },\n            \"2024\": {\n              \"taxonomieGeeignetNachProzentUmsatz\": null,\n              \"taxonomieGeeignetNachProzentCapex\": null,\n              \"taxonomieKonformNachProzentUmsatz\": null,\n              \"taxonomieKonformNachProzentCapex\": null\n            },\n            \"2025\": {\n              \"taxonomieGeeignetNachProzentUmsatz\": null,\n              \"taxonomieGeeignetNachProzentCapex\": null,\n              \"taxonomieKonformNachProzentUmsatz\": null,\n              \"taxonomieKonformNachProzentCapex\": null\n            }\n          }\n        }\n      }\n    },\n    \"soziales\": {\n      \"unternehmensstrukturaenderungen\": {\n        \"vorhandenseinKuerzlicherAenderungenDerUnternehmensstruktur\": \"Yes\",\n        \"anzahlUnbefristeterVertraegeInDeutschland\": 543,\n        \"anzahlDerVonEinemVerkaufBetroffenenUnbefristetenVertraegeInDeutschland\": 63,\n        \"anzahlDerVonEinerAkquisitionBetroffenenUnbefristetenVertraegeInDeutschland\": 34,\n        \"anzahlUnbefristeterVertraegeInDerGesamtgruppe\": 453,\n        \"anzahlDerVonEinemVerkaufBetroffenenUnbefristetenVertraegeInDerGesamtgruppe\": 75,\n        \"anzahlDerVonEinerAkquisitionBetroffenenUnbefristetenVertraegeInDerGesamtgruppe\": 967,\n        \"auswirkungenAufAnteilBefristerVertraegeUndFluktuation\": {\n          \"currentYear\": 2022,\n          \"yearlyData\": {\n            \"2019\": {\n              \"anzahlDerBefristetenVertraege\": null,\n              \"fluktuation\": null\n            },\n            \"2020\": {\n              \"anzahlDerBefristetenVertraege\": null,\n              \"fluktuation\": null\n            },\n            \"2021\": {\n              \"anzahlDerBefristetenVertraege\": 456,\n              \"fluktuation\": 24\n            },\n            \"2022\": {\n              \"anzahlDerBefristetenVertraege\": 477,\n              \"fluktuation\": 57\n            }\n          }\n        }\n      },\n      \"sicherheitUndWeiterbildung\": {\n        \"sicherheitsmassnahmenFuerMitarbeiter\": \"Sicherheitsmaßnahme\",\n        \"unfallrate\": {\n          \"currentYear\": 2023,\n          \"yearlyData\": {\n            \"2019\": {\n              \"haeufigkeitsrateVonArbeitsunfaellenMitZeitverlust\": null\n            },\n            \"2020\": {\n              \"haeufigkeitsrateVonArbeitsunfaellenMitZeitverlust\": null\n            },\n            \"2021\": {\n              \"haeufigkeitsrateVonArbeitsunfaellenMitZeitverlust\": 8\n            },\n            \"2022\": {\n              \"haeufigkeitsrateVonArbeitsunfaellenMitZeitverlust\": 3\n            }\n          }\n        },\n        \"budgetFuerSchulungAusbildung\": {\n          \"currentYear\": 2023,\n          \"yearlyData\": {\n            \"2019\": {\n              \"budgetProMitarbeiter\": null\n            },\n            \"2020\": {\n              \"budgetProMitarbeiter\": null\n            },\n            \"2021\": {\n              \"budgetProMitarbeiter\": 500\n            },\n            \"2022\": {\n              \"budgetProMitarbeiter\": 1000\n            }\n          }\n        }\n      },\n      \"einkommensgleichheit\": {\n        \"ueberwachungDerEinkommensungleichheit\": {\n          \"currentYear\": 2023,\n          \"yearlyData\": {\n            \"2019\": {\n              \"unbereinigtesGeschlechtsspezifischesLohngefaelle\": null,\n              \"einkommensungleichheitsverhaeltnis\": null,\n              \"ceoEinkommensungleichheitsverhaeltnis\": null\n            },\n            \"2020\": {\n              \"unbereinigtesGeschlechtsspezifischesLohngefaelle\": null,\n              \"einkommensungleichheitsverhaeltnis\": null,\n              \"ceoEinkommensungleichheitsverhaeltnis\": null\n            },\n            \"2021\": {\n              \"unbereinigtesGeschlechtsspezifischesLohngefaelle\": 45,\n              \"einkommensungleichheitsverhaeltnis\": 23,\n              \"ceoEinkommensungleichheitsverhaeltnis\": 12\n            },\n            \"2022\": {\n              \"unbereinigtesGeschlechtsspezifischesLohngefaelle\": 34,\n              \"einkommensungleichheitsverhaeltnis\": 34,\n              \"ceoEinkommensungleichheitsverhaeltnis\": 76\n            }\n          }\n        },\n        \"massnahmenZurVerbesserungDerEinkommensungleichheit\": null\n      },\n      \"geschlechterdiversitaet\": {\n        \"mitarbeiterAufTopManagementEbene\": 2,\n        \"frauenAufTopManagementEbene\": 6,\n        \"mitgliederGeschaeftsfuehrung\": 4671,\n        \"frauenInDerGeschaeftsfuehrung\": 2,\n        \"definitionTopManagement\": \"Definition \",\n        \"einhaltungRechtlicherVorgaben\": null\n      },\n      \"audit\": {\n        \"auditsZurEinhaltungVonArbeitsstandards\": \"Yes\",\n        \"artDesAudits\": \"PruefungDurchDritte\",\n        \"auditErgebnisse\": \"\"\n      }\n    },\n    \"unternehmensfuehrungGovernance\": {\n      \"aufsichtsrat\": {\n        \"anzahlDerMitgliederImAufsichtsrat\": 34,\n        \"anzahlUnabhaengigerMitgliederImAufsichtsrat\": 23,\n        \"anzahlVonFrauenImAufsichtsrat\": 15\n      },\n      \"verguetungsausschuss\": {\n        \"anzahlDerMitgliederImVerguetungsausschuss\": 36,\n        \"anzahlUnabhaengigerMitgliederImVerguetungsausschuss\": null,\n        \"anzahlVonFrauenImVerguetungsausschuss\": null\n      },\n      \"nominierungsausschuss\": {\n        \"anzahlDerMitgliederImNominierungsausschuss\": 43,\n        \"anzahlUnabhaengigerMitgliederImNominierungsausschuss\": null,\n        \"anzahlVonFrauenImVerguetungsausschuss\": 23\n      },\n      \"pruefungsausschuss\": {\n        \"anzahlDerMitgliederImPruefungsausschuss\": 41,\n        \"anzahlUnabhaengigerMitgliederImPruefungsausschuss\": 35,\n        \"anzahlVonFrauenImPruefungsausschuss\": null\n      },\n      \"nachhaltigkeitsausschuss\": {\n        \"anzahlDerMitgliederImNachhaltigkeitsausschuss\": 12,\n        \"anzahlUnabhaengigerMitgliederImNachhaltigkeitsausschuss\": 4,\n        \"anzahlVonFrauenImNachhaltigkeitsausschuss\": 4\n      },\n      \"sonstige\": {\n        \"wirtschaftspruefer\": \"John Doe\",\n        \"trennungVonCeoOderVorsitzenden\": \"Yes\",\n        \"amtszeitBisZurTrennung\": \"4\"\n      },\n      \"stakeholder\": {\n        \"einbeziehungVonStakeholdern\": \"Yes\",\n        \"prozessDerEinbeziehungVonStakeholdern\": \"Prozess\",\n        \"mechanismenZurAusrichtungAufStakeholder\": null\n      },\n      \"unternehmensrichtlinien\": {\n        \"veroeffentlichteUnternehmensrichtlinien\": [\n          \"Verhaltenskodex\",\n          \"Zwangsarbeit\",\n          \"MgtVonUmweltgefahren\"\n        ],\n        \"weitereVeroeffentlicheUnternehmensrichtlinien\": \"Keine\"\n      },\n      \"lieferantenauswahl\": {\n        \"esgKriterienUndUeberwachungDerLieferanten\": \"Yes\",\n        \"auswahlkriterien\": null\n      }\n    }\n  }\n}"
      },
      "EsgQuestionnaireAllgemein": {
        "type": "object",
        "properties": {
          "esgZiele": {
            "nullable": true,
            "allOf": [
              {
                "$ref": "#/components/schemas/EsgQuestionnaireAllgemeinEsgZiele"
              }
            ]
          },
          "sektoren": {
            "nullable": true,
            "allOf": [
              {
                "$ref": "#/components/schemas/EsgQuestionnaireAllgemeinSektoren"
              }
            ]
          },
          "esgBerichte": {
            "nullable": true,
            "allOf": [
              {
                "$ref": "#/components/schemas/EsgQuestionnaireAllgemeinEsgBerichte"
              }
            ]
          },
          "akkreditierungen": {
            "nullable": true,
            "allOf": [
              {
                "$ref": "#/components/schemas/EsgQuestionnaireAllgemeinAkkreditierungen"
              }
            ]
          },
          "unGlobalConceptPrinzipien": {
            "nullable": true,
            "allOf": [
              {
                "$ref": "#/components/schemas/EsgQuestionnaireAllgemeinUnGlobalConceptPrinzipien"
              }
            ]
          },
          "oecdLeitsaetze": {
            "nullable": true,
            "allOf": [
              {
                "$ref": "#/components/schemas/EsgQuestionnaireAllgemeinOecdLeitsaetze"
              }
            ]
          },
          "sonstige": {
            "nullable": true,
            "allOf": [
              {
                "$ref": "#/components/schemas/EsgQuestionnaireAllgemeinSonstige"
              }
            ]
          },
          "fuehrungsstandards": {
            "nullable": true,
            "allOf": [
              {
                "$ref": "#/components/schemas/EsgQuestionnaireAllgemeinFuehrungsstandards"
              }
            ]
          },
          "rechtsstreitigkeiten": {
            "nullable": true,
            "allOf": [
              {
                "$ref": "#/components/schemas/EsgQuestionnaireAllgemeinRechtsstreitigkeiten"
              }
            ]
          },
          "rating": {
            "nullable": true,
            "allOf": [
              {
                "$ref": "#/components/schemas/EsgQuestionnaireAllgemeinRating"
              }
            ]
          },
          "anleihen": {
            "nullable": true,
            "allOf": [
              {
                "$ref": "#/components/schemas/EsgQuestionnaireAllgemeinAnleihen"
              }
            ]
          },
          "risiken": {
            "nullable": true,
            "allOf": [
              {
                "$ref": "#/components/schemas/EsgQuestionnaireAllgemeinRisiken"
              }
            ]
          }
        }
      },
      "EsgQuestionnaireAllgemeinAkkreditierungen": {
        "type": "object",
        "properties": {
          "iso14001": {
            "nullable": true,
            "allOf": [
              {
                "$ref": "#/components/schemas/BaseDataPointYesNo"
              }
            ]
          },
          "iso45001": {
            "nullable": true,
            "allOf": [
              {
                "$ref": "#/components/schemas/BaseDataPointYesNo"
              }
            ]
          },
          "iso27001": {
            "nullable": true,
            "allOf": [
              {
                "$ref": "#/components/schemas/BaseDataPointYesNo"
              }
            ]
          },
          "iso50001": {
            "nullable": true,
            "allOf": [
              {
                "$ref": "#/components/schemas/BaseDataPointYesNo"
              }
            ]
          },
          "weitereAkkreditierungen": {
            "type": "array",
            "nullable": true,
            "items": {
              "$ref": "#/components/schemas/BaseDataPointString"
            }
          }
        }
      },
      "EsgQuestionnaireAllgemeinAnleihen": {
        "type": "object",
        "properties": {
          "grueneSozialeUndOderNachhaltigeEmissionen": {
            "nullable": true,
            "allOf": [
              {
                "$ref": "#/components/schemas/YesNo"
              }
            ]
          },
          "ausstehendeGrueneSozialeUndOderNachhaltigeEmissionen": {
            "type": "number",
            "nullable": true
          },
          "sustainibilityLinkedDebt": {
            "nullable": true,
            "allOf": [
              {
                "$ref": "#/components/schemas/YesNo"
              }
            ]
          },
          "ausstehendeSustainibilityLinkedDebt": {
            "type": "number",
            "nullable": true
          }
        }
      },
      "EsgQuestionnaireAllgemeinEsgBerichte": {
        "type": "object",
        "properties": {
          "nachhaltigkeitsberichte": {
            "nullable": true,
            "allOf": [
              {
                "$ref": "#/components/schemas/YesNo"
              }
            ]
          },
          "frequenzDerBerichterstattung": {
            "nullable": true,
            "allOf": [
              {
                "$ref": "#/components/schemas/EsgQuestionnaireAllgemeinEsgberichteFrequenzDerBerichterstattungOptions"
              }
            ]
          },
          "aktuelleBerichte": {
            "type": "array",
            "nullable": true,
            "items": {
              "$ref": "#/components/schemas/BaseDataPointString"
            }
          }
        }
      },
      "EsgQuestionnaireAllgemeinEsgZiele": {
        "type": "object",
        "properties": {
          "existenzVonEsgZielen": {
            "nullable": true,
            "allOf": [
              {
                "$ref": "#/components/schemas/YesNo"
              }
            ]
          },
          "beschreibungDerEsgZiele": {
            "type": "string",
            "nullable": true
          },
          "investitionenInZielerreichung": {
            "type": "string",
            "nullable": true
          }
        }
      },
      "EsgQuestionnaireAllgemeinEsgberichteFrequenzDerBerichterstattungOptions": {
        "type": "string",
        "enum": [
          "Jaehrlich",
          "Halbjaehrlich",
          "Vierteljaehrlich",
          "Monatlich"
        ]
      },
      "EsgQuestionnaireAllgemeinFuehrungsstandards": {
        "type": "object",
        "properties": {
          "oekologischeSozialeFuehrungsstandardsOderPrinzipien": {
            "nullable": true,
            "allOf": [
              {
                "$ref": "#/components/schemas/YesNo"
              }
            ]
          },
          "anreizmechanismenFuerDasManagementUmwelt": {
            "nullable": true,
            "allOf": [
              {
                "$ref": "#/components/schemas/EsgQuestionnaireAllgemeinFuehrungsstandardsAnreizmechanismenFuerDasManagementUmweltOptions"
              }
            ]
          },
          "anreizmechanismenFuerDasManagementSoziales": {
            "nullable": true,
            "allOf": [
              {
                "$ref": "#/components/schemas/EsgQuestionnaireAllgemeinFuehrungsstandardsAnreizmechanismenFuerDasManagementSozialesOptions"
              }
            ]
          }
        }
      },
      "EsgQuestionnaireAllgemeinFuehrungsstandardsAnreizmechanismenFuerDasManagementSozialesOptions": {
        "type": "string",
        "enum": [
          "Nein",
          "JaAufsichtsrat",
          "JaGeschaeftsleitung",
          "JaAufsichtsratUndGeschaeftsleitung"
        ]
      },
      "EsgQuestionnaireAllgemeinFuehrungsstandardsAnreizmechanismenFuerDasManagementUmweltOptions": {
        "type": "string",
        "enum": [
          "Nein",
          "JaAufsichtsrat",
          "JaGeschaeftsleitung",
          "JaAufsichtsratUndGeschaeftsleitung"
        ]
      },
      "EsgQuestionnaireAllgemeinOecdLeitsaetze": {
        "type": "object",
        "properties": {
          "mechanismenZurUeberwachungDerEinhaltungDerOecdLeitsaetze": {
            "nullable": true,
            "allOf": [
              {
                "$ref": "#/components/schemas/YesNo"
              }
            ]
          },
          "richtlinienZurEinhaltungDerOecdLeitsaetze": {
            "type": "array",
            "nullable": true,
            "items": {
              "$ref": "#/components/schemas/BaseDataPointString"
            }
          },
          "erklaerungDerEinhaltungDerOecdLeitsaetze": {
            "type": "string",
            "nullable": true
          }
        }
      },
      "EsgQuestionnaireAllgemeinRating": {
        "type": "object",
        "properties": {
          "esgRating": {
            "nullable": true,
            "allOf": [
              {
                "$ref": "#/components/schemas/YesNo"
              }
            ]
          },
          "agentur": {
            "type": "string",
            "nullable": true
          },
          "ergebnis": {
            "type": "string",
            "nullable": true
          },
          "ratingbericht": {
            "nullable": true,
            "allOf": [
              {
                "$ref": "#/components/schemas/BaseDataPointYesNo"
              }
            ]
          },
          "kritischePunkte": {
            "type": "string",
            "nullable": true
          }
        }
      },
      "EsgQuestionnaireAllgemeinRechtsstreitigkeiten": {
        "type": "object",
        "properties": {
          "esgBezogeneRechtsstreitigkeiten": {
            "nullable": true,
            "allOf": [
              {
                "$ref": "#/components/schemas/YesNo"
              }
            ]
          },
          "rechtsstreitigkeitenMitBezugZuE": {
            "nullable": true,
            "allOf": [
              {
                "$ref": "#/components/schemas/YesNo"
              }
            ]
          },
          "statusZuE": {
            "nullable": true,
            "allOf": [
              {
                "$ref": "#/components/schemas/EsgQuestionnaireAllgemeinRechtsstreitigkeitenStatusZuEOptions"
              }
            ]
          },
          "einzelheitenZuDenRechtsstreitigkeitenZuE": {
            "type": "string",
            "nullable": true
          },
          "rechtsstreitigkeitenMitBezugZuS": {
            "nullable": true,
            "allOf": [
              {
                "$ref": "#/components/schemas/YesNo"
              }
            ]
          },
          "statusZuS": {
            "nullable": true,
            "allOf": [
              {
                "$ref": "#/components/schemas/EsgQuestionnaireAllgemeinRechtsstreitigkeitenStatusZuSOptions"
              }
            ]
          },
          "einzelheitenZuDenRechtsstreitigkeitenZuS": {
            "type": "string",
            "nullable": true
          },
          "rechtsstreitigkeitenMitBezugZuG": {
            "nullable": true,
            "allOf": [
              {
                "$ref": "#/components/schemas/YesNo"
              }
            ]
          },
          "statusZuG": {
            "nullable": true,
            "allOf": [
              {
                "$ref": "#/components/schemas/EsgQuestionnaireAllgemeinRechtsstreitigkeitenStatusZuGOptions"
              }
            ]
          },
          "einzelheitenZuDenRechtsstreitigkeitenZuG": {
            "type": "string",
            "nullable": true
          }
        }
      },
      "EsgQuestionnaireAllgemeinRechtsstreitigkeitenStatusZuEOptions": {
        "type": "string",
        "enum": [
          "Offen",
          "Geklaert"
        ]
      },
      "EsgQuestionnaireAllgemeinRechtsstreitigkeitenStatusZuGOptions": {
        "type": "string",
        "enum": [
          "Offen",
          "Geklaert"
        ]
      },
      "EsgQuestionnaireAllgemeinRechtsstreitigkeitenStatusZuSOptions": {
        "type": "string",
        "enum": [
          "Offen",
          "Geklaert"
        ]
      },
      "EsgQuestionnaireAllgemeinRisiken": {
        "type": "object",
        "properties": {
          "wichtigsteESUndGRisikenUndBewertung": {
            "type": "string",
            "nullable": true
          },
          "hindernisseBeimUmgangMitEsgBedenken": {
            "type": "string",
            "nullable": true
          }
        }
      },
      "EsgQuestionnaireAllgemeinSektoren": {
        "type": "object",
        "properties": {
          "sektorenMitHohenKlimaauswirkungen": {
            "nullable": true,
            "allOf": [
              {
                "$ref": "#/components/schemas/YesNo"
              }
            ]
          },
          "auflistungDerSektoren": {
            "type": "array",
            "nullable": true,
            "items": {
              "$ref": "#/components/schemas/AuflistungDerSektorenOptions"
            }
          }
        }
      },
      "EsgQuestionnaireAllgemeinSonstige": {
        "type": "object",
        "properties": {
          "ausrichtungAufDieUnSdgsUndAktivesVerfolgen": {
            "type": "string",
            "nullable": true
          },
          "ausschlusslistenAufBasisVonEsgKriterien": {
            "nullable": true,
            "allOf": [
              {
                "$ref": "#/components/schemas/YesNo"
              }
            ]
          },
          "ausschlusslisten": {
            "type": "string",
            "nullable": true
          }
        }
      },
      "EsgQuestionnaireAllgemeinUnGlobalConceptPrinzipien": {
        "type": "object",
        "properties": {
          "mechanismenZurUeberwachungDerEinhaltungDerUngcp": {
            "nullable": true,
            "allOf": [
              {
                "$ref": "#/components/schemas/YesNo"
              }
            ]
          },
          "richtlinienZurEinhaltungDerUngcp": {
            "type": "array",
            "nullable": true,
            "items": {
              "$ref": "#/components/schemas/BaseDataPointString"
            }
          },
          "erklaerungDerEinhaltungDerUngcp": {
            "type": "string",
            "nullable": true
          }
        }
      },
      "EsgQuestionnaireData": {
        "required": [
          "general"
        ],
        "type": "object",
        "properties": {
          "general": {
            "$ref": "#/components/schemas/EsgQuestionnaireGeneral"
          },
          "allgemein": {
            "nullable": true,
            "allOf": [
              {
                "$ref": "#/components/schemas/EsgQuestionnaireAllgemein"
              }
            ]
          },
          "umwelt": {
            "nullable": true,
            "allOf": [
              {
                "$ref": "#/components/schemas/EsgQuestionnaireUmwelt"
              }
            ]
          },
          "soziales": {
            "nullable": true,
            "allOf": [
              {
                "$ref": "#/components/schemas/EsgQuestionnaireSoziales"
              }
            ]
          },
          "unternehmensfuehrungGovernance": {
            "nullable": true,
            "allOf": [
              {
                "$ref": "#/components/schemas/EsgQuestionnaireUnternehmensfuehrungGovernance"
              }
            ]
          }
        }
      },
      "EsgQuestionnaireGeneral": {
        "required": [
          "masterData"
        ],
        "type": "object",
        "properties": {
          "masterData": {
            "$ref": "#/components/schemas/EsgQuestionnaireGeneralMasterData"
          }
        }
      },
      "EsgQuestionnaireGeneralMasterData": {
        "required": [
          "berichtspflichtUndEinwilligungZurVeroeffentlichung"
        ],
        "type": "object",
        "properties": {
          "berichtspflichtUndEinwilligungZurVeroeffentlichung": {
            "$ref": "#/components/schemas/YesNo"
          },
          "gueltigkeitsDatum": {
            "type": "string",
            "format": "date",
            "nullable": true
          }
        }
      },
      "EsgQuestionnaireSoziales": {
        "type": "object",
        "properties": {
          "unternehmensstrukturaenderungen": {
            "nullable": true,
            "allOf": [
              {
                "$ref": "#/components/schemas/EsgQuestionnaireSozialesUnternehmensstrukturaenderungen"
              }
            ]
          },
          "sicherheitUndWeiterbildung": {
            "nullable": true,
            "allOf": [
              {
                "$ref": "#/components/schemas/EsgQuestionnaireSozialesSicherheitUndWeiterbildung"
              }
            ]
          },
          "einkommensgleichheit": {
            "nullable": true,
            "allOf": [
              {
                "$ref": "#/components/schemas/EsgQuestionnaireSozialesEinkommensgleichheit"
              }
            ]
          },
          "geschlechterdiversitaet": {
            "nullable": true,
            "allOf": [
              {
                "$ref": "#/components/schemas/EsgQuestionnaireSozialesGeschlechterdiversitaet"
              }
            ]
          },
          "audit": {
            "nullable": true,
            "allOf": [
              {
                "$ref": "#/components/schemas/EsgQuestionnaireSozialesAudit"
              }
            ]
          }
        }
      },
      "EsgQuestionnaireSozialesAudit": {
        "type": "object",
        "properties": {
          "auditsZurEinhaltungVonArbeitsstandards": {
            "nullable": true,
            "allOf": [
              {
                "$ref": "#/components/schemas/YesNo"
              }
            ]
          },
          "artDesAudits": {
            "nullable": true,
            "allOf": [
              {
                "$ref": "#/components/schemas/EsgQuestionnaireSozialesAuditArtDesAuditsOptions"
              }
            ]
          },
          "auditErgebnisse": {
            "type": "string",
            "nullable": true
          }
        }
      },
      "EsgQuestionnaireSozialesAuditArtDesAuditsOptions": {
        "type": "string",
        "enum": [
          "InterneAnhoerung",
          "PruefungDurchDritte",
          "SowohlInternAlsAuchVonDrittanbietern"
        ]
      },
      "EsgQuestionnaireSozialesEinkommensgleichheit": {
        "type": "object",
        "properties": {
          "ueberwachungDerEinkommensungleichheit": {
            "nullable": true,
            "allOf": [
              {
                "$ref": "#/components/schemas/YearlyTimeseriesDataUeberwachungDerEinkommensungleichheitValues"
              }
            ]
          },
          "massnahmenZurVerbesserungDerEinkommensungleichheit": {
            "type": "string",
            "nullable": true
          }
        }
      },
      "EsgQuestionnaireSozialesGeschlechterdiversitaet": {
        "type": "object",
        "properties": {
          "mitarbeiterAufTopManagementEbene": {
            "type": "integer",
            "nullable": true
          },
          "frauenAufTopManagementEbene": {
            "type": "integer",
            "nullable": true
          },
          "mitgliederGeschaeftsfuehrung": {
            "type": "integer",
            "nullable": true
          },
          "frauenInDerGeschaeftsfuehrung": {
            "type": "integer",
            "nullable": true
          },
          "definitionTopManagement": {
            "type": "string",
            "nullable": true
          },
          "einhaltungRechtlicherVorgaben": {
            "type": "string",
            "nullable": true
          }
        }
      },
      "EsgQuestionnaireSozialesSicherheitUndWeiterbildung": {
        "type": "object",
        "properties": {
          "sicherheitsmassnahmenFuerMitarbeiter": {
            "type": "string",
            "nullable": true
          },
          "unfallrate": {
            "nullable": true,
            "allOf": [
              {
                "$ref": "#/components/schemas/YearlyTimeseriesDataUnfallrateValues"
              }
            ]
          },
          "budgetFuerSchulungAusbildung": {
            "nullable": true,
            "allOf": [
              {
                "$ref": "#/components/schemas/YearlyTimeseriesDataBudgetFuerSchulungAusbildungValues"
              }
            ]
          }
        }
      },
      "EsgQuestionnaireSozialesUnternehmensstrukturaenderungen": {
        "type": "object",
        "properties": {
          "vorhandenseinKuerzlicherAenderungenDerUnternehmensstruktur": {
            "nullable": true,
            "allOf": [
              {
                "$ref": "#/components/schemas/YesNo"
              }
            ]
          },
          "anzahlUnbefristeterVertraegeInDeutschland": {
            "type": "integer",
            "nullable": true
          },
          "anzahlDerVonEinemVerkaufBetroffenenUnbefristetenVertraegeInDeutschland": {
            "type": "integer",
            "nullable": true
          },
          "anzahlDerVonEinerAkquisitionBetroffenenUnbefristetenVertraegeInDeutschland": {
            "type": "integer",
            "nullable": true
          },
          "anzahlUnbefristeterVertraegeInDerGesamtgruppe": {
            "type": "integer",
            "nullable": true
          },
          "anzahlDerVonEinemVerkaufBetroffenenUnbefristetenVertraegeInDerGesamtgruppe": {
            "type": "integer",
            "nullable": true
          },
          "anzahlDerVonEinerAkquisitionBetroffenenUnbefristetenVertraegeInDerGesamtgruppe": {
            "type": "integer",
            "nullable": true
          },
          "auswirkungenAufAnteilBefristerVertraegeUndFluktuation": {
            "nullable": true,
            "allOf": [
              {
                "$ref": "#/components/schemas/YearlyTimeseriesDataAuswirkungenAufAnteilBefristerVertraegeUndFluktuationValues"
              }
            ]
          }
        }
      },
      "EsgQuestionnaireUmwelt": {
        "type": "object",
        "properties": {
          "treibhausgasemissionen": {
            "nullable": true,
            "allOf": [
              {
                "$ref": "#/components/schemas/EsgQuestionnaireUmweltTreibhausgasemissionen"
              }
            ]
          },
          "produktion": {
            "nullable": true,
            "allOf": [
              {
                "$ref": "#/components/schemas/EsgQuestionnaireUmweltProduktion"
              }
            ]
          },
          "energieverbrauch": {
            "nullable": true,
            "allOf": [
              {
                "$ref": "#/components/schemas/EsgQuestionnaireUmweltEnergieverbrauch"
              }
            ]
          },
          "energieeffizienzImmobilienanlagen": {
            "nullable": true,
            "allOf": [
              {
                "$ref": "#/components/schemas/EsgQuestionnaireUmweltEnergieeffizienzImmobilienanlagen"
              }
            ]
          },
          "wasserverbrauch": {
            "nullable": true,
            "allOf": [
              {
                "$ref": "#/components/schemas/EsgQuestionnaireUmweltWasserverbrauch"
              }
            ]
          },
          "abfallproduktion": {
            "nullable": true,
            "allOf": [
              {
                "$ref": "#/components/schemas/EsgQuestionnaireUmweltAbfallproduktion"
              }
            ]
          },
          "biodiversitaet": {
            "nullable": true,
            "allOf": [
              {
                "$ref": "#/components/schemas/EsgQuestionnaireUmweltBiodiversitaet"
              }
            ]
          },
          "fossileBrennstoffe": {
            "nullable": true,
            "allOf": [
              {
                "$ref": "#/components/schemas/EsgQuestionnaireUmweltFossileBrennstoffe"
              }
            ]
          },
          "taxonomie": {
            "nullable": true,
            "allOf": [
              {
                "$ref": "#/components/schemas/EsgQuestionnaireUmweltTaxonomie"
              }
            ]
          }
        }
      },
      "EsgQuestionnaireUmweltAbfallproduktion": {
        "type": "object",
        "properties": {
          "berichterstattungAbfallproduktion": {
            "nullable": true,
            "allOf": [
              {
                "$ref": "#/components/schemas/YearlyTimeseriesDataBerichterstattungAbfallproduktionValues"
              }
            ]
          },
          "unternehmensGruppenStrategieBzglAbfallproduktion": {
            "type": "string",
            "nullable": true
          },
          "recyclingImProduktionsprozess": {
            "nullable": true,
            "allOf": [
              {
                "$ref": "#/components/schemas/YearlyTimeseriesDataRecyclingImProduktionsprozessValues"
              }
            ]
          },
          "gefaehrlicherAbfall": {
            "type": "string",
            "nullable": true
          }
        }
      },
      "EsgQuestionnaireUmweltBiodiversitaet": {
        "type": "object",
        "properties": {
          "negativeAktivitaetenFuerDieBiologischeVielfalt": {
            "nullable": true,
            "allOf": [
              {
                "$ref": "#/components/schemas/YesNo"
              }
            ]
          },
          "negativeMassnahmenFuerDieBiologischeVielfalt": {
            "type": "string",
            "nullable": true
          },
          "positiveAktivitaetenFuerDieBiologischeVielfalt": {
            "nullable": true,
            "allOf": [
              {
                "$ref": "#/components/schemas/YesNo"
              }
            ]
          },
          "positiveMassnahmenFuerDieBiologischeVielfalt": {
            "type": "string",
            "nullable": true
          }
        }
      },
      "EsgQuestionnaireUmweltEnergieeffizienzImmobilienanlagen": {
        "type": "object",
        "properties": {
          "berichterstattungEnergieverbrauchVonImmobilienvermoegen": {
            "nullable": true,
            "allOf": [
              {
                "$ref": "#/components/schemas/YearlyTimeseriesDataBerichterstattungEnergieverbrauchVonImmobilienvermoegenValues"
              }
            ]
          },
          "unternehmensGruppenStrategieBzglEnergieeffizientenImmobilienanlagen": {
            "type": "string",
            "nullable": true
          }
        }
      },
      "EsgQuestionnaireUmweltEnergieverbrauch": {
        "type": "object",
        "properties": {
          "berichterstattungEnergieverbrauch": {
            "nullable": true,
            "allOf": [
              {
                "$ref": "#/components/schemas/YearlyTimeseriesDataBerichterstattungEnergieverbrauchValues"
              }
            ]
          },
          "unternehmensGruppenStrategieBzglEnergieverbrauch": {
            "type": "string",
            "nullable": true
          }
        }
      },
      "EsgQuestionnaireUmweltFossileBrennstoffe": {
        "type": "object",
        "properties": {
          "einnahmenAusFossilenBrennstoffen": {
            "nullable": true,
            "allOf": [
              {
                "$ref": "#/components/schemas/YesNo"
              }
            ]
          },
          "berichterstattungEinnahmenAusFossilenBrennstoffen": {
            "nullable": true,
            "allOf": [
              {
                "$ref": "#/components/schemas/YearlyTimeseriesDataBerichterstattungEinnahmenAusFossilenBrennstoffenValues"
              }
            ]
          }
        }
      },
      "EsgQuestionnaireUmweltProduktion": {
        "type": "object",
        "properties": {
          "produkteZurVerringerungDerUmweltbelastung": {
            "nullable": true,
            "allOf": [
              {
                "$ref": "#/components/schemas/YesNo"
              }
            ]
          },
          "verringerungenDerUmweltbelastung": {
            "type": "string",
            "nullable": true
          },
          "oekologischerMindestStandardFuerProduktionsprozesse": {
            "nullable": true,
            "allOf": [
              {
                "$ref": "#/components/schemas/YesNo"
              }
            ]
          }
        }
      },
      "EsgQuestionnaireUmweltTaxonomie": {
        "type": "object",
        "properties": {
          "taxonomieBerichterstattung": {
            "nullable": true,
            "allOf": [
              {
                "$ref": "#/components/schemas/EsgQuestionnaireUmweltTaxonomieTaxonomieBerichterstattungOptions"
              }
            ]
          },
          "euTaxonomieKompassAktivitaeten": {
            "type": "array",
            "nullable": true,
            "items": {
              "$ref": "#/components/schemas/Activity"
            }
          },
          "umsatzInvestitionsaufwandFuerNachhaltigeAktivitaeten": {
            "nullable": true,
            "allOf": [
              {
                "$ref": "#/components/schemas/YearlyTimeseriesDataUmsatzInvestitionsaufwandFuerNachhaltigeAktivitaetenValues"
              }
            ]
          }
        }
      },
      "EsgQuestionnaireUmweltTaxonomieTaxonomieBerichterstattungOptions": {
        "type": "string",
        "enum": [
          "Nfrd",
          "Csrd"
        ]
      },
      "EsgQuestionnaireUmweltTreibhausgasemissionen": {
        "type": "object",
        "properties": {
          "treibhausgasBerichterstattungUndPrognosen": {
            "nullable": true,
            "allOf": [
              {
                "$ref": "#/components/schemas/YearlyTimeseriesDataTreibhausgasBerichterstattungUndPrognosenValues"
              }
            ]
          },
          "treibhausgasEmissionsintensitaetDerUnternehmenInDieInvestiertWird": {
            "type": "string",
            "nullable": true
          },
          "strategieUndZieleZurReduzierungVonTreibhausgasEmissionen": {
            "type": "string",
            "nullable": true
          }
        }
      },
      "EsgQuestionnaireUmweltWasserverbrauch": {
        "type": "object",
        "properties": {
          "berichterstattungWasserverbrauch": {
            "nullable": true,
            "allOf": [
              {
                "$ref": "#/components/schemas/YearlyTimeseriesDataBerichterstattungWasserverbrauchValues"
              }
            ]
          },
          "unternehmensGruppenStrategieBzglWasserverbrauch": {
            "type": "string",
            "nullable": true
          }
        }
      },
      "EsgQuestionnaireUnternehmensfuehrungGovernance": {
        "type": "object",
        "properties": {
          "aufsichtsrat": {
            "nullable": true,
            "allOf": [
              {
                "$ref": "#/components/schemas/EsgQuestionnaireUnternehmensfuehrunggovernanceAufsichtsrat"
              }
            ]
          },
          "verguetungsausschuss": {
            "nullable": true,
            "allOf": [
              {
                "$ref": "#/components/schemas/EsgQuestionnaireUnternehmensfuehrunggovernanceVerguetungsausschuss"
              }
            ]
          },
          "nominierungsausschuss": {
            "nullable": true,
            "allOf": [
              {
                "$ref": "#/components/schemas/EsgQuestionnaireUnternehmensfuehrunggovernanceNominierungsausschuss"
              }
            ]
          },
          "pruefungsausschuss": {
            "nullable": true,
            "allOf": [
              {
                "$ref": "#/components/schemas/EsgQuestionnaireUnternehmensfuehrunggovernancePruefungsausschuss"
              }
            ]
          },
          "nachhaltigkeitsausschuss": {
            "nullable": true,
            "allOf": [
              {
                "$ref": "#/components/schemas/EsgQuestionnaireUnternehmensfuehrunggovernanceNachhaltigkeitsausschuss"
              }
            ]
          },
          "sonstige": {
            "nullable": true,
            "allOf": [
              {
                "$ref": "#/components/schemas/EsgQuestionnaireUnternehmensfuehrunggovernanceSonstige"
              }
            ]
          },
          "stakeholder": {
            "nullable": true,
            "allOf": [
              {
                "$ref": "#/components/schemas/EsgQuestionnaireUnternehmensfuehrunggovernanceStakeholder"
              }
            ]
          },
          "unternehmensrichtlinien": {
            "nullable": true,
            "allOf": [
              {
                "$ref": "#/components/schemas/EsgQuestionnaireUnternehmensfuehrunggovernanceUnternehmensrichtlinien"
              }
            ]
          },
          "lieferantenauswahl": {
            "nullable": true,
            "allOf": [
              {
                "$ref": "#/components/schemas/EsgQuestionnaireUnternehmensfuehrunggovernanceLieferantenauswahl"
              }
            ]
          }
        }
      },
      "EsgQuestionnaireUnternehmensfuehrunggovernanceAufsichtsrat": {
        "type": "object",
        "properties": {
          "anzahlDerMitgliederImAufsichtsrat": {
            "type": "integer",
            "nullable": true
          },
          "anzahlUnabhaengigerMitgliederImAufsichtsrat": {
            "type": "integer",
            "nullable": true
          },
          "anzahlVonFrauenImAufsichtsrat": {
            "type": "integer",
            "nullable": true
          }
        }
      },
      "EsgQuestionnaireUnternehmensfuehrunggovernanceLieferantenauswahl": {
        "type": "object",
        "properties": {
          "esgKriterienUndUeberwachungDerLieferanten": {
            "nullable": true,
            "allOf": [
              {
                "$ref": "#/components/schemas/YesNo"
              }
            ]
          },
          "auswahlkriterien": {
            "type": "string",
            "nullable": true
          }
        }
      },
      "EsgQuestionnaireUnternehmensfuehrunggovernanceNachhaltigkeitsausschuss": {
        "type": "object",
        "properties": {
          "anzahlDerMitgliederImNachhaltigkeitsausschuss": {
            "type": "integer",
            "nullable": true
          },
          "anzahlUnabhaengigerMitgliederImNachhaltigkeitsausschuss": {
            "type": "integer",
            "nullable": true
          },
          "anzahlVonFrauenImNachhaltigkeitsausschuss": {
            "type": "integer",
            "nullable": true
          }
        }
      },
      "EsgQuestionnaireUnternehmensfuehrunggovernanceNominierungsausschuss": {
        "type": "object",
        "properties": {
          "anzahlDerMitgliederImNominierungsausschuss": {
            "type": "integer",
            "nullable": true
          },
          "anzahlUnabhaengigerMitgliederImNominierungsausschuss": {
            "type": "integer",
            "nullable": true
          },
          "anzahlVonFrauenImVerguetungsausschuss": {
            "type": "integer",
            "nullable": true
          }
        }
      },
      "EsgQuestionnaireUnternehmensfuehrunggovernancePruefungsausschuss": {
        "type": "object",
        "properties": {
          "anzahlDerMitgliederImPruefungsausschuss": {
            "type": "integer",
            "nullable": true
          },
          "anzahlUnabhaengigerMitgliederImPruefungsausschuss": {
            "type": "integer",
            "nullable": true
          },
          "anzahlVonFrauenImPruefungsausschuss": {
            "type": "integer",
            "nullable": true
          }
        }
      },
      "EsgQuestionnaireUnternehmensfuehrunggovernanceSonstige": {
        "type": "object",
        "properties": {
          "wirtschaftspruefer": {
            "type": "string",
            "nullable": true
          },
          "trennungVonCeoOderVorsitzenden": {
            "nullable": true,
            "allOf": [
              {
                "$ref": "#/components/schemas/YesNo"
              }
            ]
          },
          "amtszeitBisZurTrennung": {
            "type": "integer",
            "nullable": true
          }
        }
      },
      "EsgQuestionnaireUnternehmensfuehrunggovernanceStakeholder": {
        "type": "object",
        "properties": {
          "einbeziehungVonStakeholdern": {
            "nullable": true,
            "allOf": [
              {
                "$ref": "#/components/schemas/YesNo"
              }
            ]
          },
          "prozessDerEinbeziehungVonStakeholdern": {
            "type": "string",
            "nullable": true
          },
          "mechanismenZurAusrichtungAufStakeholder": {
            "type": "string",
            "nullable": true
          }
        }
      },
      "EsgQuestionnaireUnternehmensfuehrunggovernanceUnternehmensrichtlinien": {
        "type": "object",
        "properties": {
          "veroeffentlichteUnternehmensrichtlinien": {
            "type": "array",
            "nullable": true,
            "items": {
              "$ref": "#/components/schemas/VeroeffentlichteUnternehmensrichtlinienOptions"
            }
          },
          "weitereVeroeffentlicheUnternehmensrichtlinien": {
            "type": "string",
            "nullable": true
          }
        }
      },
      "EsgQuestionnaireUnternehmensfuehrunggovernanceVerguetungsausschuss": {
        "type": "object",
        "properties": {
          "anzahlDerMitgliederImVerguetungsausschuss": {
            "type": "integer",
            "nullable": true
          },
          "anzahlUnabhaengigerMitgliederImVerguetungsausschuss": {
            "type": "integer",
            "nullable": true
          },
          "anzahlVonFrauenImVerguetungsausschuss": {
            "type": "integer",
            "nullable": true
          }
        }
      },
      "RecyclingImProduktionsprozessValues": {
        "type": "object",
        "properties": {
          "prozentRecycelteWerkstoffeImProduktionsprozess": {
            "type": "number",
            "nullable": true
          }
        }
      },
      "TreibhausgasBerichterstattungUndPrognosenValues": {
        "type": "object",
        "properties": {
          "scope1": {
            "type": "number",
            "nullable": true
          },
          "scope2": {
            "type": "number",
            "nullable": true
          },
          "scope3": {
            "type": "number",
            "nullable": true
          }
        }
      },
      "UeberwachungDerEinkommensungleichheitValues": {
        "type": "object",
        "properties": {
          "unbereinigtesGeschlechtsspezifischesLohngefaelle": {
            "type": "number",
            "nullable": true
          },
          "einkommensungleichheitsverhaeltnis": {
            "type": "number",
            "nullable": true
          },
          "ceoEinkommensungleichheitsverhaeltnis": {
            "type": "number",
            "nullable": true
          }
        }
      },
      "UmsatzInvestitionsaufwandFuerNachhaltigeAktivitaetenValues": {
        "type": "object",
        "properties": {
          "taxonomieGeeignetNachProzentUmsatz": {
            "type": "number",
            "nullable": true
          },
          "taxonomieGeeignetNachProzentCapex": {
            "type": "number",
            "nullable": true
          },
          "taxonomieKonformNachProzentUmsatz": {
            "type": "number",
            "nullable": true
          },
          "taxonomieKonformNachProzentCapex": {
            "type": "number",
            "nullable": true
          }
        }
      },
      "UnfallrateValues": {
        "type": "object",
        "properties": {
          "haeufigkeitsrateVonArbeitsunfaellenMitZeitverlust": {
            "type": "number",
            "nullable": true
          }
        }
      },
      "VeroeffentlichteUnternehmensrichtlinienOptions": {
        "type": "string",
        "enum": [
          "AntiKorruption",
          "Verhaltenskodex",
          "Interessenkonflikte",
          "Datenschutz",
          "DiversitaetAndInklusion",
          "FaireBehandlungVonKunden",
          "Zwangsarbeit",
          "GesundheitUndSicherheit",
          "MgtVonUmweltgefahren",
          "VerantwortungsvollesMarketing",
          "Whistleblowing",
          "Other"
        ]
      },
      "YearlyTimeseriesDataAuswirkungenAufAnteilBefristerVertraegeUndFluktuationValues": {
        "required": [
          "currentYear",
          "yearlyData"
        ],
        "type": "object",
        "properties": {
          "currentYear": {
            "type": "integer",
            "format": "int32"
          },
          "yearlyData": {
            "type": "object",
            "additionalProperties": {
              "$ref": "#/components/schemas/AuswirkungenAufAnteilBefristerVertraegeUndFluktuationValues"
            }
          }
        }
      },
      "YearlyTimeseriesDataBerichterstattungAbfallproduktionValues": {
        "required": [
          "currentYear",
          "yearlyData"
        ],
        "type": "object",
        "properties": {
          "currentYear": {
            "type": "integer",
            "format": "int32"
          },
          "yearlyData": {
            "type": "object",
            "additionalProperties": {
              "$ref": "#/components/schemas/BerichterstattungAbfallproduktionValues"
            }
          }
        }
      },
      "YearlyTimeseriesDataBerichterstattungEinnahmenAusFossilenBrennstoffenValues": {
        "required": [
          "currentYear",
          "yearlyData"
        ],
        "type": "object",
        "properties": {
          "currentYear": {
            "type": "integer",
            "format": "int32"
          },
          "yearlyData": {
            "type": "object",
            "additionalProperties": {
              "$ref": "#/components/schemas/BerichterstattungEinnahmenAusFossilenBrennstoffenValues"
            }
          }
        }
      },
      "YearlyTimeseriesDataBerichterstattungEnergieverbrauchValues": {
        "required": [
          "currentYear",
          "yearlyData"
        ],
        "type": "object",
        "properties": {
          "currentYear": {
            "type": "integer",
            "format": "int32"
          },
          "yearlyData": {
            "type": "object",
            "additionalProperties": {
              "$ref": "#/components/schemas/BerichterstattungEnergieverbrauchValues"
            }
          }
        }
      },
      "YearlyTimeseriesDataBerichterstattungEnergieverbrauchVonImmobilienvermoegenValues": {
        "required": [
          "currentYear",
          "yearlyData"
        ],
        "type": "object",
        "properties": {
          "currentYear": {
            "type": "integer",
            "format": "int32"
          },
          "yearlyData": {
            "type": "object",
            "additionalProperties": {
              "$ref": "#/components/schemas/BerichterstattungEnergieverbrauchVonImmobilienvermoegenValues"
            }
          }
        }
      },
      "YearlyTimeseriesDataBerichterstattungWasserverbrauchValues": {
        "required": [
          "currentYear",
          "yearlyData"
        ],
        "type": "object",
        "properties": {
          "currentYear": {
            "type": "integer",
            "format": "int32"
          },
          "yearlyData": {
            "type": "object",
            "additionalProperties": {
              "$ref": "#/components/schemas/BerichterstattungWasserverbrauchValues"
            }
          }
        }
      },
      "YearlyTimeseriesDataBudgetFuerSchulungAusbildungValues": {
        "required": [
          "currentYear",
          "yearlyData"
        ],
        "type": "object",
        "properties": {
          "currentYear": {
            "type": "integer",
            "format": "int32"
          },
          "yearlyData": {
            "type": "object",
            "additionalProperties": {
              "$ref": "#/components/schemas/BudgetFuerSchulungAusbildungValues"
            }
          }
        }
      },
      "YearlyTimeseriesDataRecyclingImProduktionsprozessValues": {
        "required": [
          "currentYear",
          "yearlyData"
        ],
        "type": "object",
        "properties": {
          "currentYear": {
            "type": "integer",
            "format": "int32"
          },
          "yearlyData": {
            "type": "object",
            "additionalProperties": {
              "$ref": "#/components/schemas/RecyclingImProduktionsprozessValues"
            }
          }
        }
      },
      "YearlyTimeseriesDataTreibhausgasBerichterstattungUndPrognosenValues": {
        "required": [
          "currentYear",
          "yearlyData"
        ],
        "type": "object",
        "properties": {
          "currentYear": {
            "type": "integer",
            "format": "int32"
          },
          "yearlyData": {
            "type": "object",
            "additionalProperties": {
              "$ref": "#/components/schemas/TreibhausgasBerichterstattungUndPrognosenValues"
            }
          }
        }
      },
      "YearlyTimeseriesDataUeberwachungDerEinkommensungleichheitValues": {
        "required": [
          "currentYear",
          "yearlyData"
        ],
        "type": "object",
        "properties": {
          "currentYear": {
            "type": "integer",
            "format": "int32"
          },
          "yearlyData": {
            "type": "object",
            "additionalProperties": {
              "$ref": "#/components/schemas/UeberwachungDerEinkommensungleichheitValues"
            }
          }
        }
      },
      "YearlyTimeseriesDataUmsatzInvestitionsaufwandFuerNachhaltigeAktivitaetenValues": {
        "required": [
          "currentYear",
          "yearlyData"
        ],
        "type": "object",
        "properties": {
          "currentYear": {
            "type": "integer",
            "format": "int32"
          },
          "yearlyData": {
            "type": "object",
            "additionalProperties": {
              "$ref": "#/components/schemas/UmsatzInvestitionsaufwandFuerNachhaltigeAktivitaetenValues"
            }
          }
        }
      },
      "YearlyTimeseriesDataUnfallrateValues": {
        "required": [
          "currentYear",
          "yearlyData"
        ],
        "type": "object",
        "properties": {
          "currentYear": {
            "type": "integer",
            "format": "int32"
          },
          "yearlyData": {
            "type": "object",
            "additionalProperties": {
              "$ref": "#/components/schemas/UnfallrateValues"
            }
          }
        }
      },
      "CompanyDataOwners": {
        "required": [
          "companyId",
          "dataOwners"
        ],
        "type": "object",
        "properties": {
          "companyId": {
            "type": "string"
          },
          "dataOwners": {
            "type": "array",
            "items": {
              "type": "string"
            }
          }
        }
      },
      "CompanyInformationPatch": {
        "type": "object",
        "properties": {
          "companyName": {
            "type": "string",
            "nullable": true
          },
          "companyAlternativeNames": {
            "type": "array",
            "nullable": true,
            "items": {
              "type": "string"
            }
          },
          "companyLegalForm": {
            "type": "string",
            "nullable": true
          },
          "headquarters": {
            "type": "string",
            "nullable": true
          },
          "headquartersPostalCode": {
            "type": "string",
            "nullable": true
          },
          "sector": {
            "type": "string",
            "nullable": true
          },
          "identifiers": {
            "type": "object",
            "additionalProperties": {
              "type": "array",
              "example": {
                "Lei": [
                  "ExampleLei"
                ]
              },
              "items": {
                "type": "string",
                "example": "{\"Lei\":[\"ExampleLei\"]}"
              }
            },
            "nullable": true,
            "example": {
              "Lei": [
                "ExampleLei"
              ]
            }
          },
          "countryCode": {
            "type": "string",
            "nullable": true
          },
          "isTeaserCompany": {
            "type": "boolean",
            "nullable": true
          },
          "website": {
            "type": "string",
            "nullable": true
          }
        }
      },
      "IdentifierType": {
        "type": "string",
        "enum": [
          "Lei",
          "Isin",
          "PermId",
          "Ticker",
          "Duns",
          "CompanyRegistrationNumber",
          "VatNumber"
        ]
      },
      "DataMetaInformationForMyDatasets": {
        "required": [
          "companyId",
          "companyName",
          "dataId",
          "dataType",
          "qualityStatus",
          "reportingPeriod",
          "uploadTime"
        ],
        "type": "object",
        "properties": {
          "companyId": {
            "type": "string"
          },
          "dataId": {
            "type": "string"
          },
          "companyName": {
            "type": "string"
          },
          "dataType": {
            "$ref": "#/components/schemas/DataTypeEnum"
          },
          "reportingPeriod": {
            "type": "string"
          },
          "qualityStatus": {
            "$ref": "#/components/schemas/QaStatus"
          },
          "currentlyActive": {
            "type": "boolean",
            "nullable": true
          },
          "uploadTime": {
            "type": "integer",
            "format": "int64"
          }
        }
      },
      "DataAndMetaInformationSfdrData": {
        "required": [
          "data",
          "metaInfo"
        ],
        "type": "object",
        "properties": {
          "metaInfo": {
            "$ref": "#/components/schemas/DataMetaInformation"
          },
          "data": {
            "$ref": "#/components/schemas/SfdrData"
          }
        }
      },
      "DataAndMetaInformationPathwaysToParisData": {
        "required": [
          "data",
          "metaInfo"
        ],
        "type": "object",
        "properties": {
          "metaInfo": {
            "$ref": "#/components/schemas/DataMetaInformation"
          },
          "data": {
            "$ref": "#/components/schemas/PathwaysToParisData"
          }
        }
      },
      "DataAndMetaInformationLksgData": {
        "required": [
          "data",
          "metaInfo"
        ],
        "type": "object",
        "properties": {
          "metaInfo": {
            "$ref": "#/components/schemas/DataMetaInformation"
          },
          "data": {
            "$ref": "#/components/schemas/LksgData"
          }
        }
      },
      "DataAndMetaInformationHeimathafenData": {
        "required": [
          "data",
          "metaInfo"
        ],
        "type": "object",
        "properties": {
          "metaInfo": {
            "$ref": "#/components/schemas/DataMetaInformation"
          },
          "data": {
            "$ref": "#/components/schemas/HeimathafenData"
          }
        }
      },
      "DataAndMetaInformationEutaxonomyNonFinancialsData": {
        "required": [
          "data",
          "metaInfo"
        ],
        "type": "object",
        "properties": {
          "metaInfo": {
            "$ref": "#/components/schemas/DataMetaInformation"
          },
          "data": {
            "$ref": "#/components/schemas/EutaxonomyNonFinancialsData"
          }
        }
      },
      "DataAndMetaInformationEuTaxonomyDataForFinancials": {
        "required": [
          "data",
          "metaInfo"
        ],
        "type": "object",
        "properties": {
          "metaInfo": {
            "$ref": "#/components/schemas/DataMetaInformation"
          },
          "data": {
            "$ref": "#/components/schemas/EuTaxonomyDataForFinancials"
          }
        }
      },
      "DataAndMetaInformationEsgQuestionnaireData": {
        "required": [
          "data",
          "metaInfo"
        ],
        "type": "object",
        "properties": {
          "metaInfo": {
            "$ref": "#/components/schemas/DataMetaInformation"
          },
          "data": {
            "$ref": "#/components/schemas/EsgQuestionnaireData"
          }
        }
      },
      "BasicCompanyInformation": {
        "required": [
          "companyId",
          "companyName",
          "countryCode",
          "headquarters"
        ],
        "type": "object",
        "properties": {
          "companyName": {
            "type": "string"
          },
          "companyId": {
            "type": "string"
          },
          "headquarters": {
            "type": "string"
          },
<<<<<<< HEAD
          "sector": {
            "type": "string",
            "nullable": true
          },
=======
>>>>>>> 89485cf0
          "countryCode": {
            "type": "string"
          },
          "sector": {
            "type": "string",
            "nullable": true
          },
          "permId": {
            "type": "string",
            "nullable": true
          }
        }
      },
      "AggregatedFrameworkDataSummary": {
        "required": [
          "numberOfProvidedReportingPeriods"
        ],
        "type": "object",
        "properties": {
          "numberOfProvidedReportingPeriods": {
            "type": "integer",
            "format": "int64"
          }
        }
      },
      "CompanyIdAndName": {
        "required": [
          "companyId",
          "companyName"
        ],
        "type": "object",
        "properties": {
          "companyName": {
            "type": "string"
          },
          "companyId": {
            "type": "string"
          }
        }
      },
      "CompanyAvailableDistinctValues": {
        "required": [
          "countryCodes",
          "sectors"
        ],
        "type": "object",
        "properties": {
          "countryCodes": {
            "uniqueItems": true,
            "type": "array",
            "items": {
              "type": "string"
            }
          },
          "sectors": {
            "uniqueItems": true,
            "type": "array",
            "items": {
              "type": "string"
            }
          }
        }
      },
      "CompanyId": {
        "required": [
          "companyId"
        ],
        "type": "object",
        "properties": {
          "companyId": {
            "type": "string"
          }
        }
      },
      "Link": {
        "type": "object",
        "properties": {
          "href": {
            "type": "string",
            "nullable": true
          },
          "templated": {
            "type": "boolean",
            "nullable": true
          }
        }
      },
      "DataTypeEnum": {
        "type": "string",
        "enum": [
          "eutaxonomy-financials",
          "eutaxonomy-non-financials",
          "lksg",
          "p2p",
          "sfdr",
          "sme",
          "esg-questionnaire",
          "heimathafen"
        ]
      },
      "ErrorDetails": {
        "required": [
          "errorType",
          "httpStatus",
          "message",
          "summary"
        ],
        "type": "object",
        "properties": {
          "errorType": {
            "type": "string"
          },
          "summary": {
            "type": "string"
          },
          "message": {
            "type": "string"
          },
          "httpStatus": {
            "type": "number"
          },
          "metaInformation": {
            "type": "object"
          }
        }
      },
      "ErrorResponse": {
        "required": [
          "errors"
        ],
        "type": "object",
        "properties": {
          "errors": {
            "type": "array",
            "items": {
              "$ref": "#/components/schemas/ErrorDetails"
            }
          }
        }
      }
    },
    "securitySchemes": {
      "default-bearer-auth": {
        "type": "http",
        "in": "header",
        "scheme": "bearer"
      },
      "default-oauth": {
        "type": "oauth2",
        "flows": {
          "authorizationCode": {
            "authorizationUrl": "/keycloak/realms/datalandsecurity/protocol/openid-connect/auth",
            "tokenUrl": "/keycloak/realms/datalandsecurity/protocol/openid-connect/token",
            "scopes": {}
          }
        }
      }
    }
  }
}<|MERGE_RESOLUTION|>--- conflicted
+++ resolved
@@ -221,37 +221,31 @@
         "tags": [
           "sme-data-controller"
         ],
-        "summary": "a",
-        "description": "b",
-        "operationId": "postSmeJsonAndDocuments",
+        "operationId": "postCompanyAssociatedSmeData",
+        "parameters": [
+          {
+            "name": "bypassQa",
+            "in": "query",
+            "required": false,
+            "schema": {
+              "type": "boolean",
+              "default": false
+            }
+          }
+        ],
         "requestBody": {
           "content": {
-            "multipart/form-data": {
+            "application/json": {
               "schema": {
-                "required": [
-                  "companyAssociatedSmeData",
-                  "documents"
-                ],
-                "type": "object",
-                "properties": {
-                  "companyAssociatedSmeData": {
-                    "$ref": "#/components/schemas/CompanyAssociatedDataSmeData"
-                  },
-                  "documents": {
-                    "type": "array",
-                    "items": {
-                      "type": "string",
-                      "format": "binary"
-                    }
-                  }
-                }
-              }
-            }
-          }
+                "$ref": "#/components/schemas/CompanyAssociatedDataSmeData"
+              }
+            }
+          },
+          "required": true
         },
         "responses": {
           "200": {
-            "description": "S.",
+            "description": "Successfully added data to the data store.",
             "content": {
               "application/json": {
                 "schema": {
@@ -1771,6 +1765,142 @@
             }
           }
         }
+      }
+    },
+    "/data/sme/{dataId}": {
+      "get": {
+        "tags": [
+          "sme-data-controller"
+        ],
+        "operationId": "getCompanyAssociatedSmeData",
+        "parameters": [
+          {
+            "name": "dataId",
+            "in": "path",
+            "required": true,
+            "schema": {
+              "type": "string"
+            }
+          }
+        ],
+        "responses": {
+          "200": {
+            "description": "Successfully retrieved data set.",
+            "content": {
+              "application/json": {
+                "schema": {
+                  "$ref": "#/components/schemas/CompanyAssociatedDataSmeData"
+                }
+              }
+            }
+          },
+          "default": {
+            "description": "An error occurred",
+            "content": {
+              "application/json": {
+                "schema": {
+                  "$ref": "#/components/schemas/ErrorResponse"
+                }
+              }
+            }
+          },
+          "401": {
+            "description": "Unauthorized",
+            "headers": {
+              "WWW-Authenticate": {
+                "schema": {
+                  "type": "string"
+                }
+              }
+            }
+          }
+        },
+        "security": [
+          {
+            "default-oauth": []
+          },
+          {
+            "default-bearer-auth": []
+          }
+        ]
+      }
+    },
+    "/data/sme/companies/{companyId}": {
+      "get": {
+        "tags": [
+          "sme-data-controller"
+        ],
+        "operationId": "getAllCompanySmeData",
+        "parameters": [
+          {
+            "name": "companyId",
+            "in": "path",
+            "required": true,
+            "schema": {
+              "type": "string"
+            }
+          },
+          {
+            "name": "showOnlyActive",
+            "in": "query",
+            "required": false,
+            "schema": {
+              "type": "boolean",
+              "default": true
+            }
+          },
+          {
+            "name": "reportingPeriod",
+            "in": "query",
+            "required": false,
+            "schema": {
+              "type": "string"
+            }
+          }
+        ],
+        "responses": {
+          "200": {
+            "description": "Successfully retrieved framework datasets with meta info.",
+            "content": {
+              "application/json": {
+                "schema": {
+                  "type": "array",
+                  "items": {
+                    "$ref": "#/components/schemas/DataAndMetaInformationSmeData"
+                  }
+                }
+              }
+            }
+          },
+          "default": {
+            "description": "An error occurred",
+            "content": {
+              "application/json": {
+                "schema": {
+                  "$ref": "#/components/schemas/ErrorResponse"
+                }
+              }
+            }
+          },
+          "401": {
+            "description": "Unauthorized",
+            "headers": {
+              "WWW-Authenticate": {
+                "schema": {
+                  "type": "string"
+                }
+              }
+            }
+          }
+        },
+        "security": [
+          {
+            "default-oauth": []
+          },
+          {
+            "default-bearer-auth": []
+          }
+        ]
       }
     },
     "/data/sfdr/{dataId}": {
@@ -13612,6 +13742,21 @@
           }
         }
       },
+      "DataAndMetaInformationSmeData": {
+        "required": [
+          "data",
+          "metaInfo"
+        ],
+        "type": "object",
+        "properties": {
+          "metaInfo": {
+            "$ref": "#/components/schemas/DataMetaInformation"
+          },
+          "data": {
+            "$ref": "#/components/schemas/SmeData"
+          }
+        }
+      },
       "DataAndMetaInformationSfdrData": {
         "required": [
           "data",
@@ -13735,13 +13880,6 @@
           "headquarters": {
             "type": "string"
           },
-<<<<<<< HEAD
-          "sector": {
-            "type": "string",
-            "nullable": true
-          },
-=======
->>>>>>> 89485cf0
           "countryCode": {
             "type": "string"
           },
