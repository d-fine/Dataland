{
  "openapi": "3.0.1",
  "info": {
    "title": "Dataland Backend API documentation",
    "version": "1.0.0"
  },
  "servers": [
    {
      "url": "/api"
    }
  ],
  "tags": [
    {
      "name": "Actuator",
      "description": "Monitor and interact",
      "externalDocs": {
        "description": "Spring Boot Actuator Web API Documentation",
        "url": "https://docs.spring.io/spring-boot/docs/current/actuator-api/html/"
      }
    }
  ],
  "paths": {
    "/companies/{companyId}": {
      "get": {
        "tags": [
          "company-data-controller"
        ],
        "summary": "Retrieve company information.",
        "description": "Company information behind the given company Id is retrieved.",
        "operationId": "getCompanyById",
        "parameters": [
          {
            "name": "companyId",
            "in": "path",
            "required": true,
            "schema": {
              "type": "string"
            }
          }
        ],
        "responses": {
          "200": {
            "description": "Successfully retrieved company information.",
            "content": {
              "application/json": {
                "schema": {
                  "$ref": "#/components/schemas/StoredCompany"
                }
              }
            }
          },
          "default": {
            "description": "An error occurred",
            "content": {
              "application/json": {
                "schema": {
                  "$ref": "#/components/schemas/ErrorResponse"
                }
              }
            }
          },
          "401": {
            "description": "Unauthorized",
            "headers": {
              "WWW-Authenticate": {
                "schema": {
                  "type": "string"
                }
              }
            }
          }
        },
        "security": [
          {
            "default-oauth": []
          },
          {
            "default-bearer-auth": []
          }
        ]
      },
      "put": {
        "tags": [
          "company-data-controller"
        ],
        "summary": "Update company information entirely",
        "description": "Replace all company information of the company associated with the given company Id",
        "operationId": "putCompanyById",
        "parameters": [
          {
            "name": "companyId",
            "in": "path",
            "required": true,
            "schema": {
              "type": "string"
            }
          }
        ],
        "requestBody": {
          "content": {
            "application/json": {
              "schema": {
                "$ref": "#/components/schemas/CompanyInformation"
              }
            }
          },
          "required": true
        },
        "responses": {
          "200": {
            "description": "Successfully updated company information.",
            "content": {
              "application/json": {
                "schema": {
                  "$ref": "#/components/schemas/StoredCompany"
                }
              }
            }
          },
          "default": {
            "description": "An error occurred",
            "content": {
              "application/json": {
                "schema": {
                  "$ref": "#/components/schemas/ErrorResponse"
                }
              }
            }
          },
          "401": {
            "description": "Unauthorized",
            "headers": {
              "WWW-Authenticate": {
                "schema": {
                  "type": "string"
                }
              }
            }
          }
        },
        "security": [
          {
            "default-oauth": []
          },
          {
            "default-bearer-auth": []
          }
        ]
      },
      "patch": {
        "tags": [
          "company-data-controller"
        ],
        "summary": "Update company information selectively",
        "description": "Provided fields of the company associated with the given company Id are updated.",
        "operationId": "patchCompanyById",
        "parameters": [
          {
            "name": "companyId",
            "in": "path",
            "required": true,
            "schema": {
              "type": "string"
            }
          }
        ],
        "requestBody": {
          "content": {
            "application/json": {
              "schema": {
                "$ref": "#/components/schemas/CompanyInformationPatch"
              }
            }
          },
          "required": true
        },
        "responses": {
          "200": {
            "description": "Successfully updated company information.",
            "content": {
              "application/json": {
                "schema": {
                  "$ref": "#/components/schemas/StoredCompany"
                }
              }
            }
          },
          "default": {
            "description": "An error occurred",
            "content": {
              "application/json": {
                "schema": {
                  "$ref": "#/components/schemas/ErrorResponse"
                }
              }
            }
          },
          "401": {
            "description": "Unauthorized",
            "headers": {
              "WWW-Authenticate": {
                "schema": {
                  "type": "string"
                }
              }
            }
          }
        },
        "security": [
          {
            "default-oauth": []
          },
          {
            "default-bearer-auth": []
          }
        ]
      }
    },
    "/data/sme": {
      "post": {
        "tags": [
          "sme-data-controller"
        ],
        "operationId": "postSmeJsonAndDocuments",
        "requestBody": {
          "content": {
            "multipart/form-data": {
              "schema": {
                "required": [
                  "companyAssociatedSmeData",
                  "documents"
                ],
                "type": "object",
                "properties": {
                  "companyAssociatedSmeData": {
                    "$ref": "#/components/schemas/CompanyAssociatedDataSmeData"
                  },
                  "documents": {
                    "type": "array",
                    "items": {
                      "type": "string",
                      "format": "binary"
                    }
                  }
                }
              }
            }
          }
        },
        "responses": {
          "200": {
            "description": "Successfully added data to the private data store.",
            "content": {
              "application/json": {
                "schema": {
                  "$ref": "#/components/schemas/DataMetaInformation"
                }
              }
            }
          },
          "default": {
            "description": "An error occurred",
            "content": {
              "application/json": {
                "schema": {
                  "$ref": "#/components/schemas/ErrorResponse"
                }
              }
            }
          },
          "401": {
            "description": "Unauthorized",
            "headers": {
              "WWW-Authenticate": {
                "schema": {
                  "type": "string"
                }
              }
            }
          }
        },
        "security": [
          {
            "default-oauth": []
          },
          {
            "default-bearer-auth": []
          }
        ]
      }
    },
    "/data/sfdr": {
      "post": {
        "tags": [
          "sfdr-data-controller"
        ],
        "operationId": "postCompanyAssociatedSfdrData",
        "parameters": [
          {
            "name": "bypassQa",
            "in": "query",
            "required": false,
            "schema": {
              "type": "boolean",
              "default": false
            }
          }
        ],
        "requestBody": {
          "content": {
            "application/json": {
              "schema": {
                "$ref": "#/components/schemas/CompanyAssociatedDataSfdrData"
              }
            }
          },
          "required": true
        },
        "responses": {
          "200": {
            "description": "Successfully added data to the data store.",
            "content": {
              "application/json": {
                "schema": {
                  "$ref": "#/components/schemas/DataMetaInformation"
                }
              }
            }
          },
          "default": {
            "description": "An error occurred",
            "content": {
              "application/json": {
                "schema": {
                  "$ref": "#/components/schemas/ErrorResponse"
                }
              }
            }
          },
          "401": {
            "description": "Unauthorized",
            "headers": {
              "WWW-Authenticate": {
                "schema": {
                  "type": "string"
                }
              }
            }
          }
        },
        "security": [
          {
            "default-oauth": []
          },
          {
            "default-bearer-auth": []
          }
        ]
      }
    },
    "/data/p2p": {
      "post": {
        "tags": [
          "p-2p-data-controller"
        ],
        "operationId": "postCompanyAssociatedP2pData",
        "parameters": [
          {
            "name": "bypassQa",
            "in": "query",
            "required": false,
            "schema": {
              "type": "boolean",
              "default": false
            }
          }
        ],
        "requestBody": {
          "content": {
            "application/json": {
              "schema": {
                "$ref": "#/components/schemas/CompanyAssociatedDataPathwaysToParisData"
              }
            }
          },
          "required": true
        },
        "responses": {
          "200": {
            "description": "Successfully added data to the data store.",
            "content": {
              "application/json": {
                "schema": {
                  "$ref": "#/components/schemas/DataMetaInformation"
                }
              }
            }
          },
          "default": {
            "description": "An error occurred",
            "content": {
              "application/json": {
                "schema": {
                  "$ref": "#/components/schemas/ErrorResponse"
                }
              }
            }
          },
          "401": {
            "description": "Unauthorized",
            "headers": {
              "WWW-Authenticate": {
                "schema": {
                  "type": "string"
                }
              }
            }
          }
        },
        "security": [
          {
            "default-oauth": []
          },
          {
            "default-bearer-auth": []
          }
        ]
      }
    },
    "/data/lksg": {
      "post": {
        "tags": [
          "lksg-data-controller"
        ],
        "operationId": "postCompanyAssociatedLksgData",
        "parameters": [
          {
            "name": "bypassQa",
            "in": "query",
            "required": false,
            "schema": {
              "type": "boolean",
              "default": false
            }
          }
        ],
        "requestBody": {
          "content": {
            "application/json": {
              "schema": {
                "$ref": "#/components/schemas/CompanyAssociatedDataLksgData"
              }
            }
          },
          "required": true
        },
        "responses": {
          "200": {
            "description": "Successfully added data to the data store.",
            "content": {
              "application/json": {
                "schema": {
                  "$ref": "#/components/schemas/DataMetaInformation"
                }
              }
            }
          },
          "default": {
            "description": "An error occurred",
            "content": {
              "application/json": {
                "schema": {
                  "$ref": "#/components/schemas/ErrorResponse"
                }
              }
            }
          },
          "401": {
            "description": "Unauthorized",
            "headers": {
              "WWW-Authenticate": {
                "schema": {
                  "type": "string"
                }
              }
            }
          }
        },
        "security": [
          {
            "default-oauth": []
          },
          {
            "default-bearer-auth": []
          }
        ]
      }
    },
    "/data/heimathafen": {
      "post": {
        "tags": [
          "heimathafen-data-controller"
        ],
        "operationId": "postCompanyAssociatedHeimathafenData",
        "parameters": [
          {
            "name": "bypassQa",
            "in": "query",
            "required": false,
            "schema": {
              "type": "boolean",
              "default": false
            }
          }
        ],
        "requestBody": {
          "content": {
            "application/json": {
              "schema": {
                "$ref": "#/components/schemas/CompanyAssociatedDataHeimathafenData"
              }
            }
          },
          "required": true
        },
        "responses": {
          "200": {
            "description": "Successfully added data to the data store.",
            "content": {
              "application/json": {
                "schema": {
                  "$ref": "#/components/schemas/DataMetaInformation"
                }
              }
            }
          },
          "default": {
            "description": "An error occurred",
            "content": {
              "application/json": {
                "schema": {
                  "$ref": "#/components/schemas/ErrorResponse"
                }
              }
            }
          },
          "401": {
            "description": "Unauthorized",
            "headers": {
              "WWW-Authenticate": {
                "schema": {
                  "type": "string"
                }
              }
            }
          }
        },
        "security": [
          {
            "default-oauth": []
          },
          {
            "default-bearer-auth": []
          }
        ]
      }
    },
    "/data/eutaxonomy-non-financials": {
      "post": {
        "tags": [
          "eutaxonomy-non-financials-data-controller"
        ],
        "operationId": "postCompanyAssociatedEutaxonomyNonFinancialsData",
        "parameters": [
          {
            "name": "bypassQa",
            "in": "query",
            "required": false,
            "schema": {
              "type": "boolean",
              "default": false
            }
          }
        ],
        "requestBody": {
          "content": {
            "application/json": {
              "schema": {
                "$ref": "#/components/schemas/CompanyAssociatedDataEutaxonomyNonFinancialsData"
              }
            }
          },
          "required": true
        },
        "responses": {
          "200": {
            "description": "Successfully added data to the data store.",
            "content": {
              "application/json": {
                "schema": {
                  "$ref": "#/components/schemas/DataMetaInformation"
                }
              }
            }
          },
          "default": {
            "description": "An error occurred",
            "content": {
              "application/json": {
                "schema": {
                  "$ref": "#/components/schemas/ErrorResponse"
                }
              }
            }
          },
          "401": {
            "description": "Unauthorized",
            "headers": {
              "WWW-Authenticate": {
                "schema": {
                  "type": "string"
                }
              }
            }
          }
        },
        "security": [
          {
            "default-oauth": []
          },
          {
            "default-bearer-auth": []
          }
        ]
      }
    },
    "/data/eutaxonomy-financials": {
      "post": {
        "tags": [
          "eu-taxonomy-data-for-financials-controller"
        ],
        "operationId": "postCompanyAssociatedEuTaxonomyDataForFinancials",
        "parameters": [
          {
            "name": "bypassQa",
            "in": "query",
            "required": false,
            "schema": {
              "type": "boolean",
              "default": false
            }
          }
        ],
        "requestBody": {
          "content": {
            "application/json": {
              "schema": {
                "$ref": "#/components/schemas/CompanyAssociatedDataEuTaxonomyDataForFinancials"
              }
            }
          },
          "required": true
        },
        "responses": {
          "200": {
            "description": "Successfully added data to the data store.",
            "content": {
              "application/json": {
                "schema": {
                  "$ref": "#/components/schemas/DataMetaInformation"
                }
              }
            }
          },
          "default": {
            "description": "An error occurred",
            "content": {
              "application/json": {
                "schema": {
                  "$ref": "#/components/schemas/ErrorResponse"
                }
              }
            }
          },
          "401": {
            "description": "Unauthorized",
            "headers": {
              "WWW-Authenticate": {
                "schema": {
                  "type": "string"
                }
              }
            }
          }
        },
        "security": [
          {
            "default-oauth": []
          },
          {
            "default-bearer-auth": []
          }
        ]
      }
    },
    "/data/esg-questionnaire": {
      "post": {
        "tags": [
          "esg-questionnaire-data-controller"
        ],
        "operationId": "postCompanyAssociatedEsgQuestionnaireData",
        "parameters": [
          {
            "name": "bypassQa",
            "in": "query",
            "required": false,
            "schema": {
              "type": "boolean",
              "default": false
            }
          }
        ],
        "requestBody": {
          "content": {
            "application/json": {
              "schema": {
                "$ref": "#/components/schemas/CompanyAssociatedDataEsgQuestionnaireData"
              }
            }
          },
          "required": true
        },
        "responses": {
          "200": {
            "description": "Successfully added data to the data store.",
            "content": {
              "application/json": {
                "schema": {
                  "$ref": "#/components/schemas/DataMetaInformation"
                }
              }
            }
          },
          "default": {
            "description": "An error occurred",
            "content": {
              "application/json": {
                "schema": {
                  "$ref": "#/components/schemas/ErrorResponse"
                }
              }
            }
          },
          "401": {
            "description": "Unauthorized",
            "headers": {
              "WWW-Authenticate": {
                "schema": {
                  "type": "string"
                }
              }
            }
          }
        },
        "security": [
          {
            "default-oauth": []
          },
          {
            "default-bearer-auth": []
          }
        ]
      }
    },
    "/companies": {
      "get": {
        "tags": [
          "company-data-controller"
        ],
        "summary": "Retrieve just the basic information about specific companies.",
        "description": "The basic information about companies via the provided company name/identifier are retrieved and filtered by countryCode, sector and available framework data. Empty/Unspecified filters are ignored.",
        "operationId": "getCompanies",
        "parameters": [
          {
            "name": "searchString",
            "in": "query",
            "required": false,
            "schema": {
              "type": "string"
            }
          },
          {
            "name": "dataTypes",
            "in": "query",
            "required": false,
            "schema": {
              "uniqueItems": true,
              "type": "array",
              "items": {
                "$ref": "#/components/schemas/DataTypeEnum"
              }
            }
          },
          {
            "name": "countryCodes",
            "in": "query",
            "required": false,
            "schema": {
              "uniqueItems": true,
              "type": "array",
              "items": {
                "type": "string"
              }
            }
          },
          {
            "name": "sectors",
            "in": "query",
            "required": false,
            "schema": {
              "uniqueItems": true,
              "type": "array",
              "items": {
                "type": "string"
              }
            }
          },
          {
            "name": "chunkSize",
            "in": "query",
            "required": false,
            "schema": {
              "type": "integer",
              "format": "int32"
            }
          },
          {
            "name": "chunkIndex",
            "in": "query",
            "required": false,
            "schema": {
              "type": "integer",
              "format": "int32"
            }
          }
        ],
        "responses": {
          "200": {
            "description": "Successfully retrieved basic company information.",
            "content": {
              "application/json": {
                "schema": {
                  "type": "array",
                  "items": {
                    "$ref": "#/components/schemas/BasicCompanyInformation"
                  }
                }
              }
            }
          },
          "default": {
            "description": "An error occurred",
            "content": {
              "application/json": {
                "schema": {
                  "$ref": "#/components/schemas/ErrorResponse"
                }
              }
            }
          },
          "401": {
            "description": "Unauthorized",
            "headers": {
              "WWW-Authenticate": {
                "schema": {
                  "type": "string"
                }
              }
            }
          }
        },
        "security": [
          {
            "default-oauth": []
          },
          {
            "default-bearer-auth": []
          }
        ]
      },
      "post": {
        "tags": [
          "company-data-controller"
        ],
        "summary": "Add a new company.",
        "description": "A new company is added using the provided information, the generated company ID is returned.",
        "operationId": "postCompany",
        "requestBody": {
          "content": {
            "application/json": {
              "schema": {
                "$ref": "#/components/schemas/CompanyInformation"
              }
            }
          },
          "required": true
        },
        "responses": {
          "200": {
            "description": "Successfully added company.",
            "content": {
              "application/json": {
                "schema": {
                  "$ref": "#/components/schemas/StoredCompany"
                }
              }
            }
          },
          "default": {
            "description": "An error occurred",
            "content": {
              "application/json": {
                "schema": {
                  "$ref": "#/components/schemas/ErrorResponse"
                }
              }
            }
          },
          "401": {
            "description": "Unauthorized",
            "headers": {
              "WWW-Authenticate": {
                "schema": {
                  "type": "string"
                }
              }
            }
          }
        },
        "security": [
          {
            "default-oauth": []
          },
          {
            "default-bearer-auth": []
          }
        ]
      }
    },
    "/companies/{companyId}/data-ownership-requests": {
      "post": {
        "tags": [
          "company-data-controller"
        ],
        "summary": "Request data ownership for a company.",
        "description": "Request data ownership for one of the existing company on Dataland.",
        "operationId": "postDataOwnershipRequest",
        "parameters": [
          {
            "name": "companyId",
            "in": "path",
            "required": true,
            "schema": {
              "type": "string",
              "format": "uuid"
            }
          },
          {
            "name": "comment",
            "in": "query",
            "required": false,
            "schema": {
              "type": "string"
            }
          }
        ],
        "responses": {
          "200": {
            "description": "Successfully requested data ownership."
          },
          "default": {
            "description": "An error occurred",
            "content": {
              "application/json": {
                "schema": {
                  "$ref": "#/components/schemas/ErrorResponse"
                }
              }
            }
          },
          "401": {
            "description": "Unauthorized",
            "headers": {
              "WWW-Authenticate": {
                "schema": {
                  "type": "string"
                }
              }
            }
          }
        },
        "security": [
          {
            "default-oauth": []
          },
          {
            "default-bearer-auth": []
          }
        ]
      }
    },
    "/companies/{companyId}/data-owners/{userId}": {
      "post": {
        "tags": [
          "company-data-controller"
        ],
        "summary": "Add a new data owner to a company.",
        "description": "A new data owner is added to the existing list for the specified company.",
        "operationId": "postDataOwner",
        "parameters": [
          {
            "name": "companyId",
            "in": "path",
            "required": true,
            "schema": {
              "type": "string",
              "format": "uuid"
            }
          },
          {
            "name": "userId",
            "in": "path",
            "required": true,
            "schema": {
              "type": "string",
              "format": "uuid"
            }
          }
        ],
        "responses": {
          "200": {
            "description": "Successfully added data owner.",
            "content": {
              "application/json": {
                "schema": {
                  "$ref": "#/components/schemas/CompanyDataOwners"
                }
              }
            }
          },
          "default": {
            "description": "An error occurred",
            "content": {
              "application/json": {
                "schema": {
                  "$ref": "#/components/schemas/ErrorResponse"
                }
              }
            }
          },
          "401": {
            "description": "Unauthorized",
            "headers": {
              "WWW-Authenticate": {
                "schema": {
                  "type": "string"
                }
              }
            }
          }
        },
        "security": [
          {
            "default-oauth": []
          },
          {
            "default-bearer-auth": []
          }
        ]
      },
      "delete": {
        "tags": [
          "company-data-controller"
        ],
        "summary": "Delete a data owner from a specified company.",
        "description": "An existing data owner is deleted from the existing list for the specified company.",
        "operationId": "deleteDataOwner",
        "parameters": [
          {
            "name": "companyId",
            "in": "path",
            "required": true,
            "schema": {
              "type": "string",
              "format": "uuid"
            }
          },
          {
            "name": "userId",
            "in": "path",
            "required": true,
            "schema": {
              "type": "string",
              "format": "uuid"
            }
          }
        ],
        "responses": {
          "200": {
            "description": "Successfully deleted data owner.",
            "content": {
              "application/json": {
                "schema": {
                  "$ref": "#/components/schemas/CompanyDataOwners"
                }
              }
            }
          },
          "default": {
            "description": "An error occurred",
            "content": {
              "application/json": {
                "schema": {
                  "$ref": "#/components/schemas/ErrorResponse"
                }
              }
            }
          },
          "401": {
            "description": "Unauthorized",
            "headers": {
              "WWW-Authenticate": {
                "schema": {
                  "type": "string"
                }
              }
            }
          }
        },
        "security": [
          {
            "default-oauth": []
          },
          {
            "default-bearer-auth": []
          }
        ]
      },
      "head": {
        "tags": [
          "company-data-controller"
        ],
        "summary": "Validation of a user-company combination with regards to data ownership.",
        "description": "Checks whether a user is data owner of a company.",
        "operationId": "isUserDataOwnerForCompany",
        "parameters": [
          {
            "name": "companyId",
            "in": "path",
            "required": true,
            "schema": {
              "type": "string",
              "format": "uuid"
            }
          },
          {
            "name": "userId",
            "in": "path",
            "required": true,
            "schema": {
              "type": "string",
              "format": "uuid"
            }
          }
        ],
        "responses": {
          "200": {
            "description": "The specified user is data owner of the company."
          },
          "404": {
            "description": "Either the specified company does not exist on Dataland or the user isn\u0027t data owner of that company."
          },
          "default": {
            "description": "An error occurred",
            "content": {
              "application/json": {
                "schema": {
                  "$ref": "#/components/schemas/ErrorResponse"
                }
              }
            }
          },
          "401": {
            "description": "Unauthorized",
            "headers": {
              "WWW-Authenticate": {
                "schema": {
                  "type": "string"
                }
              }
            }
          }
        },
        "security": [
          {
            "default-oauth": []
          },
          {
            "default-bearer-auth": []
          }
        ]
      }
    },
    "/companies/{companyId}/data-owners": {
      "get": {
        "tags": [
          "company-data-controller"
        ],
        "summary": "Retrieve data owner(s) of a company.",
        "description": "Get a list of data owner(s) for the specified company.",
        "operationId": "getDataOwners",
        "parameters": [
          {
            "name": "companyId",
            "in": "path",
            "required": true,
            "schema": {
              "type": "string",
              "format": "uuid"
            }
          }
        ],
        "responses": {
          "404": {
            "description": "The specified company does not exist on Dataland.",
            "content": {
              "application/json": {
                "schema": {
                  "type": "array",
                  "items": {
                    "type": "string"
                  }
                }
              }
            }
          },
          "200": {
            "description": "Successfully retrieved data owner.",
            "content": {
              "application/json": {
                "schema": {
                  "type": "array",
                  "items": {
                    "type": "string"
                  }
                }
              }
            }
          },
          "default": {
            "description": "An error occurred",
            "content": {
              "application/json": {
                "schema": {
                  "$ref": "#/components/schemas/ErrorResponse"
                }
              }
            }
          },
          "401": {
            "description": "Unauthorized",
            "headers": {
              "WWW-Authenticate": {
                "schema": {
                  "type": "string"
                }
              }
            }
          }
        },
        "security": [
          {
            "default-oauth": []
          },
          {
            "default-bearer-auth": []
          }
        ]
      },
      "head": {
        "tags": [
          "company-data-controller"
        ],
        "summary": "Validation if data owners exists for the specified company.",
        "description": "Checks whether company has data owners or not",
        "operationId": "hasCompanyDataOwner",
        "parameters": [
          {
            "name": "companyId",
            "in": "path",
            "required": true,
            "schema": {
              "type": "string",
              "format": "uuid"
            }
          }
        ],
        "responses": {
          "200": {
            "description": "The specified company has data owner(s)."
          },
          "404": {
            "description": "The specified company has no data owner(s) yet"
          },
          "default": {
            "description": "An error occurred",
            "content": {
              "application/json": {
                "schema": {
                  "$ref": "#/components/schemas/ErrorResponse"
                }
              }
            }
          },
          "401": {
            "description": "Unauthorized",
            "headers": {
              "WWW-Authenticate": {
                "schema": {
                  "type": "string"
                }
              }
            }
          }
        },
        "security": [
          {
            "default-oauth": []
          },
          {
            "default-bearer-auth": []
          }
        ]
      }
    },
    "/companies/identifiers/{identifierType}/{identifier}": {
      "get": {
        "tags": [
          "company-data-controller"
        ],
        "summary": "Gets the company ID for an identifier of specified type.",
        "description": "Get the company ID for an identifier of specified type.",
        "operationId": "getCompanyIdByIdentifier",
        "parameters": [
          {
            "name": "identifierType",
            "in": "path",
            "required": true,
            "schema": {
              "$ref": "#/components/schemas/IdentifierType"
            }
          },
          {
            "name": "identifier",
            "in": "path",
            "required": true,
            "schema": {
              "type": "string"
            }
          }
        ],
        "responses": {
          "404": {
            "description": "Found no company corresponding the identifier.",
            "content": {
              "application/json": {
                "schema": {
                  "$ref": "#/components/schemas/CompanyId"
                }
              }
            }
          },
          "200": {
            "description": "Found a company corresponding the identifier.",
            "content": {
              "application/json": {
                "schema": {
                  "$ref": "#/components/schemas/CompanyId"
                }
              }
            }
          },
          "default": {
            "description": "An error occurred",
            "content": {
              "application/json": {
                "schema": {
                  "$ref": "#/components/schemas/ErrorResponse"
                }
              }
            }
          },
          "401": {
            "description": "Unauthorized",
            "headers": {
              "WWW-Authenticate": {
                "schema": {
                  "type": "string"
                }
              }
            }
          }
        },
        "security": [
          {
            "default-oauth": []
          },
          {
            "default-bearer-auth": []
          }
        ]
      },
      "head": {
        "tags": [
          "company-data-controller"
        ],
        "summary": "Checks that an identifier of specified type exists.",
        "description": "Checks that an identifier of specified type exists.",
        "operationId": "existsIdentifier",
        "parameters": [
          {
            "name": "identifierType",
            "in": "path",
            "required": true,
            "schema": {
              "$ref": "#/components/schemas/IdentifierType"
            }
          },
          {
            "name": "identifier",
            "in": "path",
            "required": true,
            "schema": {
              "type": "string"
            }
          }
        ],
        "responses": {
          "200": {
            "description": "Successfully checked that identifier exists."
          },
          "404": {
            "description": "Successfully checked that identifier does not exist."
          },
          "default": {
            "description": "An error occurred",
            "content": {
              "application/json": {
                "schema": {
                  "$ref": "#/components/schemas/ErrorResponse"
                }
              }
            }
          },
          "401": {
            "description": "Unauthorized",
            "headers": {
              "WWW-Authenticate": {
                "schema": {
                  "type": "string"
                }
              }
            }
          }
        },
        "security": [
          {
            "default-oauth": []
          },
          {
            "default-bearer-auth": []
          }
        ]
      }
    },
    "/users/{userId}/uploads": {
      "get": {
        "tags": [
          "user-uploads-controller"
        ],
        "summary": "Retrieve an augmented dataset meta information uploaded by a specific user.",
        "description": "Retrieve an augmented dataset meta information uploaded by a specific user for the \"My Datasets\" page.",
        "operationId": "getUserUploadsDataMetaInformation",
        "parameters": [
          {
            "name": "userId",
            "in": "path",
            "required": true,
            "schema": {
              "type": "string"
            }
          }
        ],
        "responses": {
          "200": {
            "description": "Successfully retrieved augmented dataset meta information.",
            "content": {
              "application/json": {
                "schema": {
                  "type": "array",
                  "items": {
                    "$ref": "#/components/schemas/DataMetaInformationForMyDatasets"
                  }
                }
              }
            }
          },
          "default": {
            "description": "An error occurred",
            "content": {
              "application/json": {
                "schema": {
                  "$ref": "#/components/schemas/ErrorResponse"
                }
              }
            }
          },
          "401": {
            "description": "Unauthorized",
            "headers": {
              "WWW-Authenticate": {
                "schema": {
                  "type": "string"
                }
              }
            }
          }
        },
        "security": [
          {
            "default-oauth": []
          },
          {
            "default-bearer-auth": []
          }
        ]
      }
    },
    "/token": {
      "get": {
        "tags": [
          "token-validity-controller"
        ],
        "summary": "Validates if a token is valid",
        "description": "Validates if a token is valid",
        "operationId": "validateToken",
        "responses": {
          "200": {
            "description": "OK"
          },
          "default": {
            "description": "An error occurred",
            "content": {
              "application/json": {
                "schema": {
                  "$ref": "#/components/schemas/ErrorResponse"
                }
              }
            }
          },
          "401": {
            "description": "Unauthorized",
            "headers": {
              "WWW-Authenticate": {
                "schema": {
                  "type": "string"
                }
              }
            }
          }
        },
        "security": [
          {
            "default-oauth": []
          },
          {
            "default-bearer-auth": []
          }
        ]
      }
    },
    "/metadata": {
      "get": {
        "tags": [
          "meta-data-controller"
        ],
        "summary": "Search in Dataland for meta info about data.",
        "description": "Meta info about data sets registered by Dataland can be retrieved.",
        "operationId": "getListOfDataMetaInfo",
        "parameters": [
          {
            "name": "companyId",
            "in": "query",
            "required": false,
            "schema": {
              "type": "string"
            }
          },
          {
            "name": "dataType",
            "in": "query",
            "required": false,
            "schema": {
              "$ref": "#/components/schemas/DataTypeEnum"
            }
          },
          {
            "name": "showOnlyActive",
            "in": "query",
            "required": false,
            "schema": {
              "type": "boolean",
              "default": true
            }
          },
          {
            "name": "reportingPeriod",
            "in": "query",
            "required": false,
            "schema": {
              "type": "string"
            }
          }
        ],
        "responses": {
          "200": {
            "description": "Successfully retrieved meta info.",
            "content": {
              "application/json": {
                "schema": {
                  "type": "array",
                  "items": {
                    "$ref": "#/components/schemas/DataMetaInformation"
                  }
                }
              }
            }
          },
          "default": {
            "description": "An error occurred",
            "content": {
              "application/json": {
                "schema": {
                  "$ref": "#/components/schemas/ErrorResponse"
                }
              }
            }
          },
          "401": {
            "description": "Unauthorized",
            "headers": {
              "WWW-Authenticate": {
                "schema": {
                  "type": "string"
                }
              }
            }
          }
        },
        "security": [
          {
            "default-oauth": []
          },
          {
            "default-bearer-auth": []
          }
        ]
      }
    },
    "/metadata/{dataId}": {
      "get": {
        "tags": [
          "meta-data-controller"
        ],
        "summary": "Look up meta info about a specific data set.",
        "description": "Meta info about a specific data set registered by Dataland and identified by its data ID is retrieved.",
        "operationId": "getDataMetaInfo",
        "parameters": [
          {
            "name": "dataId",
            "in": "path",
            "required": true,
            "schema": {
              "type": "string"
            }
          }
        ],
        "responses": {
          "200": {
            "description": "Successfully retrieved specific meta info.",
            "content": {
              "application/json": {
                "schema": {
                  "$ref": "#/components/schemas/DataMetaInformation"
                }
              }
            }
          },
          "default": {
            "description": "An error occurred",
            "content": {
              "application/json": {
                "schema": {
                  "$ref": "#/components/schemas/ErrorResponse"
                }
              }
            }
          },
          "401": {
            "description": "Unauthorized",
            "headers": {
              "WWW-Authenticate": {
                "schema": {
                  "type": "string"
                }
              }
            }
          }
        },
        "security": [
          {
            "default-oauth": []
          },
          {
            "default-bearer-auth": []
          }
        ]
      }
    },
    "/internal/cached/public/{dataId}": {
      "get": {
        "tags": [
          "temporarily-cached-data-controller"
        ],
        "summary": "Retrieve specific data from the cache store of the backend.",
        "description": "Data identified by the provided data ID is retrieved.",
        "operationId": "getReceivedPublicData",
        "parameters": [
          {
            "name": "dataId",
            "in": "path",
            "required": true,
            "schema": {
              "type": "string"
            }
          }
        ],
        "responses": {
          "200": {
            "description": "Successfully retrieved data set.",
            "content": {
              "application/json": {
                "schema": {
                  "type": "string"
                }
              }
            }
          },
          "default": {
            "description": "An error occurred",
            "content": {
              "application/json": {
                "schema": {
                  "$ref": "#/components/schemas/ErrorResponse"
                }
              }
            }
          },
          "401": {
            "description": "Unauthorized",
            "headers": {
              "WWW-Authenticate": {
                "schema": {
                  "type": "string"
                }
              }
            }
          }
        }
      }
    },
    "/internal/cached/private/{dataId}": {
      "get": {
        "tags": [
          "temporarily-cached-data-controller"
        ],
        "summary": "Retrieve specific data from the cache store of the backend.",
        "description": "Data identified by the provided data ID is retrieved.",
        "operationId": "getReceivedPrivateJson",
        "parameters": [
          {
            "name": "dataId",
            "in": "path",
            "required": true,
            "schema": {
              "type": "string"
            }
          }
        ],
        "responses": {
          "200": {
            "description": "Successfully retrieved data set.",
            "content": {
              "application/json": {
                "schema": {
                  "type": "string"
                }
              }
            }
          },
          "default": {
            "description": "An error occurred",
            "content": {
              "application/json": {
                "schema": {
                  "$ref": "#/components/schemas/ErrorResponse"
                }
              }
            }
          },
          "401": {
            "description": "Unauthorized",
            "headers": {
              "WWW-Authenticate": {
                "schema": {
                  "type": "string"
                }
              }
            }
          }
        }
      }
    },
    "/internal/cached/private/document/{hash}": {
      "get": {
        "tags": [
          "temporarily-cached-data-controller"
        ],
        "summary": "Retrieve specific data from the cache store of the backend.",
        "description": "Data identified by the provided sha256 hash is retrieved.",
        "operationId": "getReceivedPrivateDocument",
        "parameters": [
          {
            "name": "hash",
            "in": "path",
            "required": true,
            "schema": {
              "type": "string"
            }
          }
        ],
        "responses": {
          "200": {
            "description": "Successfully retrieved blob.",
            "content": {
              "application/octet-stream": {
                "schema": {
                  "type": "string",
                  "format": "binary"
                }
              }
            }
          },
          "default": {
            "description": "An error occurred",
            "content": {
              "application/json": {
                "schema": {
                  "$ref": "#/components/schemas/ErrorResponse"
                }
              }
            }
          },
          "401": {
            "description": "Unauthorized",
            "headers": {
              "WWW-Authenticate": {
                "schema": {
                  "type": "string"
                }
              }
            }
          }
        }
      }
    },
    "/data/sme/{dataId}": {
      "get": {
        "tags": [
          "sme-data-controller"
        ],
        "operationId": "getCompanyAssociatedSmeData",
        "parameters": [
          {
            "name": "dataId",
            "in": "path",
            "required": true,
            "schema": {
              "type": "string"
            }
          }
        ],
        "responses": {
          "200": {
            "description": "Successfully retrieved data set.",
            "content": {
              "application/json": {
                "schema": {
                  "$ref": "#/components/schemas/CompanyAssociatedDataSmeData"
                }
              }
            }
          },
          "default": {
            "description": "An error occurred",
            "content": {
              "application/json": {
                "schema": {
                  "$ref": "#/components/schemas/ErrorResponse"
                }
              }
            }
          },
          "401": {
            "description": "Unauthorized",
            "headers": {
              "WWW-Authenticate": {
                "schema": {
                  "type": "string"
                }
              }
            }
          }
        },
        "security": [
          {
            "default-oauth": []
          },
          {
            "default-bearer-auth": []
          }
        ]
      }
    },
    "/data/sme/documents": {
      "get": {
        "tags": [
          "sme-data-controller"
        ],
        "operationId": "getPrivateDocument",
        "parameters": [
          {
            "name": "dataId",
            "in": "query",
            "required": true,
            "schema": {
              "type": "string"
            }
          },
          {
            "name": "hash",
            "in": "query",
            "required": true,
            "schema": {
              "type": "string"
            }
          }
        ],
        "responses": {
          "200": {
            "description": "Successfully received document.",
            "headers": {
              "Content-Disposition": {
                "style": "simple",
                "schema": {
                  "type": "string"
                }
              }
            },
            "content": {
              "application/json": {
                "schema": {
                  "type": "string",
                  "format": "binary"
                }
              },
              "application/pdf": {
                "schema": {
                  "type": "string",
                  "format": "binary"
                }
              }
            }
          },
          "default": {
            "description": "An error occurred",
            "content": {
              "application/json": {
                "schema": {
                  "$ref": "#/components/schemas/ErrorResponse"
                }
              }
            }
          },
          "401": {
            "description": "Unauthorized",
            "headers": {
              "WWW-Authenticate": {
                "schema": {
                  "type": "string"
                }
              }
            }
          }
        },
        "security": [
          {
            "default-oauth": []
          },
          {
            "default-bearer-auth": []
          }
        ]
      }
    },
    "/data/sme/companies/{companyId}": {
      "get": {
        "tags": [
          "sme-data-controller"
        ],
        "operationId": "getFrameworkDatasetsForCompany",
        "parameters": [
          {
            "name": "companyId",
            "in": "path",
            "required": true,
            "schema": {
              "type": "string"
            }
          },
          {
            "name": "showOnlyActive",
            "in": "query",
            "required": false,
            "schema": {
              "type": "boolean",
              "default": true
            }
          },
          {
            "name": "reportingPeriod",
            "in": "query",
            "required": false,
            "schema": {
              "type": "string"
            }
          }
        ],
        "responses": {
          "200": {
            "description": "Successfully retrieved sme datasets with meta info.",
            "content": {
              "application/json": {
                "schema": {
                  "type": "array",
                  "items": {
                    "$ref": "#/components/schemas/DataAndMetaInformationSmeData"
                  }
                }
              }
            }
          },
          "default": {
            "description": "An error occurred",
            "content": {
              "application/json": {
                "schema": {
                  "$ref": "#/components/schemas/ErrorResponse"
                }
              }
            }
          },
          "401": {
            "description": "Unauthorized",
            "headers": {
              "WWW-Authenticate": {
                "schema": {
                  "type": "string"
                }
              }
            }
          }
        },
        "security": [
          {
            "default-oauth": []
          },
          {
            "default-bearer-auth": []
          }
        ]
      }
    },
    "/data/sfdr/{dataId}": {
      "get": {
        "tags": [
          "sfdr-data-controller"
        ],
        "operationId": "getCompanyAssociatedSfdrData",
        "parameters": [
          {
            "name": "dataId",
            "in": "path",
            "required": true,
            "schema": {
              "type": "string"
            }
          }
        ],
        "responses": {
          "200": {
            "description": "Successfully retrieved data set.",
            "content": {
              "application/json": {
                "schema": {
                  "$ref": "#/components/schemas/CompanyAssociatedDataSfdrData"
                }
              }
            }
          },
          "default": {
            "description": "An error occurred",
            "content": {
              "application/json": {
                "schema": {
                  "$ref": "#/components/schemas/ErrorResponse"
                }
              }
            }
          },
          "401": {
            "description": "Unauthorized",
            "headers": {
              "WWW-Authenticate": {
                "schema": {
                  "type": "string"
                }
              }
            }
          }
        },
        "security": [
          {
            "default-oauth": []
          },
          {
            "default-bearer-auth": []
          }
        ]
      }
    },
    "/data/sfdr/companies/{companyId}": {
      "get": {
        "tags": [
          "sfdr-data-controller"
        ],
        "operationId": "getAllCompanySfdrData",
        "parameters": [
          {
            "name": "companyId",
            "in": "path",
            "required": true,
            "schema": {
              "type": "string"
            }
          },
          {
            "name": "showOnlyActive",
            "in": "query",
            "required": false,
            "schema": {
              "type": "boolean",
              "default": true
            }
          },
          {
            "name": "reportingPeriod",
            "in": "query",
            "required": false,
            "schema": {
              "type": "string"
            }
          }
        ],
        "responses": {
          "200": {
            "description": "Successfully retrieved framework datasets with meta info.",
            "content": {
              "application/json": {
                "schema": {
                  "type": "array",
                  "items": {
                    "$ref": "#/components/schemas/DataAndMetaInformationSfdrData"
                  }
                }
              }
            }
          },
          "default": {
            "description": "An error occurred",
            "content": {
              "application/json": {
                "schema": {
                  "$ref": "#/components/schemas/ErrorResponse"
                }
              }
            }
          },
          "401": {
            "description": "Unauthorized",
            "headers": {
              "WWW-Authenticate": {
                "schema": {
                  "type": "string"
                }
              }
            }
          }
        },
        "security": [
          {
            "default-oauth": []
          },
          {
            "default-bearer-auth": []
          }
        ]
      }
    },
    "/data/p2p/{dataId}": {
      "get": {
        "tags": [
          "p-2p-data-controller"
        ],
        "operationId": "getCompanyAssociatedP2pData",
        "parameters": [
          {
            "name": "dataId",
            "in": "path",
            "required": true,
            "schema": {
              "type": "string"
            }
          }
        ],
        "responses": {
          "200": {
            "description": "Successfully retrieved data set.",
            "content": {
              "application/json": {
                "schema": {
                  "$ref": "#/components/schemas/CompanyAssociatedDataPathwaysToParisData"
                }
              }
            }
          },
          "default": {
            "description": "An error occurred",
            "content": {
              "application/json": {
                "schema": {
                  "$ref": "#/components/schemas/ErrorResponse"
                }
              }
            }
          },
          "401": {
            "description": "Unauthorized",
            "headers": {
              "WWW-Authenticate": {
                "schema": {
                  "type": "string"
                }
              }
            }
          }
        },
        "security": [
          {
            "default-oauth": []
          },
          {
            "default-bearer-auth": []
          }
        ]
      }
    },
    "/data/p2p/companies/{companyId}": {
      "get": {
        "tags": [
          "p-2p-data-controller"
        ],
        "operationId": "getAllCompanyP2pData",
        "parameters": [
          {
            "name": "companyId",
            "in": "path",
            "required": true,
            "schema": {
              "type": "string"
            }
          },
          {
            "name": "showOnlyActive",
            "in": "query",
            "required": false,
            "schema": {
              "type": "boolean",
              "default": true
            }
          },
          {
            "name": "reportingPeriod",
            "in": "query",
            "required": false,
            "schema": {
              "type": "string"
            }
          }
        ],
        "responses": {
          "200": {
            "description": "Successfully retrieved framework datasets with meta info.",
            "content": {
              "application/json": {
                "schema": {
                  "type": "array",
                  "items": {
                    "$ref": "#/components/schemas/DataAndMetaInformationPathwaysToParisData"
                  }
                }
              }
            }
          },
          "default": {
            "description": "An error occurred",
            "content": {
              "application/json": {
                "schema": {
                  "$ref": "#/components/schemas/ErrorResponse"
                }
              }
            }
          },
          "401": {
            "description": "Unauthorized",
            "headers": {
              "WWW-Authenticate": {
                "schema": {
                  "type": "string"
                }
              }
            }
          }
        },
        "security": [
          {
            "default-oauth": []
          },
          {
            "default-bearer-auth": []
          }
        ]
      }
    },
    "/data/lksg/{dataId}": {
      "get": {
        "tags": [
          "lksg-data-controller"
        ],
        "operationId": "getCompanyAssociatedLksgData",
        "parameters": [
          {
            "name": "dataId",
            "in": "path",
            "required": true,
            "schema": {
              "type": "string"
            }
          }
        ],
        "responses": {
          "200": {
            "description": "Successfully retrieved data set.",
            "content": {
              "application/json": {
                "schema": {
                  "$ref": "#/components/schemas/CompanyAssociatedDataLksgData"
                }
              }
            }
          },
          "default": {
            "description": "An error occurred",
            "content": {
              "application/json": {
                "schema": {
                  "$ref": "#/components/schemas/ErrorResponse"
                }
              }
            }
          },
          "401": {
            "description": "Unauthorized",
            "headers": {
              "WWW-Authenticate": {
                "schema": {
                  "type": "string"
                }
              }
            }
          }
        },
        "security": [
          {
            "default-oauth": []
          },
          {
            "default-bearer-auth": []
          }
        ]
      }
    },
    "/data/lksg/companies/{companyId}": {
      "get": {
        "tags": [
          "lksg-data-controller"
        ],
        "operationId": "getAllCompanyLksgData",
        "parameters": [
          {
            "name": "companyId",
            "in": "path",
            "required": true,
            "schema": {
              "type": "string"
            }
          },
          {
            "name": "showOnlyActive",
            "in": "query",
            "required": false,
            "schema": {
              "type": "boolean",
              "default": true
            }
          },
          {
            "name": "reportingPeriod",
            "in": "query",
            "required": false,
            "schema": {
              "type": "string"
            }
          }
        ],
        "responses": {
          "200": {
            "description": "Successfully retrieved framework datasets with meta info.",
            "content": {
              "application/json": {
                "schema": {
                  "type": "array",
                  "items": {
                    "$ref": "#/components/schemas/DataAndMetaInformationLksgData"
                  }
                }
              }
            }
          },
          "default": {
            "description": "An error occurred",
            "content": {
              "application/json": {
                "schema": {
                  "$ref": "#/components/schemas/ErrorResponse"
                }
              }
            }
          },
          "401": {
            "description": "Unauthorized",
            "headers": {
              "WWW-Authenticate": {
                "schema": {
                  "type": "string"
                }
              }
            }
          }
        },
        "security": [
          {
            "default-oauth": []
          },
          {
            "default-bearer-auth": []
          }
        ]
      }
    },
    "/data/heimathafen/{dataId}": {
      "get": {
        "tags": [
          "heimathafen-data-controller"
        ],
        "operationId": "getCompanyAssociatedHeimathafenData",
        "parameters": [
          {
            "name": "dataId",
            "in": "path",
            "required": true,
            "schema": {
              "type": "string"
            }
          }
        ],
        "responses": {
          "200": {
            "description": "Successfully retrieved data set.",
            "content": {
              "application/json": {
                "schema": {
                  "$ref": "#/components/schemas/CompanyAssociatedDataHeimathafenData"
                }
              }
            }
          },
          "default": {
            "description": "An error occurred",
            "content": {
              "application/json": {
                "schema": {
                  "$ref": "#/components/schemas/ErrorResponse"
                }
              }
            }
          },
          "401": {
            "description": "Unauthorized",
            "headers": {
              "WWW-Authenticate": {
                "schema": {
                  "type": "string"
                }
              }
            }
          }
        },
        "security": [
          {
            "default-oauth": []
          },
          {
            "default-bearer-auth": []
          }
        ]
      }
    },
    "/data/heimathafen/companies/{companyId}": {
      "get": {
        "tags": [
          "heimathafen-data-controller"
        ],
        "operationId": "getAllCompanyHeimathafenData",
        "parameters": [
          {
            "name": "companyId",
            "in": "path",
            "required": true,
            "schema": {
              "type": "string"
            }
          },
          {
            "name": "showOnlyActive",
            "in": "query",
            "required": false,
            "schema": {
              "type": "boolean",
              "default": true
            }
          },
          {
            "name": "reportingPeriod",
            "in": "query",
            "required": false,
            "schema": {
              "type": "string"
            }
          }
        ],
        "responses": {
          "200": {
            "description": "Successfully retrieved framework datasets with meta info.",
            "content": {
              "application/json": {
                "schema": {
                  "type": "array",
                  "items": {
                    "$ref": "#/components/schemas/DataAndMetaInformationHeimathafenData"
                  }
                }
              }
            }
          },
          "default": {
            "description": "An error occurred",
            "content": {
              "application/json": {
                "schema": {
                  "$ref": "#/components/schemas/ErrorResponse"
                }
              }
            }
          },
          "401": {
            "description": "Unauthorized",
            "headers": {
              "WWW-Authenticate": {
                "schema": {
                  "type": "string"
                }
              }
            }
          }
        },
        "security": [
          {
            "default-oauth": []
          },
          {
            "default-bearer-auth": []
          }
        ]
      }
    },
    "/data/eutaxonomy-non-financials/{dataId}": {
      "get": {
        "tags": [
          "eutaxonomy-non-financials-data-controller"
        ],
        "operationId": "getCompanyAssociatedEutaxonomyNonFinancialsData",
        "parameters": [
          {
            "name": "dataId",
            "in": "path",
            "required": true,
            "schema": {
              "type": "string"
            }
          }
        ],
        "responses": {
          "200": {
            "description": "Successfully retrieved data set.",
            "content": {
              "application/json": {
                "schema": {
                  "$ref": "#/components/schemas/CompanyAssociatedDataEutaxonomyNonFinancialsData"
                }
              }
            }
          },
          "default": {
            "description": "An error occurred",
            "content": {
              "application/json": {
                "schema": {
                  "$ref": "#/components/schemas/ErrorResponse"
                }
              }
            }
          },
          "401": {
            "description": "Unauthorized",
            "headers": {
              "WWW-Authenticate": {
                "schema": {
                  "type": "string"
                }
              }
            }
          }
        },
        "security": [
          {
            "default-oauth": []
          },
          {
            "default-bearer-auth": []
          }
        ]
      }
    },
    "/data/eutaxonomy-non-financials/companies/{companyId}": {
      "get": {
        "tags": [
          "eutaxonomy-non-financials-data-controller"
        ],
        "operationId": "getAllCompanyEutaxonomyNonFinancialsData",
        "parameters": [
          {
            "name": "companyId",
            "in": "path",
            "required": true,
            "schema": {
              "type": "string"
            }
          },
          {
            "name": "showOnlyActive",
            "in": "query",
            "required": false,
            "schema": {
              "type": "boolean",
              "default": true
            }
          },
          {
            "name": "reportingPeriod",
            "in": "query",
            "required": false,
            "schema": {
              "type": "string"
            }
          }
        ],
        "responses": {
          "200": {
            "description": "Successfully retrieved framework datasets with meta info.",
            "content": {
              "application/json": {
                "schema": {
                  "type": "array",
                  "items": {
                    "$ref": "#/components/schemas/DataAndMetaInformationEutaxonomyNonFinancialsData"
                  }
                }
              }
            }
          },
          "default": {
            "description": "An error occurred",
            "content": {
              "application/json": {
                "schema": {
                  "$ref": "#/components/schemas/ErrorResponse"
                }
              }
            }
          },
          "401": {
            "description": "Unauthorized",
            "headers": {
              "WWW-Authenticate": {
                "schema": {
                  "type": "string"
                }
              }
            }
          }
        },
        "security": [
          {
            "default-oauth": []
          },
          {
            "default-bearer-auth": []
          }
        ]
      }
    },
    "/data/eutaxonomy-financials/{dataId}": {
      "get": {
        "tags": [
          "eu-taxonomy-data-for-financials-controller"
        ],
        "operationId": "getCompanyAssociatedEuTaxonomyDataForFinancials",
        "parameters": [
          {
            "name": "dataId",
            "in": "path",
            "required": true,
            "schema": {
              "type": "string"
            }
          }
        ],
        "responses": {
          "200": {
            "description": "Successfully retrieved data set.",
            "content": {
              "application/json": {
                "schema": {
                  "$ref": "#/components/schemas/CompanyAssociatedDataEuTaxonomyDataForFinancials"
                }
              }
            }
          },
          "default": {
            "description": "An error occurred",
            "content": {
              "application/json": {
                "schema": {
                  "$ref": "#/components/schemas/ErrorResponse"
                }
              }
            }
          },
          "401": {
            "description": "Unauthorized",
            "headers": {
              "WWW-Authenticate": {
                "schema": {
                  "type": "string"
                }
              }
            }
          }
        },
        "security": [
          {
            "default-oauth": []
          },
          {
            "default-bearer-auth": []
          }
        ]
      }
    },
    "/data/eutaxonomy-financials/companies/{companyId}": {
      "get": {
        "tags": [
          "eu-taxonomy-data-for-financials-controller"
        ],
        "operationId": "getAllCompanyEuTaxonomyDataForFinancials",
        "parameters": [
          {
            "name": "companyId",
            "in": "path",
            "required": true,
            "schema": {
              "type": "string"
            }
          },
          {
            "name": "showOnlyActive",
            "in": "query",
            "required": false,
            "schema": {
              "type": "boolean",
              "default": true
            }
          },
          {
            "name": "reportingPeriod",
            "in": "query",
            "required": false,
            "schema": {
              "type": "string"
            }
          }
        ],
        "responses": {
          "200": {
            "description": "Successfully retrieved framework datasets with meta info.",
            "content": {
              "application/json": {
                "schema": {
                  "type": "array",
                  "items": {
                    "$ref": "#/components/schemas/DataAndMetaInformationEuTaxonomyDataForFinancials"
                  }
                }
              }
            }
          },
          "default": {
            "description": "An error occurred",
            "content": {
              "application/json": {
                "schema": {
                  "$ref": "#/components/schemas/ErrorResponse"
                }
              }
            }
          },
          "401": {
            "description": "Unauthorized",
            "headers": {
              "WWW-Authenticate": {
                "schema": {
                  "type": "string"
                }
              }
            }
          }
        },
        "security": [
          {
            "default-oauth": []
          },
          {
            "default-bearer-auth": []
          }
        ]
      }
    },
    "/data/esg-questionnaire/{dataId}": {
      "get": {
        "tags": [
          "esg-questionnaire-data-controller"
        ],
        "operationId": "getCompanyAssociatedEsgQuestionnaireData",
        "parameters": [
          {
            "name": "dataId",
            "in": "path",
            "required": true,
            "schema": {
              "type": "string"
            }
          }
        ],
        "responses": {
          "200": {
            "description": "Successfully retrieved data set.",
            "content": {
              "application/json": {
                "schema": {
                  "$ref": "#/components/schemas/CompanyAssociatedDataEsgQuestionnaireData"
                }
              }
            }
          },
          "default": {
            "description": "An error occurred",
            "content": {
              "application/json": {
                "schema": {
                  "$ref": "#/components/schemas/ErrorResponse"
                }
              }
            }
          },
          "401": {
            "description": "Unauthorized",
            "headers": {
              "WWW-Authenticate": {
                "schema": {
                  "type": "string"
                }
              }
            }
          }
        },
        "security": [
          {
            "default-oauth": []
          },
          {
            "default-bearer-auth": []
          }
        ]
      }
    },
    "/data/esg-questionnaire/companies/{companyId}": {
      "get": {
        "tags": [
          "esg-questionnaire-data-controller"
        ],
        "operationId": "getAllCompanyEsgQuestionnaireData",
        "parameters": [
          {
            "name": "companyId",
            "in": "path",
            "required": true,
            "schema": {
              "type": "string"
            }
          },
          {
            "name": "showOnlyActive",
            "in": "query",
            "required": false,
            "schema": {
              "type": "boolean",
              "default": true
            }
          },
          {
            "name": "reportingPeriod",
            "in": "query",
            "required": false,
            "schema": {
              "type": "string"
            }
          }
        ],
        "responses": {
          "200": {
            "description": "Successfully retrieved framework datasets with meta info.",
            "content": {
              "application/json": {
                "schema": {
                  "type": "array",
                  "items": {
                    "$ref": "#/components/schemas/DataAndMetaInformationEsgQuestionnaireData"
                  }
                }
              }
            }
          },
          "default": {
            "description": "An error occurred",
            "content": {
              "application/json": {
                "schema": {
                  "$ref": "#/components/schemas/ErrorResponse"
                }
              }
            }
          },
          "401": {
            "description": "Unauthorized",
            "headers": {
              "WWW-Authenticate": {
                "schema": {
                  "type": "string"
                }
              }
            }
          }
        },
        "security": [
          {
            "default-oauth": []
          },
          {
            "default-bearer-auth": []
          }
        ]
      }
    },
    "/companies/{companyId}/info": {
      "get": {
        "tags": [
          "company-data-controller"
        ],
        "summary": "Retrieve company information.",
        "description": "Company information behind the given company ID is retrieved.",
        "operationId": "getCompanyInfo",
        "parameters": [
          {
            "name": "companyId",
            "in": "path",
            "required": true,
            "schema": {
              "type": "string"
            }
          }
        ],
        "responses": {
          "200": {
            "description": "Successfully retrieved company information.",
            "content": {
              "application/json": {
                "schema": {
                  "$ref": "#/components/schemas/CompanyInformation"
                }
              }
            }
          },
          "default": {
            "description": "An error occurred",
            "content": {
              "application/json": {
                "schema": {
                  "$ref": "#/components/schemas/ErrorResponse"
                }
              }
            }
          },
          "401": {
            "description": "Unauthorized",
            "headers": {
              "WWW-Authenticate": {
                "schema": {
                  "type": "string"
                }
              }
            }
          }
        },
        "security": [
          {
            "default-oauth": []
          },
          {
            "default-bearer-auth": []
          }
        ]
      }
    },
    "/companies/{companyId}/aggregated-framework-data-summary": {
      "get": {
        "tags": [
          "company-data-controller"
        ],
        "summary": "Retrieve aggregated data summary for all frameworks",
        "description": "For each framework retrieves the amount of available reporting periods",
        "operationId": "getAggregatedFrameworkDataSummary",
        "parameters": [
          {
            "name": "companyId",
            "in": "path",
            "required": true,
            "schema": {
              "type": "string"
            }
          }
        ],
        "responses": {
          "200": {
            "description": "Successfully retrieved values.",
            "content": {
              "application/json": {
                "schema": {
                  "type": "object",
                  "additionalProperties": {
                    "$ref": "#/components/schemas/AggregatedFrameworkDataSummary"
                  }
                }
              }
            }
          },
          "default": {
            "description": "An error occurred",
            "content": {
              "application/json": {
                "schema": {
                  "$ref": "#/components/schemas/ErrorResponse"
                }
              }
            }
          },
          "401": {
            "description": "Unauthorized",
            "headers": {
              "WWW-Authenticate": {
                "schema": {
                  "type": "string"
                }
              }
            }
          }
        },
        "security": [
          {
            "default-oauth": []
          },
          {
            "default-bearer-auth": []
          }
        ]
      }
    },
    "/companies/teaser": {
      "get": {
        "tags": [
          "company-data-controller"
        ],
        "summary": "Get the company IDs of the teaser companies.",
        "description": "A list of all company IDs that are currently set as teaser companies (accessible without authentication).",
        "operationId": "getTeaserCompanies",
        "responses": {
          "200": {
            "description": "Successfully returned teaser companies.",
            "content": {
              "application/json": {
                "schema": {
                  "type": "array",
                  "items": {
                    "type": "string"
                  }
                }
              }
            }
          },
          "default": {
            "description": "An error occurred",
            "content": {
              "application/json": {
                "schema": {
                  "$ref": "#/components/schemas/ErrorResponse"
                }
              }
            }
          },
          "401": {
            "description": "Unauthorized",
            "headers": {
              "WWW-Authenticate": {
                "schema": {
                  "type": "string"
                }
              }
            }
          }
        },
        "security": [
          {
            "default-oauth": []
          },
          {
            "default-bearer-auth": []
          }
        ]
      }
    },
    "/companies/numberOfCompanies": {
      "get": {
        "tags": [
          "company-data-controller"
        ],
        "summary": "Retrieve the number of companies satisfying different filters.",
        "description": "The number of companies via the provided company name/identifier are retrieved and filtered by countryCode, sector and available framework data. Empty/Unspecified filters are ignored.",
        "operationId": "getNumberOfCompanies",
        "parameters": [
          {
            "name": "searchString",
            "in": "query",
            "required": false,
            "schema": {
              "type": "string"
            }
          },
          {
            "name": "dataTypes",
            "in": "query",
            "required": false,
            "schema": {
              "uniqueItems": true,
              "type": "array",
              "items": {
                "$ref": "#/components/schemas/DataTypeEnum"
              }
            }
          },
          {
            "name": "countryCodes",
            "in": "query",
            "required": false,
            "schema": {
              "uniqueItems": true,
              "type": "array",
              "items": {
                "type": "string"
              }
            }
          },
          {
            "name": "sectors",
            "in": "query",
            "required": false,
            "schema": {
              "uniqueItems": true,
              "type": "array",
              "items": {
                "type": "string"
              }
            }
          }
        ],
        "responses": {
          "200": {
            "description": "Successfully retrieved number of companies.",
            "content": {
              "application/json": {
                "schema": {
                  "type": "integer",
                  "format": "int32"
                }
              }
            }
          },
          "default": {
            "description": "An error occurred",
            "content": {
              "application/json": {
                "schema": {
                  "$ref": "#/components/schemas/ErrorResponse"
                }
              }
            }
          },
          "401": {
            "description": "Unauthorized",
            "headers": {
              "WWW-Authenticate": {
                "schema": {
                  "type": "string"
                }
              }
            }
          }
        },
        "security": [
          {
            "default-oauth": []
          },
          {
            "default-bearer-auth": []
          }
        ]
      }
    },
    "/companies/names": {
      "get": {
        "tags": [
          "company-data-controller"
        ],
        "summary": "Retrieve specific companies by searching their names and identifiers",
        "description": "Companies identified via the provided company name/identifier are retrieved",
        "operationId": "getCompaniesBySearchString",
        "parameters": [
          {
            "name": "searchString",
            "in": "query",
            "required": true,
            "schema": {
              "type": "string"
            }
          },
          {
            "name": "resultLimit",
            "in": "query",
            "required": false,
            "schema": {
              "type": "integer",
              "format": "int32",
              "default": 100
            }
          }
        ],
        "responses": {
          "200": {
            "description": "Successfully retrieved company names.",
            "content": {
              "application/json": {
                "schema": {
                  "type": "array",
                  "items": {
                    "$ref": "#/components/schemas/CompanyIdAndName"
                  }
                }
              }
            }
          },
          "default": {
            "description": "An error occurred",
            "content": {
              "application/json": {
                "schema": {
                  "$ref": "#/components/schemas/ErrorResponse"
                }
              }
            }
          },
          "401": {
            "description": "Unauthorized",
            "headers": {
              "WWW-Authenticate": {
                "schema": {
                  "type": "string"
                }
              }
            }
          }
        },
        "security": [
          {
            "default-oauth": []
          },
          {
            "default-bearer-auth": []
          }
        ]
      }
    },
    "/companies/meta-information": {
      "get": {
        "tags": [
          "company-data-controller"
        ],
        "summary": "Retrieve available distinct values for company search filters",
        "description": "Distinct values for the parameter countryCode and sector are returned",
        "operationId": "getAvailableCompanySearchFilters",
        "responses": {
          "200": {
            "description": "Successfully retrieved values.",
            "content": {
              "application/json": {
                "schema": {
                  "$ref": "#/components/schemas/CompanyAvailableDistinctValues"
                }
              }
            }
          },
          "default": {
            "description": "An error occurred",
            "content": {
              "application/json": {
                "schema": {
                  "$ref": "#/components/schemas/ErrorResponse"
                }
              }
            }
          },
          "401": {
            "description": "Unauthorized",
            "headers": {
              "WWW-Authenticate": {
                "schema": {
                  "type": "string"
                }
              }
            }
          }
        },
        "security": [
          {
            "default-oauth": []
          },
          {
            "default-bearer-auth": []
          }
        ]
      }
    },
    "/actuator": {
      "get": {
        "tags": [
          "Actuator"
        ],
        "summary": "Actuator root web endpoint",
        "operationId": "links",
        "responses": {
          "200": {
            "description": "OK",
            "content": {
              "application/vnd.spring-boot.actuator.v3+json": {
                "schema": {
                  "type": "object",
                  "additionalProperties": {
                    "type": "object",
                    "additionalProperties": {
                      "$ref": "#/components/schemas/Link"
                    }
                  }
                }
              },
              "application/vnd.spring-boot.actuator.v2+json": {
                "schema": {
                  "type": "object",
                  "additionalProperties": {
                    "type": "object",
                    "additionalProperties": {
                      "$ref": "#/components/schemas/Link"
                    }
                  }
                }
              },
              "application/json": {
                "schema": {
                  "type": "object",
                  "additionalProperties": {
                    "type": "object",
                    "additionalProperties": {
                      "$ref": "#/components/schemas/Link"
                    }
                  }
                }
              }
            }
          },
          "default": {
            "description": "An error occurred",
            "content": {
              "application/json": {
                "schema": {
                  "$ref": "#/components/schemas/ErrorResponse"
                }
              }
            }
          },
          "401": {
            "description": "Unauthorized",
            "headers": {
              "WWW-Authenticate": {
                "schema": {
                  "type": "string"
                }
              }
            }
          }
        }
      }
    },
    "/actuator/info": {
      "get": {
        "tags": [
          "Actuator"
        ],
        "summary": "Actuator web endpoint \u0027info\u0027",
        "operationId": "info",
        "responses": {
          "200": {
            "description": "OK",
            "content": {
              "application/vnd.spring-boot.actuator.v3+json": {
                "schema": {
                  "type": "object"
                }
              },
              "application/vnd.spring-boot.actuator.v2+json": {
                "schema": {
                  "type": "object"
                }
              },
              "application/json": {
                "schema": {
                  "type": "object"
                }
              }
            }
          },
          "default": {
            "description": "An error occurred",
            "content": {
              "application/json": {
                "schema": {
                  "$ref": "#/components/schemas/ErrorResponse"
                }
              }
            }
          },
          "401": {
            "description": "Unauthorized",
            "headers": {
              "WWW-Authenticate": {
                "schema": {
                  "type": "string"
                }
              }
            }
          }
        }
      }
    },
    "/actuator/health": {
      "get": {
        "tags": [
          "Actuator"
        ],
        "summary": "Actuator web endpoint \u0027health\u0027",
        "operationId": "health",
        "responses": {
          "200": {
            "description": "OK",
            "content": {
              "application/vnd.spring-boot.actuator.v3+json": {
                "schema": {
                  "type": "object"
                }
              },
              "application/vnd.spring-boot.actuator.v2+json": {
                "schema": {
                  "type": "object"
                }
              },
              "application/json": {
                "schema": {
                  "type": "object"
                }
              }
            }
          },
          "default": {
            "description": "An error occurred",
            "content": {
              "application/json": {
                "schema": {
                  "$ref": "#/components/schemas/ErrorResponse"
                }
              }
            }
          },
          "401": {
            "description": "Unauthorized",
            "headers": {
              "WWW-Authenticate": {
                "schema": {
                  "type": "string"
                }
              }
            }
          }
        }
      }
    },
    "/actuator/health/**": {
      "get": {
        "tags": [
          "Actuator"
        ],
        "summary": "Actuator web endpoint \u0027health-path\u0027",
        "operationId": "health-path",
        "responses": {
          "200": {
            "description": "OK",
            "content": {
              "application/vnd.spring-boot.actuator.v3+json": {
                "schema": {
                  "type": "object"
                }
              },
              "application/vnd.spring-boot.actuator.v2+json": {
                "schema": {
                  "type": "object"
                }
              },
              "application/json": {
                "schema": {
                  "type": "object"
                }
              }
            }
          },
          "default": {
            "description": "An error occurred",
            "content": {
              "application/json": {
                "schema": {
                  "$ref": "#/components/schemas/ErrorResponse"
                }
              }
            }
          },
          "401": {
            "description": "Unauthorized",
            "headers": {
              "WWW-Authenticate": {
                "schema": {
                  "type": "string"
                }
              }
            }
          }
        }
      }
    },
    "/data/{dataId}": {
      "delete": {
        "tags": [
          "admin-data-manipulation-controller"
        ],
        "summary": "Delete a data set.",
        "description": "The data is removed from the data store.",
        "operationId": "deleteCompanyAssociatedData",
        "parameters": [
          {
            "name": "dataId",
            "in": "path",
            "required": true,
            "schema": {
              "type": "string"
            }
          }
        ],
        "responses": {
          "200": {
            "description": "Successfully deleted the dataset."
          },
          "default": {
            "description": "An error occurred",
            "content": {
              "application/json": {
                "schema": {
                  "$ref": "#/components/schemas/ErrorResponse"
                }
              }
            }
          },
          "401": {
            "description": "Unauthorized",
            "headers": {
              "WWW-Authenticate": {
                "schema": {
                  "type": "string"
                }
              }
            }
          }
        },
        "security": [
          {
            "default-oauth": []
          },
          {
            "default-bearer-auth": []
          }
        ]
      }
    }
  },
  "components": {
    "schemas": {
      "CompanyInformation": {
        "required": [
          "companyName",
          "countryCode",
          "headquarters",
          "identifiers"
        ],
        "type": "object",
        "properties": {
          "companyName": {
            "type": "string"
          },
          "companyAlternativeNames": {
            "type": "array",
            "nullable": true,
            "items": {
              "type": "string"
            }
          },
          "companyLegalForm": {
            "type": "string",
            "nullable": true
          },
          "headquarters": {
            "type": "string"
          },
          "headquartersPostalCode": {
            "type": "string",
            "nullable": true
          },
          "sector": {
            "type": "string",
            "nullable": true
          },
          "identifiers": {
            "type": "object",
            "additionalProperties": {
              "type": "array",
              "example": {
                "Lei": [
                  "ExampleLei"
                ]
              },
              "items": {
                "type": "string",
                "example": "{\"Lei\":[\"ExampleLei\"]}"
              }
            },
            "example": {
              "Lei": [
                "ExampleLei"
              ]
            }
          },
          "countryCode": {
            "type": "string"
          },
          "isTeaserCompany": {
            "type": "boolean",
            "nullable": true
          },
          "website": {
            "type": "string",
            "nullable": true
          },
          "parentCompanyLei": {
            "type": "string",
            "nullable": true
          }
        }
      },
      "DataMetaInformation": {
        "required": [
          "companyId",
          "currentlyActive",
          "dataId",
          "dataType",
          "qaStatus",
          "reportingPeriod",
          "uploadTime"
        ],
        "type": "object",
        "properties": {
          "dataId": {
            "type": "string"
          },
          "companyId": {
            "type": "string"
          },
          "dataType": {
            "$ref": "#/components/schemas/DataTypeEnum"
          },
          "uploaderUserId": {
            "type": "string",
            "nullable": true
          },
          "uploadTime": {
            "type": "integer",
            "format": "int64"
          },
          "reportingPeriod": {
            "type": "string"
          },
          "currentlyActive": {
            "type": "boolean"
          },
          "qaStatus": {
            "$ref": "#/components/schemas/QaStatus"
          }
        }
      },
      "QaStatus": {
        "type": "string",
        "enum": [
          "Pending",
          "Accepted",
          "Rejected"
        ]
      },
      "StoredCompany": {
        "required": [
          "companyId",
          "companyInformation",
          "dataRegisteredByDataland"
        ],
        "type": "object",
        "properties": {
          "companyId": {
            "type": "string"
          },
          "companyInformation": {
            "$ref": "#/components/schemas/CompanyInformation"
          },
          "dataRegisteredByDataland": {
            "type": "array",
            "items": {
              "$ref": "#/components/schemas/DataMetaInformation"
            }
          }
        }
      },
      "CompanyAssociatedDataSmeData": {
        "required": [
          "companyId",
          "data",
          "reportingPeriod"
        ],
        "type": "object",
        "properties": {
          "companyId": {
            "type": "string"
          },
          "reportingPeriod": {
            "type": "string"
          },
          "data": {
            "$ref": "#/components/schemas/SmeData"
          }
        }
      },
      "CompanyReport": {
        "required": [
          "fileReference"
        ],
        "type": "object",
        "properties": {
          "fileReference": {
            "type": "string"
          },
          "fileName": {
            "type": "string",
            "nullable": true
          },
          "isGroupLevel": {
            "nullable": true,
            "allOf": [
              {
                "$ref": "#/components/schemas/YesNoNa"
              }
            ]
          },
          "reportDate": {
            "type": "string",
            "format": "date",
            "nullable": true
          },
          "currency": {
            "type": "string",
            "nullable": true
          }
        },
        "example": {
          "string": {
            "fileReference": "string",
            "fileName": "string",
            "isGroupLevel": "Yes",
            "reportDate": "2023-10-12",
            "currency": "string"
          }
        }
      },
      "ExtendedDataPointBigDecimal": {
        "required": [
          "quality"
        ],
        "type": "object",
        "properties": {
          "value": {
            "type": "number",
            "nullable": true
          },
          "quality": {
            "$ref": "#/components/schemas/QualityOptions"
          },
          "comment": {
            "type": "string",
            "nullable": true
          },
          "dataSource": {
            "nullable": true,
            "allOf": [
              {
                "$ref": "#/components/schemas/ExtendedDocumentReference"
              }
            ]
          }
        }
      },
      "ExtendedDocumentReference": {
        "required": [
          "fileReference"
        ],
        "type": "object",
        "properties": {
          "page": {
            "type": "integer",
            "format": "int64",
            "nullable": true
          },
          "tagName": {
            "type": "string",
            "nullable": true
          },
          "fileName": {
            "type": "string",
            "nullable": true
          },
          "fileReference": {
            "type": "string"
          }
        }
      },
      "NaturalHazardsCoveredOptions": {
        "type": "string",
        "enum": [
          "Hail",
          "Wind",
          "Flooding",
          "EarthQuake",
          "Avalanche",
          "Snow"
        ]
      },
      "QualityOptions": {
        "type": "string",
        "enum": [
          "Audited",
          "Reported",
          "Estimated",
          "Incomplete",
          "NA"
        ]
      },
      "SmeData": {
        "required": [
          "general"
        ],
        "type": "object",
        "properties": {
          "general": {
            "$ref": "#/components/schemas/SmeGeneral"
          },
          "power": {
            "nullable": true,
            "allOf": [
              {
                "$ref": "#/components/schemas/SmePower"
              }
            ]
          },
          "insurances": {
            "nullable": true,
            "allOf": [
              {
                "$ref": "#/components/schemas/SmeInsurances"
              }
            ]
          }
        }
      },
      "SmeGeneral": {
        "required": [
          "basicInformation"
        ],
        "type": "object",
        "properties": {
          "basicInformation": {
            "$ref": "#/components/schemas/SmeGeneralBasicInformation"
          },
          "financialInformation": {
            "nullable": true,
            "allOf": [
              {
                "$ref": "#/components/schemas/SmeGeneralFinancialInformation"
              }
            ]
          }
        }
      },
      "SmeGeneralBasicInformation": {
        "required": [
          "fiscalYearStart",
          "numberOfEmployees",
          "reportingDate",
          "sectors"
        ],
        "type": "object",
        "properties": {
          "reportingDate": {
            "type": "string",
            "format": "date"
          },
          "sectors": {
            "type": "array",
            "items": {
              "type": "string"
            }
          },
          "numberOfEmployees": {
            "type": "integer"
          },
          "fiscalYearStart": {
            "type": "string",
            "format": "date"
          },
          "referencedReports": {
            "type": "object",
            "additionalProperties": {
              "$ref": "#/components/schemas/CompanyReport"
            },
            "nullable": true,
            "example": {
              "string": {
                "fileReference": "string",
                "fileName": "string",
                "isGroupLevel": "Yes",
                "reportDate": "2023-10-12",
                "currency": "string"
              }
            }
          }
        }
      },
      "SmeGeneralFinancialInformation": {
        "type": "object",
        "properties": {
          "revenueInEur": {
            "type": "number",
            "nullable": true
          },
          "operatingCostInEur": {
            "type": "number",
            "nullable": true
          },
          "capitalAssetsInEur": {
            "type": "number",
            "nullable": true
          }
        }
      },
      "SmeInsurances": {
        "type": "object",
        "properties": {
          "naturalHazards": {
            "nullable": true,
            "allOf": [
              {
                "$ref": "#/components/schemas/SmeInsurancesNaturalHazards"
              }
            ]
          }
        }
      },
      "SmeInsurancesNaturalHazards": {
        "type": "object",
        "properties": {
          "insuranceAgainstNaturalHazards": {
            "nullable": true,
            "allOf": [
              {
                "$ref": "#/components/schemas/YesNo"
              }
            ]
          },
          "amountCoveredByInsuranceAgainstNaturalHazardsInEur": {
            "type": "number",
            "nullable": true
          },
          "naturalHazardsCovered": {
            "type": "array",
            "nullable": true,
            "items": {
              "$ref": "#/components/schemas/NaturalHazardsCoveredOptions"
            }
          }
        }
      },
      "SmePower": {
        "type": "object",
        "properties": {
          "investments": {
            "nullable": true,
            "allOf": [
              {
                "$ref": "#/components/schemas/SmePowerInvestments"
              }
            ]
          },
          "consumption": {
            "nullable": true,
            "allOf": [
              {
                "$ref": "#/components/schemas/SmePowerConsumption"
              }
            ]
          }
        }
      },
      "SmePowerConsumption": {
        "type": "object",
        "properties": {
          "powerConsumptionInMwh": {
            "nullable": true,
            "allOf": [
              {
                "$ref": "#/components/schemas/ExtendedDataPointBigDecimal"
              }
            ]
          },
          "powerFromRenewableSources": {
            "nullable": true,
            "allOf": [
              {
                "$ref": "#/components/schemas/YesNo"
              }
            ]
          },
          "energyConsumptionHeatingAndHotWaterInMwh": {
            "type": "number",
            "nullable": true
          },
          "primaryEnergySourceForHeatingAndHotWater": {
            "nullable": true,
            "allOf": [
              {
                "$ref": "#/components/schemas/SmePowerConsumptionPrimaryEnergySourceForHeatingAndHotWaterOptions"
              }
            ]
          },
          "energyConsumptionCoveredByOwnRenewablePowerGeneration": {
            "nullable": true,
            "allOf": [
              {
                "$ref": "#/components/schemas/SmePowerConsumptionEnergyConsumptionCoveredByOwnRenewablePowerGenerationOptions"
              }
            ]
          }
        }
      },
      "SmePowerConsumptionEnergyConsumptionCoveredByOwnRenewablePowerGenerationOptions": {
        "type": "string",
        "enum": [
          "LessThan25Percent",
          "Between25And50Percent",
          "Between50And75Percent",
          "Over75Percent"
        ]
      },
      "SmePowerConsumptionPrimaryEnergySourceForHeatingAndHotWaterOptions": {
        "type": "string",
        "enum": [
          "Oil",
          "Gas",
          "Electric",
          "DistrictHeating"
        ]
      },
      "SmePowerInvestments": {
        "type": "object",
        "properties": {
          "investmentsInEnhancingEnergyEfficiency": {
            "nullable": true,
            "allOf": [
              {
                "$ref": "#/components/schemas/SmePowerInvestmentsInvestmentsInEnhancingEnergyEfficiencyOptions"
              }
            ]
          }
        }
      },
      "SmePowerInvestmentsInvestmentsInEnhancingEnergyEfficiencyOptions": {
        "type": "string",
        "enum": [
          "LessThan1Percent",
          "Between1And5Percent",
          "Between5And10Percent",
          "Between10And15Percent",
          "Between15And20Percent",
          "Between20And25Percent",
          "Over25Percent"
        ]
      },
      "YesNo": {
        "type": "string",
        "enum": [
          "Yes",
          "No"
        ]
      },
      "YesNoNa": {
        "type": "string",
        "enum": [
          "Yes",
          "No",
          "NA"
        ]
      },
      "BaseDataPointYesNo": {
        "type": "object",
        "properties": {
          "value": {
            "nullable": true,
            "allOf": [
              {
                "$ref": "#/components/schemas/YesNo"
              }
            ]
          },
          "dataSource": {
            "nullable": true,
            "allOf": [
              {
                "$ref": "#/components/schemas/BaseDocumentReference"
              }
            ]
          }
        }
      },
      "BaseDocumentReference": {
        "required": [
          "fileReference"
        ],
        "type": "object",
        "properties": {
          "fileName": {
            "type": "string",
            "nullable": true
          },
          "fileReference": {
            "type": "string"
          }
        }
      },
      "CompanyAssociatedDataSfdrData": {
        "required": [
          "companyId",
          "data",
          "reportingPeriod"
        ],
        "type": "object",
        "properties": {
          "companyId": {
            "type": "string"
          },
          "reportingPeriod": {
            "type": "string"
          },
          "data": {
            "$ref": "#/components/schemas/SfdrData"
          }
        }
      },
      "CurrencyDataPoint": {
        "required": [
          "quality"
        ],
        "type": "object",
        "properties": {
          "value": {
            "type": "number",
            "nullable": true
          },
          "quality": {
            "$ref": "#/components/schemas/QualityOptions"
          },
          "comment": {
            "type": "string",
            "nullable": true
          },
          "dataSource": {
            "nullable": true,
            "allOf": [
              {
                "$ref": "#/components/schemas/ExtendedDocumentReference"
              }
            ]
          },
          "currency": {
            "type": "string",
            "nullable": true
          }
        }
      },
      "ExtendedDataPointBigInteger": {
        "required": [
          "quality"
        ],
        "type": "object",
        "properties": {
          "value": {
            "type": "integer",
            "nullable": true
          },
          "quality": {
            "$ref": "#/components/schemas/QualityOptions"
          },
          "comment": {
            "type": "string",
            "nullable": true
          },
          "dataSource": {
            "nullable": true,
            "allOf": [
              {
                "$ref": "#/components/schemas/ExtendedDocumentReference"
              }
            ]
          }
        }
      },
      "ExtendedDataPointYesNo": {
        "required": [
          "quality"
        ],
        "type": "object",
        "properties": {
          "value": {
            "nullable": true,
            "allOf": [
              {
                "$ref": "#/components/schemas/YesNo"
              }
            ]
          },
          "quality": {
            "$ref": "#/components/schemas/QualityOptions"
          },
          "comment": {
            "type": "string",
            "nullable": true
          },
          "dataSource": {
            "nullable": true,
            "allOf": [
              {
                "$ref": "#/components/schemas/ExtendedDocumentReference"
              }
            ]
          }
        }
      },
      "SfdrData": {
        "required": [
          "general"
        ],
        "type": "object",
        "properties": {
          "general": {
            "$ref": "#/components/schemas/SfdrGeneral"
          },
          "environmental": {
            "nullable": true,
            "allOf": [
              {
                "$ref": "#/components/schemas/SfdrEnvironmental"
              }
            ]
          },
          "social": {
            "nullable": true,
            "allOf": [
              {
                "$ref": "#/components/schemas/SfdrSocial"
              }
            ]
          }
        }
      },
      "SfdrEnvironmental": {
        "type": "object",
        "properties": {
          "greenhouseGasEmissions": {
            "nullable": true,
            "allOf": [
              {
                "$ref": "#/components/schemas/SfdrEnvironmentalGreenhouseGasEmissions"
              }
            ]
          },
          "energyPerformance": {
            "nullable": true,
            "allOf": [
              {
                "$ref": "#/components/schemas/SfdrEnvironmentalEnergyPerformance"
              }
            ]
          },
          "biodiversity": {
            "nullable": true,
            "allOf": [
              {
                "$ref": "#/components/schemas/SfdrEnvironmentalBiodiversity"
              }
            ]
          },
          "water": {
            "nullable": true,
            "allOf": [
              {
                "$ref": "#/components/schemas/SfdrEnvironmentalWater"
              }
            ]
          },
          "waste": {
            "nullable": true,
            "allOf": [
              {
                "$ref": "#/components/schemas/SfdrEnvironmentalWaste"
              }
            ]
          },
          "emissions": {
            "nullable": true,
            "allOf": [
              {
                "$ref": "#/components/schemas/SfdrEnvironmentalEmissions"
              }
            ]
          }
        }
      },
      "SfdrEnvironmentalBiodiversity": {
        "type": "object",
        "properties": {
          "primaryForestAndWoodedLandOfNativeSpeciesExposure": {
            "nullable": true,
            "allOf": [
              {
                "$ref": "#/components/schemas/ExtendedDataPointYesNo"
              }
            ]
          },
          "protectedAreasExposure": {
            "nullable": true,
            "allOf": [
              {
                "$ref": "#/components/schemas/ExtendedDataPointYesNo"
              }
            ]
          },
          "rareOrEndangeredEcosystemsExposure": {
            "nullable": true,
            "allOf": [
              {
                "$ref": "#/components/schemas/ExtendedDataPointYesNo"
              }
            ]
          },
          "highlyBiodiverseGrasslandExposure": {
            "nullable": true,
            "allOf": [
              {
                "$ref": "#/components/schemas/ExtendedDataPointYesNo"
              }
            ]
          }
        }
      },
      "SfdrEnvironmentalEmissions": {
        "type": "object",
        "properties": {
          "emissionsOfInorganicPollutantsInTonnes": {
            "nullable": true,
            "allOf": [
              {
                "$ref": "#/components/schemas/ExtendedDataPointBigDecimal"
              }
            ]
          },
          "emissionsOfAirPollutantsInTonnes": {
            "nullable": true,
            "allOf": [
              {
                "$ref": "#/components/schemas/ExtendedDataPointBigDecimal"
              }
            ]
          },
          "emissionsOfOzoneDepletionSubstancesInTonnes": {
            "nullable": true,
            "allOf": [
              {
                "$ref": "#/components/schemas/ExtendedDataPointBigDecimal"
              }
            ]
          },
          "carbonReductionInitiatives": {
            "nullable": true,
            "allOf": [
              {
                "$ref": "#/components/schemas/ExtendedDataPointYesNo"
              }
            ]
          }
        }
      },
      "SfdrEnvironmentalEnergyPerformance": {
        "type": "object",
        "properties": {
          "renewableEnergyProductionInGWh": {
            "nullable": true,
            "allOf": [
              {
                "$ref": "#/components/schemas/ExtendedDataPointBigDecimal"
              }
            ]
          },
          "renewableEnergyConsumptionInGWh": {
            "nullable": true,
            "allOf": [
              {
                "$ref": "#/components/schemas/ExtendedDataPointBigDecimal"
              }
            ]
          },
          "nonRenewableEnergyProductionInGWh": {
            "nullable": true,
            "allOf": [
              {
                "$ref": "#/components/schemas/ExtendedDataPointBigDecimal"
              }
            ]
          },
          "relativeNonRenewableEnergyProductionInPercent": {
            "nullable": true,
            "allOf": [
              {
                "$ref": "#/components/schemas/ExtendedDataPointBigDecimal"
              }
            ]
          },
          "nonRenewableEnergyConsumptionInGWh": {
            "nullable": true,
            "allOf": [
              {
                "$ref": "#/components/schemas/ExtendedDataPointBigDecimal"
              }
            ]
          },
          "relativeNonRenewableEnergyConsumptionInPercent": {
            "nullable": true,
            "allOf": [
              {
                "$ref": "#/components/schemas/ExtendedDataPointBigDecimal"
              }
            ]
          },
          "applicableHighImpactClimateSectors": {
            "type": "object",
            "additionalProperties": {
              "$ref": "#/components/schemas/SfdrHighImpactClimateSectorEnergyConsumption"
            },
            "nullable": true,
            "example": {
              "NaceCodeA": {
                "highImpactClimateSectorEnergyConsumptionInGWh": {
                  "quality": "Audited",
                  "dataSource": {
                    "page": 0,
                    "tagName": "string",
                    "fileName": "string",
                    "fileReference": "string"
                  },
                  "comment": "string",
                  "value": 0
                },
                "highImpactClimateSectorEnergyConsumptionInGWhPerMillionEURRevenue": {
                  "quality": "Audited",
                  "dataSource": {
                    "page": 0,
                    "tagName": "string",
                    "fileName": "string",
                    "fileReference": "string"
                  },
                  "comment": "string",
                  "value": 0
                }
              },
              "NaceCodeB": {
                "highImpactClimateSectorEnergyConsumptionInGWh": {
                  "quality": "Audited",
                  "dataSource": {
                    "page": 0,
                    "tagName": "string",
                    "fileName": "string",
                    "fileReference": "string"
                  },
                  "comment": "string",
                  "value": 0
                },
                "highImpactClimateSectorEnergyConsumptionInGWhPerMillionEURRevenue": {
                  "quality": "Audited",
                  "dataSource": {
                    "page": 0,
                    "tagName": "string",
                    "fileName": "string",
                    "fileReference": "string"
                  },
                  "comment": "string",
                  "value": 0
                }
              },
              "NaceCodeC": {
                "highImpactClimateSectorEnergyConsumptionInGWh": {
                  "quality": "Audited",
                  "dataSource": {
                    "page": 0,
                    "tagName": "string",
                    "fileName": "string",
                    "fileReference": "string"
                  },
                  "comment": "string",
                  "value": 0
                },
                "highImpactClimateSectorEnergyConsumptionInGWhPerMillionEURRevenue": {
                  "quality": "Audited",
                  "dataSource": {
                    "page": 0,
                    "tagName": "string",
                    "fileName": "string",
                    "fileReference": "string"
                  },
                  "comment": "string",
                  "value": 0
                }
              },
              "NaceCodeD": {
                "highImpactClimateSectorEnergyConsumptionInGWh": {
                  "quality": "Audited",
                  "dataSource": {
                    "page": 0,
                    "tagName": "string",
                    "fileName": "string",
                    "fileReference": "string"
                  },
                  "comment": "string",
                  "value": 0
                },
                "highImpactClimateSectorEnergyConsumptionInGWhPerMillionEURRevenue": {
                  "quality": "Audited",
                  "dataSource": {
                    "page": 0,
                    "tagName": "string",
                    "fileName": "string",
                    "fileReference": "string"
                  },
                  "comment": "string",
                  "value": 0
                }
              },
              "NaceCodeE": {
                "highImpactClimateSectorEnergyConsumptionInGWh": {
                  "quality": "Audited",
                  "dataSource": {
                    "page": 0,
                    "tagName": "string",
                    "fileName": "string",
                    "fileReference": "string"
                  },
                  "comment": "string",
                  "value": 0
                },
                "highImpactClimateSectorEnergyConsumptionInGWhPerMillionEURRevenue": {
                  "quality": "Audited",
                  "dataSource": {
                    "page": 0,
                    "tagName": "string",
                    "fileName": "string",
                    "fileReference": "string"
                  },
                  "comment": "string",
                  "value": 0
                }
              },
              "NaceCodeF": {
                "highImpactClimateSectorEnergyConsumptionInGWh": {
                  "quality": "Audited",
                  "dataSource": {
                    "page": 0,
                    "tagName": "string",
                    "fileName": "string",
                    "fileReference": "string"
                  },
                  "comment": "string",
                  "value": 0
                },
                "highImpactClimateSectorEnergyConsumptionInGWhPerMillionEURRevenue": {
                  "quality": "Audited",
                  "dataSource": {
                    "page": 0,
                    "tagName": "string",
                    "fileName": "string",
                    "fileReference": "string"
                  },
                  "comment": "string",
                  "value": 0
                }
              },
              "NaceCodeG": {
                "highImpactClimateSectorEnergyConsumptionInGWh": {
                  "quality": "Audited",
                  "dataSource": {
                    "page": 0,
                    "tagName": "string",
                    "fileName": "string",
                    "fileReference": "string"
                  },
                  "comment": "string",
                  "value": 0
                },
                "highImpactClimateSectorEnergyConsumptionInGWhPerMillionEURRevenue": {
                  "quality": "Audited",
                  "dataSource": {
                    "page": 0,
                    "tagName": "string",
                    "fileName": "string",
                    "fileReference": "string"
                  },
                  "comment": "string",
                  "value": 0
                }
              },
              "NaceCodeH": {
                "highImpactClimateSectorEnergyConsumptionInGWh": {
                  "quality": "Audited",
                  "dataSource": {
                    "page": 0,
                    "tagName": "string",
                    "fileName": "string",
                    "fileReference": "string"
                  },
                  "comment": "string",
                  "value": 0
                },
                "highImpactClimateSectorEnergyConsumptionInGWhPerMillionEURRevenue": {
                  "quality": "Audited",
                  "dataSource": {
                    "page": 0,
                    "tagName": "string",
                    "fileName": "string",
                    "fileReference": "string"
                  },
                  "comment": "string",
                  "value": 0
                }
              },
              "NaceCodeL": {
                "highImpactClimateSectorEnergyConsumptionInGWh": {
                  "quality": "Audited",
                  "dataSource": {
                    "page": 0,
                    "tagName": "string",
                    "fileName": "string",
                    "fileReference": "string"
                  },
                  "comment": "string",
                  "value": 0
                },
                "highImpactClimateSectorEnergyConsumptionInGWhPerMillionEURRevenue": {
                  "quality": "Audited",
                  "dataSource": {
                    "page": 0,
                    "tagName": "string",
                    "fileName": "string",
                    "fileReference": "string"
                  },
                  "comment": "string",
                  "value": 0
                }
              }
            }
          },
          "totalHighImpactClimateSectorEnergyConsumptionInGWh": {
            "nullable": true,
            "allOf": [
              {
                "$ref": "#/components/schemas/ExtendedDataPointBigDecimal"
              }
            ]
          },
          "nonRenewableEnergyConsumptionFossilFuelsInGWh": {
            "nullable": true,
            "allOf": [
              {
                "$ref": "#/components/schemas/ExtendedDataPointBigDecimal"
              }
            ]
          },
          "nonRenewableEnergyConsumptionCrudeOilInGWh": {
            "nullable": true,
            "allOf": [
              {
                "$ref": "#/components/schemas/ExtendedDataPointBigDecimal"
              }
            ]
          },
          "nonRenewableEnergyConsumptionNaturalGasInGWh": {
            "nullable": true,
            "allOf": [
              {
                "$ref": "#/components/schemas/ExtendedDataPointBigDecimal"
              }
            ]
          },
          "nonRenewableEnergyConsumptionLigniteInGWh": {
            "nullable": true,
            "allOf": [
              {
                "$ref": "#/components/schemas/ExtendedDataPointBigDecimal"
              }
            ]
          },
          "nonRenewableEnergyConsumptionCoalInGWh": {
            "nullable": true,
            "allOf": [
              {
                "$ref": "#/components/schemas/ExtendedDataPointBigDecimal"
              }
            ]
          },
          "nonRenewableEnergyConsumptionNuclearEnergyInGWh": {
            "nullable": true,
            "allOf": [
              {
                "$ref": "#/components/schemas/ExtendedDataPointBigDecimal"
              }
            ]
          },
          "nonRenewableEnergyConsumptionOtherInGWh": {
            "nullable": true,
            "allOf": [
              {
                "$ref": "#/components/schemas/ExtendedDataPointBigDecimal"
              }
            ]
          }
        }
      },
      "SfdrEnvironmentalGreenhouseGasEmissions": {
        "type": "object",
        "properties": {
          "scope1GhgEmissionsInTonnes": {
            "nullable": true,
            "allOf": [
              {
                "$ref": "#/components/schemas/ExtendedDataPointBigDecimal"
              }
            ]
          },
          "scope2GhgEmissionsInTonnes": {
            "nullable": true,
            "allOf": [
              {
                "$ref": "#/components/schemas/ExtendedDataPointBigDecimal"
              }
            ]
          },
          "scope2GhgEmissionsLocationBasedInTonnes": {
            "nullable": true,
            "allOf": [
              {
                "$ref": "#/components/schemas/ExtendedDataPointBigDecimal"
              }
            ]
          },
          "scope2GhgEmissionsMarketBasedInTonnes": {
            "nullable": true,
            "allOf": [
              {
                "$ref": "#/components/schemas/ExtendedDataPointBigDecimal"
              }
            ]
          },
          "scope1And2GhgEmissionsInTonnes": {
            "nullable": true,
            "allOf": [
              {
                "$ref": "#/components/schemas/ExtendedDataPointBigDecimal"
              }
            ]
          },
          "scope1And2GhgEmissionsLocationBasedInTonnes": {
            "nullable": true,
            "allOf": [
              {
                "$ref": "#/components/schemas/ExtendedDataPointBigDecimal"
              }
            ]
          },
          "scope1And2GhgEmissionsMarketBasedInTonnes": {
            "nullable": true,
            "allOf": [
              {
                "$ref": "#/components/schemas/ExtendedDataPointBigDecimal"
              }
            ]
          },
          "scope3GhgEmissionsInTonnes": {
            "nullable": true,
            "allOf": [
              {
                "$ref": "#/components/schemas/ExtendedDataPointBigDecimal"
              }
            ]
          },
          "scope1And2And3GhgEmissionsInTonnes": {
            "nullable": true,
            "allOf": [
              {
                "$ref": "#/components/schemas/ExtendedDataPointBigDecimal"
              }
            ]
          },
          "enterpriseValue": {
            "nullable": true,
            "allOf": [
              {
                "$ref": "#/components/schemas/CurrencyDataPoint"
              }
            ]
          },
          "totalRevenue": {
            "nullable": true,
            "allOf": [
              {
                "$ref": "#/components/schemas/CurrencyDataPoint"
              }
            ]
          },
          "carbonFootprintInTonnesPerMillionEURRevenue": {
            "nullable": true,
            "allOf": [
              {
                "$ref": "#/components/schemas/ExtendedDataPointBigDecimal"
              }
            ]
          },
          "ghgIntensityInTonnesPerMillionEURRevenue": {
            "nullable": true,
            "allOf": [
              {
                "$ref": "#/components/schemas/ExtendedDataPointBigDecimal"
              }
            ]
          },
          "fossilFuelSectorExposure": {
            "nullable": true,
            "allOf": [
              {
                "$ref": "#/components/schemas/ExtendedDataPointYesNo"
              }
            ]
          }
        }
      },
      "SfdrEnvironmentalWaste": {
        "type": "object",
        "properties": {
          "hazardousAndRadioactiveWasteInTonnes": {
            "nullable": true,
            "allOf": [
              {
                "$ref": "#/components/schemas/ExtendedDataPointBigDecimal"
              }
            ]
          },
          "manufactureOfAgrochemicalPesticidesProducts": {
            "nullable": true,
            "allOf": [
              {
                "$ref": "#/components/schemas/ExtendedDataPointYesNo"
              }
            ]
          },
          "landDegradationDesertificationSoilSealingExposure": {
            "nullable": true,
            "allOf": [
              {
                "$ref": "#/components/schemas/ExtendedDataPointYesNo"
              }
            ]
          },
          "sustainableAgriculturePolicy": {
            "nullable": true,
            "allOf": [
              {
                "$ref": "#/components/schemas/BaseDataPointYesNo"
              }
            ]
          },
          "sustainableOceansAndSeasPolicy": {
            "nullable": true,
            "allOf": [
              {
                "$ref": "#/components/schemas/BaseDataPointYesNo"
              }
            ]
          },
          "nonRecycledWasteInTonnes": {
            "nullable": true,
            "allOf": [
              {
                "$ref": "#/components/schemas/ExtendedDataPointBigDecimal"
              }
            ]
          },
          "threatenedSpeciesExposure": {
            "nullable": true,
            "allOf": [
              {
                "$ref": "#/components/schemas/ExtendedDataPointYesNo"
              }
            ]
          },
          "biodiversityProtectionPolicy": {
            "nullable": true,
            "allOf": [
              {
                "$ref": "#/components/schemas/BaseDataPointYesNo"
              }
            ]
          },
          "deforestationPolicy": {
            "nullable": true,
            "allOf": [
              {
                "$ref": "#/components/schemas/BaseDataPointYesNo"
              }
            ]
          }
        }
      },
      "SfdrEnvironmentalWater": {
        "type": "object",
        "properties": {
          "emissionsToWaterInTonnes": {
            "nullable": true,
            "allOf": [
              {
                "$ref": "#/components/schemas/ExtendedDataPointBigDecimal"
              }
            ]
          },
          "waterConsumptionInCubicMeters": {
            "nullable": true,
            "allOf": [
              {
                "$ref": "#/components/schemas/ExtendedDataPointBigDecimal"
              }
            ]
          },
          "waterReusedInCubicMeters": {
            "nullable": true,
            "allOf": [
              {
                "$ref": "#/components/schemas/ExtendedDataPointBigDecimal"
              }
            ]
          },
          "relativeWaterUsageInCubicMetersPerMillionEURRevenue": {
            "nullable": true,
            "allOf": [
              {
                "$ref": "#/components/schemas/ExtendedDataPointBigDecimal"
              }
            ]
          },
          "waterManagementPolicy": {
            "nullable": true,
            "allOf": [
              {
                "$ref": "#/components/schemas/ExtendedDataPointYesNo"
              }
            ]
          },
          "highWaterStressAreaExposure": {
            "nullable": true,
            "allOf": [
              {
                "$ref": "#/components/schemas/ExtendedDataPointYesNo"
              }
            ]
          }
        }
      },
      "SfdrGeneral": {
        "required": [
          "general"
        ],
        "type": "object",
        "properties": {
          "general": {
            "$ref": "#/components/schemas/SfdrGeneralGeneral"
          }
        }
      },
      "SfdrGeneralGeneral": {
        "required": [
          "dataDate",
          "fiscalYearDeviation",
          "fiscalYearEnd"
        ],
        "type": "object",
        "properties": {
          "dataDate": {
            "type": "string",
            "format": "date"
          },
          "fiscalYearDeviation": {
            "$ref": "#/components/schemas/SfdrGeneralGeneralFiscalYearDeviationOptions"
          },
          "fiscalYearEnd": {
            "type": "string",
            "format": "date"
          },
          "referencedReports": {
            "type": "object",
            "additionalProperties": {
              "$ref": "#/components/schemas/CompanyReport"
            },
            "nullable": true,
            "example": {
              "string": {
                "fileReference": "string",
                "fileName": "string",
                "isGroupLevel": "Yes",
                "reportDate": "2023-10-12",
                "currency": "string"
              }
            }
          },
          "scopeOfEntities": {
            "nullable": true,
            "allOf": [
              {
                "$ref": "#/components/schemas/YesNoNa"
              }
            ]
          }
        }
      },
      "SfdrGeneralGeneralFiscalYearDeviationOptions": {
        "type": "string",
        "enum": [
          "Deviation",
          "NoDeviation"
        ]
      },
      "SfdrHighImpactClimateSectorEnergyConsumption": {
        "type": "object",
        "properties": {
          "highImpactClimateSectorEnergyConsumptionInGWh": {
            "nullable": true,
            "allOf": [
              {
                "$ref": "#/components/schemas/ExtendedDataPointBigDecimal"
              }
            ]
          },
          "highImpactClimateSectorEnergyConsumptionInGWhPerMillionEURRevenue": {
            "nullable": true,
            "allOf": [
              {
                "$ref": "#/components/schemas/ExtendedDataPointBigDecimal"
              }
            ]
          }
        },
        "example": {
          "NaceCodeA": {
            "highImpactClimateSectorEnergyConsumptionInGWh": {
              "quality": "Audited",
              "dataSource": {
                "page": 0,
                "tagName": "string",
                "fileName": "string",
                "fileReference": "string"
              },
              "comment": "string",
              "value": 0
            },
            "highImpactClimateSectorEnergyConsumptionInGWhPerMillionEURRevenue": {
              "quality": "Audited",
              "dataSource": {
                "page": 0,
                "tagName": "string",
                "fileName": "string",
                "fileReference": "string"
              },
              "comment": "string",
              "value": 0
            }
          },
          "NaceCodeB": {
            "highImpactClimateSectorEnergyConsumptionInGWh": {
              "quality": "Audited",
              "dataSource": {
                "page": 0,
                "tagName": "string",
                "fileName": "string",
                "fileReference": "string"
              },
              "comment": "string",
              "value": 0
            },
            "highImpactClimateSectorEnergyConsumptionInGWhPerMillionEURRevenue": {
              "quality": "Audited",
              "dataSource": {
                "page": 0,
                "tagName": "string",
                "fileName": "string",
                "fileReference": "string"
              },
              "comment": "string",
              "value": 0
            }
          },
          "NaceCodeC": {
            "highImpactClimateSectorEnergyConsumptionInGWh": {
              "quality": "Audited",
              "dataSource": {
                "page": 0,
                "tagName": "string",
                "fileName": "string",
                "fileReference": "string"
              },
              "comment": "string",
              "value": 0
            },
            "highImpactClimateSectorEnergyConsumptionInGWhPerMillionEURRevenue": {
              "quality": "Audited",
              "dataSource": {
                "page": 0,
                "tagName": "string",
                "fileName": "string",
                "fileReference": "string"
              },
              "comment": "string",
              "value": 0
            }
          },
          "NaceCodeD": {
            "highImpactClimateSectorEnergyConsumptionInGWh": {
              "quality": "Audited",
              "dataSource": {
                "page": 0,
                "tagName": "string",
                "fileName": "string",
                "fileReference": "string"
              },
              "comment": "string",
              "value": 0
            },
            "highImpactClimateSectorEnergyConsumptionInGWhPerMillionEURRevenue": {
              "quality": "Audited",
              "dataSource": {
                "page": 0,
                "tagName": "string",
                "fileName": "string",
                "fileReference": "string"
              },
              "comment": "string",
              "value": 0
            }
          },
          "NaceCodeE": {
            "highImpactClimateSectorEnergyConsumptionInGWh": {
              "quality": "Audited",
              "dataSource": {
                "page": 0,
                "tagName": "string",
                "fileName": "string",
                "fileReference": "string"
              },
              "comment": "string",
              "value": 0
            },
            "highImpactClimateSectorEnergyConsumptionInGWhPerMillionEURRevenue": {
              "quality": "Audited",
              "dataSource": {
                "page": 0,
                "tagName": "string",
                "fileName": "string",
                "fileReference": "string"
              },
              "comment": "string",
              "value": 0
            }
          },
          "NaceCodeF": {
            "highImpactClimateSectorEnergyConsumptionInGWh": {
              "quality": "Audited",
              "dataSource": {
                "page": 0,
                "tagName": "string",
                "fileName": "string",
                "fileReference": "string"
              },
              "comment": "string",
              "value": 0
            },
            "highImpactClimateSectorEnergyConsumptionInGWhPerMillionEURRevenue": {
              "quality": "Audited",
              "dataSource": {
                "page": 0,
                "tagName": "string",
                "fileName": "string",
                "fileReference": "string"
              },
              "comment": "string",
              "value": 0
            }
          },
          "NaceCodeG": {
            "highImpactClimateSectorEnergyConsumptionInGWh": {
              "quality": "Audited",
              "dataSource": {
                "page": 0,
                "tagName": "string",
                "fileName": "string",
                "fileReference": "string"
              },
              "comment": "string",
              "value": 0
            },
            "highImpactClimateSectorEnergyConsumptionInGWhPerMillionEURRevenue": {
              "quality": "Audited",
              "dataSource": {
                "page": 0,
                "tagName": "string",
                "fileName": "string",
                "fileReference": "string"
              },
              "comment": "string",
              "value": 0
            }
          },
          "NaceCodeH": {
            "highImpactClimateSectorEnergyConsumptionInGWh": {
              "quality": "Audited",
              "dataSource": {
                "page": 0,
                "tagName": "string",
                "fileName": "string",
                "fileReference": "string"
              },
              "comment": "string",
              "value": 0
            },
            "highImpactClimateSectorEnergyConsumptionInGWhPerMillionEURRevenue": {
              "quality": "Audited",
              "dataSource": {
                "page": 0,
                "tagName": "string",
                "fileName": "string",
                "fileReference": "string"
              },
              "comment": "string",
              "value": 0
            }
          },
          "NaceCodeL": {
            "highImpactClimateSectorEnergyConsumptionInGWh": {
              "quality": "Audited",
              "dataSource": {
                "page": 0,
                "tagName": "string",
                "fileName": "string",
                "fileReference": "string"
              },
              "comment": "string",
              "value": 0
            },
            "highImpactClimateSectorEnergyConsumptionInGWhPerMillionEURRevenue": {
              "quality": "Audited",
              "dataSource": {
                "page": 0,
                "tagName": "string",
                "fileName": "string",
                "fileReference": "string"
              },
              "comment": "string",
              "value": 0
            }
          }
        }
      },
      "SfdrSocial": {
        "type": "object",
        "properties": {
          "socialAndEmployeeMatters": {
            "nullable": true,
            "allOf": [
              {
                "$ref": "#/components/schemas/SfdrSocialSocialAndEmployeeMatters"
              }
            ]
          },
          "greenSecurities": {
            "nullable": true,
            "allOf": [
              {
                "$ref": "#/components/schemas/SfdrSocialGreenSecurities"
              }
            ]
          },
          "humanRights": {
            "nullable": true,
            "allOf": [
              {
                "$ref": "#/components/schemas/SfdrSocialHumanRights"
              }
            ]
          },
          "antiCorruptionAndAntiBribery": {
            "nullable": true,
            "allOf": [
              {
                "$ref": "#/components/schemas/SfdrSocialAntiCorruptionAndAntiBribery"
              }
            ]
          }
        }
      },
      "SfdrSocialAntiCorruptionAndAntiBribery": {
        "type": "object",
        "properties": {
          "casesOfInsufficientActionAgainstBriberyAndCorruption": {
            "nullable": true,
            "allOf": [
              {
                "$ref": "#/components/schemas/ExtendedDataPointBigInteger"
              }
            ]
          },
          "reportedConvictionsOfBriberyAndCorruption": {
            "nullable": true,
            "allOf": [
              {
                "$ref": "#/components/schemas/ExtendedDataPointBigInteger"
              }
            ]
          },
          "totalAmountOfReportedFinesOfBriberyAndCorruption": {
            "nullable": true,
            "allOf": [
              {
                "$ref": "#/components/schemas/CurrencyDataPoint"
              }
            ]
          }
        }
      },
      "SfdrSocialGreenSecurities": {
        "type": "object",
        "properties": {
          "securitiesNotCertifiedAsGreen": {
            "nullable": true,
            "allOf": [
              {
                "$ref": "#/components/schemas/ExtendedDataPointYesNo"
              }
            ]
          }
        }
      },
      "SfdrSocialHumanRights": {
        "type": "object",
        "properties": {
          "humanRightsPolicy": {
            "nullable": true,
            "allOf": [
              {
                "$ref": "#/components/schemas/BaseDataPointYesNo"
              }
            ]
          },
          "humanRightsDueDiligence": {
            "nullable": true,
            "allOf": [
              {
                "$ref": "#/components/schemas/ExtendedDataPointYesNo"
              }
            ]
          },
          "traffickingInHumanBeingsPolicy": {
            "nullable": true,
            "allOf": [
              {
                "$ref": "#/components/schemas/BaseDataPointYesNo"
              }
            ]
          },
          "reportedChildLabourIncidents": {
            "nullable": true,
            "allOf": [
              {
                "$ref": "#/components/schemas/ExtendedDataPointYesNo"
              }
            ]
          },
          "reportedForcedOrCompulsoryLabourIncidents": {
            "nullable": true,
            "allOf": [
              {
                "$ref": "#/components/schemas/ExtendedDataPointYesNo"
              }
            ]
          },
          "numberOfReportedIncidentsOfHumanRightsViolations": {
            "nullable": true,
            "allOf": [
              {
                "$ref": "#/components/schemas/ExtendedDataPointBigInteger"
              }
            ]
          }
        }
      },
      "SfdrSocialSocialAndEmployeeMatters": {
        "type": "object",
        "properties": {
          "humanRightsLegalProceedings": {
            "nullable": true,
            "allOf": [
              {
                "$ref": "#/components/schemas/ExtendedDataPointYesNo"
              }
            ]
          },
          "iloCoreLabourStandards": {
            "nullable": true,
            "allOf": [
              {
                "$ref": "#/components/schemas/ExtendedDataPointYesNo"
              }
            ]
          },
          "environmentalPolicy": {
            "nullable": true,
            "allOf": [
              {
                "$ref": "#/components/schemas/BaseDataPointYesNo"
              }
            ]
          },
          "corruptionLegalProceedings": {
            "nullable": true,
            "allOf": [
              {
                "$ref": "#/components/schemas/ExtendedDataPointYesNo"
              }
            ]
          },
          "transparencyDisclosurePolicy": {
            "nullable": true,
            "allOf": [
              {
                "$ref": "#/components/schemas/BaseDataPointYesNo"
              }
            ]
          },
          "humanRightsDueDiligencePolicy": {
            "nullable": true,
            "allOf": [
              {
                "$ref": "#/components/schemas/BaseDataPointYesNo"
              }
            ]
          },
          "policyAgainstChildLabour": {
            "nullable": true,
            "allOf": [
              {
                "$ref": "#/components/schemas/BaseDataPointYesNo"
              }
            ]
          },
          "policyAgainstForcedLabour": {
            "nullable": true,
            "allOf": [
              {
                "$ref": "#/components/schemas/BaseDataPointYesNo"
              }
            ]
          },
          "policyAgainstDiscriminationInTheWorkplace": {
            "nullable": true,
            "allOf": [
              {
                "$ref": "#/components/schemas/BaseDataPointYesNo"
              }
            ]
          },
          "iso14001Certificate": {
            "nullable": true,
            "allOf": [
              {
                "$ref": "#/components/schemas/BaseDataPointYesNo"
              }
            ]
          },
          "policyAgainstBriberyAndCorruption": {
            "nullable": true,
            "allOf": [
              {
                "$ref": "#/components/schemas/BaseDataPointYesNo"
              }
            ]
          },
          "fairBusinessMarketingAdvertisingPolicy": {
            "nullable": true,
            "allOf": [
              {
                "$ref": "#/components/schemas/ExtendedDataPointYesNo"
              }
            ]
          },
          "technologiesExpertiseTransferPolicy": {
            "nullable": true,
            "allOf": [
              {
                "$ref": "#/components/schemas/ExtendedDataPointYesNo"
              }
            ]
          },
          "fairCompetitionPolicy": {
            "nullable": true,
            "allOf": [
              {
                "$ref": "#/components/schemas/ExtendedDataPointYesNo"
              }
            ]
          },
          "violationOfTaxRulesAndRegulation": {
            "nullable": true,
            "allOf": [
              {
                "$ref": "#/components/schemas/ExtendedDataPointYesNo"
              }
            ]
          },
          "unGlobalCompactPrinciplesCompliancePolicy": {
            "nullable": true,
            "allOf": [
              {
                "$ref": "#/components/schemas/BaseDataPointYesNo"
              }
            ]
          },
          "oecdGuidelinesForMultinationalEnterprisesGrievanceHandling": {
            "nullable": true,
            "allOf": [
              {
                "$ref": "#/components/schemas/ExtendedDataPointYesNo"
              }
            ]
          },
          "averageGrossHourlyEarningsMaleEmployees": {
            "nullable": true,
            "allOf": [
              {
                "$ref": "#/components/schemas/CurrencyDataPoint"
              }
            ]
          },
          "averageGrossHourlyEarningsFemaleEmployees": {
            "nullable": true,
            "allOf": [
              {
                "$ref": "#/components/schemas/CurrencyDataPoint"
              }
            ]
          },
          "unadjustedGenderPayGapInPercent": {
            "nullable": true,
            "allOf": [
              {
                "$ref": "#/components/schemas/ExtendedDataPointBigDecimal"
              }
            ]
          },
          "femaleBoardMembers": {
            "nullable": true,
            "allOf": [
              {
                "$ref": "#/components/schemas/ExtendedDataPointBigInteger"
              }
            ]
          },
          "maleBoardMembers": {
            "nullable": true,
            "allOf": [
              {
                "$ref": "#/components/schemas/ExtendedDataPointBigInteger"
              }
            ]
          },
          "boardGenderDiversityInPercent": {
            "nullable": true,
            "allOf": [
              {
                "$ref": "#/components/schemas/ExtendedDataPointBigDecimal"
              }
            ]
          },
          "controversialWeaponsExposure": {
            "nullable": true,
            "allOf": [
              {
                "$ref": "#/components/schemas/ExtendedDataPointYesNo"
              }
            ]
          },
          "workplaceAccidentPreventionPolicy": {
            "nullable": true,
            "allOf": [
              {
                "$ref": "#/components/schemas/BaseDataPointYesNo"
              }
            ]
          },
          "rateOfAccidentsInPercent": {
            "nullable": true,
            "allOf": [
              {
                "$ref": "#/components/schemas/ExtendedDataPointBigDecimal"
              }
            ]
          },
          "workdaysLostInDays": {
            "nullable": true,
            "allOf": [
              {
                "$ref": "#/components/schemas/ExtendedDataPointBigDecimal"
              }
            ]
          },
          "supplierCodeOfConduct": {
            "nullable": true,
            "allOf": [
              {
                "$ref": "#/components/schemas/BaseDataPointYesNo"
              }
            ]
          },
          "grievanceHandlingMechanism": {
            "nullable": true,
            "allOf": [
              {
                "$ref": "#/components/schemas/ExtendedDataPointYesNo"
              }
            ]
          },
          "whistleblowerProtectionPolicy": {
            "nullable": true,
            "allOf": [
              {
                "$ref": "#/components/schemas/BaseDataPointYesNo"
              }
            ]
          },
          "reportedIncidentsOfDiscrimination": {
            "nullable": true,
            "allOf": [
              {
                "$ref": "#/components/schemas/ExtendedDataPointBigInteger"
              }
            ]
          },
          "sanctionedIncidentsOfDiscrimination": {
            "nullable": true,
            "allOf": [
              {
                "$ref": "#/components/schemas/ExtendedDataPointBigInteger"
              }
            ]
          },
          "ceoToEmployeePayGapRatio": {
            "nullable": true,
            "allOf": [
              {
                "$ref": "#/components/schemas/ExtendedDataPointBigDecimal"
              }
            ]
          },
          "excessiveCeoPayRatioInPercent": {
            "nullable": true,
            "allOf": [
              {
                "$ref": "#/components/schemas/ExtendedDataPointBigDecimal"
              }
            ]
          }
        }
      },
      "CompanyAssociatedDataPathwaysToParisData": {
        "required": [
          "companyId",
          "data",
          "reportingPeriod"
        ],
        "type": "object",
        "properties": {
          "companyId": {
            "type": "string"
          },
          "reportingPeriod": {
            "type": "string"
          },
          "data": {
            "$ref": "#/components/schemas/PathwaysToParisData"
          }
        }
      },
      "P2pAmmonia": {
        "type": "object",
        "properties": {
          "decarbonisation": {
            "nullable": true,
            "allOf": [
              {
                "$ref": "#/components/schemas/P2pAmmoniaDecarbonisation"
              }
            ]
          },
          "defossilisation": {
            "nullable": true,
            "allOf": [
              {
                "$ref": "#/components/schemas/P2pAmmoniaDefossilisation"
              }
            ]
          }
        }
      },
      "P2pAmmoniaDecarbonisation": {
        "type": "object",
        "properties": {
          "energyMixInPercent": {
            "type": "number",
            "nullable": true
          },
          "ccsTechnologyAdoptionInPercent": {
            "type": "number",
            "nullable": true
          },
          "electrificationInPercent": {
            "type": "number",
            "nullable": true
          }
        }
      },
      "P2pAmmoniaDefossilisation": {
        "type": "object",
        "properties": {
          "useOfRenewableFeedstocksInPercent": {
            "type": "number",
            "nullable": true
          }
        }
      },
      "P2pAutomotive": {
        "type": "object",
        "properties": {
          "energy": {
            "nullable": true,
            "allOf": [
              {
                "$ref": "#/components/schemas/P2pAutomotiveEnergy"
              }
            ]
          },
          "technologyValueCreation": {
            "nullable": true,
            "allOf": [
              {
                "$ref": "#/components/schemas/P2pAutomotiveTechnologyValueCreation"
              }
            ]
          },
          "materials": {
            "nullable": true,
            "allOf": [
              {
                "$ref": "#/components/schemas/P2pAutomotiveMaterials"
              }
            ]
          }
        }
      },
      "P2pAutomotiveEnergy": {
        "type": "object",
        "properties": {
          "productionSiteEnergyConsumptionInMWh": {
            "type": "number",
            "nullable": true
          },
          "energyMixInPercent": {
            "type": "number",
            "nullable": true
          }
        }
      },
      "P2pAutomotiveMaterials": {
        "type": "object",
        "properties": {
          "materialUseManagementInPercent": {
            "type": "number",
            "nullable": true
          },
          "useOfSecondaryMaterialsInPercent": {
            "type": "number",
            "nullable": true
          }
        }
      },
      "P2pAutomotiveTechnologyValueCreation": {
        "type": "object",
        "properties": {
          "driveMixInPercent": {
            "type": "number",
            "nullable": true
          },
          "icAndHybridEnginePhaseOutDate": {
            "type": "string",
            "format": "date",
            "nullable": true
          },
          "futureValueCreationStrategy": {
            "nullable": true,
            "allOf": [
              {
                "$ref": "#/components/schemas/YesNo"
              }
            ]
          }
        }
      },
      "P2pCement": {
        "type": "object",
        "properties": {
          "energy": {
            "nullable": true,
            "allOf": [
              {
                "$ref": "#/components/schemas/P2pCementEnergy"
              }
            ]
          },
          "technology": {
            "nullable": true,
            "allOf": [
              {
                "$ref": "#/components/schemas/P2pCementTechnology"
              }
            ]
          },
          "material": {
            "nullable": true,
            "allOf": [
              {
                "$ref": "#/components/schemas/P2pCementMaterial"
              }
            ]
          }
        }
      },
      "P2pCementEnergy": {
        "type": "object",
        "properties": {
          "energyMixInPercent": {
            "type": "number",
            "nullable": true
          },
          "fuelMixInPercent": {
            "type": "number",
            "nullable": true
          },
          "thermalEnergyEfficiencyInPercent": {
            "type": "number",
            "nullable": true
          },
          "compositionOfThermalInputInPercent": {
            "type": "number",
            "nullable": true
          }
        }
      },
      "P2pCementMaterial": {
        "type": "object",
        "properties": {
          "clinkerFactorReduction": {
            "type": "number",
            "nullable": true
          },
          "preCalcinedClayUsageInPercent": {
            "type": "number",
            "nullable": true
          },
          "circularEconomyContribution": {
            "nullable": true,
            "allOf": [
              {
                "$ref": "#/components/schemas/YesNo"
              }
            ]
          }
        }
      },
      "P2pCementTechnology": {
        "type": "object",
        "properties": {
          "carbonCaptureAndUseTechnologyUsage": {
            "nullable": true,
            "allOf": [
              {
                "$ref": "#/components/schemas/YesNo"
              }
            ]
          },
          "electrificationOfProcessHeatInPercent": {
            "type": "number",
            "nullable": true
          }
        }
      },
      "P2pDriveMix": {
        "type": "object",
        "properties": {
          "driveMixPerFleetSegmentInPercent": {
            "type": "number",
            "nullable": true
          },
          "totalAmountOfVehicles": {
            "type": "number",
            "nullable": true
          }
        },
        "example": {
          "SmallTrucks": {
            "driveMixPerFleetSegmentInPercent": 0,
            "totalAmountOfVehicles": 0
          },
          "MediumTrucks": {
            "driveMixPerFleetSegmentInPercent": 0,
            "totalAmountOfVehicles": 0
          },
          "LargeTrucks": {
            "driveMixPerFleetSegmentInPercent": 0,
            "totalAmountOfVehicles": 0
          }
        }
      },
      "P2pElectricityGeneration": {
        "type": "object",
        "properties": {
          "technology": {
            "nullable": true,
            "allOf": [
              {
                "$ref": "#/components/schemas/P2pElectricityGenerationTechnology"
              }
            ]
          }
        }
      },
      "P2pElectricityGenerationTechnology": {
        "type": "object",
        "properties": {
          "electricityMixEmissionsInCorrespondingUnit": {
            "type": "number",
            "nullable": true
          },
          "shareOfRenewableElectricityInPercent": {
            "type": "number",
            "nullable": true
          },
          "naturalGasPhaseOut": {
            "type": "string",
            "format": "date",
            "nullable": true
          },
          "coalPhaseOut": {
            "type": "string",
            "format": "date",
            "nullable": true
          },
          "storageCapacityExpansionInPercent": {
            "type": "number",
            "nullable": true
          }
        }
      },
      "P2pFreightTransportByRoad": {
        "type": "object",
        "properties": {
          "technology": {
            "nullable": true,
            "allOf": [
              {
                "$ref": "#/components/schemas/P2pFreightTransportByRoadTechnology"
              }
            ]
          },
          "energy": {
            "nullable": true,
            "allOf": [
              {
                "$ref": "#/components/schemas/P2pFreightTransportByRoadEnergy"
              }
            ]
          }
        }
      },
      "P2pFreightTransportByRoadEnergy": {
        "type": "object",
        "properties": {
          "fuelMixInPercent": {
            "type": "number",
            "nullable": true
          }
        }
      },
      "P2pFreightTransportByRoadTechnology": {
        "type": "object",
        "properties": {
          "driveMixPerFleetSegment": {
            "type": "object",
            "additionalProperties": {
              "$ref": "#/components/schemas/P2pDriveMix"
            },
            "nullable": true,
            "example": {
              "SmallTrucks": {
                "driveMixPerFleetSegmentInPercent": 0,
                "totalAmountOfVehicles": 0
              },
              "MediumTrucks": {
                "driveMixPerFleetSegmentInPercent": 0,
                "totalAmountOfVehicles": 0
              },
              "LargeTrucks": {
                "driveMixPerFleetSegmentInPercent": 0,
                "totalAmountOfVehicles": 0
              }
            }
          },
          "icePhaseOut": {
            "type": "string",
            "format": "date",
            "nullable": true
          }
        }
      },
      "P2pGeneral": {
        "required": [
          "general"
        ],
        "type": "object",
        "properties": {
          "general": {
            "$ref": "#/components/schemas/P2pGeneralGeneral"
          },
          "governance": {
            "nullable": true,
            "allOf": [
              {
                "$ref": "#/components/schemas/P2pGeneralGovernance"
              }
            ]
          },
          "climateTargets": {
            "nullable": true,
            "allOf": [
              {
                "$ref": "#/components/schemas/P2pGeneralClimateTargets"
              }
            ]
          },
          "emissionsPlanning": {
            "nullable": true,
            "allOf": [
              {
                "$ref": "#/components/schemas/P2pGeneralEmissionsPlanning"
              }
            ]
          },
          "investmentPlanning": {
            "nullable": true,
            "allOf": [
              {
                "$ref": "#/components/schemas/P2pGeneralInvestmentPlanning"
              }
            ]
          }
        }
      },
      "P2pGeneralClimateTargets": {
        "type": "object",
        "properties": {
          "shortTermScienceBasedClimateTarget": {
            "nullable": true,
            "allOf": [
              {
                "$ref": "#/components/schemas/YesNo"
              }
            ]
          },
          "longTermScienceBasedClimateTarget": {
            "nullable": true,
            "allOf": [
              {
                "$ref": "#/components/schemas/YesNo"
              }
            ]
          }
        }
      },
      "P2pGeneralEmissionsPlanning": {
        "type": "object",
        "properties": {
          "absoluteEmissionsInTonnesCO2e": {
            "type": "number",
            "nullable": true
          },
          "relativeEmissionsInPercent": {
            "type": "number",
            "nullable": true
          },
          "reductionOfAbsoluteEmissionsInTonnesCO2e": {
            "type": "number",
            "nullable": true
          },
          "reductionOfRelativeEmissionsInPercent": {
            "type": "number",
            "nullable": true
          },
          "climateActionPlan": {
            "nullable": true,
            "allOf": [
              {
                "$ref": "#/components/schemas/YesNo"
              }
            ]
          },
          "useOfInternalCarbonPrice": {
            "nullable": true,
            "allOf": [
              {
                "$ref": "#/components/schemas/YesNo"
              }
            ]
          }
        }
      },
      "P2pGeneralGeneral": {
        "required": [
          "dataDate",
          "sectors"
        ],
        "type": "object",
        "properties": {
          "dataDate": {
            "type": "string",
            "format": "date"
          },
          "sectors": {
            "type": "array",
            "items": {
              "$ref": "#/components/schemas/P2pSector"
            }
          }
        }
      },
      "P2pGeneralGovernance": {
        "type": "object",
        "properties": {
          "organisationalResponsibilityForParisCompatibility": {
            "nullable": true,
            "allOf": [
              {
                "$ref": "#/components/schemas/YesNo"
              }
            ]
          },
          "parisCompatibilityInExecutiveRemunerationInPercent": {
            "type": "number",
            "nullable": true
          },
          "parisCompatibilityInAverageRemunerationInPercent": {
            "type": "number",
            "nullable": true
          },
          "shareOfEmployeesTrainedOnParisCompatibilityInPercent": {
            "type": "number",
            "nullable": true
          },
          "qualificationRequirementsOnParisCompatibility": {
            "nullable": true,
            "allOf": [
              {
                "$ref": "#/components/schemas/YesNo"
              }
            ]
          },
          "mobilityAndTravelPolicy": {
            "nullable": true,
            "allOf": [
              {
                "$ref": "#/components/schemas/YesNo"
              }
            ]
          },
          "upstreamSupplierEngagementStrategy": {
            "nullable": true,
            "allOf": [
              {
                "$ref": "#/components/schemas/YesNo"
              }
            ]
          },
          "upstreamSupplierProcurementPolicy": {
            "nullable": true,
            "allOf": [
              {
                "$ref": "#/components/schemas/BaseDataPointYesNo"
              }
            ]
          },
          "downstreamCustomerEngagement": {
            "nullable": true,
            "allOf": [
              {
                "$ref": "#/components/schemas/YesNo"
              }
            ]
          },
          "policymakerEngagement": {
            "nullable": true,
            "allOf": [
              {
                "$ref": "#/components/schemas/YesNo"
              }
            ]
          }
        }
      },
      "P2pGeneralInvestmentPlanning": {
        "type": "object",
        "properties": {
          "investmentPlanForClimateTargets": {
            "nullable": true,
            "allOf": [
              {
                "$ref": "#/components/schemas/YesNo"
              }
            ]
          },
          "capexShareInNetZeroSolutionsInPercent": {
            "type": "number",
            "nullable": true
          },
          "capexShareInGhgIntensivePlantsInPercent": {
            "type": "number",
            "nullable": true
          },
          "researchAndDevelopmentExpenditureForNetZeroSolutionsInPercent": {
            "type": "number",
            "nullable": true
          }
        }
      },
      "P2pHvcPlastics": {
        "type": "object",
        "properties": {
          "decarbonisation": {
            "nullable": true,
            "allOf": [
              {
                "$ref": "#/components/schemas/P2pHvcPlasticsDecarbonisation"
              }
            ]
          },
          "defossilisation": {
            "nullable": true,
            "allOf": [
              {
                "$ref": "#/components/schemas/P2pHvcPlasticsDefossilisation"
              }
            ]
          },
          "recycling": {
            "nullable": true,
            "allOf": [
              {
                "$ref": "#/components/schemas/P2pHvcPlasticsRecycling"
              }
            ]
          }
        }
      },
      "P2pHvcPlasticsDecarbonisation": {
        "type": "object",
        "properties": {
          "energyMixInPercent": {
            "type": "number",
            "nullable": true
          },
          "electrificationInPercent": {
            "type": "number",
            "nullable": true
          }
        }
      },
      "P2pHvcPlasticsDefossilisation": {
        "type": "object",
        "properties": {
          "useOfRenewableFeedstocksInPercent": {
            "type": "number",
            "nullable": true
          },
          "useOfBioplasticsInPercent": {
            "type": "number",
            "nullable": true
          },
          "useOfCo2FromCarbonCaptureAndReUseTechnologiesInPercent": {
            "type": "number",
            "nullable": true
          },
          "carbonCaptureAndUseStorageTechnologies": {
            "nullable": true,
            "allOf": [
              {
                "$ref": "#/components/schemas/YesNo"
              }
            ]
          }
        }
      },
      "P2pHvcPlasticsRecycling": {
        "type": "object",
        "properties": {
          "contributionToCircularEconomy": {
            "nullable": true,
            "allOf": [
              {
                "$ref": "#/components/schemas/YesNo"
              }
            ]
          },
          "materialRecyclingInPercent": {
            "type": "number",
            "nullable": true
          },
          "chemicalRecyclingInPercent": {
            "type": "number",
            "nullable": true
          }
        }
      },
      "P2pLivestockFarming": {
        "type": "object",
        "properties": {
          "emissionsFromManureAndFertiliserAndLivestock": {
            "nullable": true,
            "allOf": [
              {
                "$ref": "#/components/schemas/P2pLivestockFarmingEmissionsFromManureAndFertiliserAndLivestock"
              }
            ]
          },
          "animalWelfare": {
            "nullable": true,
            "allOf": [
              {
                "$ref": "#/components/schemas/P2pLivestockFarmingAnimalWelfare"
              }
            ]
          },
          "animalFeed": {
            "nullable": true,
            "allOf": [
              {
                "$ref": "#/components/schemas/P2pLivestockFarmingAnimalFeed"
              }
            ]
          },
          "energy": {
            "nullable": true,
            "allOf": [
              {
                "$ref": "#/components/schemas/P2pLivestockFarmingEnergy"
              }
            ]
          }
        }
      },
      "P2pLivestockFarmingAnimalFeed": {
        "type": "object",
        "properties": {
          "ownFeedInPercent": {
            "type": "number",
            "nullable": true
          },
          "externalFeedCertification": {
            "nullable": true,
            "allOf": [
              {
                "$ref": "#/components/schemas/BaseDataPointYesNo"
              }
            ]
          },
          "originOfExternalFeed": {
            "type": "string",
            "nullable": true
          },
          "excessNitrogenInKilogramsPerHectare": {
            "type": "number",
            "nullable": true
          },
          "cropRotation": {
            "type": "number",
            "nullable": true
          },
          "climateFriendlyProteinProductionInPercent": {
            "type": "number",
            "nullable": true
          },
          "greenFodderInPercent": {
            "type": "number",
            "nullable": true
          }
        }
      },
      "P2pLivestockFarmingAnimalWelfare": {
        "type": "object",
        "properties": {
          "mortalityRateInPercent": {
            "type": "number",
            "nullable": true
          }
        }
      },
      "P2pLivestockFarmingEmissionsFromManureAndFertiliserAndLivestock": {
        "type": "object",
        "properties": {
          "compostedFermentedManureInPercent": {
            "type": "number",
            "nullable": true
          },
          "emissionProofFertiliserStorageInPercent": {
            "type": "number",
            "nullable": true
          }
        }
      },
      "P2pLivestockFarmingEnergy": {
        "type": "object",
        "properties": {
          "renewableElectricityInPercent": {
            "type": "number",
            "nullable": true
          },
          "renewableHeatingInPercent": {
            "type": "number",
            "nullable": true
          },
          "electricGasPoweredMachineryVehicleInPercent": {
            "type": "number",
            "nullable": true
          }
        }
      },
      "P2pRealEstate": {
        "type": "object",
        "properties": {
          "buildingEfficiency": {
            "nullable": true,
            "allOf": [
              {
                "$ref": "#/components/schemas/P2pRealEstateBuildingEfficiency"
              }
            ]
          },
          "energySource": {
            "nullable": true,
            "allOf": [
              {
                "$ref": "#/components/schemas/P2pRealEstateEnergySource"
              }
            ]
          },
          "technology": {
            "nullable": true,
            "allOf": [
              {
                "$ref": "#/components/schemas/P2plRealEstateTechnology"
              }
            ]
          }
        }
      },
      "P2pRealEstateBuildingEfficiency": {
        "type": "object",
        "properties": {
          "buildingSpecificRefurbishmentRoadmapInPercent": {
            "type": "number",
            "nullable": true
          },
          "zeroEmissionBuildingShareInPercent": {
            "type": "number",
            "nullable": true
          },
          "buildingEnergyEfficiencyInCorrespondingUnit": {
            "type": "number",
            "nullable": true
          }
        }
      },
      "P2pRealEstateEnergySource": {
        "type": "object",
        "properties": {
          "renewableHeatingInPercent": {
            "type": "number",
            "nullable": true
          }
        }
      },
      "P2pSector": {
        "type": "string",
        "enum": [
          "Ammonia",
          "Automotive",
          "Cement",
          "CommercialRealEstate",
          "ElectricityGeneration",
          "FreightTransportByRoad",
          "HVCPlastics",
          "LivestockFarming",
          "ResidentialRealEstate",
          "Steel",
          "Other"
        ]
      },
      "P2pSteel": {
        "type": "object",
        "properties": {
          "energy": {
            "nullable": true,
            "allOf": [
              {
                "$ref": "#/components/schemas/P2pSteelEnergy"
              }
            ]
          },
          "technology": {
            "nullable": true,
            "allOf": [
              {
                "$ref": "#/components/schemas/P2pSteelTechnology"
              }
            ]
          }
        }
      },
      "P2pSteelEnergy": {
        "type": "object",
        "properties": {
          "emissionIntensityOfElectricityInCorrespondingUnit": {
            "type": "number",
            "nullable": true
          },
          "greenHydrogenUsage": {
            "nullable": true,
            "allOf": [
              {
                "$ref": "#/components/schemas/YesNo"
              }
            ]
          }
        }
      },
      "P2pSteelTechnology": {
        "type": "object",
        "properties": {
          "blastFurnacePhaseOutInPercent": {
            "type": "number",
            "nullable": true
          },
          "lowCarbonSteelScaleUpInPercent": {
            "type": "number",
            "nullable": true
          }
        }
      },
      "P2plRealEstateTechnology": {
        "type": "object",
        "properties": {
          "useOfDistrictHeatingNetworksInPercent": {
            "type": "number",
            "nullable": true
          },
          "heatPumpUsageInPercent": {
            "type": "number",
            "nullable": true
          }
        }
      },
      "PathwaysToParisData": {
        "required": [
          "general"
        ],
        "type": "object",
        "properties": {
          "general": {
            "$ref": "#/components/schemas/P2pGeneral"
          },
          "ammonia": {
            "nullable": true,
            "allOf": [
              {
                "$ref": "#/components/schemas/P2pAmmonia"
              }
            ]
          },
          "automotive": {
            "nullable": true,
            "allOf": [
              {
                "$ref": "#/components/schemas/P2pAutomotive"
              }
            ]
          },
          "hvcPlastics": {
            "nullable": true,
            "allOf": [
              {
                "$ref": "#/components/schemas/P2pHvcPlastics"
              }
            ]
          },
          "commercialRealEstate": {
            "nullable": true,
            "allOf": [
              {
                "$ref": "#/components/schemas/P2pRealEstate"
              }
            ]
          },
          "residentialRealEstate": {
            "nullable": true,
            "allOf": [
              {
                "$ref": "#/components/schemas/P2pRealEstate"
              }
            ]
          },
          "steel": {
            "nullable": true,
            "allOf": [
              {
                "$ref": "#/components/schemas/P2pSteel"
              }
            ]
          },
          "freightTransportByRoad": {
            "nullable": true,
            "allOf": [
              {
                "$ref": "#/components/schemas/P2pFreightTransportByRoad"
              }
            ]
          },
          "electricityGeneration": {
            "nullable": true,
            "allOf": [
              {
                "$ref": "#/components/schemas/P2pElectricityGeneration"
              }
            ]
          },
          "livestockFarming": {
            "nullable": true,
            "allOf": [
              {
                "$ref": "#/components/schemas/P2pLivestockFarming"
              }
            ]
          },
          "cement": {
            "nullable": true,
            "allOf": [
              {
                "$ref": "#/components/schemas/P2pCement"
              }
            ]
          }
        }
      },
      "Address": {
        "required": [
          "city",
          "country"
        ],
        "type": "object",
        "properties": {
          "streetAndHouseNumber": {
            "type": "string",
            "nullable": true
          },
          "postalCode": {
            "type": "string",
            "nullable": true
          },
          "city": {
            "type": "string"
          },
          "state": {
            "type": "string",
            "nullable": true
          },
          "country": {
            "type": "string"
          }
        }
      },
      "AmountWithCurrency": {
        "type": "object",
        "properties": {
          "amount": {
            "type": "number",
            "nullable": true
          },
          "currency": {
            "type": "string",
            "nullable": true
          }
        }
      },
      "BaseDataPointYesNoNa": {
        "type": "object",
        "properties": {
          "value": {
            "nullable": true,
            "allOf": [
              {
                "$ref": "#/components/schemas/YesNoNa"
              }
            ]
          },
          "dataSource": {
            "nullable": true,
            "allOf": [
              {
                "$ref": "#/components/schemas/BaseDocumentReference"
              }
            ]
          }
        }
      },
      "CompanyAssociatedDataLksgData": {
        "required": [
          "companyId",
          "data",
          "reportingPeriod"
        ],
        "type": "object",
        "properties": {
          "companyId": {
            "type": "string"
          },
          "reportingPeriod": {
            "type": "string"
          },
          "data": {
            "$ref": "#/components/schemas/LksgData"
          }
        }
      },
      "LksgAttachment": {
        "type": "object",
        "properties": {
          "attachment": {
            "nullable": true,
            "allOf": [
              {
                "$ref": "#/components/schemas/LksgAttachmentAttachment"
              }
            ]
          }
        }
      },
      "LksgAttachmentAttachment": {
        "type": "object",
        "properties": {
          "attachment": {
            "nullable": true,
            "allOf": [
              {
                "$ref": "#/components/schemas/BaseDataPointYesNo"
              }
            ]
          }
        }
      },
      "LksgData": {
        "required": [
          "general"
        ],
        "type": "object",
        "properties": {
          "general": {
            "$ref": "#/components/schemas/LksgGeneral"
          },
          "governance": {
            "nullable": true,
            "allOf": [
              {
                "$ref": "#/components/schemas/LksgGovernance"
              }
            ]
          },
          "social": {
            "nullable": true,
            "allOf": [
              {
                "$ref": "#/components/schemas/LksgSocial"
              }
            ]
          },
          "environmental": {
            "nullable": true,
            "allOf": [
              {
                "$ref": "#/components/schemas/LksgEnvironmental"
              }
            ]
          },
          "attachment": {
            "nullable": true,
            "allOf": [
              {
                "$ref": "#/components/schemas/LksgAttachment"
              }
            ]
          }
        }
      },
      "LksgEnvironmental": {
        "type": "object",
        "properties": {
          "useOfMercuryMercuryWasteMinamataConvention": {
            "nullable": true,
            "allOf": [
              {
                "$ref": "#/components/schemas/LksgEnvironmentalUseOfMercuryMercuryWasteMinamataConvention"
              }
            ]
          },
          "productionAndUseOfPersistentOrganicPollutantsPopsConvention": {
            "nullable": true,
            "allOf": [
              {
                "$ref": "#/components/schemas/LksgEnvironmentalProductionAndUseOfPersistentOrganicPollutantsPopsConvention"
              }
            ]
          },
          "exportImportOfHazardousWasteBaselConvention": {
            "nullable": true,
            "allOf": [
              {
                "$ref": "#/components/schemas/LksgEnvironmentalExportImportOfHazardousWasteBaselConvention"
              }
            ]
          }
        }
      },
      "LksgEnvironmentalExportImportOfHazardousWasteBaselConvention": {
        "type": "object",
        "properties": {
          "persistentOrganicPollutantsProductionAndUseTransboundaryMovements": {
            "nullable": true,
            "allOf": [
              {
                "$ref": "#/components/schemas/YesNo"
              }
            ]
          },
          "persistentOrganicPollutantsProductionAndUseRiskForImportingState": {
            "nullable": true,
            "allOf": [
              {
                "$ref": "#/components/schemas/YesNo"
              }
            ]
          },
          "hazardousWasteTransboundaryMovementsLocatedOecdEuLiechtenstein": {
            "nullable": true,
            "allOf": [
              {
                "$ref": "#/components/schemas/YesNo"
              }
            ]
          },
          "hazardousWasteTransboundaryMovementsOutsideOecdEuOrLiechtenstein": {
            "nullable": true,
            "allOf": [
              {
                "$ref": "#/components/schemas/YesNo"
              }
            ]
          },
          "hazardousWasteTransportPreventionMeasures": {
            "nullable": true,
            "allOf": [
              {
                "$ref": "#/components/schemas/YesNo"
              }
            ]
          },
          "wastePolicy": {
            "nullable": true,
            "allOf": [
              {
                "$ref": "#/components/schemas/BaseDataPointYesNo"
              }
            ]
          },
          "hazardousWasteTransportPreventionOtherMeasures": {
            "nullable": true,
            "allOf": [
              {
                "$ref": "#/components/schemas/BaseDataPointYesNo"
              }
            ]
          },
          "hazardousWasteTransportPreventionOtherMeasuresDescription": {
            "type": "string",
            "nullable": true
          },
          "hazardousWasteDisposal": {
            "nullable": true,
            "allOf": [
              {
                "$ref": "#/components/schemas/YesNo"
              }
            ]
          },
          "hazardousWasteDisposalRiskOfImport": {
            "nullable": true,
            "allOf": [
              {
                "$ref": "#/components/schemas/YesNo"
              }
            ]
          },
          "hazardousWasteDisposalOtherWasteImport": {
            "nullable": true,
            "allOf": [
              {
                "$ref": "#/components/schemas/YesNo"
              }
            ]
          },
          "hazardousWasteDisposalOtherWasteImportDescription": {
            "type": "string",
            "nullable": true
          }
        }
      },
      "LksgEnvironmentalProductionAndUseOfPersistentOrganicPollutantsPopsConvention": {
        "type": "object",
        "properties": {
          "persistentOrganicPollutantsProductionAndUse": {
            "nullable": true,
            "allOf": [
              {
                "$ref": "#/components/schemas/YesNo"
              }
            ]
          },
          "persistentOrganicPollutantsUsed": {
            "type": "string",
            "nullable": true
          },
          "persistentOrganicPollutantsProductionAndUseRiskOfExposure": {
            "nullable": true,
            "allOf": [
              {
                "$ref": "#/components/schemas/YesNo"
              }
            ]
          },
          "persistentOrganicPollutantsProductionAndUseRiskOfDisposal": {
            "nullable": true,
            "allOf": [
              {
                "$ref": "#/components/schemas/YesNo"
              }
            ]
          },
          "persistentOrganicPollutantsUsePreventionMeasures": {
            "nullable": true,
            "allOf": [
              {
                "$ref": "#/components/schemas/YesNo"
              }
            ]
          },
          "persistentOrganicPollutantsUsePolicy": {
            "nullable": true,
            "allOf": [
              {
                "$ref": "#/components/schemas/BaseDataPointYesNo"
              }
            ]
          },
          "persistentOrganicPollutantsUsePreventionOtherMeasures": {
            "nullable": true,
            "allOf": [
              {
                "$ref": "#/components/schemas/BaseDataPointYesNo"
              }
            ]
          },
          "persistentOrganicPollutantsUsePreventionOtherMeasuresDescription": {
            "type": "string",
            "nullable": true
          }
        }
      },
      "LksgEnvironmentalUseOfMercuryMercuryWasteMinamataConvention": {
        "type": "object",
        "properties": {
          "mercuryAndMercuryWasteHandling": {
            "nullable": true,
            "allOf": [
              {
                "$ref": "#/components/schemas/YesNo"
              }
            ]
          },
          "mercuryAddedProductsHandling": {
            "nullable": true,
            "allOf": [
              {
                "$ref": "#/components/schemas/YesNo"
              }
            ]
          },
          "mercuryAddedProductsHandlingRiskOfExposure": {
            "nullable": true,
            "allOf": [
              {
                "$ref": "#/components/schemas/YesNo"
              }
            ]
          },
          "mercuryAddedProductsHandlingRiskOfDisposal": {
            "nullable": true,
            "allOf": [
              {
                "$ref": "#/components/schemas/YesNo"
              }
            ]
          },
          "mercuryAndMercuryCompoundsProductionAndUse": {
            "nullable": true,
            "allOf": [
              {
                "$ref": "#/components/schemas/YesNo"
              }
            ]
          },
          "mercuryAndMercuryCompoundsProductionAndUseRiskOfExposure": {
            "nullable": true,
            "allOf": [
              {
                "$ref": "#/components/schemas/YesNo"
              }
            ]
          },
          "mercuryAndMercuryWasteUsePreventionMeasures": {
            "nullable": true,
            "allOf": [
              {
                "$ref": "#/components/schemas/YesNo"
              }
            ]
          },
          "mercuryAndMercuryWasteHandlingPolicy": {
            "nullable": true,
            "allOf": [
              {
                "$ref": "#/components/schemas/BaseDataPointYesNo"
              }
            ]
          },
          "mercuryAndMercuryWasteUsePreventionOtherMeasures": {
            "nullable": true,
            "allOf": [
              {
                "$ref": "#/components/schemas/BaseDataPointYesNo"
              }
            ]
          },
          "mercuryAndMercuryWasteUsePreventionOtherMeasuresDescription": {
            "type": "string",
            "nullable": true
          }
        }
      },
      "LksgGeneral": {
        "required": [
          "masterData"
        ],
        "type": "object",
        "properties": {
          "masterData": {
            "$ref": "#/components/schemas/LksgGeneralMasterData"
          },
          "productionSpecific": {
            "nullable": true,
            "allOf": [
              {
                "$ref": "#/components/schemas/LksgGeneralProductionSpecific"
              }
            ]
          },
          "productionSpecificOwnOperations": {
            "nullable": true,
            "allOf": [
              {
                "$ref": "#/components/schemas/LksgGeneralProductionSpecificOwnOperations"
              }
            ]
          }
        }
      },
      "LksgGeneralMasterData": {
        "required": [
          "dataDate"
        ],
        "type": "object",
        "properties": {
          "dataDate": {
            "type": "string",
            "format": "date"
          },
          "headOfficeInGermany": {
            "nullable": true,
            "allOf": [
              {
                "$ref": "#/components/schemas/YesNo"
              }
            ]
          },
          "groupOfCompanies": {
            "nullable": true,
            "allOf": [
              {
                "$ref": "#/components/schemas/YesNo"
              }
            ]
          },
          "groupOfCompaniesName": {
            "type": "string",
            "nullable": true
          },
          "industry": {
            "type": "array",
            "nullable": true,
            "items": {
              "type": "string"
            }
          },
          "numberOfEmployees": {
            "type": "number",
            "nullable": true
          },
          "seasonalOrMigrantWorkers": {
            "nullable": true,
            "allOf": [
              {
                "$ref": "#/components/schemas/YesNo"
              }
            ]
          },
          "shareOfTemporaryWorkers": {
            "nullable": true,
            "allOf": [
              {
                "$ref": "#/components/schemas/LksgGeneralMasterdataShareOfTemporaryWorkersOptions"
              }
            ]
          },
          "annualTotalRevenue": {
            "nullable": true,
            "allOf": [
              {
                "$ref": "#/components/schemas/AmountWithCurrency"
              }
            ]
          },
          "fixedAndWorkingCapital": {
            "nullable": true,
            "allOf": [
              {
                "$ref": "#/components/schemas/AmountWithCurrency"
              }
            ]
          }
        }
      },
      "LksgGeneralMasterdataShareOfTemporaryWorkersOptions": {
        "type": "string",
        "enum": [
          "Smaller10",
          "Between10And25",
          "Between25And50",
          "Greater50"
        ]
      },
      "LksgGeneralProductionSpecific": {
        "type": "object",
        "properties": {
          "manufacturingCompany": {
            "nullable": true,
            "allOf": [
              {
                "$ref": "#/components/schemas/YesNo"
              }
            ]
          },
          "capacity": {
            "type": "string",
            "nullable": true
          },
          "productionViaSubcontracting": {
            "nullable": true,
            "allOf": [
              {
                "$ref": "#/components/schemas/YesNo"
              }
            ]
          },
          "subcontractingCompaniesCountries": {
            "type": "object",
            "additionalProperties": {
              "type": "array",
              "example": {
                "DE": [
                  "NaceCodeA, NaceCodeB"
                ],
                "GB": [
                  "NaceCodeC"
                ]
              },
              "items": {
                "type": "string",
                "example": "{\"DE\":[\"NaceCodeA, NaceCodeB\"],\"GB\":[\"NaceCodeC\"]}"
              }
            },
            "nullable": true,
            "example": {
              "DE": [
                "NaceCodeA, NaceCodeB"
              ],
              "GB": [
                "NaceCodeC"
              ]
            }
          },
          "productionSites": {
            "nullable": true,
            "allOf": [
              {
                "$ref": "#/components/schemas/YesNo"
              }
            ]
          },
          "numberOfProductionSites": {
            "type": "number",
            "nullable": true
          },
          "listOfProductionSites": {
            "type": "array",
            "nullable": true,
            "items": {
              "$ref": "#/components/schemas/LksgProductionSite"
            }
          },
          "market": {
            "nullable": true,
            "allOf": [
              {
                "$ref": "#/components/schemas/LksgGeneralProductionspecificMarketOptions"
              }
            ]
          },
          "specificProcurement": {
            "type": "array",
            "nullable": true,
            "items": {
              "$ref": "#/components/schemas/SpecificProcurementOptions"
            }
          }
        }
      },
      "LksgGeneralProductionSpecificOwnOperations": {
        "type": "object",
        "properties": {
          "mostImportantProducts": {
            "type": "array",
            "nullable": true,
            "items": {
              "$ref": "#/components/schemas/LksgProduct"
            }
          },
          "procurementCategories": {
            "type": "object",
            "additionalProperties": {
              "$ref": "#/components/schemas/LksgProcurementCategory"
            },
            "nullable": true,
            "example": {
              "Products": {
                "procuredProductTypesAndServicesNaceCodes": [
                  "string"
                ],
                "numberOfSuppliersPerCountryCode": {
                  "GB": 2
                },
                "shareOfTotalProcurementInPercent": 0
              },
              "Services": {
                "procuredProductTypesAndServicesNaceCodes": [
                  "string"
                ],
                "numberOfSuppliersPerCountryCode": {
                  "GB": 2
                },
                "shareOfTotalProcurementInPercent": 0
              },
              "RawMaterials": {
                "procuredProductTypesAndServicesNaceCodes": [
                  "string"
                ],
                "numberOfSuppliersPerCountryCode": {
                  "GB": 2
                },
                "shareOfTotalProcurementInPercent": 0
              }
            }
          }
        }
      },
      "LksgGeneralProductionspecificMarketOptions": {
        "type": "string",
        "enum": [
          "National",
          "International",
          "Both"
        ]
      },
      "LksgGovernance": {
        "type": "object",
        "properties": {
          "riskManagementOwnOperations": {
            "nullable": true,
            "allOf": [
              {
                "$ref": "#/components/schemas/LksgGovernanceRiskManagementOwnOperations"
              }
            ]
          },
          "grievanceMechanismOwnOperations": {
            "nullable": true,
            "allOf": [
              {
                "$ref": "#/components/schemas/LksgGovernanceGrievanceMechanismOwnOperations"
              }
            ]
          },
          "certificationsPoliciesAndResponsibilities": {
            "nullable": true,
            "allOf": [
              {
                "$ref": "#/components/schemas/LksgGovernanceCertificationsPoliciesAndResponsibilities"
              }
            ]
          },
          "generalViolations": {
            "nullable": true,
            "allOf": [
              {
                "$ref": "#/components/schemas/LksgGovernanceGeneralViolations"
              }
            ]
          }
        }
      },
      "LksgGovernanceCertificationsPoliciesAndResponsibilities": {
        "type": "object",
        "properties": {
          "codeOfConduct": {
            "nullable": true,
            "allOf": [
              {
                "$ref": "#/components/schemas/BaseDataPointYesNo"
              }
            ]
          },
          "codeOfConductTraining": {
            "nullable": true,
            "allOf": [
              {
                "$ref": "#/components/schemas/YesNo"
              }
            ]
          },
          "supplierCodeOfConduct": {
            "nullable": true,
            "allOf": [
              {
                "$ref": "#/components/schemas/BaseDataPointYesNo"
              }
            ]
          },
          "policyStatement": {
            "nullable": true,
            "allOf": [
              {
                "$ref": "#/components/schemas/BaseDataPointYesNo"
              }
            ]
          },
          "humanRightsStrategy": {
            "type": "string",
            "nullable": true
          },
          "environmentalImpactPolicy": {
            "nullable": true,
            "allOf": [
              {
                "$ref": "#/components/schemas/BaseDataPointYesNo"
              }
            ]
          },
          "fairWorkingConditionsPolicy": {
            "nullable": true,
            "allOf": [
              {
                "$ref": "#/components/schemas/BaseDataPointYesNo"
              }
            ]
          },
          "responsibilitiesForFairWorkingConditions": {
            "nullable": true,
            "allOf": [
              {
                "$ref": "#/components/schemas/YesNo"
              }
            ]
          },
          "responsibilitiesForTheEnvironment": {
            "nullable": true,
            "allOf": [
              {
                "$ref": "#/components/schemas/YesNo"
              }
            ]
          },
          "responsibilitiesForOccupationalSafety": {
            "nullable": true,
            "allOf": [
              {
                "$ref": "#/components/schemas/YesNo"
              }
            ]
          },
          "amforiBsci": {
            "nullable": true,
            "allOf": [
              {
                "$ref": "#/components/schemas/BaseDataPointYesNo"
              }
            ]
          },
          "betterWorkProgram": {
            "nullable": true,
            "allOf": [
              {
                "$ref": "#/components/schemas/BaseDataPointYesNo"
              }
            ]
          },
          "ecoManagementAndAuditSchemeEmas": {
            "nullable": true,
            "allOf": [
              {
                "$ref": "#/components/schemas/BaseDataPointYesNo"
              }
            ]
          },
          "flaFairLaborCodeAndComplianceBenchmarksForAgriculture": {
            "nullable": true,
            "allOf": [
              {
                "$ref": "#/components/schemas/BaseDataPointYesNo"
              }
            ]
          },
          "flaFairLaborCodeAndComplianceBenchmarksForManufacturing": {
            "nullable": true,
            "allOf": [
              {
                "$ref": "#/components/schemas/BaseDataPointYesNo"
              }
            ]
          },
          "fairtradeTraderStandard": {
            "nullable": true,
            "allOf": [
              {
                "$ref": "#/components/schemas/BaseDataPointYesNo"
              }
            ]
          },
          "globalOrganicTextileStandardGots": {
            "nullable": true,
            "allOf": [
              {
                "$ref": "#/components/schemas/BaseDataPointYesNo"
              }
            ]
          },
          "gotsOrganicInConversion": {
            "nullable": true,
            "allOf": [
              {
                "$ref": "#/components/schemas/BaseDataPointYesNo"
              }
            ]
          },
          "iatf16949": {
            "nullable": true,
            "allOf": [
              {
                "$ref": "#/components/schemas/BaseDataPointYesNo"
              }
            ]
          },
          "iso10007": {
            "nullable": true,
            "allOf": [
              {
                "$ref": "#/components/schemas/BaseDataPointYesNo"
              }
            ]
          },
          "iso14001": {
            "nullable": true,
            "allOf": [
              {
                "$ref": "#/components/schemas/BaseDataPointYesNo"
              }
            ]
          },
          "iso20400": {
            "nullable": true,
            "allOf": [
              {
                "$ref": "#/components/schemas/BaseDataPointYesNo"
              }
            ]
          },
          "iso26000": {
            "nullable": true,
            "allOf": [
              {
                "$ref": "#/components/schemas/BaseDataPointYesNo"
              }
            ]
          },
          "iso31000": {
            "nullable": true,
            "allOf": [
              {
                "$ref": "#/components/schemas/BaseDataPointYesNo"
              }
            ]
          },
          "iso37001": {
            "nullable": true,
            "allOf": [
              {
                "$ref": "#/components/schemas/BaseDataPointYesNo"
              }
            ]
          },
          "iso37002": {
            "nullable": true,
            "allOf": [
              {
                "$ref": "#/components/schemas/BaseDataPointYesNo"
              }
            ]
          },
          "iso37301": {
            "nullable": true,
            "allOf": [
              {
                "$ref": "#/components/schemas/BaseDataPointYesNo"
              }
            ]
          },
          "iso44001": {
            "nullable": true,
            "allOf": [
              {
                "$ref": "#/components/schemas/BaseDataPointYesNo"
              }
            ]
          },
          "iso45001": {
            "nullable": true,
            "allOf": [
              {
                "$ref": "#/components/schemas/BaseDataPointYesNo"
              }
            ]
          },
          "iso50001": {
            "nullable": true,
            "allOf": [
              {
                "$ref": "#/components/schemas/BaseDataPointYesNo"
              }
            ]
          },
          "iso9001": {
            "nullable": true,
            "allOf": [
              {
                "$ref": "#/components/schemas/BaseDataPointYesNo"
              }
            ]
          },
          "isoIec27001": {
            "nullable": true,
            "allOf": [
              {
                "$ref": "#/components/schemas/BaseDataPointYesNo"
              }
            ]
          },
          "isoIecTs33061": {
            "nullable": true,
            "allOf": [
              {
                "$ref": "#/components/schemas/BaseDataPointYesNo"
              }
            ]
          },
          "isoIecIeee15288": {
            "nullable": true,
            "allOf": [
              {
                "$ref": "#/components/schemas/BaseDataPointYesNo"
              }
            ]
          },
          "naturlandStandards": {
            "nullable": true,
            "allOf": [
              {
                "$ref": "#/components/schemas/BaseDataPointYesNo"
              }
            ]
          },
          "responsibleBusinessAlliance": {
            "nullable": true,
            "allOf": [
              {
                "$ref": "#/components/schemas/BaseDataPointYesNo"
              }
            ]
          },
          "sa8000": {
            "nullable": true,
            "allOf": [
              {
                "$ref": "#/components/schemas/BaseDataPointYesNo"
              }
            ]
          },
          "sedexMembersEthicalTradeAuditSmeta": {
            "nullable": true,
            "allOf": [
              {
                "$ref": "#/components/schemas/BaseDataPointYesNo"
              }
            ]
          },
          "textileExchangeGlobalRecycledStandard": {
            "nullable": true,
            "allOf": [
              {
                "$ref": "#/components/schemas/BaseDataPointYesNo"
              }
            ]
          },
          "znuStandardNachhaltigerWirtschaften": {
            "nullable": true,
            "allOf": [
              {
                "$ref": "#/components/schemas/BaseDataPointYesNo"
              }
            ]
          },
          "additionalCertifications": {
            "nullable": true,
            "allOf": [
              {
                "$ref": "#/components/schemas/BaseDataPointYesNo"
              }
            ]
          }
        }
      },
      "LksgGovernanceGeneralViolations": {
        "type": "object",
        "properties": {
          "legalProceedings": {
            "nullable": true,
            "allOf": [
              {
                "$ref": "#/components/schemas/YesNo"
              }
            ]
          },
          "humanRightsOrEnvironmentalViolations": {
            "nullable": true,
            "allOf": [
              {
                "$ref": "#/components/schemas/YesNo"
              }
            ]
          },
          "humanRightsOrEnvironmentalViolationsDefinition": {
            "type": "array",
            "nullable": true,
            "items": {
              "$ref": "#/components/schemas/LksgRiskOrViolationAssessment"
            }
          },
          "highRiskCountriesRawMaterials": {
            "nullable": true,
            "allOf": [
              {
                "$ref": "#/components/schemas/YesNo"
              }
            ]
          },
          "highRiskCountriesRawMaterialsLocation": {
            "type": "array",
            "nullable": true,
            "items": {
              "type": "string"
            }
          },
          "highRiskCountriesActivity": {
            "nullable": true,
            "allOf": [
              {
                "$ref": "#/components/schemas/YesNo"
              }
            ]
          },
          "highRiskCountries": {
            "type": "array",
            "nullable": true,
            "items": {
              "type": "string"
            }
          },
          "highRiskCountriesProcurement": {
            "nullable": true,
            "allOf": [
              {
                "$ref": "#/components/schemas/YesNo"
              }
            ]
          },
          "highRiskCountriesProcurementName": {
            "type": "array",
            "nullable": true,
            "items": {
              "type": "string"
            }
          }
        }
      },
      "LksgGovernanceGrievanceMechanismOwnOperations": {
        "type": "object",
        "properties": {
          "grievanceHandlingMechanism": {
            "nullable": true,
            "allOf": [
              {
                "$ref": "#/components/schemas/BaseDataPointYesNo"
              }
            ]
          },
          "grievanceHandlingReportingAccessible": {
            "nullable": true,
            "allOf": [
              {
                "$ref": "#/components/schemas/YesNo"
              }
            ]
          },
          "appropriateGrievanceHandlingInformation": {
            "nullable": true,
            "allOf": [
              {
                "$ref": "#/components/schemas/YesNo"
              }
            ]
          },
          "appropriateGrievanceHandlingSupport": {
            "nullable": true,
            "allOf": [
              {
                "$ref": "#/components/schemas/YesNo"
              }
            ]
          },
          "accessToExpertiseForGrievanceHandling": {
            "nullable": true,
            "allOf": [
              {
                "$ref": "#/components/schemas/YesNo"
              }
            ]
          },
          "grievanceComplaints": {
            "nullable": true,
            "allOf": [
              {
                "$ref": "#/components/schemas/YesNo"
              }
            ]
          },
          "complaintsNumber": {
            "type": "number",
            "nullable": true
          },
          "complaintsRiskPosition": {
            "type": "array",
            "nullable": true,
            "items": {
              "$ref": "#/components/schemas/LksgGrievanceAssessmentMechanism"
            }
          },
          "publicAccessToGrievanceHandling": {
            "nullable": true,
            "allOf": [
              {
                "$ref": "#/components/schemas/YesNo"
              }
            ]
          },
          "whistleblowerProtection": {
            "nullable": true,
            "allOf": [
              {
                "$ref": "#/components/schemas/YesNo"
              }
            ]
          },
          "dueDiligenceProcessForGrievanceHandling": {
            "nullable": true,
            "allOf": [
              {
                "$ref": "#/components/schemas/YesNo"
              }
            ]
          }
        }
      },
      "LksgGovernanceRiskManagementOwnOperations": {
        "type": "object",
        "properties": {
          "riskManagementSystem": {
            "nullable": true,
            "allOf": [
              {
                "$ref": "#/components/schemas/BaseDataPointYesNo"
              }
            ]
          },
          "riskAnalysisInFiscalYear": {
            "nullable": true,
            "allOf": [
              {
                "$ref": "#/components/schemas/YesNo"
              }
            ]
          },
          "risksIdentified": {
            "nullable": true,
            "allOf": [
              {
                "$ref": "#/components/schemas/YesNo"
              }
            ]
          },
          "identifiedRisks": {
            "type": "array",
            "nullable": true,
            "items": {
              "$ref": "#/components/schemas/LksgRiskOrViolationAssessment"
            }
          },
          "regulatedRiskManagementResponsibility": {
            "nullable": true,
            "allOf": [
              {
                "$ref": "#/components/schemas/YesNo"
              }
            ]
          }
        }
      },
      "LksgGrievanceAssessmentMechanism": {
        "required": [
          "measuresTaken",
          "riskPositions",
          "specifiedComplaint"
        ],
        "type": "object",
        "properties": {
          "riskPositions": {
            "type": "array",
            "items": {
              "$ref": "#/components/schemas/RiskPositionType"
            }
          },
          "specifiedComplaint": {
            "type": "string"
          },
          "measuresTaken": {
            "$ref": "#/components/schemas/YesNo"
          },
          "listedMeasures": {
            "type": "string",
            "nullable": true
          }
        }
      },
      "LksgProcurementCategory": {
        "required": [
          "procuredProductTypesAndServicesNaceCodes"
        ],
        "type": "object",
        "properties": {
          "procuredProductTypesAndServicesNaceCodes": {
            "type": "array",
            "items": {
              "type": "string"
            }
          },
          "numberOfSuppliersPerCountryCode": {
            "type": "object",
            "additionalProperties": {
              "type": "integer",
              "format": "int32"
            },
            "nullable": true
          },
          "shareOfTotalProcurementInPercent": {
            "type": "number",
            "nullable": true
          }
        },
        "example": {
          "Products": {
            "procuredProductTypesAndServicesNaceCodes": [
              "string"
            ],
            "numberOfSuppliersPerCountryCode": {
              "GB": 2
            },
            "shareOfTotalProcurementInPercent": 0
          },
          "Services": {
            "procuredProductTypesAndServicesNaceCodes": [
              "string"
            ],
            "numberOfSuppliersPerCountryCode": {
              "GB": 2
            },
            "shareOfTotalProcurementInPercent": 0
          },
          "RawMaterials": {
            "procuredProductTypesAndServicesNaceCodes": [
              "string"
            ],
            "numberOfSuppliersPerCountryCode": {
              "GB": 2
            },
            "shareOfTotalProcurementInPercent": 0
          }
        }
      },
      "LksgProduct": {
        "required": [
          "name"
        ],
        "type": "object",
        "properties": {
          "name": {
            "type": "string"
          },
          "productionSteps": {
            "type": "array",
            "nullable": true,
            "items": {
              "type": "string"
            }
          },
          "relatedCorporateSupplyChain": {
            "type": "string",
            "nullable": true
          }
        }
      },
      "LksgProductionSite": {
        "required": [
          "addressOfProductionSite"
        ],
        "type": "object",
        "properties": {
          "nameOfProductionSite": {
            "type": "string",
            "nullable": true
          },
          "addressOfProductionSite": {
            "$ref": "#/components/schemas/Address"
          },
          "listOfGoodsOrServices": {
            "type": "array",
            "nullable": true,
            "items": {
              "type": "string"
            }
          }
        }
      },
      "LksgRiskOrViolationAssessment": {
        "required": [
          "measuresTaken",
          "riskPosition"
        ],
        "type": "object",
        "properties": {
          "riskPosition": {
            "$ref": "#/components/schemas/RiskPositionType"
          },
          "measuresTaken": {
            "$ref": "#/components/schemas/YesNo"
          },
          "listedMeasures": {
            "type": "string",
            "nullable": true
          }
        }
      },
      "LksgSocial": {
        "type": "object",
        "properties": {
          "childLabor": {
            "nullable": true,
            "allOf": [
              {
                "$ref": "#/components/schemas/LksgSocialChildLabor"
              }
            ]
          },
          "forcedLaborSlavery": {
            "nullable": true,
            "allOf": [
              {
                "$ref": "#/components/schemas/LksgSocialForcedLaborSlavery"
              }
            ]
          },
          "withholdingAdequateWages": {
            "nullable": true,
            "allOf": [
              {
                "$ref": "#/components/schemas/LksgSocialWithholdingAdequateWages"
              }
            ]
          },
          "disregardForOccupationalHealthSafety": {
            "nullable": true,
            "allOf": [
              {
                "$ref": "#/components/schemas/LksgSocialDisregardForOccupationalHealthSafety"
              }
            ]
          },
          "disregardForFreedomOfAssociation": {
            "nullable": true,
            "allOf": [
              {
                "$ref": "#/components/schemas/LksgSocialDisregardForFreedomOfAssociation"
              }
            ]
          },
          "unequalTreatmentOfEmployment": {
            "nullable": true,
            "allOf": [
              {
                "$ref": "#/components/schemas/LksgSocialUnequalTreatmentOfEmployment"
              }
            ]
          },
          "contaminationOfSoilWaterAirNoiseEmissionsExcessiveWaterConsumption": {
            "nullable": true,
            "allOf": [
              {
                "$ref": "#/components/schemas/LksgSocialContaminationOfSoilWaterAirNoiseEmissionsExcessiveWaterConsumption"
              }
            ]
          },
          "unlawfulEvictionDeprivationOfLandForestAndWater": {
            "nullable": true,
            "allOf": [
              {
                "$ref": "#/components/schemas/LksgSocialUnlawfulEvictionDeprivationOfLandForestAndWater"
              }
            ]
          },
          "useOfPrivatePublicSecurityForcesWithDisregardForHumanRights": {
            "nullable": true,
            "allOf": [
              {
                "$ref": "#/components/schemas/LksgSocialUseOfPrivatePublicSecurityForcesWithDisregardForHumanRights"
              }
            ]
          }
        }
      },
      "LksgSocialChildLabor": {
        "type": "object",
        "properties": {
          "employeeSUnder18": {
            "nullable": true,
            "allOf": [
              {
                "$ref": "#/components/schemas/YesNo"
              }
            ]
          },
          "employeeSUnder15": {
            "nullable": true,
            "allOf": [
              {
                "$ref": "#/components/schemas/YesNo"
              }
            ]
          },
          "employeeSUnder18InApprenticeship": {
            "nullable": true,
            "allOf": [
              {
                "$ref": "#/components/schemas/YesNo"
              }
            ]
          },
          "worstFormsOfChildLaborProhibition": {
            "nullable": true,
            "allOf": [
              {
                "$ref": "#/components/schemas/YesNo"
              }
            ]
          },
          "worstFormsOfChildLaborForms": {
            "type": "string",
            "nullable": true
          },
          "measuresForPreventionOfEmploymentUnderLocalMinimumAge": {
            "nullable": true,
            "allOf": [
              {
                "$ref": "#/components/schemas/YesNo"
              }
            ]
          },
          "employmentUnderLocalMinimumAgePreventionEmploymentContracts": {
            "nullable": true,
            "allOf": [
              {
                "$ref": "#/components/schemas/YesNo"
              }
            ]
          },
          "employmentUnderLocalMinimumAgePreventionJobDescription": {
            "nullable": true,
            "allOf": [
              {
                "$ref": "#/components/schemas/YesNo"
              }
            ]
          },
          "employmentUnderLocalMinimumAgePreventionIdentityDocuments": {
            "nullable": true,
            "allOf": [
              {
                "$ref": "#/components/schemas/YesNo"
              }
            ]
          },
          "employmentUnderLocalMinimumAgePreventionTraining": {
            "nullable": true,
            "allOf": [
              {
                "$ref": "#/components/schemas/BaseDataPointYesNo"
              }
            ]
          },
          "employmentUnderLocalMinimumAgePreventionCheckingOfLegalMinimumAge": {
            "nullable": true,
            "allOf": [
              {
                "$ref": "#/components/schemas/YesNo"
              }
            ]
          },
          "childLaborPreventionPolicy": {
            "nullable": true,
            "allOf": [
              {
                "$ref": "#/components/schemas/BaseDataPointYesNo"
              }
            ]
          },
          "additionalChildLaborOtherMeasures": {
            "nullable": true,
            "allOf": [
              {
                "$ref": "#/components/schemas/BaseDataPointYesNo"
              }
            ]
          },
          "additionalChildLaborOtherMeasuresDescription": {
            "type": "string",
            "nullable": true
          }
        }
      },
      "LksgSocialContaminationOfSoilWaterAirNoiseEmissionsExcessiveWaterConsumption": {
        "type": "object",
        "properties": {
          "harmfulSoilChange": {
            "nullable": true,
            "allOf": [
              {
                "$ref": "#/components/schemas/YesNo"
              }
            ]
          },
          "soilDegradation": {
            "nullable": true,
            "allOf": [
              {
                "$ref": "#/components/schemas/YesNo"
              }
            ]
          },
          "soilErosion": {
            "nullable": true,
            "allOf": [
              {
                "$ref": "#/components/schemas/YesNo"
              }
            ]
          },
          "soilBorneDiseases": {
            "nullable": true,
            "allOf": [
              {
                "$ref": "#/components/schemas/YesNo"
              }
            ]
          },
          "soilContamination": {
            "nullable": true,
            "allOf": [
              {
                "$ref": "#/components/schemas/YesNo"
              }
            ]
          },
          "soilSalinization": {
            "nullable": true,
            "allOf": [
              {
                "$ref": "#/components/schemas/YesNo"
              }
            ]
          },
          "soilProtectionPolicy": {
            "nullable": true,
            "allOf": [
              {
                "$ref": "#/components/schemas/BaseDataPointYesNo"
              }
            ]
          },
          "soilSpotChecks": {
            "nullable": true,
            "allOf": [
              {
                "$ref": "#/components/schemas/BaseDataPointYesNo"
              }
            ]
          },
          "harmfulWaterPollution": {
            "nullable": true,
            "allOf": [
              {
                "$ref": "#/components/schemas/YesNo"
              }
            ]
          },
          "fertilizersOrPollutants": {
            "nullable": true,
            "allOf": [
              {
                "$ref": "#/components/schemas/YesNo"
              }
            ]
          },
          "wasteWaterFiltration": {
            "nullable": true,
            "allOf": [
              {
                "$ref": "#/components/schemas/YesNo"
              }
            ]
          },
          "waterProtectionPolicy": {
            "nullable": true,
            "allOf": [
              {
                "$ref": "#/components/schemas/BaseDataPointYesNo"
              }
            ]
          },
          "waterSpotChecks": {
            "nullable": true,
            "allOf": [
              {
                "$ref": "#/components/schemas/BaseDataPointYesNo"
              }
            ]
          },
          "harmfulAirPollution": {
            "nullable": true,
            "allOf": [
              {
                "$ref": "#/components/schemas/YesNo"
              }
            ]
          },
          "airFiltration": {
            "nullable": true,
            "allOf": [
              {
                "$ref": "#/components/schemas/YesNo"
              }
            ]
          },
          "airQualityProtectionPolicy": {
            "nullable": true,
            "allOf": [
              {
                "$ref": "#/components/schemas/BaseDataPointYesNo"
              }
            ]
          },
          "airQualitySpotChecks": {
            "nullable": true,
            "allOf": [
              {
                "$ref": "#/components/schemas/BaseDataPointYesNo"
              }
            ]
          },
          "harmfulNoiseEmission": {
            "nullable": true,
            "allOf": [
              {
                "$ref": "#/components/schemas/YesNo"
              }
            ]
          },
          "reductionOfNoiseEmissions": {
            "nullable": true,
            "allOf": [
              {
                "$ref": "#/components/schemas/YesNo"
              }
            ]
          },
          "noiseReductionPolicy": {
            "nullable": true,
            "allOf": [
              {
                "$ref": "#/components/schemas/BaseDataPointYesNo"
              }
            ]
          },
          "noiseEmissionsSpotChecks": {
            "nullable": true,
            "allOf": [
              {
                "$ref": "#/components/schemas/BaseDataPointYesNo"
              }
            ]
          },
          "excessiveWaterConsumption": {
            "nullable": true,
            "allOf": [
              {
                "$ref": "#/components/schemas/YesNo"
              }
            ]
          },
          "waterSavingMeasures": {
            "nullable": true,
            "allOf": [
              {
                "$ref": "#/components/schemas/YesNo"
              }
            ]
          },
          "waterSavingMeasuresName": {
            "type": "string",
            "nullable": true
          },
          "waterUseReductionPolicy": {
            "nullable": true,
            "allOf": [
              {
                "$ref": "#/components/schemas/BaseDataPointYesNo"
              }
            ]
          },
          "waterConsumptionSpotChecks": {
            "nullable": true,
            "allOf": [
              {
                "$ref": "#/components/schemas/BaseDataPointYesNo"
              }
            ]
          },
          "waterSources": {
            "nullable": true,
            "allOf": [
              {
                "$ref": "#/components/schemas/YesNo"
              }
            ]
          },
          "contaminationPreventionMeasures": {
            "nullable": true,
            "allOf": [
              {
                "$ref": "#/components/schemas/BaseDataPointYesNo"
              }
            ]
          },
          "contaminationPreventionMeasuresDescription": {
            "type": "string",
            "nullable": true
          }
        }
      },
      "LksgSocialDisregardForFreedomOfAssociation": {
        "type": "object",
        "properties": {
          "freedomOfAssociation": {
            "nullable": true,
            "allOf": [
              {
                "$ref": "#/components/schemas/YesNo"
              }
            ]
          },
          "employeeRepresentation": {
            "type": "number",
            "nullable": true
          },
          "freedomOfAssociationDisregardPrevention": {
            "nullable": true,
            "allOf": [
              {
                "$ref": "#/components/schemas/YesNo"
              }
            ]
          },
          "discriminationForTradeUnionMembers": {
            "nullable": true,
            "allOf": [
              {
                "$ref": "#/components/schemas/YesNo"
              }
            ]
          },
          "freedomOfOperationForTradeUnion": {
            "nullable": true,
            "allOf": [
              {
                "$ref": "#/components/schemas/YesNo"
              }
            ]
          },
          "freedomOfAssociationTraining": {
            "nullable": true,
            "allOf": [
              {
                "$ref": "#/components/schemas/BaseDataPointYesNo"
              }
            ]
          },
          "worksCouncil": {
            "nullable": true,
            "allOf": [
              {
                "$ref": "#/components/schemas/BaseDataPointYesNo"
              }
            ]
          },
          "freedomOfAssociationOtherMeasures": {
            "nullable": true,
            "allOf": [
              {
                "$ref": "#/components/schemas/BaseDataPointYesNo"
              }
            ]
          },
          "freedomOfAssociationOtherMeasuresDescription": {
            "type": "string",
            "nullable": true
          }
        }
      },
      "LksgSocialDisregardForOccupationalHealthSafety": {
        "type": "object",
        "properties": {
          "lowSkillWork": {
            "nullable": true,
            "allOf": [
              {
                "$ref": "#/components/schemas/YesNo"
              }
            ]
          },
          "hazardousMachines": {
            "nullable": true,
            "allOf": [
              {
                "$ref": "#/components/schemas/YesNo"
              }
            ]
          },
          "oshMeasures": {
            "nullable": true,
            "allOf": [
              {
                "$ref": "#/components/schemas/YesNo"
              }
            ]
          },
          "oshPolicy": {
            "nullable": true,
            "allOf": [
              {
                "$ref": "#/components/schemas/BaseDataPointYesNo"
              }
            ]
          },
          "oshTraining": {
            "nullable": true,
            "allOf": [
              {
                "$ref": "#/components/schemas/BaseDataPointYesNo"
              }
            ]
          },
          "healthAndSafetyPolicy": {
            "nullable": true,
            "allOf": [
              {
                "$ref": "#/components/schemas/BaseDataPointYesNo"
              }
            ]
          },
          "otherOshMeasures": {
            "nullable": true,
            "allOf": [
              {
                "$ref": "#/components/schemas/BaseDataPointYesNo"
              }
            ]
          },
          "otherOshMeasuresDescription": {
            "type": "string",
            "nullable": true
          },
          "under10WorkplaceAccidents": {
            "nullable": true,
            "allOf": [
              {
                "$ref": "#/components/schemas/YesNo"
              }
            ]
          }
        }
      },
      "LksgSocialForcedLaborSlavery": {
        "type": "object",
        "properties": {
          "forcedLaborAndSlaveryPractices": {
            "nullable": true,
            "allOf": [
              {
                "$ref": "#/components/schemas/YesNo"
              }
            ]
          },
          "forcedLaborAndSlaveryPracticesSpecification": {
            "type": "string",
            "nullable": true
          },
          "forcedLaborAndSlaveryPreventionMeasures": {
            "nullable": true,
            "allOf": [
              {
                "$ref": "#/components/schemas/YesNo"
              }
            ]
          },
          "forcedLaborAndSlaveryPreventionEmploymentContracts": {
            "nullable": true,
            "allOf": [
              {
                "$ref": "#/components/schemas/YesNo"
              }
            ]
          },
          "forcedLaborAndSlaveryPreventionIdentityDocuments": {
            "nullable": true,
            "allOf": [
              {
                "$ref": "#/components/schemas/YesNo"
              }
            ]
          },
          "forcedLaborAndSlaveryPreventionFreeMovement": {
            "nullable": true,
            "allOf": [
              {
                "$ref": "#/components/schemas/YesNo"
              }
            ]
          },
          "forcedLaborAndSlaveryPreventionProvisionSocialRoomsAndToilets": {
            "nullable": true,
            "allOf": [
              {
                "$ref": "#/components/schemas/YesNo"
              }
            ]
          },
          "forcedLaborAndSlaveryPreventionTraining": {
            "nullable": true,
            "allOf": [
              {
                "$ref": "#/components/schemas/BaseDataPointYesNo"
              }
            ]
          },
          "forcedLaborPreventionPolicy": {
            "nullable": true,
            "allOf": [
              {
                "$ref": "#/components/schemas/BaseDataPointYesNo"
              }
            ]
          },
          "forcedLaborAndSlaveryPreventionOtherMeasures": {
            "nullable": true,
            "allOf": [
              {
                "$ref": "#/components/schemas/BaseDataPointYesNo"
              }
            ]
          },
          "forcedLaborAndSlaveryPreventionOtherMeasuresDescription": {
            "type": "string",
            "nullable": true
          }
        }
      },
      "LksgSocialUnequalTreatmentOfEmployment": {
        "type": "object",
        "properties": {
          "unequalTreatmentOfEmployment": {
            "nullable": true,
            "allOf": [
              {
                "$ref": "#/components/schemas/YesNo"
              }
            ]
          },
          "unequalTreatmentOfEmploymentPreventionMeasures": {
            "nullable": true,
            "allOf": [
              {
                "$ref": "#/components/schemas/YesNo"
              }
            ]
          },
          "diversityAndInclusionRole": {
            "nullable": true,
            "allOf": [
              {
                "$ref": "#/components/schemas/YesNo"
              }
            ]
          },
          "preventionOfMistreatments": {
            "nullable": true,
            "allOf": [
              {
                "$ref": "#/components/schemas/YesNo"
              }
            ]
          },
          "unequalTreatmentPreventionTraining": {
            "nullable": true,
            "allOf": [
              {
                "$ref": "#/components/schemas/BaseDataPointYesNo"
              }
            ]
          },
          "equalOpportunitiesOfficer": {
            "nullable": true,
            "allOf": [
              {
                "$ref": "#/components/schemas/YesNo"
              }
            ]
          },
          "equalEmploymentPolicy": {
            "nullable": true,
            "allOf": [
              {
                "$ref": "#/components/schemas/BaseDataPointYesNo"
              }
            ]
          },
          "unequalTreatmentPreventionOtherMeasures": {
            "nullable": true,
            "allOf": [
              {
                "$ref": "#/components/schemas/BaseDataPointYesNo"
              }
            ]
          },
          "unequalTreatmentPreventionOtherMeasuresDescription": {
            "type": "string",
            "nullable": true
          }
        }
      },
      "LksgSocialUnlawfulEvictionDeprivationOfLandForestAndWater": {
        "type": "object",
        "properties": {
          "unlawfulEvictionAndTakingOfLand": {
            "nullable": true,
            "allOf": [
              {
                "$ref": "#/components/schemas/YesNo"
              }
            ]
          },
          "unlawfulEvictionAndTakingOfLandRisk": {
            "type": "string",
            "nullable": true
          },
          "unlawfulEvictionAndTakingOfLandMeasures": {
            "nullable": true,
            "allOf": [
              {
                "$ref": "#/components/schemas/YesNo"
              }
            ]
          },
          "modelContractsForLandPurchaseOrLeasing": {
            "nullable": true,
            "allOf": [
              {
                "$ref": "#/components/schemas/BaseDataPointYesNo"
              }
            ]
          },
          "involvementOfLocalsInDecisionMaking": {
            "nullable": true,
            "allOf": [
              {
                "$ref": "#/components/schemas/YesNo"
              }
            ]
          },
          "governanceOfTenurePolicy": {
            "nullable": true,
            "allOf": [
              {
                "$ref": "#/components/schemas/BaseDataPointYesNo"
              }
            ]
          },
          "unlawfulEvictionAndTakingOfLandOtherMeasures": {
            "nullable": true,
            "allOf": [
              {
                "$ref": "#/components/schemas/BaseDataPointYesNo"
              }
            ]
          },
          "unlawfulEvictionAndTakingOfLandOtherMeasuresDescription": {
            "type": "string",
            "nullable": true
          }
        }
      },
      "LksgSocialUseOfPrivatePublicSecurityForcesWithDisregardForHumanRights": {
        "type": "object",
        "properties": {
          "useOfPrivatePublicSecurityForces": {
            "nullable": true,
            "allOf": [
              {
                "$ref": "#/components/schemas/YesNo"
              }
            ]
          },
          "useOfPrivatePublicSecurityForcesAndRiskOfViolationOfHumanRights": {
            "nullable": true,
            "allOf": [
              {
                "$ref": "#/components/schemas/YesNo"
              }
            ]
          },
          "instructionOfSecurityForces": {
            "nullable": true,
            "allOf": [
              {
                "$ref": "#/components/schemas/BaseDataPointYesNo"
              }
            ]
          },
          "humanRightsTraining": {
            "nullable": true,
            "allOf": [
              {
                "$ref": "#/components/schemas/BaseDataPointYesNo"
              }
            ]
          },
          "stateSecurityForces": {
            "nullable": true,
            "allOf": [
              {
                "$ref": "#/components/schemas/YesNoNa"
              }
            ]
          },
          "privateSecurityForces": {
            "nullable": true,
            "allOf": [
              {
                "$ref": "#/components/schemas/BaseDataPointYesNoNa"
              }
            ]
          },
          "useOfPrivatePublicSecurityForcesMeasures": {
            "nullable": true,
            "allOf": [
              {
                "$ref": "#/components/schemas/BaseDataPointYesNo"
              }
            ]
          },
          "useOfPrivatePublicSecurityForcesMeasuresDescription": {
            "type": "string",
            "nullable": true
          }
        }
      },
      "LksgSocialWithholdingAdequateWages": {
        "type": "object",
        "properties": {
          "adequateWageWithholding": {
            "nullable": true,
            "allOf": [
              {
                "$ref": "#/components/schemas/YesNo"
              }
            ]
          },
          "adequateWagesMeasures": {
            "nullable": true,
            "allOf": [
              {
                "$ref": "#/components/schemas/YesNo"
              }
            ]
          },
          "documentedWorkingHoursAndWages": {
            "nullable": true,
            "allOf": [
              {
                "$ref": "#/components/schemas/BaseDataPointYesNo"
              }
            ]
          },
          "adequateLivingWage": {
            "nullable": true,
            "allOf": [
              {
                "$ref": "#/components/schemas/BaseDataPointYesNo"
              }
            ]
          },
          "regularWagesProcessFlow": {
            "nullable": true,
            "allOf": [
              {
                "$ref": "#/components/schemas/YesNo"
              }
            ]
          },
          "fixedHourlyWages": {
            "nullable": true,
            "allOf": [
              {
                "$ref": "#/components/schemas/YesNoNa"
              }
            ]
          },
          "fixedPieceworkWages": {
            "nullable": true,
            "allOf": [
              {
                "$ref": "#/components/schemas/YesNoNa"
              }
            ]
          },
          "adequateWageOtherMeasures": {
            "nullable": true,
            "allOf": [
              {
                "$ref": "#/components/schemas/BaseDataPointYesNo"
              }
            ]
          },
          "adequateWageOtherMeasuresDescription": {
            "type": "string",
            "nullable": true
          }
        }
      },
      "RiskPositionType": {
        "type": "string",
        "enum": [
          "ChildLabor",
          "ForcedLabor",
          "Slavery",
          "DisregardForOccupationalHealthOrSafety",
          "DisregardForFreedomOfAssociation",
          "UnequalTreatmentOfEmployment",
          "WithholdingAdequateWages",
          "ContaminationOfSoilWaterAirOrNoiseEmissionsOrExcessiveWaterConsumption",
          "UnlawfulEvictionOrDeprivationOfLandOrForestAndWater",
          "UseOfPrivatePublicSecurityForcesWithDisregardForHumanRights",
          "UseOfMercuryOrMercuryWaste",
          "ProductionAndUseOfPersistentOrganicPollutants",
          "ExportImportOfHazardousWaste"
        ]
      },
      "SpecificProcurementOptions": {
        "type": "string",
        "enum": [
          "ShortLivedAndChangingBusinessRelationships",
          "HighPricePressure",
          "TightlyTimedOrShortTermAdjustedDeliveryDeadlinesAndConditionsWithSuppliers",
          "NoneOfTheAbove"
        ]
      },
      "BaseDataPointString": {
        "type": "object",
        "properties": {
          "value": {
            "type": "string",
            "nullable": true
          },
          "dataSource": {
            "nullable": true,
            "allOf": [
              {
                "$ref": "#/components/schemas/BaseDocumentReference"
              }
            ]
          }
        }
      },
      "CompanyAssociatedDataHeimathafenData": {
        "required": [
          "companyId",
          "data",
          "reportingPeriod"
        ],
        "type": "object",
        "properties": {
          "companyId": {
            "type": "string"
          },
          "reportingPeriod": {
            "type": "string"
          },
          "data": {
            "$ref": "#/components/schemas/HeimathafenData"
          }
        }
      },
      "HeimathafenData": {
        "type": "object",
        "properties": {
          "general": {
            "nullable": true,
            "allOf": [
              {
                "$ref": "#/components/schemas/HeimathafenGeneral"
              }
            ]
          },
          "environmental": {
            "nullable": true,
            "allOf": [
              {
                "$ref": "#/components/schemas/HeimathafenEnvironmental"
              }
            ]
          },
          "social": {
            "nullable": true,
            "allOf": [
              {
                "$ref": "#/components/schemas/HeimathafenSocial"
              }
            ]
          },
          "governance": {
            "nullable": true,
            "allOf": [
              {
                "$ref": "#/components/schemas/HeimathafenGovernance"
              }
            ]
          }
        }
      },
      "HeimathafenEnvironmental": {
        "type": "object",
        "properties": {
          "nachhaltigskeitsrisiken": {
            "nullable": true,
            "allOf": [
              {
                "$ref": "#/components/schemas/HeimathafenEnvironmentalNachhaltigskeitsrisiken"
              }
            ]
          },
          "pais": {
            "nullable": true,
            "allOf": [
              {
                "$ref": "#/components/schemas/HeimathafenEnvironmentalPais"
              }
            ]
          },
          "paiBiologischeVielfalt": {
            "nullable": true,
            "allOf": [
              {
                "$ref": "#/components/schemas/HeimathafenEnvironmentalPaiBiologischeVielfalt"
              }
            ]
          },
          "paiWasser": {
            "nullable": true,
            "allOf": [
              {
                "$ref": "#/components/schemas/HeimathafenEnvironmentalPaiWasser"
              }
            ]
          },
          "paiAbfall": {
            "nullable": true,
            "allOf": [
              {
                "$ref": "#/components/schemas/HeimathafenEnvironmentalPaiAbfall"
              }
            ]
          },
          "paiUmweltAufDemLand": {
            "nullable": true,
            "allOf": [
              {
                "$ref": "#/components/schemas/HeimathafenEnvironmentalPaiUmweltAufDemLand"
              }
            ]
          },
          "sfdr": {
            "nullable": true,
            "allOf": [
              {
                "$ref": "#/components/schemas/HeimathafenEnvironmentalSfdr"
              }
            ]
          },
          "kontroverseGeschaeftsfelderTabakerzeugung": {
            "nullable": true,
            "allOf": [
              {
                "$ref": "#/components/schemas/HeimathafenEnvironmentalKontroverseGeschaeftsfelderTabakerzeugung"
              }
            ]
          },
          "kontroverseGeschaeftsfelderKohlefoerderungUndVerteilung": {
            "nullable": true,
            "allOf": [
              {
                "$ref": "#/components/schemas/HeimathafenEnvironmentalKontroverseGeschaeftsfelderKohlefoerderungUndVerteilung"
              }
            ]
          }
        }
      },
      "HeimathafenEnvironmentalKontroverseGeschaeftsfelderKohlefoerderungUndVerteilung": {
        "type": "object",
        "properties": {
          "ausschlussDerKohlefoerderungUndVerteilung": {
            "nullable": true,
            "allOf": [
              {
                "$ref": "#/components/schemas/YesNo"
              }
            ]
          },
          "wennNeinBitteBegruenden": {
            "type": "string",
            "nullable": true
          },
          "verwendeteKennzahl": {
            "type": "string",
            "nullable": true
          },
          "methodikDerBerechnung": {
            "type": "string",
            "nullable": true
          },
          "verwendeteQuellen": {
            "type": "array",
            "nullable": true,
            "items": {
              "$ref": "#/components/schemas/BaseDataPointString"
            }
          }
        }
      },
      "HeimathafenEnvironmentalKontroverseGeschaeftsfelderTabakerzeugung": {
        "type": "object",
        "properties": {
          "ausschlussDerTabakerzeugung": {
            "nullable": true,
            "allOf": [
              {
                "$ref": "#/components/schemas/YesNo"
              }
            ]
          },
          "wennNeinBitteBegruenden": {
            "type": "string",
            "nullable": true
          },
          "verwendeteKennzahl": {
            "type": "string",
            "nullable": true
          },
          "methodikDerBerechnung": {
            "type": "string",
            "nullable": true
          },
          "verwendeteQuellen": {
            "type": "array",
            "nullable": true,
            "items": {
              "$ref": "#/components/schemas/BaseDataPointString"
            }
          }
        }
      },
      "HeimathafenEnvironmentalNachhaltigskeitsrisiken": {
        "type": "object",
        "properties": {
          "methodikFuerOekologischeNachhaltigkeitsrisiken": {
            "nullable": true,
            "allOf": [
              {
                "$ref": "#/components/schemas/YesNo"
              }
            ]
          },
          "wennNeinBitteBegruenden": {
            "type": "string",
            "nullable": true
          },
          "kartierteRisikenFuerDieOekologischeNachhaltigkeit": {
            "type": "string",
            "nullable": true
          },
          "identifizierungDerWesentlichenRisikenFuerDieOekologischeNachhaltigkeitUndDerKonstruktionsmethodik": {
            "type": "string",
            "nullable": true
          },
          "umweltbewertungUnterBeruecksichtigungVonNachhaltigkeitsrisiken": {
            "type": "string",
            "nullable": true
          },
          "risikenFuerDieOekologischeNachhaltigkeitAbsichern": {
            "type": "string",
            "nullable": true
          },
          "quellen": {
            "type": "array",
            "nullable": true,
            "items": {
              "$ref": "#/components/schemas/BaseDataPointString"
            }
          },
          "vierAugenPruefung": {
            "nullable": true,
            "allOf": [
              {
                "$ref": "#/components/schemas/YesNo"
              }
            ]
          },
          "wennKeineVierAugenPruefungBitteBegruenden": {
            "type": "string",
            "nullable": true
          },
          "beschreibungDerVierAugenPruefung": {
            "type": "string",
            "nullable": true
          }
        }
      },
      "HeimathafenEnvironmentalPaiAbfall": {
        "type": "object",
        "properties": {
          "paiAbfall": {
            "nullable": true,
            "allOf": [
              {
                "$ref": "#/components/schemas/YesNo"
              }
            ]
          },
          "wennNeinBitteBegruenden": {
            "type": "string",
            "nullable": true
          },
          "verwendeteSchluesselzahlen": {
            "type": "string",
            "nullable": true
          },
          "datenerfassung": {
            "type": "string",
            "nullable": true
          },
          "datenPlausibilitaetspruefung": {
            "type": "string",
            "nullable": true
          },
          "datenquellen": {
            "type": "array",
            "nullable": true,
            "items": {
              "$ref": "#/components/schemas/BaseDataPointString"
            }
          }
        }
      },
      "HeimathafenEnvironmentalPaiBiologischeVielfalt": {
        "type": "object",
        "properties": {
          "paisBiologischeVielfalt": {
            "nullable": true,
            "allOf": [
              {
                "$ref": "#/components/schemas/YesNo"
              }
            ]
          },
          "wennNeinBitteBegruenden": {
            "type": "string",
            "nullable": true
          },
          "verwendeteSchluesselzahlen": {
            "type": "string",
            "nullable": true
          },
          "datenerfassung": {
            "type": "string",
            "nullable": true
          },
          "datenPlausibilitaetspruefung": {
            "type": "string",
            "nullable": true
          },
          "datenquellen": {
            "type": "array",
            "nullable": true,
            "items": {
              "$ref": "#/components/schemas/BaseDataPointString"
            }
          }
        }
      },
      "HeimathafenEnvironmentalPaiUmweltAufDemLand": {
        "type": "object",
        "properties": {
          "paiUmweltAufDemLand": {
            "nullable": true,
            "allOf": [
              {
                "$ref": "#/components/schemas/YesNo"
              }
            ]
          },
          "wennNeinBitteBegruenden": {
            "type": "string",
            "nullable": true
          },
          "verwendeteSchluesselzahlen": {
            "type": "string",
            "nullable": true
          },
          "datenerfassung": {
            "type": "string",
            "nullable": true
          },
          "datenPlausibilitaetspruefung": {
            "type": "string",
            "nullable": true
          },
          "datenquellen": {
            "type": "array",
            "nullable": true,
            "items": {
              "$ref": "#/components/schemas/BaseDataPointString"
            }
          }
        }
      },
      "HeimathafenEnvironmentalPaiWasser": {
        "type": "object",
        "properties": {
          "paiWasser": {
            "nullable": true,
            "allOf": [
              {
                "$ref": "#/components/schemas/YesNo"
              }
            ]
          },
          "wennNeinBitteBegruenden": {
            "type": "string",
            "nullable": true
          },
          "verwendeteSchluesselzahlen": {
            "type": "string",
            "nullable": true
          },
          "datenerfassung": {
            "type": "string",
            "nullable": true
          },
          "datenPlausibilitaetspruefung": {
            "type": "string",
            "nullable": true
          },
          "datenquellen": {
            "type": "array",
            "nullable": true,
            "items": {
              "$ref": "#/components/schemas/BaseDataPointString"
            }
          }
        }
      },
      "HeimathafenEnvironmentalPais": {
        "type": "object",
        "properties": {
          "sechsPaisTreibhausgasemissionen": {
            "nullable": true,
            "allOf": [
              {
                "$ref": "#/components/schemas/YesNo"
              }
            ]
          },
          "wennNeinBitteBegruenden": {
            "type": "string",
            "nullable": true
          },
          "wennJaBitteDiePaisAuflisten": {
            "type": "string",
            "nullable": true
          },
          "verwendeteSchluesselzahlen": {
            "type": "string",
            "nullable": true
          },
          "datenerfassung": {
            "type": "string",
            "nullable": true
          },
          "datenPlausibilitaetspruefung": {
            "type": "string",
            "nullable": true
          },
          "datenquellen": {
            "type": "array",
            "nullable": true,
            "items": {
              "$ref": "#/components/schemas/BaseDataPointString"
            }
          }
        }
      },
      "HeimathafenEnvironmentalSfdr": {
        "type": "object",
        "properties": {
          "methodikZurMessungEinesSignifikantenBeitragsZuEinemUmweltziel": {
            "type": "string",
            "nullable": true
          }
        }
      },
      "HeimathafenGeneral": {
        "type": "object",
        "properties": {
          "unternehmen": {
            "nullable": true,
            "allOf": [
              {
                "$ref": "#/components/schemas/HeimathafenGeneralUnternehmen"
              }
            ]
          },
          "methodik": {
            "nullable": true,
            "allOf": [
              {
                "$ref": "#/components/schemas/HeimathafenGeneralMethodik"
              }
            ]
          },
          "impactmerkmaleKeineArmut": {
            "nullable": true,
            "allOf": [
              {
                "$ref": "#/components/schemas/HeimathafenGeneralImpactmerkmaleKeineArmut"
              }
            ]
          },
          "impactmerkmaleKeinHunger": {
            "nullable": true,
            "allOf": [
              {
                "$ref": "#/components/schemas/HeimathafenGeneralImpactmerkmaleKeinHunger"
              }
            ]
          },
          "impactmerkmaleGesundheitUndWohlergehen": {
            "nullable": true,
            "allOf": [
              {
                "$ref": "#/components/schemas/HeimathafenGeneralImpactmerkmaleGesundheitUndWohlergehen"
              }
            ]
          },
          "impactmerkmaleHochwertigeBildung": {
            "nullable": true,
            "allOf": [
              {
                "$ref": "#/components/schemas/HeimathafenGeneralImpactmerkmaleHochwertigeBildung"
              }
            ]
          },
          "impactmerkmaleGeschlechtergleichheit": {
            "nullable": true,
            "allOf": [
              {
                "$ref": "#/components/schemas/HeimathafenGeneralImpactmerkmaleGeschlechtergleichheit"
              }
            ]
          },
          "impactmerkmaleSauberesWasserUndSanitaereEinrichtungen": {
            "nullable": true,
            "allOf": [
              {
                "$ref": "#/components/schemas/HeimathafenGeneralImpactmerkmaleSauberesWasserUndSanitaereEinrichtungen"
              }
            ]
          },
          "impactmerkmaleBezahlbareUndSaubereEnergie": {
            "nullable": true,
            "allOf": [
              {
                "$ref": "#/components/schemas/HeimathafenGeneralImpactmerkmaleBezahlbareUndSaubereEnergie"
              }
            ]
          },
          "impactmerkmaleMenschenwuerdigeArbeitUndWirtschaftswachstum": {
            "nullable": true,
            "allOf": [
              {
                "$ref": "#/components/schemas/HeimathafenGeneralImpactmerkmaleMenschenwuerdigeArbeitUndWirtschaftswachstum"
              }
            ]
          },
          "impactmerkmaleIndustrieInnovationUndInfrastruktur": {
            "nullable": true,
            "allOf": [
              {
                "$ref": "#/components/schemas/HeimathafenGeneralImpactmerkmaleIndustrieInnovationUndInfrastruktur"
              }
            ]
          },
          "impactmerkmaleWenigerUngleichheiten": {
            "nullable": true,
            "allOf": [
              {
                "$ref": "#/components/schemas/HeimathafenGeneralImpactmerkmaleWenigerUngleichheiten"
              }
            ]
          },
          "impactmerkmaleNachhaltigeStaedteUndGemeinden": {
            "nullable": true,
            "allOf": [
              {
                "$ref": "#/components/schemas/HeimathafenGeneralImpactmerkmaleNachhaltigeStaedteUndGemeinden"
              }
            ]
          },
          "impactmerkmaleNachhaltigerKonsumUndProduktion": {
            "nullable": true,
            "allOf": [
              {
                "$ref": "#/components/schemas/HeimathafenGeneralImpactmerkmaleNachhaltigerKonsumUndProduktion"
              }
            ]
          },
          "impactmerkmaleMassnahmenZumKlimaschutz": {
            "nullable": true,
            "allOf": [
              {
                "$ref": "#/components/schemas/HeimathafenGeneralImpactmerkmaleMassnahmenZumKlimaschutz"
              }
            ]
          },
          "impactmerkmaleLebenUnterWasser": {
            "nullable": true,
            "allOf": [
              {
                "$ref": "#/components/schemas/HeimathafenGeneralImpactmerkmaleLebenUnterWasser"
              }
            ]
          },
          "impactmerkmaleLebenAndLand": {
            "nullable": true,
            "allOf": [
              {
                "$ref": "#/components/schemas/HeimathafenGeneralImpactmerkmaleLebenAndLand"
              }
            ]
          },
          "impactmerkmaleFriedenGerechtigkeitUndStarkeInstitutionen": {
            "nullable": true,
            "allOf": [
              {
                "$ref": "#/components/schemas/HeimathafenGeneralImpactmerkmaleFriedenGerechtigkeitUndStarkeInstitutionen"
              }
            ]
          },
          "impactmerkmalePartnerschaftenZurErreichungDerZiele": {
            "nullable": true,
            "allOf": [
              {
                "$ref": "#/components/schemas/HeimathafenGeneralImpactmerkmalePartnerschaftenZurErreichungDerZiele"
              }
            ]
          },
          "implementierung": {
            "nullable": true,
            "allOf": [
              {
                "$ref": "#/components/schemas/HeimathafenGeneralImplementierung"
              }
            ]
          }
        }
      },
      "HeimathafenGeneralImpactmerkmaleBezahlbareUndSaubereEnergie": {
        "type": "object",
        "properties": {
          "sdgBezahlbareUndSaubereEnergie": {
            "nullable": true,
            "allOf": [
              {
                "$ref": "#/components/schemas/YesNo"
              }
            ]
          },
          "wennNeinBitteBegruenden": {
            "type": "string",
            "nullable": true
          },
          "verwendeteSchluesselzahlen": {
            "type": "string",
            "nullable": true
          },
          "datenerfassung": {
            "type": "string",
            "nullable": true
          },
          "datenPlausibilitaetspruefung": {
            "type": "string",
            "nullable": true
          },
          "datenquellen": {
            "type": "array",
            "nullable": true,
            "items": {
              "$ref": "#/components/schemas/BaseDataPointString"
            }
          }
        }
      },
      "HeimathafenGeneralImpactmerkmaleFriedenGerechtigkeitUndStarkeInstitutionen": {
        "type": "object",
        "properties": {
          "sdgFriedenGerechtigkeitUndStarkeInstitutionen": {
            "nullable": true,
            "allOf": [
              {
                "$ref": "#/components/schemas/YesNo"
              }
            ]
          },
          "wennNeinBitteBegruenden": {
            "type": "string",
            "nullable": true
          },
          "verwendeteSchluesselzahlen": {
            "type": "string",
            "nullable": true
          },
          "datenerfassung": {
            "type": "string",
            "nullable": true
          },
          "datenPlausibilitaetspruefung": {
            "type": "string",
            "nullable": true
          },
          "datenquellen": {
            "type": "array",
            "nullable": true,
            "items": {
              "$ref": "#/components/schemas/BaseDataPointString"
            }
          }
        }
      },
      "HeimathafenGeneralImpactmerkmaleGeschlechtergleichheit": {
        "type": "object",
        "properties": {
          "sdgGeschlechtergleichheit": {
            "nullable": true,
            "allOf": [
              {
                "$ref": "#/components/schemas/YesNo"
              }
            ]
          },
          "wennNeinBitteBegruenden": {
            "type": "string",
            "nullable": true
          },
          "verwendeteSchluesselzahlen": {
            "type": "string",
            "nullable": true
          },
          "datenerfassung": {
            "type": "string",
            "nullable": true
          },
          "datenPlausibilitaetspruefung": {
            "type": "string",
            "nullable": true
          },
          "datenquellen": {
            "type": "array",
            "nullable": true,
            "items": {
              "$ref": "#/components/schemas/BaseDataPointString"
            }
          }
        }
      },
      "HeimathafenGeneralImpactmerkmaleGesundheitUndWohlergehen": {
        "type": "object",
        "properties": {
          "sdgGesundheitUndWohlergehen": {
            "nullable": true,
            "allOf": [
              {
                "$ref": "#/components/schemas/YesNo"
              }
            ]
          },
          "wennNeinBitteBegruenden": {
            "type": "string",
            "nullable": true
          },
          "verwendeteSchluesselzahlen": {
            "type": "string",
            "nullable": true
          },
          "datenerfassung": {
            "type": "string",
            "nullable": true
          },
          "datenPlausibilitaetspruefung": {
            "type": "string",
            "nullable": true
          },
          "datenquellen": {
            "type": "array",
            "nullable": true,
            "items": {
              "$ref": "#/components/schemas/BaseDataPointString"
            }
          }
        }
      },
      "HeimathafenGeneralImpactmerkmaleHochwertigeBildung": {
        "type": "object",
        "properties": {
          "sdgHochwertigeBildung": {
            "nullable": true,
            "allOf": [
              {
                "$ref": "#/components/schemas/YesNo"
              }
            ]
          },
          "wennNeinBitteBegruenden": {
            "type": "string",
            "nullable": true
          },
          "verwendeteSchluesselzahlen": {
            "type": "string",
            "nullable": true
          },
          "datenerfassung": {
            "type": "string",
            "nullable": true
          },
          "datenPlausibilitaetspruefung": {
            "type": "string",
            "nullable": true
          },
          "datenquellen": {
            "type": "array",
            "nullable": true,
            "items": {
              "$ref": "#/components/schemas/BaseDataPointString"
            }
          }
        }
      },
      "HeimathafenGeneralImpactmerkmaleIndustrieInnovationUndInfrastruktur": {
        "type": "object",
        "properties": {
          "sdgIndustrieInnovationUndInfrastruktur": {
            "nullable": true,
            "allOf": [
              {
                "$ref": "#/components/schemas/YesNo"
              }
            ]
          },
          "wennNeinBitteBegruenden": {
            "type": "string",
            "nullable": true
          },
          "verwendeteSchluesselzahlen": {
            "type": "string",
            "nullable": true
          },
          "datenerfassung": {
            "type": "string",
            "nullable": true
          },
          "datenPlausibilitaetspruefung": {
            "type": "string",
            "nullable": true
          },
          "datenquellen": {
            "type": "array",
            "nullable": true,
            "items": {
              "$ref": "#/components/schemas/BaseDataPointString"
            }
          }
        }
      },
      "HeimathafenGeneralImpactmerkmaleKeinHunger": {
        "type": "object",
        "properties": {
          "sdgKeinHunger": {
            "nullable": true,
            "allOf": [
              {
                "$ref": "#/components/schemas/YesNo"
              }
            ]
          },
          "wennNeinBitteBegruenden": {
            "type": "string",
            "nullable": true
          },
          "verwendeteSchluesselzahlen": {
            "type": "string",
            "nullable": true
          },
          "datenerfassung": {
            "type": "string",
            "nullable": true
          },
          "datenPlausibilitaetspruefung": {
            "type": "string",
            "nullable": true
          },
          "datenquellen": {
            "type": "array",
            "nullable": true,
            "items": {
              "$ref": "#/components/schemas/BaseDataPointString"
            }
          }
        }
      },
      "HeimathafenGeneralImpactmerkmaleKeineArmut": {
        "type": "object",
        "properties": {
          "sdgKeineArmut": {
            "nullable": true,
            "allOf": [
              {
                "$ref": "#/components/schemas/YesNo"
              }
            ]
          },
          "wennNeinBitteBegruenden": {
            "type": "string",
            "nullable": true
          },
          "verwendeteSchluesselzahlen": {
            "type": "string",
            "nullable": true
          },
          "datenerfassung": {
            "type": "string",
            "nullable": true
          },
          "datenPlausibilitaetspruefung": {
            "type": "string",
            "nullable": true
          },
          "datenquellen": {
            "type": "array",
            "nullable": true,
            "items": {
              "$ref": "#/components/schemas/BaseDataPointString"
            }
          }
        }
      },
      "HeimathafenGeneralImpactmerkmaleLebenAndLand": {
        "type": "object",
        "properties": {
          "sdgLebenAnLand": {
            "nullable": true,
            "allOf": [
              {
                "$ref": "#/components/schemas/YesNo"
              }
            ]
          },
          "wennNeinBitteBegruenden": {
            "type": "string",
            "nullable": true
          },
          "verwendeteSchluesselzahlen": {
            "type": "string",
            "nullable": true
          },
          "datenerfassung": {
            "type": "string",
            "nullable": true
          },
          "datenPlausibilitaetspruefung": {
            "type": "string",
            "nullable": true
          },
          "datenquellen": {
            "type": "array",
            "nullable": true,
            "items": {
              "$ref": "#/components/schemas/BaseDataPointString"
            }
          }
        }
      },
      "HeimathafenGeneralImpactmerkmaleLebenUnterWasser": {
        "type": "object",
        "properties": {
          "sdgLebenUnterWasser": {
            "nullable": true,
            "allOf": [
              {
                "$ref": "#/components/schemas/YesNo"
              }
            ]
          },
          "wennNeinBitteBegruenden": {
            "type": "string",
            "nullable": true
          },
          "verwendeteSchluesselzahlen": {
            "type": "string",
            "nullable": true
          },
          "datenerfassung": {
            "type": "string",
            "nullable": true
          },
          "datenPlausibilitaetspruefung": {
            "type": "string",
            "nullable": true
          },
          "datenquellen": {
            "type": "array",
            "nullable": true,
            "items": {
              "$ref": "#/components/schemas/BaseDataPointString"
            }
          }
        }
      },
      "HeimathafenGeneralImpactmerkmaleMassnahmenZumKlimaschutz": {
        "type": "object",
        "properties": {
          "sdgMassnahmenZumKlimaschutz": {
            "nullable": true,
            "allOf": [
              {
                "$ref": "#/components/schemas/YesNo"
              }
            ]
          },
          "wennNeinBitteBegruenden": {
            "type": "string",
            "nullable": true
          },
          "verwendeteSchluesselzahlen": {
            "type": "string",
            "nullable": true
          },
          "datenerfassung": {
            "type": "string",
            "nullable": true
          },
          "datenPlausibilitaetspruefung": {
            "type": "string",
            "nullable": true
          },
          "datenquellen": {
            "type": "array",
            "nullable": true,
            "items": {
              "$ref": "#/components/schemas/BaseDataPointString"
            }
          }
        }
      },
      "HeimathafenGeneralImpactmerkmaleMenschenwuerdigeArbeitUndWirtschaftswachstum": {
        "type": "object",
        "properties": {
          "sdgMenschenwuerdigeArbeitUndWirtschaftswachstum": {
            "nullable": true,
            "allOf": [
              {
                "$ref": "#/components/schemas/YesNo"
              }
            ]
          },
          "wennNeinBitteBegruenden": {
            "type": "string",
            "nullable": true
          },
          "verwendeteSchluesselzahlen": {
            "type": "string",
            "nullable": true
          },
          "datenerfassung": {
            "type": "string",
            "nullable": true
          },
          "datenPlausibilitaetspruefung": {
            "type": "string",
            "nullable": true
          },
          "datenquellen": {
            "type": "array",
            "nullable": true,
            "items": {
              "$ref": "#/components/schemas/BaseDataPointString"
            }
          }
        }
      },
      "HeimathafenGeneralImpactmerkmaleNachhaltigeStaedteUndGemeinden": {
        "type": "object",
        "properties": {
          "sdgNachhaltigeStaedteUndGemeinden": {
            "nullable": true,
            "allOf": [
              {
                "$ref": "#/components/schemas/YesNo"
              }
            ]
          },
          "wennNeinBitteBegruenden": {
            "type": "string",
            "nullable": true
          },
          "verwendeteSchluesselzahlen": {
            "type": "string",
            "nullable": true
          },
          "datenerfassung": {
            "type": "string",
            "nullable": true
          },
          "datenPlausibilitaetspruefung": {
            "type": "string",
            "nullable": true
          },
          "datenquellen": {
            "type": "array",
            "nullable": true,
            "items": {
              "$ref": "#/components/schemas/BaseDataPointString"
            }
          }
        }
      },
      "HeimathafenGeneralImpactmerkmaleNachhaltigerKonsumUndProduktion": {
        "type": "object",
        "properties": {
          "sdgNachhaligerKonsumUndProduktion": {
            "nullable": true,
            "allOf": [
              {
                "$ref": "#/components/schemas/YesNo"
              }
            ]
          },
          "wennNeinBitteBegruenden": {
            "type": "string",
            "nullable": true
          },
          "verwendeteSchluesselzahlen": {
            "type": "string",
            "nullable": true
          },
          "datenerfassung": {
            "type": "string",
            "nullable": true
          },
          "datenPlausibilitaetspruefung": {
            "type": "string",
            "nullable": true
          },
          "datenquellen": {
            "type": "array",
            "nullable": true,
            "items": {
              "$ref": "#/components/schemas/BaseDataPointString"
            }
          }
        }
      },
      "HeimathafenGeneralImpactmerkmalePartnerschaftenZurErreichungDerZiele": {
        "type": "object",
        "properties": {
          "sdgPartnerschaftenZurErreichungDerZiele": {
            "nullable": true,
            "allOf": [
              {
                "$ref": "#/components/schemas/YesNo"
              }
            ]
          },
          "wennNeinBitteBegruenden": {
            "type": "string",
            "nullable": true
          },
          "verwendeteSchluesselzahlen": {
            "type": "string",
            "nullable": true
          },
          "datenerfassung": {
            "type": "string",
            "nullable": true
          },
          "datenPlausibilitaetspruefung": {
            "type": "string",
            "nullable": true
          },
          "datenquellen": {
            "type": "array",
            "nullable": true,
            "items": {
              "$ref": "#/components/schemas/BaseDataPointString"
            }
          }
        }
      },
      "HeimathafenGeneralImpactmerkmaleSauberesWasserUndSanitaereEinrichtungen": {
        "type": "object",
        "properties": {
          "sdgSauberesWasserUndSanitaereEinrichtungen": {
            "nullable": true,
            "allOf": [
              {
                "$ref": "#/components/schemas/YesNo"
              }
            ]
          },
          "wennNeinBitteBegruenden": {
            "type": "string",
            "nullable": true
          },
          "verwendeteSchluesselzahlen": {
            "type": "string",
            "nullable": true
          },
          "datenerfassung": {
            "type": "string",
            "nullable": true
          },
          "datenPlausibilitaetspruefung": {
            "type": "string",
            "nullable": true
          },
          "datenquellen": {
            "type": "array",
            "nullable": true,
            "items": {
              "$ref": "#/components/schemas/BaseDataPointString"
            }
          }
        }
      },
      "HeimathafenGeneralImpactmerkmaleWenigerUngleichheiten": {
        "type": "object",
        "properties": {
          "sdgWenigerUngleichheiten": {
            "nullable": true,
            "allOf": [
              {
                "$ref": "#/components/schemas/YesNo"
              }
            ]
          },
          "wennNeinBitteBegruenden": {
            "type": "string",
            "nullable": true
          },
          "verwendeteSchluesselzahlen": {
            "type": "string",
            "nullable": true
          },
          "datenerfassung": {
            "type": "string",
            "nullable": true
          },
          "datenPlausibilitaetspruefung": {
            "type": "string",
            "nullable": true
          },
          "datenquellen": {
            "type": "array",
            "nullable": true,
            "items": {
              "$ref": "#/components/schemas/BaseDataPointString"
            }
          }
        }
      },
      "HeimathafenGeneralImplementierung": {
        "type": "object",
        "properties": {
          "angeboteneSprachen": {
            "type": "string",
            "nullable": true
          },
          "bereitgestellteDokumentationsarten": {
            "type": "string",
            "nullable": true
          },
          "bereitgestellteDokumentationAufDeutsch": {
            "nullable": true,
            "allOf": [
              {
                "$ref": "#/components/schemas/YesNo"
              }
            ]
          },
          "leistungstests": {
            "nullable": true,
            "allOf": [
              {
                "$ref": "#/components/schemas/YesNo"
              }
            ]
          },
          "sicherheitstests": {
            "nullable": true,
            "allOf": [
              {
                "$ref": "#/components/schemas/YesNo"
              }
            ]
          },
          "beschreibungDerSystemarchitektur": {
            "type": "string",
            "nullable": true
          },
          "erforderlichesClientBetriebssystem": {
            "type": "string",
            "nullable": true
          },
          "angebotFuerFetteDuenneZitrischeKunden": {
            "nullable": true,
            "allOf": [
              {
                "$ref": "#/components/schemas/YesNo"
              }
            ]
          },
          "serverBackup": {
            "type": "string",
            "nullable": true
          },
          "standardisiertesKonzeptZurWiederherstellungImKatastrophenfall": {
            "nullable": true,
            "allOf": [
              {
                "$ref": "#/components/schemas/BaseDataPointYesNo"
              }
            ]
          },
          "stammUndBewegungsdatenLesen": {
            "nullable": true,
            "allOf": [
              {
                "$ref": "#/components/schemas/YesNo"
              }
            ]
          },
          "kompatibilitaetMitAnderenDatenquellen": {
            "nullable": true,
            "allOf": [
              {
                "$ref": "#/components/schemas/YesNo"
              }
            ]
          },
          "importDerErgebnisseInDasDataWarehouse": {
            "nullable": true,
            "allOf": [
              {
                "$ref": "#/components/schemas/YesNo"
              }
            ]
          },
          "erforderlichesDatenbanksystem": {
            "type": "string",
            "nullable": true
          },
          "beschreibungDesDesignsUndDerStrukturDerDatenbankEn": {
            "type": "string",
            "nullable": true
          },
          "direkterZugriffAufDieDatenbank": {
            "nullable": true,
            "allOf": [
              {
                "$ref": "#/components/schemas/YesNo"
              }
            ]
          },
          "schreibenderZugriffAufDieDatenbank": {
            "nullable": true,
            "allOf": [
              {
                "$ref": "#/components/schemas/YesNo"
              }
            ]
          },
          "unterstuetzungDerEchtzeitverarbeitung": {
            "nullable": true,
            "allOf": [
              {
                "$ref": "#/components/schemas/YesNo"
              }
            ]
          },
          "unterstuetzungFuerZeitnaheVerarbeitung": {
            "nullable": true,
            "allOf": [
              {
                "$ref": "#/components/schemas/YesNo"
              }
            ]
          },
          "unterstuetzungDerStapelverarbeitung": {
            "nullable": true,
            "allOf": [
              {
                "$ref": "#/components/schemas/YesNo"
              }
            ]
          },
          "unterstuetzteBiLoesung": {
            "type": "string",
            "nullable": true
          },
          "flexibilitaetBeimImportExportVonDaten": {
            "nullable": true,
            "allOf": [
              {
                "$ref": "#/components/schemas/YesNo"
              }
            ]
          },
          "rundUmDieUhrVerfuegbarkeit": {
            "nullable": true,
            "allOf": [
              {
                "$ref": "#/components/schemas/YesNo"
              }
            ]
          },
          "uebertragenVonDatenhistorien": {
            "type": "string",
            "nullable": true
          },
          "unterstuetzterZeitraumDerDatenhistorien": {
            "type": "string",
            "nullable": true
          },
          "fruehesterStartterminFuerEinIntegrationsprojekt": {
            "type": "string",
            "format": "date",
            "nullable": true
          },
          "geschaetzterZeitrahmenFuerDieVollstaendigeIntegrationDesProjekts": {
            "type": "string",
            "nullable": true
          },
          "durchschnittlicheAnzahlDerBenoetigtenRessourcen": {
            "type": "integer",
            "nullable": true
          },
          "anzahlDerVerfuegbarenRessourcen": {
            "type": "string",
            "nullable": true
          },
          "kundenbetreuung": {
            "type": "integer",
            "nullable": true
          }
        }
      },
      "HeimathafenGeneralMethodik": {
        "type": "object",
        "properties": {
          "verstaendnisVonNachhaltigkeitAlsTeilDerBewertung": {
            "type": "string",
            "nullable": true
          },
          "kriterienFuerIhreNachhaltigkeitsratings": {
            "type": "string",
            "nullable": true
          },
          "verfahrenZurVorbereitungDerAnalyseOderMethodik": {
            "type": "string",
            "nullable": true
          },
          "definitionBewertungsskala": {
            "type": "string",
            "nullable": true
          },
          "aktualitaetDerRatings": {
            "type": "string",
            "nullable": true
          },
          "unabhaengigkeitDerRatings": {
            "type": "string",
            "nullable": true
          },
          "datenerfassung": {
            "type": "string",
            "nullable": true
          },
          "methodikUmfasstUmweltSozialesUndGovernance": {
            "type": "string",
            "nullable": true
          },
          "datenquellen": {
            "type": "array",
            "nullable": true,
            "items": {
              "$ref": "#/components/schemas/BaseDataPointString"
            }
          },
          "datenPlausibilitaetspruefung": {
            "type": "string",
            "nullable": true
          },
          "intervalleFuerDieDatenaktualisierung": {
            "type": "string",
            "nullable": true
          },
          "zuverlaessigkeitDerMethodikSicherstellen": {
            "type": "string",
            "nullable": true
          },
          "minimierungOderVerhinderungSubjektiverFaktoren": {
            "type": "string",
            "nullable": true
          },
          "listePotenziellerInteressenkonflikte": {
            "type": "string",
            "nullable": true
          },
          "interessenkonfliktenEntgegenwirken": {
            "type": "string",
            "nullable": true
          },
          "dokumentationDerDatenerfassungUndSicherstellungDesProzesses": {
            "type": "string",
            "nullable": true
          },
          "bewertungVonQualitaetsstandards": {
            "type": "string",
            "nullable": true
          },
          "ratingTransparenzstandards": {
            "type": "string",
            "nullable": true
          },
          "qualitaetssicherungsprozess": {
            "nullable": true,
            "allOf": [
              {
                "$ref": "#/components/schemas/YesNo"
              }
            ]
          },
          "fallsNeinGebenSieBitteDieGruendeAn": {
            "type": "string",
            "nullable": true
          },
          "strukturDesQualitaetssicherungsprozesses": {
            "type": "string",
            "nullable": true
          },
          "dieAktualitaetDerMethodik": {
            "type": "string",
            "nullable": true
          },
          "paisInDieAnalyseEinbezogen": {
            "nullable": true,
            "allOf": [
              {
                "$ref": "#/components/schemas/YesNo"
              }
            ]
          },
          "listeDerEingeschlossenenPais": {
            "type": "string",
            "nullable": true
          },
          "quelleDerPaiSammlung": {
            "type": "array",
            "nullable": true,
            "items": {
              "$ref": "#/components/schemas/BaseDataPointString"
            }
          },
          "umgangMitAusreissern": {
            "type": "string",
            "nullable": true
          },
          "identifizierungVonKontroversenGeschaeften": {
            "type": "string",
            "nullable": true
          },
          "aktuelleKontroversen": {
            "type": "string",
            "nullable": true
          },
          "quellenZurErfassungVonKontroversen": {
            "type": "array",
            "nullable": true,
            "items": {
              "$ref": "#/components/schemas/BaseDataPointString"
            }
          }
        }
      },
      "HeimathafenGeneralUnternehmen": {
        "type": "object",
        "properties": {
          "unternehmenseigentumUndEigentuemerstruktur": {
            "type": "string",
            "nullable": true
          },
          "kernkompetenzenUndGeschaeftsbereiche": {
            "type": "array",
            "nullable": true,
            "items": {
              "type": "string"
            }
          },
          "anzahlDerFuerEsgZustaendigenMitarbeiter": {
            "type": "integer",
            "nullable": true
          }
        }
      },
      "HeimathafenGovernance": {
        "type": "object",
        "properties": {
          "goodGovernance": {
            "nullable": true,
            "allOf": [
              {
                "$ref": "#/components/schemas/HeimathafenGovernanceGoodGovernance"
              }
            ]
          },
          "goodGovernanceUngc": {
            "nullable": true,
            "allOf": [
              {
                "$ref": "#/components/schemas/HeimathafenGovernanceGoodGovernanceUngc"
              }
            ]
          },
          "bestechungUndKorruption": {
            "nullable": true,
            "allOf": [
              {
                "$ref": "#/components/schemas/HeimathafenGovernanceBestechungUndKorruption"
              }
            ]
          }
        }
      },
      "HeimathafenGovernanceBestechungUndKorruption": {
        "type": "object",
        "properties": {
          "kontroversenImBereichDerBestechungUndKorruption": {
            "nullable": true,
            "allOf": [
              {
                "$ref": "#/components/schemas/YesNo"
              }
            ]
          },
          "wennNeinBitteBegruenden": {
            "type": "string",
            "nullable": true
          },
          "verwendeteMetrikenUndMethodik": {
            "type": "string",
            "nullable": true
          },
          "verwendeteQuellen": {
            "type": "array",
            "nullable": true,
            "items": {
              "$ref": "#/components/schemas/BaseDataPointString"
            }
          },
          "dieAktualitaetDerKontroversenImBereichBestechungUndKorruption": {
            "type": "string",
            "nullable": true
          }
        }
      },
      "HeimathafenGovernanceGoodGovernance": {
        "type": "object",
        "properties": {
          "methodikDerGutenRegierungsfuehrung": {
            "nullable": true,
            "allOf": [
              {
                "$ref": "#/components/schemas/YesNo"
              }
            ]
          },
          "wennNeinBitteBegruenden": {
            "type": "string",
            "nullable": true
          },
          "definitionVonGuterRegierungsfuehrung": {
            "type": "string",
            "nullable": true
          },
          "listeDerKpisFuerGuteUnternehmensfuehrung": {
            "type": "string",
            "nullable": true
          },
          "verwendeteQuellen": {
            "type": "array",
            "nullable": true,
            "items": {
              "$ref": "#/components/schemas/BaseDataPointString"
            }
          }
        }
      },
      "HeimathafenGovernanceGoodGovernanceUngc": {
        "type": "object",
        "properties": {
          "beruecksichtigungDesUngc": {
            "nullable": true,
            "allOf": [
              {
                "$ref": "#/components/schemas/YesNo"
              }
            ]
          },
          "wennNeinBitteBegruenden": {
            "type": "string",
            "nullable": true
          },
          "beruecksichtigungDerUngcBeschreibung": {
            "type": "string",
            "nullable": true
          },
          "verwendeteQuellen": {
            "type": "array",
            "nullable": true,
            "items": {
              "$ref": "#/components/schemas/BaseDataPointString"
            }
          }
        }
      },
      "HeimathafenSocial": {
        "type": "object",
        "properties": {
          "nachhaltigskeitsrisiken": {
            "nullable": true,
            "allOf": [
              {
                "$ref": "#/components/schemas/HeimathafenSocialNachhaltigskeitsrisiken"
              }
            ]
          },
          "paiSozial": {
            "nullable": true,
            "allOf": [
              {
                "$ref": "#/components/schemas/HeimathafenSocialPaiSozial"
              }
            ]
          },
          "paiSozialesAufDemLand": {
            "nullable": true,
            "allOf": [
              {
                "$ref": "#/components/schemas/HeimathafenSocialPaiSozialesAufDemLand"
              }
            ]
          },
          "sfdr": {
            "nullable": true,
            "allOf": [
              {
                "$ref": "#/components/schemas/HeimathafenSocialSfdr"
              }
            ]
          },
          "kontroverseGeschaeftsfelderWaffen": {
            "nullable": true,
            "allOf": [
              {
                "$ref": "#/components/schemas/HeimathafenSocialKontroverseGeschaeftsfelderWaffen"
              }
            ]
          },
          "kontroverseGeschaeftsfelder": {
            "nullable": true,
            "allOf": [
              {
                "$ref": "#/components/schemas/HeimathafenSocialKontroverseGeschaeftsfelder"
              }
            ]
          }
        }
      },
      "HeimathafenSocialKontroverseGeschaeftsfelder": {
        "type": "object",
        "properties": {
          "verwendeteQuellen": {
            "type": "array",
            "nullable": true,
            "items": {
              "$ref": "#/components/schemas/BaseDataPointString"
            }
          }
        }
      },
      "HeimathafenSocialKontroverseGeschaeftsfelderWaffen": {
        "type": "object",
        "properties": {
          "herstellungOderVertriebVonWaffenAusschluss": {
            "nullable": true,
            "allOf": [
              {
                "$ref": "#/components/schemas/YesNo"
              }
            ]
          },
          "wennNeinBitteBegruenden": {
            "type": "string",
            "nullable": true
          },
          "verwendeteKennzahlFuerDieUmsatzmessung": {
            "type": "string",
            "nullable": true
          },
          "methodikDerBerechnung": {
            "type": "string",
            "nullable": true
          },
          "verwendeteQuellen": {
            "type": "array",
            "nullable": true,
            "items": {
              "$ref": "#/components/schemas/BaseDataPointString"
            }
          },
          "ausschlussVerbotenerWaffen": {
            "nullable": true,
            "allOf": [
              {
                "$ref": "#/components/schemas/YesNo"
              }
            ]
          },
          "wennAuschlussNichtMoeglichBitteBegruenden": {
            "type": "string",
            "nullable": true
          },
          "verwendeteKennzahlZurAbbildungGeaechteterWaffen": {
            "type": "string",
            "nullable": true
          }
        }
      },
      "HeimathafenSocialNachhaltigskeitsrisiken": {
        "type": "object",
        "properties": {
          "methodikSozialeNachhaltigkeitsrisiken": {
            "nullable": true,
            "allOf": [
              {
                "$ref": "#/components/schemas/YesNo"
              }
            ]
          },
          "wennNeinBitteBegruenden": {
            "type": "string",
            "nullable": true
          },
          "kartierteSozialeNachhaltigkeitsrisiken": {
            "type": "string",
            "nullable": true
          },
          "identifizierungWesentlicherSozialerNachhaltigkeitsrisikenUndKonstruktionsmethodik": {
            "type": "string",
            "nullable": true
          },
          "sozialeBewertungUnterBeruecksichtigungVonNachhaltigkeitsrisiken": {
            "type": "string",
            "nullable": true
          },
          "sozialeNachhaltigkeitsrisikenAbsichern": {
            "type": "string",
            "nullable": true
          },
          "quelle": {
            "type": "array",
            "nullable": true,
            "items": {
              "$ref": "#/components/schemas/BaseDataPointString"
            }
          },
          "vierAugenPruefung": {
            "nullable": true,
            "allOf": [
              {
                "$ref": "#/components/schemas/YesNo"
              }
            ]
          },
          "wennKeineVierAugenPruefungBitteBegruenden": {
            "type": "string",
            "nullable": true
          },
          "beschreibungDerVierAugenPruefung": {
            "type": "string",
            "nullable": true
          }
        }
      },
      "HeimathafenSocialPaiSozial": {
        "type": "object",
        "properties": {
          "paiSozial": {
            "nullable": true,
            "allOf": [
              {
                "$ref": "#/components/schemas/YesNo"
              }
            ]
          },
          "wennNeinBitteBegruenden": {
            "type": "string",
            "nullable": true
          },
          "verwendeteSchluesselzahlen": {
            "type": "string",
            "nullable": true
          },
          "datenerfassung": {
            "type": "string",
            "nullable": true
          },
          "datenPlausibilitaetspruefung": {
            "type": "string",
            "nullable": true
          },
          "datenquellen": {
            "type": "array",
            "nullable": true,
            "items": {
              "$ref": "#/components/schemas/BaseDataPointString"
            }
          }
        }
      },
      "HeimathafenSocialPaiSozialesAufDemLand": {
        "type": "object",
        "properties": {
          "paiSozialesAufDemLand": {
            "nullable": true,
            "allOf": [
              {
                "$ref": "#/components/schemas/YesNo"
              }
            ]
          },
          "wennNeinBitteBegruenden": {
            "type": "string",
            "nullable": true
          },
          "verwendeteSchluesselzahlen": {
            "type": "string",
            "nullable": true
          },
          "datenerfassung": {
            "type": "string",
            "nullable": true
          },
          "datenPlausibilitaetspruefung": {
            "type": "string",
            "nullable": true
          },
          "datenquellen": {
            "type": "array",
            "nullable": true,
            "items": {
              "$ref": "#/components/schemas/BaseDataPointString"
            }
          }
        }
      },
      "HeimathafenSocialSfdr": {
        "type": "object",
        "properties": {
          "methodikZurMessungDesSignifikantenBeitragsZuEinemGesellschaftlichenZiel": {
            "type": "string",
            "nullable": true
          }
        }
      },
      "Activity": {
        "type": "string",
        "enum": [
          "Afforestation",
          "RehabilitationAndRestorationOfForestsIncludingReforestationAndNaturalForestRegenerationAfterAnExtremeEvent",
          "ForestManagement",
          "ConservationForestry",
          "RestorationOfWetlands",
          "ManufactureOfRenewableEnergyTechnologies",
          "ManufactureOfEquipmentForTheProductionAndUseOfHydrogen",
          "ManufactureOfLowCarbonTechnologiesForTransport",
          "ManufactureOfBatteries",
          "ManufactureOfEnergyEfficiencyEquipmentForBuildings",
          "ManufactureOfOtherLowCarbonTechnologies",
          "ManufactureOfCement",
          "ManufactureOfAluminium",
          "ManufactureOfIronAndSteel",
          "ManufactureOfHydrogen",
          "ManufactureOfCarbonBlack",
          "ManufactureOfSodaAsh",
          "ManufactureOfChlorine",
          "ManufactureOfOrganicBasicChemicals",
          "ManufactureOfAnhydrousAmmonia",
          "ManufactureOfNitricAcid",
          "ManufactureOfPlasticsInPrimaryForm",
          "ElectricityGenerationUsingSolarPhotovoltaicTechnology",
          "ElectricityGenerationUsingConcentratedSolarPowerCspTechnology",
          "ElectricityGenerationFromWindPower",
          "ElectricityGenerationFromOceanEnergyTechnologies",
          "ElectricityGenerationFromHydropower",
          "ElectricityGenerationFromGeothermalEnergy",
          "ElectricityGenerationFromRenewableNonFossilGaseousAndLiquidFuels",
          "ElectricityGenerationFromBioenergy",
          "TransmissionAndDistributionOfElectricity",
          "StorageOfElectricity",
          "StorageOfThermalEnergy",
          "StorageOfHydrogen",
          "ManufactureOfBiogasAndBiofuelsForUseInTransportAndOfBioliquids",
          "TransmissionAndDistributionNetworksForRenewableAndLowCarbonGases",
          "DistrictHeatingCoolingDistribution",
          "InstallationAndOperationOfElectricHeatPumps",
          "CogenerationOfHeatCoolAndPowerFromSolarEnergy",
          "CogenerationOfHeatCoolAndPowerFromGeothermalEnergy",
          "CogenerationOfHeatCoolAndPowerFromRenewableNonFossilGaseousAndLiquidFuels",
          "CogenerationOfHeatCoolAndPowerFromBioenergy",
          "ProductionOfHeatCoolFromSolarThermalHeating",
          "ProductionOfHeatCoolFromGeothermalEnergy",
          "ProductionOfHeatCoolFromRenewableNonFossilGaseousAndLiquidFuels",
          "ProductionOfHeatCoolFromBioenergy",
          "ProductionOfHeatCoolUsingWasteHeat",
          "PreCommercialStagesOfAdvancedTechnologiesToProduceEnergyFromNuclearProcessesWithMinimalWasteFromTheFuelCycle",
          "ConstructionAndSafeOperationOfNewNuclearPowerPlantsForTheGenerationOfElectricityAndOrHeatIncludingForHydrogenProductionUsingBestAvailableTechnologies",
          "ElectricityGenerationFromNuclearEnergyInExistingInstallations",
          "ElectricityGenerationFromFossilGaseousFuels",
          "HighEfficiencyCoGenerationOfHeatCoolAndPowerFromFossilGaseousFuels",
          "ProductionOfHeatCoolFromFossilGaseousFuelsInAnEfficientDistrictHeatingAndCoolingSystem",
          "ConstructionExtensionAndOperationOfWaterCollectionTreatmentAndSupplySystems",
          "RenewalOfWaterCollectionTreatmentAndSupplySystems",
          "ConstructionExtensionAndOperationOfWasteWaterCollectionAndTreatment",
          "RenewalOfWasteWaterCollectionAndTreatment",
          "CollectionAndTransportOfNonHazardousWasteInSourceSegregatedFractions",
          "AnaerobicDigestionOfSewageSludge",
          "AnaerobicDigestionOfBioWaste",
          "CompostingOfBioWaste",
          "MaterialRecoveryFromNonHazardousWaste",
          "LandfillGasCaptureAndUtilisation",
          "TransportOfCo2",
          "UndergroundPermanentGeologicalStorageOfCo2",
          "PassengerInterurbanRailTransport",
          "FreightRailTransport",
          "UrbanAndSuburbanTransportRoadPassengerTransport",
          "OperationOfPersonalMobilityDevicesCycleLogistics",
          "TransportByMotorbikesPassengerCarsAndLightCommercialVehicles",
          "FreightTransportServicesByRoad",
          "InlandPassengerWaterTransport",
          "InlandFreightWaterTransport",
          "RetrofittingOfInlandWaterPassengerAndFreightTransport",
          "SeaAndCoastalFreightWaterTransportVesselsForPortOperationsAndAuxiliaryActivities",
          "SeaAndCoastalPassengerWaterTransport",
          "RetrofittingOfSeaAndCoastalFreightAndPassengerWaterTransport",
          "InfrastructureForPersonalMobilityCycleLogistics",
          "InfrastructureForRailTransport",
          "InfrastructureEnablingLowCarbonRoadTransportAndPublicTransport",
          "InfrastructureEnablingLowCarbonWaterTransport",
          "LowCarbonAirportInfrastructure",
          "ConstructionOfNewBuildings",
          "RenovationOfExistingBuildings",
          "InstallationMaintenanceAndRepairOfEnergyEfficiencyEquipment",
          "InstallationMaintenanceAndRepairOfChargingStationsForElectricVehiclesInBuildingsAndParkingSpacesAttachedToBuildings",
          "InstallationMaintenanceAndRepairOfInstrumentsAndDevicesForMeasuringRegulationAndControllingEnergyPerformanceOfBuildings",
          "InstallationMaintenanceAndRepairOfRenewableEnergyTechnologies",
          "AcquisitionAndOwnershipOfBuildings",
          "DataProcessingHostingAndRelatedActivities",
          "DataDrivenSolutionsForGhgEmissionsReductions",
          "CloseToMarketResearchDevelopmentAndInnovation",
          "ResearchDevelopmentAndInnovationForDirectAirCaptureOfCo2",
          "ProfessionalServicesRelatedToEnergyPerformanceOfBuildings",
          "InfrastructureEnablingRoadTransportAndPublicTransport",
          "InfrastructureForWaterTransport",
          "AirportInfrastructure",
          "ComputerProgrammingConsultancyAndRelatedActivities",
          "ProgrammingAndBroadcastingActivities",
          "EngineeringActivitiesAndRelatedTechnicalConsultancyDedicatedToAdaptationToClimateChange",
          "NonLifeInsuranceUnderwritingOfClimateRelatedPerils",
          "Reinsurance",
          "Education",
          "ResidentialCareActivities",
          "CreativeArtsAndEntertainmentActivities",
          "LibrariesArchivesMuseumsAndCulturalActivities",
          "MotionPictureVideoAndTelevisionProgrammeProductionSoundRecordingAndMusicPublishingActivities"
        ]
      },
      "AssuranceDataPoint": {
        "required": [
          "value"
        ],
        "type": "object",
        "properties": {
          "value": {
            "type": "string",
            "enum": [
              "None",
              "LimitedAssurance",
              "ReasonableAssurance"
            ]
          },
          "dataSource": {
            "nullable": true,
            "allOf": [
              {
                "$ref": "#/components/schemas/ExtendedDocumentReference"
              }
            ]
          },
          "provider": {
            "type": "string",
            "nullable": true
          }
        }
      },
      "CompanyAssociatedDataEutaxonomyNonFinancialsData": {
        "required": [
          "companyId",
          "data",
          "reportingPeriod"
        ],
        "type": "object",
        "properties": {
          "companyId": {
            "type": "string"
          },
          "reportingPeriod": {
            "type": "string"
          },
          "data": {
            "$ref": "#/components/schemas/EutaxonomyNonFinancialsData"
          }
        }
      },
      "EuTaxonomyActivity": {
        "required": [
          "activityName"
        ],
        "type": "object",
        "properties": {
          "activityName": {
            "$ref": "#/components/schemas/Activity"
          },
          "naceCodes": {
            "type": "array",
            "nullable": true,
            "items": {
              "type": "string"
            }
          },
          "share": {
            "nullable": true,
            "allOf": [
              {
                "$ref": "#/components/schemas/RelativeAndAbsoluteFinancialShare"
              }
            ]
          }
        }
      },
      "EuTaxonomyAlignedActivity": {
        "required": [
          "activityName"
        ],
        "type": "object",
        "properties": {
          "activityName": {
            "$ref": "#/components/schemas/Activity"
          },
          "naceCodes": {
            "type": "array",
            "nullable": true,
            "items": {
              "type": "string"
            }
          },
          "share": {
            "nullable": true,
            "allOf": [
              {
                "$ref": "#/components/schemas/RelativeAndAbsoluteFinancialShare"
              }
            ]
          },
          "substantialContributionToClimateChangeMitigationInPercent": {
            "type": "number",
            "nullable": true
          },
          "substantialContributionToClimateChangeAdaptationInPercent": {
            "type": "number",
            "nullable": true
          },
          "substantialContributionToSustainableUseAndProtectionOfWaterAndMarineResourcesInPercent": {
            "type": "number",
            "nullable": true
          },
          "substantialContributionToTransitionToACircularEconomyInPercent": {
            "type": "number",
            "nullable": true
          },
          "substantialContributionToPollutionPreventionAndControlInPercent": {
            "type": "number",
            "nullable": true
          },
          "substantialContributionToProtectionAndRestorationOfBiodiversityAndEcosystemsInPercent": {
            "type": "number",
            "nullable": true
          },
          "dnshToClimateChangeMitigation": {
            "nullable": true,
            "allOf": [
              {
                "$ref": "#/components/schemas/YesNo"
              }
            ]
          },
          "dnshToClimateChangeAdaptation": {
            "nullable": true,
            "allOf": [
              {
                "$ref": "#/components/schemas/YesNo"
              }
            ]
          },
          "dnshToSustainableUseAndProtectionOfWaterAndMarineResources": {
            "nullable": true,
            "allOf": [
              {
                "$ref": "#/components/schemas/YesNo"
              }
            ]
          },
          "dnshToTransitionToACircularEconomy": {
            "nullable": true,
            "allOf": [
              {
                "$ref": "#/components/schemas/YesNo"
              }
            ]
          },
          "dnshToPollutionPreventionAndControl": {
            "nullable": true,
            "allOf": [
              {
                "$ref": "#/components/schemas/YesNo"
              }
            ]
          },
          "dnshToProtectionAndRestorationOfBiodiversityAndEcosystems": {
            "nullable": true,
            "allOf": [
              {
                "$ref": "#/components/schemas/YesNo"
              }
            ]
          },
          "minimumSafeguards": {
            "nullable": true,
            "allOf": [
              {
                "$ref": "#/components/schemas/YesNo"
              }
            ]
          }
        }
      },
      "EutaxonomyNonFinancialsCapex": {
        "type": "object",
        "properties": {
          "totalAmount": {
            "nullable": true,
            "allOf": [
              {
                "$ref": "#/components/schemas/CurrencyDataPoint"
              }
            ]
          },
          "nonEligibleShare": {
            "nullable": true,
            "allOf": [
              {
                "$ref": "#/components/schemas/EutaxonomyNonFinancialsCapexNonEligibleShare"
              }
            ]
          },
          "eligibleShare": {
            "nullable": true,
            "allOf": [
              {
                "$ref": "#/components/schemas/EutaxonomyNonFinancialsCapexEligibleShare"
              }
            ]
          },
          "nonAlignedShare": {
            "nullable": true,
            "allOf": [
              {
                "$ref": "#/components/schemas/EutaxonomyNonFinancialsCapexNonAlignedShare"
              }
            ]
          },
          "nonAlignedActivities": {
            "type": "array",
            "nullable": true,
            "items": {
              "$ref": "#/components/schemas/EuTaxonomyActivity"
            }
          },
          "alignedShare": {
            "nullable": true,
            "allOf": [
              {
                "$ref": "#/components/schemas/EutaxonomyNonFinancialsCapexAlignedShare"
              }
            ]
          },
          "substantialContributionToClimateChangeMitigationInPercent": {
            "type": "number",
            "nullable": true
          },
          "substantialContributionToClimateChangeAdaptationInPercent": {
            "type": "number",
            "nullable": true
          },
          "substantialContributionToSustainableUseAndProtectionOfWaterAndMarineResourcesInPercent": {
            "type": "number",
            "nullable": true
          },
          "substantialContributionToTransitionToACircularEconomyInPercent": {
            "type": "number",
            "nullable": true
          },
          "substantialContributionToPollutionPreventionAndControlInPercent": {
            "type": "number",
            "nullable": true
          },
          "substantialContributionToProtectionAndRestorationOfBiodiversityAndEcosystemsInPercent": {
            "type": "number",
            "nullable": true
          },
          "alignedActivities": {
            "type": "array",
            "nullable": true,
            "items": {
              "$ref": "#/components/schemas/EuTaxonomyAlignedActivity"
            }
          },
          "enablingShareInPercent": {
            "type": "number",
            "nullable": true
          },
          "transitionalShareInPercent": {
            "type": "number",
            "nullable": true
          }
        }
      },
      "EutaxonomyNonFinancialsCapexAlignedShare": {
        "type": "object",
        "properties": {
          "relativeShareInPercent": {
            "type": "number",
            "nullable": true
          },
          "absoluteShare": {
            "nullable": true,
            "allOf": [
              {
                "$ref": "#/components/schemas/AmountWithCurrency"
              }
            ]
          }
        }
      },
      "EutaxonomyNonFinancialsCapexEligibleShare": {
        "type": "object",
        "properties": {
          "relativeShareInPercent": {
            "type": "number",
            "nullable": true
          },
          "absoluteShare": {
            "nullable": true,
            "allOf": [
              {
                "$ref": "#/components/schemas/AmountWithCurrency"
              }
            ]
          }
        }
      },
      "EutaxonomyNonFinancialsCapexNonAlignedShare": {
        "type": "object",
        "properties": {
          "relativeShareInPercent": {
            "type": "number",
            "nullable": true
          },
          "absoluteShare": {
            "nullable": true,
            "allOf": [
              {
                "$ref": "#/components/schemas/AmountWithCurrency"
              }
            ]
          }
        }
      },
      "EutaxonomyNonFinancialsCapexNonEligibleShare": {
        "type": "object",
        "properties": {
          "relativeShareInPercent": {
            "type": "number",
            "nullable": true
          },
          "absoluteShare": {
            "nullable": true,
            "allOf": [
              {
                "$ref": "#/components/schemas/AmountWithCurrency"
              }
            ]
          }
        }
      },
      "EutaxonomyNonFinancialsData": {
        "type": "object",
        "properties": {
          "general": {
            "nullable": true,
            "allOf": [
              {
                "$ref": "#/components/schemas/EutaxonomyNonFinancialsGeneral"
              }
            ]
          },
          "revenue": {
            "nullable": true,
            "allOf": [
              {
                "$ref": "#/components/schemas/EutaxonomyNonFinancialsRevenue"
              }
            ]
          },
          "capex": {
            "nullable": true,
            "allOf": [
              {
                "$ref": "#/components/schemas/EutaxonomyNonFinancialsCapex"
              }
            ]
          },
          "opex": {
            "nullable": true,
            "allOf": [
              {
                "$ref": "#/components/schemas/EutaxonomyNonFinancialsOpex"
              }
            ]
          }
        }
      },
      "EutaxonomyNonFinancialsGeneral": {
        "type": "object",
        "properties": {
          "fiscalYearDeviation": {
            "nullable": true,
            "allOf": [
              {
                "$ref": "#/components/schemas/EutaxonomyNonFinancialsGeneralFiscalYearDeviationOptions"
              }
            ]
          },
          "fiscalYearEnd": {
            "type": "string",
            "format": "date",
            "nullable": true
          },
          "scopeOfEntities": {
            "nullable": true,
            "allOf": [
              {
                "$ref": "#/components/schemas/YesNoNa"
              }
            ]
          },
          "nfrdMandatory": {
            "nullable": true,
            "allOf": [
              {
                "$ref": "#/components/schemas/YesNo"
              }
            ]
          },
          "euTaxonomyActivityLevelReporting": {
            "nullable": true,
            "allOf": [
              {
                "$ref": "#/components/schemas/YesNo"
              }
            ]
          },
          "assurance": {
            "nullable": true,
            "allOf": [
              {
                "$ref": "#/components/schemas/AssuranceDataPoint"
              }
            ]
          },
          "numberOfEmployees": {
            "type": "number",
            "nullable": true
          },
          "referencedReports": {
            "type": "object",
            "additionalProperties": {
              "$ref": "#/components/schemas/CompanyReport"
            },
            "nullable": true,
            "example": {
              "string": {
                "fileReference": "string",
                "fileName": "string",
                "isGroupLevel": "Yes",
                "reportDate": "2023-10-12",
                "currency": "string"
              }
            }
          }
        }
      },
      "EutaxonomyNonFinancialsGeneralFiscalYearDeviationOptions": {
        "type": "string",
        "enum": [
          "Deviation",
          "NoDeviation"
        ]
      },
      "EutaxonomyNonFinancialsOpex": {
        "type": "object",
        "properties": {
          "totalAmount": {
            "nullable": true,
            "allOf": [
              {
                "$ref": "#/components/schemas/CurrencyDataPoint"
              }
            ]
          },
          "nonEligibleShare": {
            "nullable": true,
            "allOf": [
              {
                "$ref": "#/components/schemas/EutaxonomyNonFinancialsOpexNonEligibleShare"
              }
            ]
          },
          "eligibleShare": {
            "nullable": true,
            "allOf": [
              {
                "$ref": "#/components/schemas/EutaxonomyNonFinancialsOpexEligibleShare"
              }
            ]
          },
          "nonAlignedShare": {
            "nullable": true,
            "allOf": [
              {
                "$ref": "#/components/schemas/EutaxonomyNonFinancialsOpexNonAlignedShare"
              }
            ]
          },
          "nonAlignedActivities": {
            "type": "array",
            "nullable": true,
            "items": {
              "$ref": "#/components/schemas/EuTaxonomyActivity"
            }
          },
          "alignedShare": {
            "nullable": true,
            "allOf": [
              {
                "$ref": "#/components/schemas/EutaxonomyNonFinancialsOpexAlignedShare"
              }
            ]
          },
          "substantialContributionToClimateChangeMitigationInPercent": {
            "type": "number",
            "nullable": true
          },
          "substantialContributionToClimateChangeAdaptationInPercent": {
            "type": "number",
            "nullable": true
          },
          "substantialContributionToSustainableUseAndProtectionOfWaterAndMarineResourcesInPercent": {
            "type": "number",
            "nullable": true
          },
          "substantialContributionToTransitionToACircularEconomyInPercent": {
            "type": "number",
            "nullable": true
          },
          "substantialContributionToPollutionPreventionAndControlInPercent": {
            "type": "number",
            "nullable": true
          },
          "substantialContributionToProtectionAndRestorationOfBiodiversityAndEcosystemsInPercent": {
            "type": "number",
            "nullable": true
          },
          "alignedActivities": {
            "type": "array",
            "nullable": true,
            "items": {
              "$ref": "#/components/schemas/EuTaxonomyAlignedActivity"
            }
          },
          "enablingShareInPercent": {
            "type": "number",
            "nullable": true
          },
          "transitionalShareInPercent": {
            "type": "number",
            "nullable": true
          }
        }
      },
      "EutaxonomyNonFinancialsOpexAlignedShare": {
        "type": "object",
        "properties": {
          "relativeShareInPercent": {
            "type": "number",
            "nullable": true
          },
          "absoluteShare": {
            "nullable": true,
            "allOf": [
              {
                "$ref": "#/components/schemas/AmountWithCurrency"
              }
            ]
          }
        }
      },
      "EutaxonomyNonFinancialsOpexEligibleShare": {
        "type": "object",
        "properties": {
          "relativeShareInPercent": {
            "type": "number",
            "nullable": true
          },
          "absoluteShare": {
            "nullable": true,
            "allOf": [
              {
                "$ref": "#/components/schemas/AmountWithCurrency"
              }
            ]
          }
        }
      },
      "EutaxonomyNonFinancialsOpexNonAlignedShare": {
        "type": "object",
        "properties": {
          "relativeShareInPercent": {
            "type": "number",
            "nullable": true
          },
          "absoluteShare": {
            "nullable": true,
            "allOf": [
              {
                "$ref": "#/components/schemas/AmountWithCurrency"
              }
            ]
          }
        }
      },
      "EutaxonomyNonFinancialsOpexNonEligibleShare": {
        "type": "object",
        "properties": {
          "relativeShareInPercent": {
            "type": "number",
            "nullable": true
          },
          "absoluteShare": {
            "nullable": true,
            "allOf": [
              {
                "$ref": "#/components/schemas/AmountWithCurrency"
              }
            ]
          }
        }
      },
      "EutaxonomyNonFinancialsRevenue": {
        "type": "object",
        "properties": {
          "totalAmount": {
            "nullable": true,
            "allOf": [
              {
                "$ref": "#/components/schemas/CurrencyDataPoint"
              }
            ]
          },
          "nonEligibleShare": {
            "nullable": true,
            "allOf": [
              {
                "$ref": "#/components/schemas/EutaxonomyNonFinancialsRevenueNonEligibleShare"
              }
            ]
          },
          "eligibleShare": {
            "nullable": true,
            "allOf": [
              {
                "$ref": "#/components/schemas/EutaxonomyNonFinancialsRevenueEligibleShare"
              }
            ]
          },
          "nonAlignedShare": {
            "nullable": true,
            "allOf": [
              {
                "$ref": "#/components/schemas/EutaxonomyNonFinancialsRevenueNonAlignedShare"
              }
            ]
          },
          "nonAlignedActivities": {
            "type": "array",
            "nullable": true,
            "items": {
              "$ref": "#/components/schemas/EuTaxonomyActivity"
            }
          },
          "alignedShare": {
            "nullable": true,
            "allOf": [
              {
                "$ref": "#/components/schemas/EutaxonomyNonFinancialsRevenueAlignedShare"
              }
            ]
          },
          "substantialContributionToClimateChangeMitigationInPercent": {
            "type": "number",
            "nullable": true
          },
          "substantialContributionToClimateChangeAdaptationInPercent": {
            "type": "number",
            "nullable": true
          },
          "substantialContributionToSustainableUseAndProtectionOfWaterAndMarineResourcesInPercent": {
            "type": "number",
            "nullable": true
          },
          "substantialContributionToTransitionToACircularEconomyInPercent": {
            "type": "number",
            "nullable": true
          },
          "substantialContributionToPollutionPreventionAndControlInPercent": {
            "type": "number",
            "nullable": true
          },
          "substantialContributionToProtectionAndRestorationOfBiodiversityAndEcosystemsInPercent": {
            "type": "number",
            "nullable": true
          },
          "alignedActivities": {
            "type": "array",
            "nullable": true,
            "items": {
              "$ref": "#/components/schemas/EuTaxonomyAlignedActivity"
            }
          },
          "enablingShareInPercent": {
            "type": "number",
            "nullable": true
          },
          "transitionalShareInPercent": {
            "type": "number",
            "nullable": true
          }
        }
      },
      "EutaxonomyNonFinancialsRevenueAlignedShare": {
        "type": "object",
        "properties": {
          "relativeShareInPercent": {
            "type": "number",
            "nullable": true
          },
          "absoluteShare": {
            "nullable": true,
            "allOf": [
              {
                "$ref": "#/components/schemas/AmountWithCurrency"
              }
            ]
          }
        }
      },
      "EutaxonomyNonFinancialsRevenueEligibleShare": {
        "type": "object",
        "properties": {
          "relativeShareInPercent": {
            "type": "number",
            "nullable": true
          },
          "absoluteShare": {
            "nullable": true,
            "allOf": [
              {
                "$ref": "#/components/schemas/AmountWithCurrency"
              }
            ]
          }
        }
      },
      "EutaxonomyNonFinancialsRevenueNonAlignedShare": {
        "type": "object",
        "properties": {
          "relativeShareInPercent": {
            "type": "number",
            "nullable": true
          },
          "absoluteShare": {
            "nullable": true,
            "allOf": [
              {
                "$ref": "#/components/schemas/AmountWithCurrency"
              }
            ]
          }
        }
      },
      "EutaxonomyNonFinancialsRevenueNonEligibleShare": {
        "type": "object",
        "properties": {
          "relativeShareInPercent": {
            "type": "number",
            "nullable": true
          },
          "absoluteShare": {
            "nullable": true,
            "allOf": [
              {
                "$ref": "#/components/schemas/AmountWithCurrency"
              }
            ]
          }
        }
      },
      "RelativeAndAbsoluteFinancialShare": {
        "type": "object",
        "properties": {
          "relativeShareInPercent": {
            "type": "number",
            "nullable": true
          },
          "absoluteShare": {
            "nullable": true,
            "allOf": [
              {
                "$ref": "#/components/schemas/AmountWithCurrency"
              }
            ]
          }
        }
      },
      "CompanyAssociatedDataEuTaxonomyDataForFinancials": {
        "required": [
          "companyId",
          "data",
          "reportingPeriod"
        ],
        "type": "object",
        "properties": {
          "companyId": {
            "type": "string"
          },
          "reportingPeriod": {
            "type": "string"
          },
          "data": {
            "$ref": "#/components/schemas/EuTaxonomyDataForFinancials"
          }
        }
      },
      "CreditInstitutionKpis": {
        "type": "object",
        "properties": {
          "tradingPortfolioInPercent": {
            "nullable": true,
            "allOf": [
              {
                "$ref": "#/components/schemas/ExtendedDataPointBigDecimal"
              }
            ]
          },
          "interbankLoansInPercent": {
            "nullable": true,
            "allOf": [
              {
                "$ref": "#/components/schemas/ExtendedDataPointBigDecimal"
              }
            ]
          },
          "tradingPortfolioAndInterbankLoansInPercent": {
            "nullable": true,
            "allOf": [
              {
                "$ref": "#/components/schemas/ExtendedDataPointBigDecimal"
              }
            ]
          },
          "greenAssetRatioInPercent": {
            "nullable": true,
            "allOf": [
              {
                "$ref": "#/components/schemas/ExtendedDataPointBigDecimal"
              }
            ]
          }
        }
      },
      "EligibilityKpis": {
        "type": "object",
        "properties": {
          "taxonomyEligibleActivityInPercent": {
            "nullable": true,
            "allOf": [
              {
                "$ref": "#/components/schemas/ExtendedDataPointBigDecimal"
              }
            ]
          },
          "taxonomyNonEligibleActivityInPercent": {
            "nullable": true,
            "allOf": [
              {
                "$ref": "#/components/schemas/ExtendedDataPointBigDecimal"
              }
            ]
          },
          "derivativesInPercent": {
            "nullable": true,
            "allOf": [
              {
                "$ref": "#/components/schemas/ExtendedDataPointBigDecimal"
              }
            ]
          },
          "banksAndIssuersInPercent": {
            "nullable": true,
            "allOf": [
              {
                "$ref": "#/components/schemas/ExtendedDataPointBigDecimal"
              }
            ]
          },
          "investmentNonNfrdInPercent": {
            "nullable": true,
            "allOf": [
              {
                "$ref": "#/components/schemas/ExtendedDataPointBigDecimal"
              }
            ]
          }
        },
        "example": {
          "CreditInstitution": {
            "taxonomyEligibleActivityInPercent": {
              "value": 0,
              "quality": "Audited",
              "dataSource": {
                "page": 0,
                "tagName": "string",
                "fileName": "string",
                "fileReference": "string"
              },
              "comment": "string"
            }
          },
          "InsuranceOrReinsurance": {
            "taxonomyEligibleActivityInPercent": {
              "value": 0,
              "quality": "Audited",
              "dataSource": {
                "page": 0,
                "tagName": "string",
                "fileName": "string",
                "fileReference": "string"
              },
              "comment": "string"
            }
          },
          "AssetManagement": {
            "taxonomyEligibleActivityInPercent": {
              "value": 0,
              "quality": "Audited",
              "dataSource": {
                "page": 0,
                "tagName": "string",
                "fileName": "string",
                "fileReference": "string"
              },
              "comment": "string"
            }
          },
          "InvestmentFirm": {
            "taxonomyEligibleActivityInPercent": {
              "value": 0,
              "quality": "Audited",
              "dataSource": {
                "page": 0,
                "tagName": "string",
                "fileName": "string",
                "fileReference": "string"
              },
              "comment": "string"
            }
          }
        }
      },
      "EuTaxonomyDataForFinancials": {
        "type": "object",
        "properties": {
          "financialServicesTypes": {
            "type": "array",
            "nullable": true,
            "items": {
              "type": "string",
              "enum": [
                "CreditInstitution",
                "InsuranceOrReinsurance",
                "AssetManagement",
                "InvestmentFirm"
              ]
            }
          },
          "eligibilityKpis": {
            "type": "object",
            "additionalProperties": {
              "$ref": "#/components/schemas/EligibilityKpis"
            },
            "nullable": true,
            "example": {
              "CreditInstitution": {
                "taxonomyEligibleActivityInPercent": {
                  "value": 0,
                  "quality": "Audited",
                  "dataSource": {
                    "page": 0,
                    "tagName": "string",
                    "fileName": "string",
                    "fileReference": "string"
                  },
                  "comment": "string"
                }
              },
              "InsuranceOrReinsurance": {
                "taxonomyEligibleActivityInPercent": {
                  "value": 0,
                  "quality": "Audited",
                  "dataSource": {
                    "page": 0,
                    "tagName": "string",
                    "fileName": "string",
                    "fileReference": "string"
                  },
                  "comment": "string"
                }
              },
              "AssetManagement": {
                "taxonomyEligibleActivityInPercent": {
                  "value": 0,
                  "quality": "Audited",
                  "dataSource": {
                    "page": 0,
                    "tagName": "string",
                    "fileName": "string",
                    "fileReference": "string"
                  },
                  "comment": "string"
                }
              },
              "InvestmentFirm": {
                "taxonomyEligibleActivityInPercent": {
                  "value": 0,
                  "quality": "Audited",
                  "dataSource": {
                    "page": 0,
                    "tagName": "string",
                    "fileName": "string",
                    "fileReference": "string"
                  },
                  "comment": "string"
                }
              }
            }
          },
          "creditInstitutionKpis": {
            "nullable": true,
            "allOf": [
              {
                "$ref": "#/components/schemas/CreditInstitutionKpis"
              }
            ]
          },
          "investmentFirmKpis": {
            "nullable": true,
            "allOf": [
              {
                "$ref": "#/components/schemas/InvestmentFirmKpis"
              }
            ]
          },
          "insuranceKpis": {
            "nullable": true,
            "allOf": [
              {
                "$ref": "#/components/schemas/InsuranceKpis"
              }
            ]
          },
          "fiscalYearDeviation": {
            "nullable": true,
            "allOf": [
              {
                "$ref": "#/components/schemas/FiscalYearDeviation"
              }
            ]
          },
          "fiscalYearEnd": {
            "type": "string",
            "format": "date",
            "nullable": true
          },
          "scopeOfEntities": {
            "nullable": true,
            "allOf": [
              {
                "$ref": "#/components/schemas/YesNoNa"
              }
            ]
          },
          "nfrdMandatory": {
            "nullable": true,
            "allOf": [
              {
                "$ref": "#/components/schemas/YesNo"
              }
            ]
          },
          "euTaxonomyActivityLevelReporting": {
            "nullable": true,
            "allOf": [
              {
                "$ref": "#/components/schemas/YesNo"
              }
            ]
          },
          "assurance": {
            "nullable": true,
            "allOf": [
              {
                "$ref": "#/components/schemas/AssuranceDataPoint"
              }
            ]
          },
          "numberOfEmployees": {
            "type": "number",
            "nullable": true
          },
          "referencedReports": {
            "type": "object",
            "additionalProperties": {
              "$ref": "#/components/schemas/CompanyReport"
            },
            "nullable": true,
            "example": {
              "string": {
                "fileReference": "string",
                "fileName": "string",
                "isGroupLevel": "Yes",
                "reportDate": "2023-10-12",
                "currency": "string"
              }
            }
          }
        }
      },
      "FiscalYearDeviation": {
        "type": "string",
        "enum": [
          "Deviation",
          "NoDeviation"
        ]
      },
      "InsuranceKpis": {
        "type": "object",
        "properties": {
          "taxonomyEligibleNonLifeInsuranceActivitiesInPercent": {
            "nullable": true,
            "allOf": [
              {
                "$ref": "#/components/schemas/ExtendedDataPointBigDecimal"
              }
            ]
          }
        }
      },
      "InvestmentFirmKpis": {
        "type": "object",
        "properties": {
          "greenAssetRatioInPercent": {
            "nullable": true,
            "allOf": [
              {
                "$ref": "#/components/schemas/ExtendedDataPointBigDecimal"
              }
            ]
          }
        }
      },
      "AuflistungDerSektorenOptions": {
        "type": "string",
        "enum": [
          "ALandwirtschaftForstwirtschaftUndFischerei",
          "BBergbauUndGewinnungVonSteinenUndErden",
          "CVerarbeitendesGewerbeHerstellungVonWaren",
          "DEnergieversorgung",
          "EWasserversorgungAbwasserAndAbfallentsorgungBeseitigungenVonUmweltverschmutzungen",
          "FBaugewerbeBau",
          "GHandelInstandhaltungUndReparaturVonKraftfahrzeugen",
          "HVerkehrUndLagerhaltung",
          "LGrundstuecksUndWohnungswesen"
        ]
      },
      "AuswirkungenAufAnteilBefristerVertraegeUndFluktuationValues": {
        "type": "object",
        "properties": {
          "anzahlDerBefristetenVertraege": {
            "type": "number",
            "nullable": true
          },
          "fluktuation": {
            "type": "number",
            "nullable": true
          }
        }
      },
      "BerichterstattungAbfallproduktionValues": {
        "type": "object",
        "properties": {
          "gesamteAbfallmenge": {
            "type": "number",
            "nullable": true
          },
          "prozentAbfallRecyclet": {
            "type": "number",
            "nullable": true
          },
          "prozentGefaehrlicherAbfall": {
            "type": "number",
            "nullable": true
          }
        }
      },
      "BerichterstattungEinnahmenAusFossilenBrennstoffenValues": {
        "type": "object",
        "properties": {
          "prozentDerEinnahmenAusFossilenBrennstoffen": {
            "type": "number",
            "nullable": true
          }
        }
      },
      "BerichterstattungEnergieverbrauchValues": {
        "type": "object",
        "properties": {
          "energieverbrauch": {
            "type": "number",
            "nullable": true
          },
          "prozentDesVerbrauchsErneuerbarerEnergien": {
            "type": "number",
            "nullable": true
          },
          "ggfProzentDerErneuerbarenEnergieerzeugung": {
            "type": "number",
            "nullable": true
          }
        }
      },
      "BerichterstattungEnergieverbrauchVonImmobilienvermoegenValues": {
        "type": "object",
        "properties": {
          "engagementAnteilInEnergieineffizientenImmobilienanlagen": {
            "type": "number",
            "nullable": true
          }
        }
      },
      "BerichterstattungWasserverbrauchValues": {
        "type": "object",
        "properties": {
          "wasserverbrauch": {
            "type": "number",
            "nullable": true
          },
          "emissionenInWasser": {
            "type": "number",
            "nullable": true
          }
        }
      },
      "BudgetFuerSchulungAusbildungValues": {
        "type": "object",
        "properties": {
          "budgetProMitarbeiter": {
            "type": "number",
            "nullable": true
          }
        }
      },
      "CompanyAssociatedDataEsgQuestionnaireData": {
        "required": [
          "companyId",
          "data",
          "reportingPeriod"
        ],
        "type": "object",
        "properties": {
          "companyId": {
            "type": "string"
          },
          "reportingPeriod": {
            "type": "string"
          },
          "data": {
            "$ref": "#/components/schemas/EsgQuestionnaireData"
          }
        },
        "example": "{\n  \"companyId\": \"string\",\n  \"reportingPeriod\": \"2022\",\n  \"data\": {\n    \"general\": {\n      \"masterData\": {\n        \"berichtspflichtUndEinwilligungZurVeroeffentlichung\": \"Yes\",\n        \"gueltigkeitsDatum\": \"2022-12-31\"\n      }\n    },\n    \"allgemein\": {\n      \"esgZiele\": {\n        \"existenzVonEsgZielen\": \"Yes\",\n        \"beschreibungDerEsgZiele\": \"Transitioning to energy consumption from 100% renewable resources\",\n        \"investitionenInZielerreichung\": \"50000 EUR\"\n      },\n      \"sektoren\": {\n        \"sektorenMitHohenKlimaauswirkungen\": \"Yes\",\n        \"auflistungDerSektoren\": [\n          \"GHandelInstandhaltungUndReparaturVonKraftfahrzeugen\",\n          \"LGrundstuecksUndWohnungswesen\"\n        ]\n      },\n      \"esgBerichte\": {\n        \"nachhaltigkeitsberichte\": \"Yes\",\n        \"frequenzDerBerichterstattung\": \"Halbjaehrlich\",\n        \"aktuelleBerichte\": [\n          {\n            \"value\": \"Bayer Geschäftsbericht 2022\",\n            \"dataSource\": {\n              \"fileName\": \"Bayer-Geschaeftsbericht-2022\",\n              \"fileReference\": \"3bbdc1879acbc211af4b87a8593cfd7523adedd7100ca59326df05f8adbfe881\"\n            }\n          }\n        ]\n      },\n      \"akkreditierungen\": {\n        \"iso14001\": {\n          \"value\": \"Yes\",\n          \"dataSource\": {\n            \"fileName\": \"\",\n            \"fileReference\": \"\"\n          }\n        },\n        \"iso45001\": {\n          \"value\": \"No\",\n          \"dataSource\": null\n        },\n        \"iso27001\": {\n          \"value\": \"No\",\n          \"dataSource\": null\n        },\n        \"iso50001\": {\n          \"value\": \"No\",\n          \"dataSource\": null\n        },\n        \"weitereAkkreditierungen\": [\n          {\n            \"value\": \"Data quality\",\n            \"dataSource\": {\n              \"fileName\": \"Data_Quality_1_28_2019_FINAL_1\",\n              \"fileReference\": \"21567034fc692753175270d7eadeb135e9e885c77f71b79358a1fb897d992a7d\"\n            }\n          }\n        ]\n      },\n      \"unGlobalConceptPrinzipien\": {\n        \"mechanismenZurUeberwachungDerEinhaltungDerUngcp\": \"No\",\n        \"richtlinienZurEinhaltungDerUngcp\": null,\n        \"erklaerungDerEinhaltungDerUngcp\": null\n      },\n      \"oecdLeitsaetze\": {\n        \"mechanismenZurUeberwachungDerEinhaltungDerOecdLeitsaetze\": \"Yes\",\n        \"richtlinienZurEinhaltungDerOecdLeitsaetze\": [\n          {\n            \"value\": \"Annual report\",\n            \"dataSource\": {\n              \"fileName\": \"Bayer-Geschaeftsbericht-2022\",\n              \"fileReference\": \"3bbdc1879acbc211af4b87a8593cfd7523adedd7100ca59326df05f8adbfe881\"\n            }\n          }\n        ],\n        \"erklaerungDerEinhaltungDerOecdLeitsaetze\": \"Erklärung der Einhaltung\"\n      },\n      \"sonstige\": {\n        \"ausrichtungAufDieUnSdgsUndAktivesVerfolgen\": \"n/a\",\n        \"ausschlusslistenAufBasisVonEsgKriterien\": \"Yes\",\n        \"ausschlusslisten\": \"controversial weapons, tobacco, alcohol, gambling, adult entertainment, fossil fuels\"\n      },\n      \"fuehrungsstandards\": {\n        \"oekologischeSozialeFuehrungsstandardsOderPrinzipien\": \"Yes\",\n        \"anreizmechanismenFuerDasManagementUmwelt\": \"JaGeschaeftsleitung\",\n        \"anreizmechanismenFuerDasManagementSoziales\": \"JaAufsichtsrat\"\n      },\n      \"rechtsstreitigkeiten\": {\n        \"esgBezogeneRechtsstreitigkeiten\": \"Yes\",\n        \"rechtsstreitigkeitenMitBezugZuE\": \"Yes\",\n        \"statusZuE\": \"Geklaert\",\n        \"einzelheitenZuDenRechtsstreitigkeitenZuE\": \"Wasserverschmutzung\",\n        \"rechtsstreitigkeitenMitBezugZuS\": \"No\",\n        \"statusZuS\": null,\n        \"einzelheitenZuDenRechtsstreitigkeitenZuS\": null,\n        \"rechtsstreitigkeitenMitBezugZuG\": \"No\",\n        \"statusZuG\": null,\n        \"einzelheitenZuDenRechtsstreitigkeitenZuG\": null\n      },\n      \"rating\": {\n        \"esgRating\": \"Yes\",\n        \"agentur\": \"MSCI\",\n        \"ergebnis\": \"A\",\n        \"ratingbericht\": {\n          \"value\": \"No\",\n          \"dataSource\": null\n        },\n        \"kritischePunkte\": \"n/a\"\n      },\n      \"anleihen\": {\n        \"grueneSozialeUndOderNachhaltigeEmissionen\": \"Yes\",\n        \"ausstehendeGrueneSozialeUndOderNachhaltigeEmissionen\": 10000,\n        \"sustainibilityLinkedDebt\": \"Yes\",\n        \"ausstehendeSustainibilityLinkedDebt\": 20000\n      },\n      \"risiken\": {\n        \"wichtigsteESUndGRisikenUndBewertung\": \"Risiken und Bewertung\",\n        \"hindernisseBeimUmgangMitEsgBedenken\": \"Hindernisse 1, Hindernisse 2\"\n      }\n    },\n    \"umwelt\": {\n      \"treibhausgasemissionen\": {\n        \"treibhausgasBerichterstattungUndPrognosen\": {\n          \"currentYear\": 2023,\n          \"yearlyData\": {\n            \"2019\": {\n              \"scope1\": null,\n              \"scope2\": null,\n              \"scope3\": null\n            },\n            \"2020\": {\n              \"scope1\": null,\n              \"scope2\": null,\n              \"scope3\": null\n            },\n            \"2021\": {\n              \"scope1\": 305000,\n              \"scope2\": 51900,\n              \"scope3\": 223000\n            },\n            \"2022\": {\n              \"scope1\": 351000,\n              \"scope2\": 195000,\n              \"scope3\": 405000\n            },\n            \"2023\": {\n              \"scope1\": 293000,\n              \"scope2\": 318000,\n              \"scope3\": 561000\n            },\n            \"2024\": {\n              \"scope1\": null,\n              \"scope2\": null,\n              \"scope3\": null\n            },\n            \"2025\": {\n              \"scope1\": null,\n              \"scope2\": null,\n              \"scope3\": null\n            }\n          }\n        },\n        \"treibhausgasEmissionsintensitaetDerUnternehmenInDieInvestiertWird\": \"223000\",\n        \"strategieUndZieleZurReduzierungVonTreibhausgasEmissionen\": \"Strategie und Ziele\"\n      },\n      \"produktion\": {\n        \"produkteZurVerringerungDerUmweltbelastung\": \"Yes\",\n        \"verringerungenDerUmweltbelastung\": null,\n        \"oekologischerMindestStandardFuerProduktionsprozesse\": \"No\"\n      },\n      \"energieverbrauch\": {\n        \"berichterstattungEnergieverbrauch\": {\n          \"currentYear\": 2023,\n          \"yearlyData\": {\n            \"2019\": {\n              \"energieverbrauch\": null,\n              \"prozentDesVerbrauchsErneuerbarerEnergien\": null,\n              \"ggfProzentDerErneuerbarenEnergieerzeugung\": null\n            },\n            \"2020\": {\n              \"energieverbrauch\": null,\n              \"prozentDesVerbrauchsErneuerbarerEnergien\": null,\n              \"ggfProzentDerErneuerbarenEnergieerzeugung\": null\n            },\n            \"2021\": {\n              \"energieverbrauch\": 195000,\n              \"prozentDesVerbrauchsErneuerbarerEnergien\": 25,\n              \"ggfProzentDerErneuerbarenEnergieerzeugung\": null\n            },\n            \"2022\": {\n              \"energieverbrauch\": 561000,\n              \"prozentDesVerbrauchsErneuerbarerEnergien\": 70,\n              \"ggfProzentDerErneuerbarenEnergieerzeugung\": null\n            },\n            \"2023\": {\n              \"energieverbrauch\": 51900,\n              \"prozentDesVerbrauchsErneuerbarerEnergien\": 100,\n              \"ggfProzentDerErneuerbarenEnergieerzeugung\": 5\n            },\n            \"2024\": {\n              \"energieverbrauch\": null,\n              \"prozentDesVerbrauchsErneuerbarerEnergien\": null,\n              \"ggfProzentDerErneuerbarenEnergieerzeugung\": null\n            },\n            \"2025\": {\n              \"energieverbrauch\": null,\n              \"prozentDesVerbrauchsErneuerbarerEnergien\": null,\n              \"ggfProzentDerErneuerbarenEnergieerzeugung\": null\n            }\n          }\n        },\n        \"unternehmensGruppenStrategieBzglEnergieverbrauch\": null\n      },\n      \"energieeffizienzImmobilienanlagen\": {\n        \"berichterstattungEnergieverbrauchVonImmobilienvermoegen\": {\n          \"currentYear\": 2023,\n          \"yearlyData\": {\n            \"2019\": {\n              \"engagementAnteilInEnergieineffizientenImmobilienanlagen\": null\n            },\n            \"2020\": {\n              \"engagementAnteilInEnergieineffizientenImmobilienanlagen\": null\n            },\n            \"2021\": {\n              \"engagementAnteilInEnergieineffizientenImmobilienanlagen\": 30\n            },\n            \"2022\": {\n              \"engagementAnteilInEnergieineffizientenImmobilienanlagen\": 70\n            },\n            \"2023\": {\n              \"engagementAnteilInEnergieineffizientenImmobilienanlagen\": 90\n            },\n            \"2024\": {\n              \"engagementAnteilInEnergieineffizientenImmobilienanlagen\": null\n            },\n            \"2025\": {\n              \"engagementAnteilInEnergieineffizientenImmobilienanlagen\": null\n            }\n          }\n        },\n        \"unternehmensGruppenStrategieBzglEnergieeffizientenImmobilienanlagen\": null\n      },\n      \"wasserverbrauch\": {\n        \"berichterstattungWasserverbrauch\": {\n          \"currentYear\": 2023,\n          \"yearlyData\": {\n            \"2019\": {\n              \"wasserverbrauch\": null,\n              \"emissionenInWasser\": null\n            },\n            \"2020\": {\n              \"wasserverbrauch\": null,\n              \"emissionenInWasser\": null\n            },\n            \"2021\": {\n              \"wasserverbrauch\": 30000,\n              \"emissionenInWasser\": 5\n            },\n            \"2022\": {\n              \"wasserverbrauch\": 15000,\n              \"emissionenInWasser\": 0\n            },\n            \"2023\": {\n              \"wasserverbrauch\": 10000,\n              \"emissionenInWasser\": 0\n            },\n            \"2024\": {\n              \"wasserverbrauch\": null,\n              \"emissionenInWasser\": null\n            },\n            \"2025\": {\n              \"wasserverbrauch\": null,\n              \"emissionenInWasser\": null\n            }\n          }\n        },\n        \"unternehmensGruppenStrategieBzglWasserverbrauch\": null\n      },\n      \"abfallproduktion\": {\n        \"berichterstattungAbfallproduktion\": {\n          \"currentYear\": 2023,\n          \"yearlyData\": {\n            \"2019\": {\n              \"gesamteAbfallmenge\": null,\n              \"prozentAbfallRecyclet\": null,\n              \"prozentGefaehrlicherAbfall\": null\n            },\n            \"2020\": {\n              \"gesamteAbfallmenge\": null,\n              \"prozentAbfallRecyclet\": null,\n              \"prozentGefaehrlicherAbfall\": null\n            },\n            \"2021\": {\n              \"gesamteAbfallmenge\": 30,\n              \"prozentAbfallRecyclet\": 15,\n              \"prozentGefaehrlicherAbfall\": 0\n            },\n            \"2022\": {\n              \"gesamteAbfallmenge\": 20,\n              \"prozentAbfallRecyclet\": 47,\n              \"prozentGefaehrlicherAbfall\": 0\n            },\n            \"2023\": {\n              \"gesamteAbfallmenge\": 10,\n              \"prozentAbfallRecyclet\": 68,\n              \"prozentGefaehrlicherAbfall\": 0\n            },\n            \"2024\": {\n              \"gesamteAbfallmenge\": null,\n              \"prozentAbfallRecyclet\": null,\n              \"prozentGefaehrlicherAbfall\": null\n            },\n            \"2025\": {\n              \"gesamteAbfallmenge\": null,\n              \"prozentAbfallRecyclet\": null,\n              \"prozentGefaehrlicherAbfall\": null\n            }\n          }\n        },\n        \"unternehmensGruppenStrategieBzglAbfallproduktion\": null,\n        \"recyclingImProduktionsprozess\": {\n          \"currentYear\": 2023,\n          \"yearlyData\": {\n            \"2019\": {\n              \"prozentRecycelteWerkstoffeImProduktionsprozess\": null\n            },\n            \"2020\": {\n              \"prozentRecycelteWerkstoffeImProduktionsprozess\": null\n            },\n            \"2021\": {\n              \"prozentRecycelteWerkstoffeImProduktionsprozess\": 0\n            },\n            \"2022\": {\n              \"prozentRecycelteWerkstoffeImProduktionsprozess\": 0\n            },\n            \"2023\": {\n              \"prozentRecycelteWerkstoffeImProduktionsprozess\": 0\n            },\n            \"2024\": {\n              \"prozentRecycelteWerkstoffeImProduktionsprozess\": null\n            },\n            \"2025\": {\n              \"prozentRecycelteWerkstoffeImProduktionsprozess\": null\n            }\n          }\n        },\n        \"gefaehrlicherAbfall\": \"0\"\n      },\n      \"biodiversitaet\": {\n        \"negativeAktivitaetenFuerDieBiologischeVielfalt\": \"No\",\n        \"negativeMassnahmenFuerDieBiologischeVielfalt\": null,\n        \"positiveAktivitaetenFuerDieBiologischeVielfalt\": \"Yes\",\n        \"positiveMassnahmenFuerDieBiologischeVielfalt\": \"Positive Maßnahme\"\n      },\n      \"fossileBrennstoffe\": {\n        \"einnahmenAusFossilenBrennstoffen\": \"Yes\",\n        \"berichterstattungEinnahmenAusFossilenBrennstoffen\": {\n          \"currentYear\": 2022,\n          \"yearlyData\": {\n            \"2019\": {\n              \"prozentDerEinnahmenAusFossilenBrennstoffen\": null\n            },\n            \"2020\": {\n              \"prozentDerEinnahmenAusFossilenBrennstoffen\": null\n            },\n            \"2021\": {\n              \"prozentDerEinnahmenAusFossilenBrennstoffen\": 60\n            },\n            \"2022\": {\n              \"prozentDerEinnahmenAusFossilenBrennstoffen\": 15\n            },\n            \"2023\": {\n              \"prozentDerEinnahmenAusFossilenBrennstoffen\": 0\n            },\n            \"2024\": {\n              \"prozentDerEinnahmenAusFossilenBrennstoffen\": null\n            },\n            \"2025\": {\n              \"prozentDerEinnahmenAusFossilenBrennstoffen\": null\n            }\n          }\n        }\n      },\n      \"taxonomie\": {\n        \"taxonomieBerichterstattung\": \"Nfrd\",\n        \"euTaxonomieKompassAktivitaeten\": [\n          \"ForestManagement\",\n          \"ManufactureOfLowCarbonTechnologiesForTransport\",\n          \"ManufactureOfIronAndSteel\"\n        ],\n        \"umsatzInvestitionsaufwandFuerNachhaltigeAktivitaeten\": {\n          \"currentYear\": 2023,\n          \"yearlyData\": {\n            \"2019\": {\n              \"taxonomieGeeignetNachProzentUmsatz\": null,\n              \"taxonomieGeeignetNachProzentCapex\": null,\n              \"taxonomieKonformNachProzentUmsatz\": null,\n              \"taxonomieKonformNachProzentCapex\": null\n            },\n            \"2020\": {\n              \"taxonomieGeeignetNachProzentUmsatz\": null,\n              \"taxonomieGeeignetNachProzentCapex\": null,\n              \"taxonomieKonformNachProzentUmsatz\": null,\n              \"taxonomieKonformNachProzentCapex\": null\n            },\n            \"2021\": {\n              \"taxonomieGeeignetNachProzentUmsatz\": 25,\n              \"taxonomieGeeignetNachProzentCapex\": 7,\n              \"taxonomieKonformNachProzentUmsatz\": 15,\n              \"taxonomieKonformNachProzentCapex\": 5\n            },\n            \"2022\": {\n              \"taxonomieGeeignetNachProzentUmsatz\": 56,\n              \"taxonomieGeeignetNachProzentCapex\": 8,\n              \"taxonomieKonformNachProzentUmsatz\": 18,\n              \"taxonomieKonformNachProzentCapex\": 6\n            },\n            \"2023\": {\n              \"taxonomieGeeignetNachProzentUmsatz\": 70,\n              \"taxonomieGeeignetNachProzentCapex\": 14,\n              \"taxonomieKonformNachProzentUmsatz\": 24,\n              \"taxonomieKonformNachProzentCapex\": 10\n            },\n            \"2024\": {\n              \"taxonomieGeeignetNachProzentUmsatz\": null,\n              \"taxonomieGeeignetNachProzentCapex\": null,\n              \"taxonomieKonformNachProzentUmsatz\": null,\n              \"taxonomieKonformNachProzentCapex\": null\n            },\n            \"2025\": {\n              \"taxonomieGeeignetNachProzentUmsatz\": null,\n              \"taxonomieGeeignetNachProzentCapex\": null,\n              \"taxonomieKonformNachProzentUmsatz\": null,\n              \"taxonomieKonformNachProzentCapex\": null\n            }\n          }\n        }\n      }\n    },\n    \"soziales\": {\n      \"unternehmensstrukturaenderungen\": {\n        \"vorhandenseinKuerzlicherAenderungenDerUnternehmensstruktur\": \"Yes\",\n        \"anzahlUnbefristeterVertraegeInDeutschland\": 543,\n        \"anzahlDerVonEinemVerkaufBetroffenenUnbefristetenVertraegeInDeutschland\": 63,\n        \"anzahlDerVonEinerAkquisitionBetroffenenUnbefristetenVertraegeInDeutschland\": 34,\n        \"anzahlUnbefristeterVertraegeInDerGesamtgruppe\": 453,\n        \"anzahlDerVonEinemVerkaufBetroffenenUnbefristetenVertraegeInDerGesamtgruppe\": 75,\n        \"anzahlDerVonEinerAkquisitionBetroffenenUnbefristetenVertraegeInDerGesamtgruppe\": 967,\n        \"auswirkungenAufAnteilBefristerVertraegeUndFluktuation\": {\n          \"currentYear\": 2022,\n          \"yearlyData\": {\n            \"2019\": {\n              \"anzahlDerBefristetenVertraege\": null,\n              \"fluktuation\": null\n            },\n            \"2020\": {\n              \"anzahlDerBefristetenVertraege\": null,\n              \"fluktuation\": null\n            },\n            \"2021\": {\n              \"anzahlDerBefristetenVertraege\": 456,\n              \"fluktuation\": 24\n            },\n            \"2022\": {\n              \"anzahlDerBefristetenVertraege\": 477,\n              \"fluktuation\": 57\n            }\n          }\n        }\n      },\n      \"sicherheitUndWeiterbildung\": {\n        \"sicherheitsmassnahmenFuerMitarbeiter\": \"Sicherheitsmaßnahme\",\n        \"unfallrate\": {\n          \"currentYear\": 2023,\n          \"yearlyData\": {\n            \"2019\": {\n              \"haeufigkeitsrateVonArbeitsunfaellenMitZeitverlust\": null\n            },\n            \"2020\": {\n              \"haeufigkeitsrateVonArbeitsunfaellenMitZeitverlust\": null\n            },\n            \"2021\": {\n              \"haeufigkeitsrateVonArbeitsunfaellenMitZeitverlust\": 8\n            },\n            \"2022\": {\n              \"haeufigkeitsrateVonArbeitsunfaellenMitZeitverlust\": 3\n            }\n          }\n        },\n        \"budgetFuerSchulungAusbildung\": {\n          \"currentYear\": 2023,\n          \"yearlyData\": {\n            \"2019\": {\n              \"budgetProMitarbeiter\": null\n            },\n            \"2020\": {\n              \"budgetProMitarbeiter\": null\n            },\n            \"2021\": {\n              \"budgetProMitarbeiter\": 500\n            },\n            \"2022\": {\n              \"budgetProMitarbeiter\": 1000\n            }\n          }\n        }\n      },\n      \"einkommensgleichheit\": {\n        \"ueberwachungDerEinkommensungleichheit\": {\n          \"currentYear\": 2023,\n          \"yearlyData\": {\n            \"2019\": {\n              \"unbereinigtesGeschlechtsspezifischesLohngefaelle\": null,\n              \"einkommensungleichheitsverhaeltnis\": null,\n              \"ceoEinkommensungleichheitsverhaeltnis\": null\n            },\n            \"2020\": {\n              \"unbereinigtesGeschlechtsspezifischesLohngefaelle\": null,\n              \"einkommensungleichheitsverhaeltnis\": null,\n              \"ceoEinkommensungleichheitsverhaeltnis\": null\n            },\n            \"2021\": {\n              \"unbereinigtesGeschlechtsspezifischesLohngefaelle\": 45,\n              \"einkommensungleichheitsverhaeltnis\": 23,\n              \"ceoEinkommensungleichheitsverhaeltnis\": 12\n            },\n            \"2022\": {\n              \"unbereinigtesGeschlechtsspezifischesLohngefaelle\": 34,\n              \"einkommensungleichheitsverhaeltnis\": 34,\n              \"ceoEinkommensungleichheitsverhaeltnis\": 76\n            }\n          }\n        },\n        \"massnahmenZurVerbesserungDerEinkommensungleichheit\": null\n      },\n      \"geschlechterdiversitaet\": {\n        \"mitarbeiterAufTopManagementEbene\": 2,\n        \"frauenAufTopManagementEbene\": 6,\n        \"mitgliederGeschaeftsfuehrung\": 4671,\n        \"frauenInDerGeschaeftsfuehrung\": 2,\n        \"definitionTopManagement\": \"Definition \",\n        \"einhaltungRechtlicherVorgaben\": null\n      },\n      \"audit\": {\n        \"auditsZurEinhaltungVonArbeitsstandards\": \"Yes\",\n        \"artDesAudits\": \"PruefungDurchDritte\",\n        \"auditErgebnisse\": \"\"\n      }\n    },\n    \"unternehmensfuehrungGovernance\": {\n      \"aufsichtsrat\": {\n        \"anzahlDerMitgliederImAufsichtsrat\": 34,\n        \"anzahlUnabhaengigerMitgliederImAufsichtsrat\": 23,\n        \"anzahlVonFrauenImAufsichtsrat\": 15\n      },\n      \"verguetungsausschuss\": {\n        \"anzahlDerMitgliederImVerguetungsausschuss\": 36,\n        \"anzahlUnabhaengigerMitgliederImVerguetungsausschuss\": null,\n        \"anzahlVonFrauenImVerguetungsausschuss\": null\n      },\n      \"nominierungsausschuss\": {\n        \"anzahlDerMitgliederImNominierungsausschuss\": 43,\n        \"anzahlUnabhaengigerMitgliederImNominierungsausschuss\": null,\n        \"anzahlVonFrauenImVerguetungsausschuss\": 23\n      },\n      \"pruefungsausschuss\": {\n        \"anzahlDerMitgliederImPruefungsausschuss\": 41,\n        \"anzahlUnabhaengigerMitgliederImPruefungsausschuss\": 35,\n        \"anzahlVonFrauenImPruefungsausschuss\": null\n      },\n      \"nachhaltigkeitsausschuss\": {\n        \"anzahlDerMitgliederImNachhaltigkeitsausschuss\": 12,\n        \"anzahlUnabhaengigerMitgliederImNachhaltigkeitsausschuss\": 4,\n        \"anzahlVonFrauenImNachhaltigkeitsausschuss\": 4\n      },\n      \"sonstige\": {\n        \"wirtschaftspruefer\": \"John Doe\",\n        \"trennungVonCeoOderVorsitzenden\": \"Yes\",\n        \"amtszeitBisZurTrennung\": \"4\"\n      },\n      \"stakeholder\": {\n        \"einbeziehungVonStakeholdern\": \"Yes\",\n        \"prozessDerEinbeziehungVonStakeholdern\": \"Prozess\",\n        \"mechanismenZurAusrichtungAufStakeholder\": null\n      },\n      \"unternehmensrichtlinien\": {\n        \"veroeffentlichteUnternehmensrichtlinien\": [\n          \"Verhaltenskodex\",\n          \"Zwangsarbeit\",\n          \"MgtVonUmweltgefahren\"\n        ],\n        \"weitereVeroeffentlicheUnternehmensrichtlinien\": \"Keine\"\n      },\n      \"lieferantenauswahl\": {\n        \"esgKriterienUndUeberwachungDerLieferanten\": \"Yes\",\n        \"auswahlkriterien\": null\n      }\n    }\n  }\n}"
      },
      "EsgQuestionnaireAllgemein": {
        "type": "object",
        "properties": {
          "esgZiele": {
            "nullable": true,
            "allOf": [
              {
                "$ref": "#/components/schemas/EsgQuestionnaireAllgemeinEsgZiele"
              }
            ]
          },
          "sektoren": {
            "nullable": true,
            "allOf": [
              {
                "$ref": "#/components/schemas/EsgQuestionnaireAllgemeinSektoren"
              }
            ]
          },
          "esgBerichte": {
            "nullable": true,
            "allOf": [
              {
                "$ref": "#/components/schemas/EsgQuestionnaireAllgemeinEsgBerichte"
              }
            ]
          },
          "akkreditierungen": {
            "nullable": true,
            "allOf": [
              {
                "$ref": "#/components/schemas/EsgQuestionnaireAllgemeinAkkreditierungen"
              }
            ]
          },
          "unGlobalConceptPrinzipien": {
            "nullable": true,
            "allOf": [
              {
                "$ref": "#/components/schemas/EsgQuestionnaireAllgemeinUnGlobalConceptPrinzipien"
              }
            ]
          },
          "oecdLeitsaetze": {
            "nullable": true,
            "allOf": [
              {
                "$ref": "#/components/schemas/EsgQuestionnaireAllgemeinOecdLeitsaetze"
              }
            ]
          },
          "sonstige": {
            "nullable": true,
            "allOf": [
              {
                "$ref": "#/components/schemas/EsgQuestionnaireAllgemeinSonstige"
              }
            ]
          },
          "fuehrungsstandards": {
            "nullable": true,
            "allOf": [
              {
                "$ref": "#/components/schemas/EsgQuestionnaireAllgemeinFuehrungsstandards"
              }
            ]
          },
          "rechtsstreitigkeiten": {
            "nullable": true,
            "allOf": [
              {
                "$ref": "#/components/schemas/EsgQuestionnaireAllgemeinRechtsstreitigkeiten"
              }
            ]
          },
          "rating": {
            "nullable": true,
            "allOf": [
              {
                "$ref": "#/components/schemas/EsgQuestionnaireAllgemeinRating"
              }
            ]
          },
          "anleihen": {
            "nullable": true,
            "allOf": [
              {
                "$ref": "#/components/schemas/EsgQuestionnaireAllgemeinAnleihen"
              }
            ]
          },
          "risiken": {
            "nullable": true,
            "allOf": [
              {
                "$ref": "#/components/schemas/EsgQuestionnaireAllgemeinRisiken"
              }
            ]
          }
        }
      },
      "EsgQuestionnaireAllgemeinAkkreditierungen": {
        "type": "object",
        "properties": {
          "iso14001": {
            "nullable": true,
            "allOf": [
              {
                "$ref": "#/components/schemas/BaseDataPointYesNo"
              }
            ]
          },
          "iso45001": {
            "nullable": true,
            "allOf": [
              {
                "$ref": "#/components/schemas/BaseDataPointYesNo"
              }
            ]
          },
          "iso27001": {
            "nullable": true,
            "allOf": [
              {
                "$ref": "#/components/schemas/BaseDataPointYesNo"
              }
            ]
          },
          "iso50001": {
            "nullable": true,
            "allOf": [
              {
                "$ref": "#/components/schemas/BaseDataPointYesNo"
              }
            ]
          },
          "weitereAkkreditierungen": {
            "type": "array",
            "nullable": true,
            "items": {
              "$ref": "#/components/schemas/BaseDataPointString"
            }
          }
        }
      },
      "EsgQuestionnaireAllgemeinAnleihen": {
        "type": "object",
        "properties": {
          "grueneSozialeUndOderNachhaltigeEmissionen": {
            "nullable": true,
            "allOf": [
              {
                "$ref": "#/components/schemas/YesNo"
              }
            ]
          },
          "ausstehendeGrueneSozialeUndOderNachhaltigeEmissionen": {
            "type": "number",
            "nullable": true
          },
          "sustainibilityLinkedDebt": {
            "nullable": true,
            "allOf": [
              {
                "$ref": "#/components/schemas/YesNo"
              }
            ]
          },
          "ausstehendeSustainibilityLinkedDebt": {
            "type": "number",
            "nullable": true
          }
        }
      },
      "EsgQuestionnaireAllgemeinEsgBerichte": {
        "type": "object",
        "properties": {
          "nachhaltigkeitsberichte": {
            "nullable": true,
            "allOf": [
              {
                "$ref": "#/components/schemas/YesNo"
              }
            ]
          },
          "frequenzDerBerichterstattung": {
            "nullable": true,
            "allOf": [
              {
                "$ref": "#/components/schemas/EsgQuestionnaireAllgemeinEsgberichteFrequenzDerBerichterstattungOptions"
              }
            ]
          },
          "aktuelleBerichte": {
            "type": "array",
            "nullable": true,
            "items": {
              "$ref": "#/components/schemas/BaseDataPointString"
            }
          }
        }
      },
      "EsgQuestionnaireAllgemeinEsgZiele": {
        "type": "object",
        "properties": {
          "existenzVonEsgZielen": {
            "nullable": true,
            "allOf": [
              {
                "$ref": "#/components/schemas/YesNo"
              }
            ]
          },
          "beschreibungDerEsgZiele": {
            "type": "string",
            "nullable": true
          },
          "investitionenInZielerreichung": {
            "type": "string",
            "nullable": true
          }
        }
      },
      "EsgQuestionnaireAllgemeinEsgberichteFrequenzDerBerichterstattungOptions": {
        "type": "string",
        "enum": [
          "Jaehrlich",
          "Halbjaehrlich",
          "Vierteljaehrlich",
          "Monatlich"
        ]
      },
      "EsgQuestionnaireAllgemeinFuehrungsstandards": {
        "type": "object",
        "properties": {
          "oekologischeSozialeFuehrungsstandardsOderPrinzipien": {
            "nullable": true,
            "allOf": [
              {
                "$ref": "#/components/schemas/YesNo"
              }
            ]
          },
          "anreizmechanismenFuerDasManagementUmwelt": {
            "nullable": true,
            "allOf": [
              {
                "$ref": "#/components/schemas/EsgQuestionnaireAllgemeinFuehrungsstandardsAnreizmechanismenFuerDasManagementUmweltOptions"
              }
            ]
          },
          "anreizmechanismenFuerDasManagementSoziales": {
            "nullable": true,
            "allOf": [
              {
                "$ref": "#/components/schemas/EsgQuestionnaireAllgemeinFuehrungsstandardsAnreizmechanismenFuerDasManagementSozialesOptions"
              }
            ]
          }
        }
      },
      "EsgQuestionnaireAllgemeinFuehrungsstandardsAnreizmechanismenFuerDasManagementSozialesOptions": {
        "type": "string",
        "enum": [
          "Nein",
          "JaAufsichtsrat",
          "JaGeschaeftsleitung",
          "JaAufsichtsratUndGeschaeftsleitung"
        ]
      },
      "EsgQuestionnaireAllgemeinFuehrungsstandardsAnreizmechanismenFuerDasManagementUmweltOptions": {
        "type": "string",
        "enum": [
          "Nein",
          "JaAufsichtsrat",
          "JaGeschaeftsleitung",
          "JaAufsichtsratUndGeschaeftsleitung"
        ]
      },
      "EsgQuestionnaireAllgemeinOecdLeitsaetze": {
        "type": "object",
        "properties": {
          "mechanismenZurUeberwachungDerEinhaltungDerOecdLeitsaetze": {
            "nullable": true,
            "allOf": [
              {
                "$ref": "#/components/schemas/YesNo"
              }
            ]
          },
          "richtlinienZurEinhaltungDerOecdLeitsaetze": {
            "type": "array",
            "nullable": true,
            "items": {
              "$ref": "#/components/schemas/BaseDataPointString"
            }
          },
          "erklaerungDerEinhaltungDerOecdLeitsaetze": {
            "type": "string",
            "nullable": true
          }
        }
      },
      "EsgQuestionnaireAllgemeinRating": {
        "type": "object",
        "properties": {
          "esgRating": {
            "nullable": true,
            "allOf": [
              {
                "$ref": "#/components/schemas/YesNo"
              }
            ]
          },
          "agentur": {
            "type": "string",
            "nullable": true
          },
          "ergebnis": {
            "type": "string",
            "nullable": true
          },
          "ratingbericht": {
            "nullable": true,
            "allOf": [
              {
                "$ref": "#/components/schemas/BaseDataPointYesNo"
              }
            ]
          },
          "kritischePunkte": {
            "type": "string",
            "nullable": true
          }
        }
      },
      "EsgQuestionnaireAllgemeinRechtsstreitigkeiten": {
        "type": "object",
        "properties": {
          "esgBezogeneRechtsstreitigkeiten": {
            "nullable": true,
            "allOf": [
              {
                "$ref": "#/components/schemas/YesNo"
              }
            ]
          },
          "rechtsstreitigkeitenMitBezugZuE": {
            "nullable": true,
            "allOf": [
              {
                "$ref": "#/components/schemas/YesNo"
              }
            ]
          },
          "statusZuE": {
            "nullable": true,
            "allOf": [
              {
                "$ref": "#/components/schemas/EsgQuestionnaireAllgemeinRechtsstreitigkeitenStatusZuEOptions"
              }
            ]
          },
          "einzelheitenZuDenRechtsstreitigkeitenZuE": {
            "type": "string",
            "nullable": true
          },
          "rechtsstreitigkeitenMitBezugZuS": {
            "nullable": true,
            "allOf": [
              {
                "$ref": "#/components/schemas/YesNo"
              }
            ]
          },
          "statusZuS": {
            "nullable": true,
            "allOf": [
              {
                "$ref": "#/components/schemas/EsgQuestionnaireAllgemeinRechtsstreitigkeitenStatusZuSOptions"
              }
            ]
          },
          "einzelheitenZuDenRechtsstreitigkeitenZuS": {
            "type": "string",
            "nullable": true
          },
          "rechtsstreitigkeitenMitBezugZuG": {
            "nullable": true,
            "allOf": [
              {
                "$ref": "#/components/schemas/YesNo"
              }
            ]
          },
          "statusZuG": {
            "nullable": true,
            "allOf": [
              {
                "$ref": "#/components/schemas/EsgQuestionnaireAllgemeinRechtsstreitigkeitenStatusZuGOptions"
              }
            ]
          },
          "einzelheitenZuDenRechtsstreitigkeitenZuG": {
            "type": "string",
            "nullable": true
          }
        }
      },
      "EsgQuestionnaireAllgemeinRechtsstreitigkeitenStatusZuEOptions": {
        "type": "string",
        "enum": [
          "Offen",
          "Geklaert"
        ]
      },
      "EsgQuestionnaireAllgemeinRechtsstreitigkeitenStatusZuGOptions": {
        "type": "string",
        "enum": [
          "Offen",
          "Geklaert"
        ]
      },
      "EsgQuestionnaireAllgemeinRechtsstreitigkeitenStatusZuSOptions": {
        "type": "string",
        "enum": [
          "Offen",
          "Geklaert"
        ]
      },
      "EsgQuestionnaireAllgemeinRisiken": {
        "type": "object",
        "properties": {
          "wichtigsteESUndGRisikenUndBewertung": {
            "type": "string",
            "nullable": true
          },
          "hindernisseBeimUmgangMitEsgBedenken": {
            "type": "string",
            "nullable": true
          }
        }
      },
      "EsgQuestionnaireAllgemeinSektoren": {
        "type": "object",
        "properties": {
          "sektorenMitHohenKlimaauswirkungen": {
            "nullable": true,
            "allOf": [
              {
                "$ref": "#/components/schemas/YesNo"
              }
            ]
          },
          "auflistungDerSektoren": {
            "type": "array",
            "nullable": true,
            "items": {
              "$ref": "#/components/schemas/AuflistungDerSektorenOptions"
            }
          }
        }
      },
      "EsgQuestionnaireAllgemeinSonstige": {
        "type": "object",
        "properties": {
          "ausrichtungAufDieUnSdgsUndAktivesVerfolgen": {
            "type": "string",
            "nullable": true
          },
          "ausschlusslistenAufBasisVonEsgKriterien": {
            "nullable": true,
            "allOf": [
              {
                "$ref": "#/components/schemas/YesNo"
              }
            ]
          },
          "ausschlusslisten": {
            "type": "string",
            "nullable": true
          }
        }
      },
      "EsgQuestionnaireAllgemeinUnGlobalConceptPrinzipien": {
        "type": "object",
        "properties": {
          "mechanismenZurUeberwachungDerEinhaltungDerUngcp": {
            "nullable": true,
            "allOf": [
              {
                "$ref": "#/components/schemas/YesNo"
              }
            ]
          },
          "richtlinienZurEinhaltungDerUngcp": {
            "type": "array",
            "nullable": true,
            "items": {
              "$ref": "#/components/schemas/BaseDataPointString"
            }
          },
          "erklaerungDerEinhaltungDerUngcp": {
            "type": "string",
            "nullable": true
          }
        }
      },
      "EsgQuestionnaireData": {
        "required": [
          "general"
        ],
        "type": "object",
        "properties": {
          "general": {
            "$ref": "#/components/schemas/EsgQuestionnaireGeneral"
          },
          "allgemein": {
            "nullable": true,
            "allOf": [
              {
                "$ref": "#/components/schemas/EsgQuestionnaireAllgemein"
              }
            ]
          },
          "umwelt": {
            "nullable": true,
            "allOf": [
              {
                "$ref": "#/components/schemas/EsgQuestionnaireUmwelt"
              }
            ]
          },
          "soziales": {
            "nullable": true,
            "allOf": [
              {
                "$ref": "#/components/schemas/EsgQuestionnaireSoziales"
              }
            ]
          },
          "unternehmensfuehrungGovernance": {
            "nullable": true,
            "allOf": [
              {
                "$ref": "#/components/schemas/EsgQuestionnaireUnternehmensfuehrungGovernance"
              }
            ]
          }
        }
      },
      "EsgQuestionnaireGeneral": {
        "required": [
          "masterData"
        ],
        "type": "object",
        "properties": {
          "masterData": {
            "$ref": "#/components/schemas/EsgQuestionnaireGeneralMasterData"
          }
        }
      },
      "EsgQuestionnaireGeneralMasterData": {
        "required": [
          "berichtspflichtUndEinwilligungZurVeroeffentlichung"
        ],
        "type": "object",
        "properties": {
          "berichtspflichtUndEinwilligungZurVeroeffentlichung": {
            "$ref": "#/components/schemas/YesNo"
          },
          "gueltigkeitsDatum": {
            "type": "string",
            "format": "date",
            "nullable": true
          }
        }
      },
      "EsgQuestionnaireSoziales": {
        "type": "object",
        "properties": {
          "unternehmensstrukturaenderungen": {
            "nullable": true,
            "allOf": [
              {
                "$ref": "#/components/schemas/EsgQuestionnaireSozialesUnternehmensstrukturaenderungen"
              }
            ]
          },
          "sicherheitUndWeiterbildung": {
            "nullable": true,
            "allOf": [
              {
                "$ref": "#/components/schemas/EsgQuestionnaireSozialesSicherheitUndWeiterbildung"
              }
            ]
          },
          "einkommensgleichheit": {
            "nullable": true,
            "allOf": [
              {
                "$ref": "#/components/schemas/EsgQuestionnaireSozialesEinkommensgleichheit"
              }
            ]
          },
          "geschlechterdiversitaet": {
            "nullable": true,
            "allOf": [
              {
                "$ref": "#/components/schemas/EsgQuestionnaireSozialesGeschlechterdiversitaet"
              }
            ]
          },
          "audit": {
            "nullable": true,
            "allOf": [
              {
                "$ref": "#/components/schemas/EsgQuestionnaireSozialesAudit"
              }
            ]
          }
        }
      },
      "EsgQuestionnaireSozialesAudit": {
        "type": "object",
        "properties": {
          "auditsZurEinhaltungVonArbeitsstandards": {
            "nullable": true,
            "allOf": [
              {
                "$ref": "#/components/schemas/YesNo"
              }
            ]
          },
          "artDesAudits": {
            "nullable": true,
            "allOf": [
              {
                "$ref": "#/components/schemas/EsgQuestionnaireSozialesAuditArtDesAuditsOptions"
              }
            ]
          },
          "auditErgebnisse": {
            "type": "string",
            "nullable": true
          }
        }
      },
      "EsgQuestionnaireSozialesAuditArtDesAuditsOptions": {
        "type": "string",
        "enum": [
          "InterneAnhoerung",
          "PruefungDurchDritte",
          "SowohlInternAlsAuchVonDrittanbietern"
        ]
      },
      "EsgQuestionnaireSozialesEinkommensgleichheit": {
        "type": "object",
        "properties": {
          "ueberwachungDerEinkommensungleichheit": {
            "nullable": true,
            "allOf": [
              {
                "$ref": "#/components/schemas/YearlyTimeseriesDataUeberwachungDerEinkommensungleichheitValues"
              }
            ]
          },
          "massnahmenZurVerbesserungDerEinkommensungleichheit": {
            "type": "string",
            "nullable": true
          }
        }
      },
      "EsgQuestionnaireSozialesGeschlechterdiversitaet": {
        "type": "object",
        "properties": {
          "mitarbeiterAufTopManagementEbene": {
            "type": "integer",
            "nullable": true
          },
          "frauenAufTopManagementEbene": {
            "type": "integer",
            "nullable": true
          },
          "mitgliederGeschaeftsfuehrung": {
            "type": "integer",
            "nullable": true
          },
          "frauenInDerGeschaeftsfuehrung": {
            "type": "integer",
            "nullable": true
          },
          "definitionTopManagement": {
            "type": "string",
            "nullable": true
          },
          "einhaltungRechtlicherVorgaben": {
            "type": "string",
            "nullable": true
          }
        }
      },
      "EsgQuestionnaireSozialesSicherheitUndWeiterbildung": {
        "type": "object",
        "properties": {
          "sicherheitsmassnahmenFuerMitarbeiter": {
            "type": "string",
            "nullable": true
          },
          "unfallrate": {
            "nullable": true,
            "allOf": [
              {
                "$ref": "#/components/schemas/YearlyTimeseriesDataUnfallrateValues"
              }
            ]
          },
          "budgetFuerSchulungAusbildung": {
            "nullable": true,
            "allOf": [
              {
                "$ref": "#/components/schemas/YearlyTimeseriesDataBudgetFuerSchulungAusbildungValues"
              }
            ]
          }
        }
      },
      "EsgQuestionnaireSozialesUnternehmensstrukturaenderungen": {
        "type": "object",
        "properties": {
          "vorhandenseinKuerzlicherAenderungenDerUnternehmensstruktur": {
            "nullable": true,
            "allOf": [
              {
                "$ref": "#/components/schemas/YesNo"
              }
            ]
          },
          "anzahlUnbefristeterVertraegeInDeutschland": {
            "type": "integer",
            "nullable": true
          },
          "anzahlDerVonEinemVerkaufBetroffenenUnbefristetenVertraegeInDeutschland": {
            "type": "integer",
            "nullable": true
          },
          "anzahlDerVonEinerAkquisitionBetroffenenUnbefristetenVertraegeInDeutschland": {
            "type": "integer",
            "nullable": true
          },
          "anzahlUnbefristeterVertraegeInDerGesamtgruppe": {
            "type": "integer",
            "nullable": true
          },
          "anzahlDerVonEinemVerkaufBetroffenenUnbefristetenVertraegeInDerGesamtgruppe": {
            "type": "integer",
            "nullable": true
          },
          "anzahlDerVonEinerAkquisitionBetroffenenUnbefristetenVertraegeInDerGesamtgruppe": {
            "type": "integer",
            "nullable": true
          },
          "auswirkungenAufAnteilBefristerVertraegeUndFluktuation": {
            "nullable": true,
            "allOf": [
              {
                "$ref": "#/components/schemas/YearlyTimeseriesDataAuswirkungenAufAnteilBefristerVertraegeUndFluktuationValues"
              }
            ]
          }
        }
      },
      "EsgQuestionnaireUmwelt": {
        "type": "object",
        "properties": {
          "treibhausgasemissionen": {
            "nullable": true,
            "allOf": [
              {
                "$ref": "#/components/schemas/EsgQuestionnaireUmweltTreibhausgasemissionen"
              }
            ]
          },
          "produktion": {
            "nullable": true,
            "allOf": [
              {
                "$ref": "#/components/schemas/EsgQuestionnaireUmweltProduktion"
              }
            ]
          },
          "energieverbrauch": {
            "nullable": true,
            "allOf": [
              {
                "$ref": "#/components/schemas/EsgQuestionnaireUmweltEnergieverbrauch"
              }
            ]
          },
          "energieeffizienzImmobilienanlagen": {
            "nullable": true,
            "allOf": [
              {
                "$ref": "#/components/schemas/EsgQuestionnaireUmweltEnergieeffizienzImmobilienanlagen"
              }
            ]
          },
          "wasserverbrauch": {
            "nullable": true,
            "allOf": [
              {
                "$ref": "#/components/schemas/EsgQuestionnaireUmweltWasserverbrauch"
              }
            ]
          },
          "abfallproduktion": {
            "nullable": true,
            "allOf": [
              {
                "$ref": "#/components/schemas/EsgQuestionnaireUmweltAbfallproduktion"
              }
            ]
          },
          "biodiversitaet": {
            "nullable": true,
            "allOf": [
              {
                "$ref": "#/components/schemas/EsgQuestionnaireUmweltBiodiversitaet"
              }
            ]
          },
          "fossileBrennstoffe": {
            "nullable": true,
            "allOf": [
              {
                "$ref": "#/components/schemas/EsgQuestionnaireUmweltFossileBrennstoffe"
              }
            ]
          },
          "taxonomie": {
            "nullable": true,
            "allOf": [
              {
                "$ref": "#/components/schemas/EsgQuestionnaireUmweltTaxonomie"
              }
            ]
          }
        }
      },
      "EsgQuestionnaireUmweltAbfallproduktion": {
        "type": "object",
        "properties": {
          "berichterstattungAbfallproduktion": {
            "nullable": true,
            "allOf": [
              {
                "$ref": "#/components/schemas/YearlyTimeseriesDataBerichterstattungAbfallproduktionValues"
              }
            ]
          },
          "unternehmensGruppenStrategieBzglAbfallproduktion": {
            "type": "string",
            "nullable": true
          },
          "recyclingImProduktionsprozess": {
            "nullable": true,
            "allOf": [
              {
                "$ref": "#/components/schemas/YearlyTimeseriesDataRecyclingImProduktionsprozessValues"
              }
            ]
          },
          "gefaehrlicherAbfall": {
            "type": "string",
            "nullable": true
          }
        }
      },
      "EsgQuestionnaireUmweltBiodiversitaet": {
        "type": "object",
        "properties": {
          "negativeAktivitaetenFuerDieBiologischeVielfalt": {
            "nullable": true,
            "allOf": [
              {
                "$ref": "#/components/schemas/YesNo"
              }
            ]
          },
          "negativeMassnahmenFuerDieBiologischeVielfalt": {
            "type": "string",
            "nullable": true
          },
          "positiveAktivitaetenFuerDieBiologischeVielfalt": {
            "nullable": true,
            "allOf": [
              {
                "$ref": "#/components/schemas/YesNo"
              }
            ]
          },
          "positiveMassnahmenFuerDieBiologischeVielfalt": {
            "type": "string",
            "nullable": true
          }
        }
      },
      "EsgQuestionnaireUmweltEnergieeffizienzImmobilienanlagen": {
        "type": "object",
        "properties": {
          "berichterstattungEnergieverbrauchVonImmobilienvermoegen": {
            "nullable": true,
            "allOf": [
              {
                "$ref": "#/components/schemas/YearlyTimeseriesDataBerichterstattungEnergieverbrauchVonImmobilienvermoegenValues"
              }
            ]
          },
          "unternehmensGruppenStrategieBzglEnergieeffizientenImmobilienanlagen": {
            "type": "string",
            "nullable": true
          }
        }
      },
      "EsgQuestionnaireUmweltEnergieverbrauch": {
        "type": "object",
        "properties": {
          "berichterstattungEnergieverbrauch": {
            "nullable": true,
            "allOf": [
              {
                "$ref": "#/components/schemas/YearlyTimeseriesDataBerichterstattungEnergieverbrauchValues"
              }
            ]
          },
          "unternehmensGruppenStrategieBzglEnergieverbrauch": {
            "type": "string",
            "nullable": true
          }
        }
      },
      "EsgQuestionnaireUmweltFossileBrennstoffe": {
        "type": "object",
        "properties": {
          "einnahmenAusFossilenBrennstoffen": {
            "nullable": true,
            "allOf": [
              {
                "$ref": "#/components/schemas/YesNo"
              }
            ]
          },
          "berichterstattungEinnahmenAusFossilenBrennstoffen": {
            "nullable": true,
            "allOf": [
              {
                "$ref": "#/components/schemas/YearlyTimeseriesDataBerichterstattungEinnahmenAusFossilenBrennstoffenValues"
              }
            ]
          }
        }
      },
      "EsgQuestionnaireUmweltProduktion": {
        "type": "object",
        "properties": {
          "produkteZurVerringerungDerUmweltbelastung": {
            "nullable": true,
            "allOf": [
              {
                "$ref": "#/components/schemas/YesNo"
              }
            ]
          },
          "verringerungenDerUmweltbelastung": {
            "type": "string",
            "nullable": true
          },
          "oekologischerMindestStandardFuerProduktionsprozesse": {
            "nullable": true,
            "allOf": [
              {
                "$ref": "#/components/schemas/YesNo"
              }
            ]
          }
        }
      },
      "EsgQuestionnaireUmweltTaxonomie": {
        "type": "object",
        "properties": {
          "taxonomieBerichterstattung": {
            "nullable": true,
            "allOf": [
              {
                "$ref": "#/components/schemas/EsgQuestionnaireUmweltTaxonomieTaxonomieBerichterstattungOptions"
              }
            ]
          },
          "euTaxonomieKompassAktivitaeten": {
            "type": "array",
            "nullable": true,
            "items": {
              "$ref": "#/components/schemas/Activity"
            }
          },
          "umsatzInvestitionsaufwandFuerNachhaltigeAktivitaeten": {
            "nullable": true,
            "allOf": [
              {
                "$ref": "#/components/schemas/YearlyTimeseriesDataUmsatzInvestitionsaufwandFuerNachhaltigeAktivitaetenValues"
              }
            ]
          }
        }
      },
      "EsgQuestionnaireUmweltTaxonomieTaxonomieBerichterstattungOptions": {
        "type": "string",
        "enum": [
          "Nfrd",
          "Csrd"
        ]
      },
      "EsgQuestionnaireUmweltTreibhausgasemissionen": {
        "type": "object",
        "properties": {
          "treibhausgasBerichterstattungUndPrognosen": {
            "nullable": true,
            "allOf": [
              {
                "$ref": "#/components/schemas/YearlyTimeseriesDataTreibhausgasBerichterstattungUndPrognosenValues"
              }
            ]
          },
          "treibhausgasEmissionsintensitaetDerUnternehmenInDieInvestiertWird": {
            "type": "string",
            "nullable": true
          },
          "strategieUndZieleZurReduzierungVonTreibhausgasEmissionen": {
            "type": "string",
            "nullable": true
          }
        }
      },
      "EsgQuestionnaireUmweltWasserverbrauch": {
        "type": "object",
        "properties": {
          "berichterstattungWasserverbrauch": {
            "nullable": true,
            "allOf": [
              {
                "$ref": "#/components/schemas/YearlyTimeseriesDataBerichterstattungWasserverbrauchValues"
              }
            ]
          },
          "unternehmensGruppenStrategieBzglWasserverbrauch": {
            "type": "string",
            "nullable": true
          }
        }
      },
      "EsgQuestionnaireUnternehmensfuehrungGovernance": {
        "type": "object",
        "properties": {
          "aufsichtsrat": {
            "nullable": true,
            "allOf": [
              {
                "$ref": "#/components/schemas/EsgQuestionnaireUnternehmensfuehrunggovernanceAufsichtsrat"
              }
            ]
          },
          "verguetungsausschuss": {
            "nullable": true,
            "allOf": [
              {
                "$ref": "#/components/schemas/EsgQuestionnaireUnternehmensfuehrunggovernanceVerguetungsausschuss"
              }
            ]
          },
          "nominierungsausschuss": {
            "nullable": true,
            "allOf": [
              {
                "$ref": "#/components/schemas/EsgQuestionnaireUnternehmensfuehrunggovernanceNominierungsausschuss"
              }
            ]
          },
          "pruefungsausschuss": {
            "nullable": true,
            "allOf": [
              {
                "$ref": "#/components/schemas/EsgQuestionnaireUnternehmensfuehrunggovernancePruefungsausschuss"
              }
            ]
          },
          "nachhaltigkeitsausschuss": {
            "nullable": true,
            "allOf": [
              {
                "$ref": "#/components/schemas/EsgQuestionnaireUnternehmensfuehrunggovernanceNachhaltigkeitsausschuss"
              }
            ]
          },
          "sonstige": {
            "nullable": true,
            "allOf": [
              {
                "$ref": "#/components/schemas/EsgQuestionnaireUnternehmensfuehrunggovernanceSonstige"
              }
            ]
          },
          "stakeholder": {
            "nullable": true,
            "allOf": [
              {
                "$ref": "#/components/schemas/EsgQuestionnaireUnternehmensfuehrunggovernanceStakeholder"
              }
            ]
          },
          "unternehmensrichtlinien": {
            "nullable": true,
            "allOf": [
              {
                "$ref": "#/components/schemas/EsgQuestionnaireUnternehmensfuehrunggovernanceUnternehmensrichtlinien"
              }
            ]
          },
          "lieferantenauswahl": {
            "nullable": true,
            "allOf": [
              {
                "$ref": "#/components/schemas/EsgQuestionnaireUnternehmensfuehrunggovernanceLieferantenauswahl"
              }
            ]
          }
        }
      },
      "EsgQuestionnaireUnternehmensfuehrunggovernanceAufsichtsrat": {
        "type": "object",
        "properties": {
          "anzahlDerMitgliederImAufsichtsrat": {
            "type": "integer",
            "nullable": true
          },
          "anzahlUnabhaengigerMitgliederImAufsichtsrat": {
            "type": "integer",
            "nullable": true
          },
          "anzahlVonFrauenImAufsichtsrat": {
            "type": "integer",
            "nullable": true
          }
        }
      },
      "EsgQuestionnaireUnternehmensfuehrunggovernanceLieferantenauswahl": {
        "type": "object",
        "properties": {
          "esgKriterienUndUeberwachungDerLieferanten": {
            "nullable": true,
            "allOf": [
              {
                "$ref": "#/components/schemas/YesNo"
              }
            ]
          },
          "auswahlkriterien": {
            "type": "string",
            "nullable": true
          }
        }
      },
      "EsgQuestionnaireUnternehmensfuehrunggovernanceNachhaltigkeitsausschuss": {
        "type": "object",
        "properties": {
          "anzahlDerMitgliederImNachhaltigkeitsausschuss": {
            "type": "integer",
            "nullable": true
          },
          "anzahlUnabhaengigerMitgliederImNachhaltigkeitsausschuss": {
            "type": "integer",
            "nullable": true
          },
          "anzahlVonFrauenImNachhaltigkeitsausschuss": {
            "type": "integer",
            "nullable": true
          }
        }
      },
      "EsgQuestionnaireUnternehmensfuehrunggovernanceNominierungsausschuss": {
        "type": "object",
        "properties": {
          "anzahlDerMitgliederImNominierungsausschuss": {
            "type": "integer",
            "nullable": true
          },
          "anzahlUnabhaengigerMitgliederImNominierungsausschuss": {
            "type": "integer",
            "nullable": true
          },
          "anzahlVonFrauenImVerguetungsausschuss": {
            "type": "integer",
            "nullable": true
          }
        }
      },
      "EsgQuestionnaireUnternehmensfuehrunggovernancePruefungsausschuss": {
        "type": "object",
        "properties": {
          "anzahlDerMitgliederImPruefungsausschuss": {
            "type": "integer",
            "nullable": true
          },
          "anzahlUnabhaengigerMitgliederImPruefungsausschuss": {
            "type": "integer",
            "nullable": true
          },
          "anzahlVonFrauenImPruefungsausschuss": {
            "type": "integer",
            "nullable": true
          }
        }
      },
      "EsgQuestionnaireUnternehmensfuehrunggovernanceSonstige": {
        "type": "object",
        "properties": {
          "wirtschaftspruefer": {
            "type": "string",
            "nullable": true
          },
          "trennungVonCeoOderVorsitzenden": {
            "nullable": true,
            "allOf": [
              {
                "$ref": "#/components/schemas/YesNo"
              }
            ]
          },
          "amtszeitBisZurTrennung": {
            "type": "integer",
            "nullable": true
          }
        }
      },
      "EsgQuestionnaireUnternehmensfuehrunggovernanceStakeholder": {
        "type": "object",
        "properties": {
          "einbeziehungVonStakeholdern": {
            "nullable": true,
            "allOf": [
              {
                "$ref": "#/components/schemas/YesNo"
              }
            ]
          },
          "prozessDerEinbeziehungVonStakeholdern": {
            "type": "string",
            "nullable": true
          },
          "mechanismenZurAusrichtungAufStakeholder": {
            "type": "string",
            "nullable": true
          }
        }
      },
      "EsgQuestionnaireUnternehmensfuehrunggovernanceUnternehmensrichtlinien": {
        "type": "object",
        "properties": {
          "veroeffentlichteUnternehmensrichtlinien": {
            "type": "array",
            "nullable": true,
            "items": {
              "$ref": "#/components/schemas/VeroeffentlichteUnternehmensrichtlinienOptions"
            }
          },
          "weitereVeroeffentlicheUnternehmensrichtlinien": {
            "type": "string",
            "nullable": true
          }
        }
      },
      "EsgQuestionnaireUnternehmensfuehrunggovernanceVerguetungsausschuss": {
        "type": "object",
        "properties": {
          "anzahlDerMitgliederImVerguetungsausschuss": {
            "type": "integer",
            "nullable": true
          },
          "anzahlUnabhaengigerMitgliederImVerguetungsausschuss": {
            "type": "integer",
            "nullable": true
          },
          "anzahlVonFrauenImVerguetungsausschuss": {
            "type": "integer",
            "nullable": true
          }
        }
      },
      "RecyclingImProduktionsprozessValues": {
        "type": "object",
        "properties": {
          "prozentRecycelteWerkstoffeImProduktionsprozess": {
            "type": "number",
            "nullable": true
          }
        }
      },
      "TreibhausgasBerichterstattungUndPrognosenValues": {
        "type": "object",
        "properties": {
          "scope1": {
            "type": "number",
            "nullable": true
          },
          "scope2": {
            "type": "number",
            "nullable": true
          },
          "scope3": {
            "type": "number",
            "nullable": true
          }
        }
      },
      "UeberwachungDerEinkommensungleichheitValues": {
        "type": "object",
        "properties": {
          "unbereinigtesGeschlechtsspezifischesLohngefaelle": {
            "type": "number",
            "nullable": true
          },
          "einkommensungleichheitsverhaeltnis": {
            "type": "number",
            "nullable": true
          },
          "ceoEinkommensungleichheitsverhaeltnis": {
            "type": "number",
            "nullable": true
          }
        }
      },
      "UmsatzInvestitionsaufwandFuerNachhaltigeAktivitaetenValues": {
        "type": "object",
        "properties": {
          "taxonomieGeeignetNachProzentUmsatz": {
            "type": "number",
            "nullable": true
          },
          "taxonomieGeeignetNachProzentCapex": {
            "type": "number",
            "nullable": true
          },
          "taxonomieKonformNachProzentUmsatz": {
            "type": "number",
            "nullable": true
          },
          "taxonomieKonformNachProzentCapex": {
            "type": "number",
            "nullable": true
          }
        }
      },
      "UnfallrateValues": {
        "type": "object",
        "properties": {
          "haeufigkeitsrateVonArbeitsunfaellenMitZeitverlust": {
            "type": "number",
            "nullable": true
          }
        }
      },
      "VeroeffentlichteUnternehmensrichtlinienOptions": {
        "type": "string",
        "enum": [
          "AntiKorruption",
          "Verhaltenskodex",
          "Interessenkonflikte",
          "Datenschutz",
          "DiversitaetAndInklusion",
          "FaireBehandlungVonKunden",
          "Zwangsarbeit",
          "GesundheitUndSicherheit",
          "MgtVonUmweltgefahren",
          "VerantwortungsvollesMarketing",
          "Whistleblowing",
          "Other"
        ]
      },
      "YearlyTimeseriesDataAuswirkungenAufAnteilBefristerVertraegeUndFluktuationValues": {
        "required": [
          "currentYear",
          "yearlyData"
        ],
        "type": "object",
        "properties": {
          "currentYear": {
            "type": "integer",
            "format": "int32"
          },
          "yearlyData": {
            "type": "object",
            "additionalProperties": {
              "$ref": "#/components/schemas/AuswirkungenAufAnteilBefristerVertraegeUndFluktuationValues"
            }
          }
        }
      },
      "YearlyTimeseriesDataBerichterstattungAbfallproduktionValues": {
        "required": [
          "currentYear",
          "yearlyData"
        ],
        "type": "object",
        "properties": {
          "currentYear": {
            "type": "integer",
            "format": "int32"
          },
          "yearlyData": {
            "type": "object",
            "additionalProperties": {
              "$ref": "#/components/schemas/BerichterstattungAbfallproduktionValues"
            }
          }
        }
      },
      "YearlyTimeseriesDataBerichterstattungEinnahmenAusFossilenBrennstoffenValues": {
        "required": [
          "currentYear",
          "yearlyData"
        ],
        "type": "object",
        "properties": {
          "currentYear": {
            "type": "integer",
            "format": "int32"
          },
          "yearlyData": {
            "type": "object",
            "additionalProperties": {
              "$ref": "#/components/schemas/BerichterstattungEinnahmenAusFossilenBrennstoffenValues"
            }
          }
        }
      },
      "YearlyTimeseriesDataBerichterstattungEnergieverbrauchValues": {
        "required": [
          "currentYear",
          "yearlyData"
        ],
        "type": "object",
        "properties": {
          "currentYear": {
            "type": "integer",
            "format": "int32"
          },
          "yearlyData": {
            "type": "object",
            "additionalProperties": {
              "$ref": "#/components/schemas/BerichterstattungEnergieverbrauchValues"
            }
          }
        }
      },
      "YearlyTimeseriesDataBerichterstattungEnergieverbrauchVonImmobilienvermoegenValues": {
        "required": [
          "currentYear",
          "yearlyData"
        ],
        "type": "object",
        "properties": {
          "currentYear": {
            "type": "integer",
            "format": "int32"
          },
          "yearlyData": {
            "type": "object",
            "additionalProperties": {
              "$ref": "#/components/schemas/BerichterstattungEnergieverbrauchVonImmobilienvermoegenValues"
            }
          }
        }
      },
      "YearlyTimeseriesDataBerichterstattungWasserverbrauchValues": {
        "required": [
          "currentYear",
          "yearlyData"
        ],
        "type": "object",
        "properties": {
          "currentYear": {
            "type": "integer",
            "format": "int32"
          },
          "yearlyData": {
            "type": "object",
            "additionalProperties": {
              "$ref": "#/components/schemas/BerichterstattungWasserverbrauchValues"
            }
          }
        }
      },
      "YearlyTimeseriesDataBudgetFuerSchulungAusbildungValues": {
        "required": [
          "currentYear",
          "yearlyData"
        ],
        "type": "object",
        "properties": {
          "currentYear": {
            "type": "integer",
            "format": "int32"
          },
          "yearlyData": {
            "type": "object",
            "additionalProperties": {
              "$ref": "#/components/schemas/BudgetFuerSchulungAusbildungValues"
            }
          }
        }
      },
      "YearlyTimeseriesDataRecyclingImProduktionsprozessValues": {
        "required": [
          "currentYear",
          "yearlyData"
        ],
        "type": "object",
        "properties": {
          "currentYear": {
            "type": "integer",
            "format": "int32"
          },
          "yearlyData": {
            "type": "object",
            "additionalProperties": {
              "$ref": "#/components/schemas/RecyclingImProduktionsprozessValues"
            }
          }
        }
      },
      "YearlyTimeseriesDataTreibhausgasBerichterstattungUndPrognosenValues": {
        "required": [
          "currentYear",
          "yearlyData"
        ],
        "type": "object",
        "properties": {
          "currentYear": {
            "type": "integer",
            "format": "int32"
          },
          "yearlyData": {
            "type": "object",
            "additionalProperties": {
              "$ref": "#/components/schemas/TreibhausgasBerichterstattungUndPrognosenValues"
            }
          }
        }
      },
      "YearlyTimeseriesDataUeberwachungDerEinkommensungleichheitValues": {
        "required": [
          "currentYear",
          "yearlyData"
        ],
        "type": "object",
        "properties": {
          "currentYear": {
            "type": "integer",
            "format": "int32"
          },
          "yearlyData": {
            "type": "object",
            "additionalProperties": {
              "$ref": "#/components/schemas/UeberwachungDerEinkommensungleichheitValues"
            }
          }
        }
      },
      "YearlyTimeseriesDataUmsatzInvestitionsaufwandFuerNachhaltigeAktivitaetenValues": {
        "required": [
          "currentYear",
          "yearlyData"
        ],
        "type": "object",
        "properties": {
          "currentYear": {
            "type": "integer",
            "format": "int32"
          },
          "yearlyData": {
            "type": "object",
            "additionalProperties": {
              "$ref": "#/components/schemas/UmsatzInvestitionsaufwandFuerNachhaltigeAktivitaetenValues"
            }
          }
        }
      },
      "YearlyTimeseriesDataUnfallrateValues": {
        "required": [
          "currentYear",
          "yearlyData"
        ],
        "type": "object",
        "properties": {
          "currentYear": {
            "type": "integer",
            "format": "int32"
          },
          "yearlyData": {
            "type": "object",
            "additionalProperties": {
              "$ref": "#/components/schemas/UnfallrateValues"
            }
          }
        }
      },
      "CompanyDataOwners": {
        "required": [
          "companyId",
          "dataOwners"
        ],
        "type": "object",
        "properties": {
          "companyId": {
            "type": "string"
          },
          "dataOwners": {
            "type": "array",
            "items": {
              "type": "string"
            }
          }
        }
      },
      "CompanyInformationPatch": {
        "type": "object",
        "properties": {
          "companyName": {
            "type": "string",
            "nullable": true
          },
          "companyAlternativeNames": {
            "type": "array",
            "nullable": true,
            "items": {
              "type": "string"
            }
          },
          "companyLegalForm": {
            "type": "string",
            "nullable": true
          },
          "headquarters": {
            "type": "string",
            "nullable": true
          },
          "headquartersPostalCode": {
            "type": "string",
            "nullable": true
          },
          "sector": {
            "type": "string",
            "nullable": true
          },
          "identifiers": {
            "type": "object",
            "additionalProperties": {
              "type": "array",
              "example": {
                "Lei": [
                  "ExampleLei"
                ]
              },
              "items": {
                "type": "string",
                "example": "{\"Lei\":[\"ExampleLei\"]}"
              }
            },
            "nullable": true,
            "example": {
              "Lei": [
                "ExampleLei"
              ]
            }
          },
          "countryCode": {
            "type": "string",
            "nullable": true
          },
          "isTeaserCompany": {
            "type": "boolean",
            "nullable": true
          },
          "website": {
            "type": "string",
            "nullable": true
          },
          "parentCompanyLei": {
            "type": "string",
            "nullable": true
          }
        }
      },
      "IdentifierType": {
        "type": "string",
        "enum": [
          "Lei",
          "Isin",
          "PermId",
          "Ticker",
          "Duns",
          "CompanyRegistrationNumber",
          "VatNumber"
        ]
      },
      "DataMetaInformationForMyDatasets": {
        "required": [
          "companyId",
          "companyName",
          "dataId",
          "dataType",
          "qualityStatus",
          "reportingPeriod",
          "uploadTime"
        ],
        "type": "object",
        "properties": {
          "companyId": {
            "type": "string"
          },
          "dataId": {
            "type": "string"
          },
          "companyName": {
            "type": "string"
          },
          "dataType": {
            "$ref": "#/components/schemas/DataTypeEnum"
          },
          "reportingPeriod": {
            "type": "string"
          },
          "qualityStatus": {
            "$ref": "#/components/schemas/QaStatus"
          },
          "currentlyActive": {
            "type": "boolean",
            "nullable": true
          },
          "uploadTime": {
            "type": "integer",
            "format": "int64"
          }
        }
      },
      "DataAndMetaInformationSmeData": {
        "required": [
          "data",
          "metaInfo"
        ],
        "type": "object",
        "properties": {
          "metaInfo": {
            "$ref": "#/components/schemas/DataMetaInformation"
          },
          "data": {
            "$ref": "#/components/schemas/SmeData"
          }
        }
      },
      "DataAndMetaInformationSfdrData": {
        "required": [
          "data",
          "metaInfo"
        ],
        "type": "object",
        "properties": {
          "metaInfo": {
            "$ref": "#/components/schemas/DataMetaInformation"
          },
          "data": {
            "$ref": "#/components/schemas/SfdrData"
          }
        }
      },
      "DataAndMetaInformationPathwaysToParisData": {
        "required": [
          "data",
          "metaInfo"
        ],
        "type": "object",
        "properties": {
          "metaInfo": {
            "$ref": "#/components/schemas/DataMetaInformation"
          },
          "data": {
            "$ref": "#/components/schemas/PathwaysToParisData"
          }
        }
      },
      "DataAndMetaInformationLksgData": {
        "required": [
          "data",
          "metaInfo"
        ],
        "type": "object",
        "properties": {
          "metaInfo": {
            "$ref": "#/components/schemas/DataMetaInformation"
          },
          "data": {
            "$ref": "#/components/schemas/LksgData"
          }
        }
      },
      "DataAndMetaInformationHeimathafenData": {
        "required": [
          "data",
          "metaInfo"
        ],
        "type": "object",
        "properties": {
          "metaInfo": {
            "$ref": "#/components/schemas/DataMetaInformation"
          },
          "data": {
            "$ref": "#/components/schemas/HeimathafenData"
          }
        }
      },
      "DataAndMetaInformationEutaxonomyNonFinancialsData": {
        "required": [
          "data",
          "metaInfo"
        ],
        "type": "object",
        "properties": {
          "metaInfo": {
            "$ref": "#/components/schemas/DataMetaInformation"
          },
          "data": {
            "$ref": "#/components/schemas/EutaxonomyNonFinancialsData"
          }
        }
      },
      "DataAndMetaInformationEuTaxonomyDataForFinancials": {
        "required": [
          "data",
          "metaInfo"
        ],
        "type": "object",
        "properties": {
          "metaInfo": {
            "$ref": "#/components/schemas/DataMetaInformation"
          },
          "data": {
            "$ref": "#/components/schemas/EuTaxonomyDataForFinancials"
          }
        }
      },
      "DataAndMetaInformationEsgQuestionnaireData": {
        "required": [
          "data",
          "metaInfo"
        ],
        "type": "object",
        "properties": {
          "metaInfo": {
            "$ref": "#/components/schemas/DataMetaInformation"
          },
          "data": {
            "$ref": "#/components/schemas/EsgQuestionnaireData"
          }
        }
      },
      "BasicCompanyInformation": {
        "required": [
          "companyId",
          "companyName",
          "countryCode",
          "headquarters"
        ],
        "type": "object",
        "properties": {
<<<<<<< HEAD
          "sector": {
            "type": "string",
            "nullable": true
          },
          "headquarters": {
            "type": "string"
          },
          "countryCode": {
=======
          "companyName": {
>>>>>>> 491637c0
            "type": "string"
          },
          "companyId": {
            "type": "string"
          },
<<<<<<< HEAD
          "companyName": {
            "type": "string"
=======
          "lei": {
            "type": "string",
            "nullable": true
>>>>>>> 491637c0
          },
          "sector": {
            "type": "string",
            "nullable": true
          },
          "headquarters": {
            "type": "string"
          },
          "countryCode": {
            "type": "string"
          }
        }
      },
      "AggregatedFrameworkDataSummary": {
        "required": [
          "numberOfProvidedReportingPeriods"
        ],
        "type": "object",
        "properties": {
          "numberOfProvidedReportingPeriods": {
            "type": "integer",
            "format": "int64"
          }
        }
      },
      "CompanyIdAndName": {
        "required": [
          "companyId",
          "companyName"
        ],
        "type": "object",
        "properties": {
          "companyId": {
            "type": "string"
          },
          "companyName": {
            "type": "string"
          }
        }
      },
      "CompanyAvailableDistinctValues": {
        "required": [
          "countryCodes",
          "sectors"
        ],
        "type": "object",
        "properties": {
          "countryCodes": {
            "uniqueItems": true,
            "type": "array",
            "items": {
              "type": "string"
            }
          },
          "sectors": {
            "uniqueItems": true,
            "type": "array",
            "items": {
              "type": "string"
            }
          }
        }
      },
      "CompanyId": {
        "required": [
          "companyId"
        ],
        "type": "object",
        "properties": {
          "companyId": {
            "type": "string"
          }
        }
      },
      "Link": {
        "type": "object",
        "properties": {
          "href": {
            "type": "string",
            "nullable": true
          },
          "templated": {
            "type": "boolean",
            "nullable": true
          }
        }
      },
      "DataTypeEnum": {
        "type": "string",
        "enum": [
          "eutaxonomy-financials",
          "eutaxonomy-non-financials",
          "lksg",
          "p2p",
          "sfdr",
          "sme",
          "esg-questionnaire",
          "heimathafen"
        ]
      },
      "ErrorDetails": {
        "required": [
          "errorType",
          "httpStatus",
          "message",
          "summary"
        ],
        "type": "object",
        "properties": {
          "errorType": {
            "type": "string"
          },
          "summary": {
            "type": "string"
          },
          "message": {
            "type": "string"
          },
          "httpStatus": {
            "type": "number"
          },
          "metaInformation": {
            "type": "object"
          }
        }
      },
      "ErrorResponse": {
        "required": [
          "errors"
        ],
        "type": "object",
        "properties": {
          "errors": {
            "type": "array",
            "items": {
              "$ref": "#/components/schemas/ErrorDetails"
            }
          }
        }
      }
    },
    "securitySchemes": {
      "default-bearer-auth": {
        "type": "http",
        "in": "header",
        "scheme": "bearer"
      },
      "default-oauth": {
        "type": "oauth2",
        "flows": {
          "authorizationCode": {
            "authorizationUrl": "/keycloak/realms/datalandsecurity/protocol/openid-connect/auth",
            "tokenUrl": "/keycloak/realms/datalandsecurity/protocol/openid-connect/token",
            "scopes": {}
          }
        }
      }
    }
  }
}<|MERGE_RESOLUTION|>--- conflicted
+++ resolved
@@ -14412,31 +14412,15 @@
         ],
         "type": "object",
         "properties": {
-<<<<<<< HEAD
-          "sector": {
-            "type": "string",
-            "nullable": true
-          },
-          "headquarters": {
-            "type": "string"
-          },
-          "countryCode": {
-=======
           "companyName": {
->>>>>>> 491637c0
             "type": "string"
           },
           "companyId": {
             "type": "string"
           },
-<<<<<<< HEAD
-          "companyName": {
-            "type": "string"
-=======
           "lei": {
             "type": "string",
             "nullable": true
->>>>>>> 491637c0
           },
           "sector": {
             "type": "string",
@@ -14469,10 +14453,10 @@
         ],
         "type": "object",
         "properties": {
+          "companyName": {
+            "type": "string"
+          },
           "companyId": {
-            "type": "string"
-          },
-          "companyName": {
             "type": "string"
           }
         }
