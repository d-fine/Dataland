--- conflicted
+++ resolved
@@ -15274,7 +15274,17 @@
         ],
         "type": "object",
         "properties": {
-<<<<<<< HEAD
+          "sector": {
+            "type": "string",
+            "nullable": true
+          },
+          "lei": {
+            "type": "string",
+            "nullable": true
+          },
+          "headquarters": {
+            "type": "string"
+          },
           "companyId": {
             "type": "string"
           },
@@ -15283,35 +15293,6 @@
           },
           "countryCode": {
             "type": "string"
-          },
-          "headquarters": {
-            "type": "string"
-          },
-          "lei": {
-=======
-          "sector": {
->>>>>>> 7beac146
-            "type": "string",
-            "nullable": true
-          },
-          "lei": {
-            "type": "string",
-            "nullable": true
-<<<<<<< HEAD
-=======
-          },
-          "headquarters": {
-            "type": "string"
-          },
-          "companyId": {
-            "type": "string"
-          },
-          "companyName": {
-            "type": "string"
-          },
-          "countryCode": {
-            "type": "string"
->>>>>>> 7beac146
           }
         }
       },
