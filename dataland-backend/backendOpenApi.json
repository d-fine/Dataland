--- conflicted
+++ resolved
@@ -11576,15 +11576,13 @@
         }
       },
       "EutaxonomynonfinancialsData": {
+        "required": [
+          "general"
+        ],
         "type": "object",
         "properties": {
           "general": {
-            "nullable": true,
-            "allOf": [
-              {
-                "$ref": "#/components/schemas/EutaxonomynonfinancialsGeneral"
-              }
-            ]
+            "$ref": "#/components/schemas/EutaxonomynonfinancialsGeneral"
           },
           "revenue": {
             "nullable": true,
@@ -11613,15 +11611,13 @@
         }
       },
       "EutaxonomynonfinancialsGeneral": {
+        "required": [
+          "general"
+        ],
         "type": "object",
         "properties": {
           "general": {
-            "nullable": true,
-            "allOf": [
-              {
-                "$ref": "#/components/schemas/EutaxonomynonfinancialsGeneralGeneral"
-              }
-            ]
+            "$ref": "#/components/schemas/EutaxonomynonfinancialsGeneralGeneral"
           }
         }
       },
@@ -13823,15 +13819,15 @@
           "companyId": {
             "type": "string"
           },
+          "countryCode": {
+            "type": "string"
+          },
           "headquarters": {
             "type": "string"
           },
           "sector": {
             "type": "string",
             "nullable": true
-          },
-          "countryCode": {
-            "type": "string"
           },
           "permId": {
             "type": "string",
@@ -13917,12 +13913,9 @@
         "type": "string",
         "enum": [
           "esg-questionnaire",
-<<<<<<< HEAD
           "euTaxonomyNonFinancials",
           "heimathafen",
-=======
           "sfdr",
->>>>>>> 06407009
           "eutaxonomy-financials",
           "eutaxonomy-non-financials",
           "lksg",
