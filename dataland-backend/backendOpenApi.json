--- conflicted
+++ resolved
@@ -3085,7 +3085,7 @@
                   }
                 }
               },
-              "application/json": {
+              "application/vnd.spring-boot.actuator.v2+json": {
                 "schema": {
                   "type": "object",
                   "additionalProperties": {
@@ -3096,7 +3096,7 @@
                   }
                 }
               },
-              "application/vnd.spring-boot.actuator.v2+json": {
+              "application/json": {
                 "schema": {
                   "type": "object",
                   "additionalProperties": {
@@ -3148,12 +3148,12 @@
                   "type": "object"
                 }
               },
+              "application/vnd.spring-boot.actuator.v2+json": {
+                "schema": {
+                  "type": "object"
+                }
+              },
               "application/json": {
-                "schema": {
-                  "type": "object"
-                }
-              },
-              "application/vnd.spring-boot.actuator.v2+json": {
                 "schema": {
                   "type": "object"
                 }
@@ -3199,12 +3199,12 @@
                   "type": "object"
                 }
               },
+              "application/vnd.spring-boot.actuator.v2+json": {
+                "schema": {
+                  "type": "object"
+                }
+              },
               "application/json": {
-                "schema": {
-                  "type": "object"
-                }
-              },
-              "application/vnd.spring-boot.actuator.v2+json": {
                 "schema": {
                   "type": "object"
                 }
@@ -3250,12 +3250,12 @@
                   "type": "object"
                 }
               },
+              "application/vnd.spring-boot.actuator.v2+json": {
+                "schema": {
+                  "type": "object"
+                }
+              },
               "application/json": {
-                "schema": {
-                  "type": "object"
-                }
-              },
-              "application/vnd.spring-boot.actuator.v2+json": {
                 "schema": {
                   "type": "object"
                 }
@@ -15274,11 +15274,6 @@
         ],
         "type": "object",
         "properties": {
-<<<<<<< HEAD
-          "lei": {
-            "type": "string",
-            "nullable": true
-=======
           "sector": {
             "type": "string",
             "nullable": true
@@ -15288,28 +15283,16 @@
           },
           "countryCode": {
             "type": "string"
->>>>>>> edddc2c0
           },
           "companyId": {
             "type": "string"
           },
-          "companyId": {
-            "type": "string"
-          },
           "companyName": {
             "type": "string"
           },
-<<<<<<< HEAD
-          "headquarters": {
-            "type": "string"
-          },
-          "countryCode": {
-            "type": "string"
-=======
           "lei": {
             "type": "string",
             "nullable": true
->>>>>>> edddc2c0
           }
         }
       },
