{
  "openapi": "3.0.1",
  "info": {
    "title": "Dataland Backend API documentation",
    "version": "1.0.0"
  },
  "servers": [
    {
      "url": "/api"
    }
  ],
  "tags": [
    {
      "name": "Actuator",
      "description": "Monitor and interact",
      "externalDocs": {
        "description": "Spring Boot Actuator Web API Documentation",
        "url": "https://docs.spring.io/spring-boot/docs/current/actuator-api/html/"
      }
    }
  ],
  "paths": {
    "/companies/{companyId}": {
      "get": {
        "tags": [
          "company-data-controller"
        ],
        "summary": "Retrieve company information.",
        "description": "Company information behind the given company Id is retrieved.",
        "operationId": "getCompanyById",
        "parameters": [
          {
            "name": "companyId",
            "in": "path",
            "required": true,
            "schema": {
              "type": "string"
            }
          }
        ],
        "responses": {
          "200": {
            "description": "Successfully retrieved company information.",
            "content": {
              "application/json": {
                "schema": {
                  "$ref": "#/components/schemas/StoredCompany"
                }
              }
            }
          },
          "default": {
            "description": "An error occurred",
            "content": {
              "application/json": {
                "schema": {
                  "$ref": "#/components/schemas/ErrorResponse"
                }
              }
            }
          },
          "401": {
            "description": "Unauthorized",
            "headers": {
              "WWW-Authenticate": {
                "schema": {
                  "type": "string"
                }
              }
            }
          }
        },
        "security": [
          {
            "default-oauth": []
          },
          {
            "default-bearer-auth": []
          }
        ]
      },
      "put": {
        "tags": [
          "company-data-controller"
        ],
        "summary": "Update company information entirely",
        "description": "Replace all company information of the company associated with the given company Id",
        "operationId": "putCompanyById",
        "parameters": [
          {
            "name": "companyId",
            "in": "path",
            "required": true,
            "schema": {
              "type": "string"
            }
          }
        ],
        "requestBody": {
          "content": {
            "application/json": {
              "schema": {
                "$ref": "#/components/schemas/CompanyInformation"
              }
            }
          },
          "required": true
        },
        "responses": {
          "200": {
            "description": "Successfully updated company information.",
            "content": {
              "application/json": {
                "schema": {
                  "$ref": "#/components/schemas/StoredCompany"
                }
              }
            }
          },
          "default": {
            "description": "An error occurred",
            "content": {
              "application/json": {
                "schema": {
                  "$ref": "#/components/schemas/ErrorResponse"
                }
              }
            }
          },
          "401": {
            "description": "Unauthorized",
            "headers": {
              "WWW-Authenticate": {
                "schema": {
                  "type": "string"
                }
              }
            }
          }
        },
        "security": [
          {
            "default-oauth": []
          },
          {
            "default-bearer-auth": []
          }
        ]
      },
      "patch": {
        "tags": [
          "company-data-controller"
        ],
        "summary": "Update company information selectively",
        "description": "Provided fields of the company associated with the given company Id are updated.",
        "operationId": "patchCompanyById",
        "parameters": [
          {
            "name": "companyId",
            "in": "path",
            "required": true,
            "schema": {
              "type": "string"
            }
          }
        ],
        "requestBody": {
          "content": {
            "application/json": {
              "schema": {
                "$ref": "#/components/schemas/CompanyInformationPatch"
              }
            }
          },
          "required": true
        },
        "responses": {
          "200": {
            "description": "Successfully updated company information.",
            "content": {
              "application/json": {
                "schema": {
                  "$ref": "#/components/schemas/StoredCompany"
                }
              }
            }
          },
          "default": {
            "description": "An error occurred",
            "content": {
              "application/json": {
                "schema": {
                  "$ref": "#/components/schemas/ErrorResponse"
                }
              }
            }
          },
          "401": {
            "description": "Unauthorized",
            "headers": {
              "WWW-Authenticate": {
                "schema": {
                  "type": "string"
                }
              }
            }
          }
        },
        "security": [
          {
            "default-oauth": []
          },
          {
            "default-bearer-auth": []
          }
        ]
      }
    },
    "/data/vsme": {
      "post": {
        "tags": [
          "vsme-data-controller"
        ],
        "operationId": "postVsmeJsonAndDocuments",
        "requestBody": {
          "content": {
            "multipart/form-data": {
              "schema": {
                "required": [
                  "companyAssociatedVsmeData",
                  "documents"
                ],
                "type": "object",
                "properties": {
                  "companyAssociatedVsmeData": {
                    "$ref": "#/components/schemas/CompanyAssociatedDataVsmeData"
                  },
                  "documents": {
                    "type": "array",
                    "items": {
                      "type": "string",
                      "format": "binary"
                    }
                  }
                }
              }
            }
          }
        },
        "responses": {
          "200": {
            "description": "Successfully added data to the private data store.",
            "content": {
              "application/json": {
                "schema": {
                  "$ref": "#/components/schemas/DataMetaInformation"
                }
              }
            }
          },
          "default": {
            "description": "An error occurred",
            "content": {
              "application/json": {
                "schema": {
                  "$ref": "#/components/schemas/ErrorResponse"
                }
              }
            }
          },
          "401": {
            "description": "Unauthorized",
            "headers": {
              "WWW-Authenticate": {
                "schema": {
                  "type": "string"
                }
              }
            }
          }
        },
        "security": [
          {
            "default-oauth": []
          },
          {
            "default-bearer-auth": []
          }
        ]
      }
    },
    "/data/sfdr": {
      "post": {
        "tags": [
          "sfdr-data-controller"
        ],
        "operationId": "postCompanyAssociatedSfdrData",
        "parameters": [
          {
            "name": "bypassQa",
            "in": "query",
            "required": false,
            "schema": {
              "type": "boolean",
              "default": false
            }
          }
        ],
        "requestBody": {
          "content": {
            "application/json": {
              "schema": {
                "$ref": "#/components/schemas/CompanyAssociatedDataSfdrData"
              }
            }
          },
          "required": true
        },
        "responses": {
          "200": {
            "description": "Successfully added data to the data store.",
            "content": {
              "application/json": {
                "schema": {
                  "$ref": "#/components/schemas/DataMetaInformation"
                }
              }
            }
          },
          "default": {
            "description": "An error occurred",
            "content": {
              "application/json": {
                "schema": {
                  "$ref": "#/components/schemas/ErrorResponse"
                }
              }
            }
          },
          "401": {
            "description": "Unauthorized",
            "headers": {
              "WWW-Authenticate": {
                "schema": {
                  "type": "string"
                }
              }
            }
          }
        },
        "security": [
          {
            "default-oauth": []
          },
          {
            "default-bearer-auth": []
          }
        ]
      }
    },
    "/data/p2p": {
      "post": {
        "tags": [
          "p-2p-data-controller"
        ],
        "operationId": "postCompanyAssociatedP2pData",
        "parameters": [
          {
            "name": "bypassQa",
            "in": "query",
            "required": false,
            "schema": {
              "type": "boolean",
              "default": false
            }
          }
        ],
        "requestBody": {
          "content": {
            "application/json": {
              "schema": {
                "$ref": "#/components/schemas/CompanyAssociatedDataPathwaysToParisData"
              }
            }
          },
          "required": true
        },
        "responses": {
          "200": {
            "description": "Successfully added data to the data store.",
            "content": {
              "application/json": {
                "schema": {
                  "$ref": "#/components/schemas/DataMetaInformation"
                }
              }
            }
          },
          "default": {
            "description": "An error occurred",
            "content": {
              "application/json": {
                "schema": {
                  "$ref": "#/components/schemas/ErrorResponse"
                }
              }
            }
          },
          "401": {
            "description": "Unauthorized",
            "headers": {
              "WWW-Authenticate": {
                "schema": {
                  "type": "string"
                }
              }
            }
          }
        },
        "security": [
          {
            "default-oauth": []
          },
          {
            "default-bearer-auth": []
          }
        ]
      }
    },
    "/data/lksg": {
      "post": {
        "tags": [
          "lksg-data-controller"
        ],
        "operationId": "postCompanyAssociatedLksgData",
        "parameters": [
          {
            "name": "bypassQa",
            "in": "query",
            "required": false,
            "schema": {
              "type": "boolean",
              "default": false
            }
          }
        ],
        "requestBody": {
          "content": {
            "application/json": {
              "schema": {
                "$ref": "#/components/schemas/CompanyAssociatedDataLksgData"
              }
            }
          },
          "required": true
        },
        "responses": {
          "200": {
            "description": "Successfully added data to the data store.",
            "content": {
              "application/json": {
                "schema": {
                  "$ref": "#/components/schemas/DataMetaInformation"
                }
              }
            }
          },
          "default": {
            "description": "An error occurred",
            "content": {
              "application/json": {
                "schema": {
                  "$ref": "#/components/schemas/ErrorResponse"
                }
              }
            }
          },
          "401": {
            "description": "Unauthorized",
            "headers": {
              "WWW-Authenticate": {
                "schema": {
                  "type": "string"
                }
              }
            }
          }
        },
        "security": [
          {
            "default-oauth": []
          },
          {
            "default-bearer-auth": []
          }
        ]
      }
    },
    "/data/heimathafen": {
      "post": {
        "tags": [
          "heimathafen-data-controller"
        ],
        "operationId": "postCompanyAssociatedHeimathafenData",
        "parameters": [
          {
            "name": "bypassQa",
            "in": "query",
            "required": false,
            "schema": {
              "type": "boolean",
              "default": false
            }
          }
        ],
        "requestBody": {
          "content": {
            "application/json": {
              "schema": {
                "$ref": "#/components/schemas/CompanyAssociatedDataHeimathafenData"
              }
            }
          },
          "required": true
        },
        "responses": {
          "200": {
            "description": "Successfully added data to the data store.",
            "content": {
              "application/json": {
                "schema": {
                  "$ref": "#/components/schemas/DataMetaInformation"
                }
              }
            }
          },
          "default": {
            "description": "An error occurred",
            "content": {
              "application/json": {
                "schema": {
                  "$ref": "#/components/schemas/ErrorResponse"
                }
              }
            }
          },
          "401": {
            "description": "Unauthorized",
            "headers": {
              "WWW-Authenticate": {
                "schema": {
                  "type": "string"
                }
              }
            }
          }
        },
        "security": [
          {
            "default-oauth": []
          },
          {
            "default-bearer-auth": []
          }
        ]
      }
    },
    "/data/eutaxonomy-non-financials": {
      "post": {
        "tags": [
          "eutaxonomy-non-financials-data-controller"
        ],
        "operationId": "postCompanyAssociatedEutaxonomyNonFinancialsData",
        "parameters": [
          {
            "name": "bypassQa",
            "in": "query",
            "required": false,
            "schema": {
              "type": "boolean",
              "default": false
            }
          }
        ],
        "requestBody": {
          "content": {
            "application/json": {
              "schema": {
                "$ref": "#/components/schemas/CompanyAssociatedDataEutaxonomyNonFinancialsData"
              }
            }
          },
          "required": true
        },
        "responses": {
          "200": {
            "description": "Successfully added data to the data store.",
            "content": {
              "application/json": {
                "schema": {
                  "$ref": "#/components/schemas/DataMetaInformation"
                }
              }
            }
          },
          "default": {
            "description": "An error occurred",
            "content": {
              "application/json": {
                "schema": {
                  "$ref": "#/components/schemas/ErrorResponse"
                }
              }
            }
          },
          "401": {
            "description": "Unauthorized",
            "headers": {
              "WWW-Authenticate": {
                "schema": {
                  "type": "string"
                }
              }
            }
          }
        },
        "security": [
          {
            "default-oauth": []
          },
          {
            "default-bearer-auth": []
          }
        ]
      }
    },
    "/data/eutaxonomy-financials": {
      "post": {
        "tags": [
          "eu-taxonomy-data-for-financials-controller"
        ],
        "operationId": "postCompanyAssociatedEuTaxonomyDataForFinancials",
        "parameters": [
          {
            "name": "bypassQa",
            "in": "query",
            "required": false,
            "schema": {
              "type": "boolean",
              "default": false
            }
          }
        ],
        "requestBody": {
          "content": {
            "application/json": {
              "schema": {
                "$ref": "#/components/schemas/CompanyAssociatedDataEuTaxonomyDataForFinancials"
              }
            }
          },
          "required": true
        },
        "responses": {
          "200": {
            "description": "Successfully added data to the data store.",
            "content": {
              "application/json": {
                "schema": {
                  "$ref": "#/components/schemas/DataMetaInformation"
                }
              }
            }
          },
          "default": {
            "description": "An error occurred",
            "content": {
              "application/json": {
                "schema": {
                  "$ref": "#/components/schemas/ErrorResponse"
                }
              }
            }
          },
          "401": {
            "description": "Unauthorized",
            "headers": {
              "WWW-Authenticate": {
                "schema": {
                  "type": "string"
                }
              }
            }
          }
        },
        "security": [
          {
            "default-oauth": []
          },
          {
            "default-bearer-auth": []
          }
        ]
      }
    },
    "/data/esg-questionnaire": {
      "post": {
        "tags": [
          "esg-questionnaire-data-controller"
        ],
        "operationId": "postCompanyAssociatedEsgQuestionnaireData",
        "parameters": [
          {
            "name": "bypassQa",
            "in": "query",
            "required": false,
            "schema": {
              "type": "boolean",
              "default": false
            }
          }
        ],
        "requestBody": {
          "content": {
            "application/json": {
              "schema": {
                "$ref": "#/components/schemas/CompanyAssociatedDataEsgQuestionnaireData"
              }
            }
          },
          "required": true
        },
        "responses": {
          "200": {
            "description": "Successfully added data to the data store.",
            "content": {
              "application/json": {
                "schema": {
                  "$ref": "#/components/schemas/DataMetaInformation"
                }
              }
            }
          },
          "default": {
            "description": "An error occurred",
            "content": {
              "application/json": {
                "schema": {
                  "$ref": "#/components/schemas/ErrorResponse"
                }
              }
            }
          },
          "401": {
            "description": "Unauthorized",
            "headers": {
              "WWW-Authenticate": {
                "schema": {
                  "type": "string"
                }
              }
            }
          }
        },
        "security": [
          {
            "default-oauth": []
          },
          {
            "default-bearer-auth": []
          }
        ]
      }
    },
    "/companies": {
      "get": {
        "tags": [
          "company-data-controller"
        ],
        "summary": "Retrieve just the basic information about specific companies.",
        "description": "The basic information about companies via the provided company name/identifier are retrieved and filtered by countryCode, sector and available framework data. Empty/Unspecified filters are ignored.",
        "operationId": "getCompanies",
        "parameters": [
          {
            "name": "searchString",
            "in": "query",
            "required": false,
            "schema": {
              "type": "string"
            }
          },
          {
            "name": "dataTypes",
            "in": "query",
            "required": false,
            "schema": {
              "uniqueItems": true,
              "type": "array",
              "items": {
                "$ref": "#/components/schemas/DataTypeEnum"
              }
            }
          },
          {
            "name": "countryCodes",
            "in": "query",
            "required": false,
            "schema": {
              "uniqueItems": true,
              "type": "array",
              "items": {
                "type": "string"
              }
            }
          },
          {
            "name": "sectors",
            "in": "query",
            "required": false,
            "schema": {
              "uniqueItems": true,
              "type": "array",
              "items": {
                "type": "string"
              }
            }
          },
          {
            "name": "chunkSize",
            "in": "query",
            "required": false,
            "schema": {
              "type": "integer",
              "format": "int32"
            }
          },
          {
            "name": "chunkIndex",
            "in": "query",
            "required": false,
            "schema": {
              "type": "integer",
              "format": "int32"
            }
          }
        ],
        "responses": {
          "200": {
            "description": "Successfully retrieved basic company information.",
            "content": {
              "application/json": {
                "schema": {
                  "type": "array",
                  "items": {
                    "$ref": "#/components/schemas/BasicCompanyInformation"
                  }
                }
              }
            }
          },
          "default": {
            "description": "An error occurred",
            "content": {
              "application/json": {
                "schema": {
                  "$ref": "#/components/schemas/ErrorResponse"
                }
              }
            }
          },
          "401": {
            "description": "Unauthorized",
            "headers": {
              "WWW-Authenticate": {
                "schema": {
                  "type": "string"
                }
              }
            }
          }
        },
        "security": [
          {
            "default-oauth": []
          },
          {
            "default-bearer-auth": []
          }
        ]
      },
      "post": {
        "tags": [
          "company-data-controller"
        ],
        "summary": "Add a new company.",
        "description": "A new company is added using the provided information, the generated company ID is returned.",
        "operationId": "postCompany",
        "requestBody": {
          "content": {
            "application/json": {
              "schema": {
                "$ref": "#/components/schemas/CompanyInformation"
              }
            }
          },
          "required": true
        },
        "responses": {
          "200": {
            "description": "Successfully added company.",
            "content": {
              "application/json": {
                "schema": {
                  "$ref": "#/components/schemas/StoredCompany"
                }
              }
            }
          },
          "default": {
            "description": "An error occurred",
            "content": {
              "application/json": {
                "schema": {
                  "$ref": "#/components/schemas/ErrorResponse"
                }
              }
            }
          },
          "401": {
            "description": "Unauthorized",
            "headers": {
              "WWW-Authenticate": {
                "schema": {
                  "type": "string"
                }
              }
            }
          }
        },
        "security": [
          {
            "default-oauth": []
          },
          {
            "default-bearer-auth": []
          }
        ]
      }
    },
    "/companies/identifiers/{identifierType}/{identifier}": {
      "get": {
        "tags": [
          "company-data-controller"
        ],
        "summary": "Gets the company ID for an identifier of specified type.",
        "description": "Get the company ID for an identifier of specified type.",
        "operationId": "getCompanyIdByIdentifier",
        "parameters": [
          {
            "name": "identifierType",
            "in": "path",
            "required": true,
            "schema": {
              "$ref": "#/components/schemas/IdentifierType"
            }
          },
          {
            "name": "identifier",
            "in": "path",
            "required": true,
            "schema": {
              "type": "string"
            }
          }
        ],
        "responses": {
          "404": {
            "description": "Found no company corresponding the identifier.",
            "content": {
              "application/json": {
                "schema": {
                  "$ref": "#/components/schemas/CompanyId"
                }
              }
            }
          },
          "200": {
            "description": "Found a company corresponding the identifier.",
            "content": {
              "application/json": {
                "schema": {
                  "$ref": "#/components/schemas/CompanyId"
                }
              }
            }
          },
          "default": {
            "description": "An error occurred",
            "content": {
              "application/json": {
                "schema": {
                  "$ref": "#/components/schemas/ErrorResponse"
                }
              }
            }
          },
          "401": {
            "description": "Unauthorized",
            "headers": {
              "WWW-Authenticate": {
                "schema": {
                  "type": "string"
                }
              }
            }
          }
        },
        "security": [
          {
            "default-oauth": []
          },
          {
            "default-bearer-auth": []
          }
        ]
      },
      "head": {
        "tags": [
          "company-data-controller"
        ],
        "summary": "Checks that an identifier of specified type exists.",
        "description": "Checks that an identifier of specified type exists.",
        "operationId": "existsIdentifier",
        "parameters": [
          {
            "name": "identifierType",
            "in": "path",
            "required": true,
            "schema": {
              "$ref": "#/components/schemas/IdentifierType"
            }
          },
          {
            "name": "identifier",
            "in": "path",
            "required": true,
            "schema": {
              "type": "string"
            }
          }
        ],
        "responses": {
          "200": {
            "description": "Successfully checked that identifier exists."
          },
          "404": {
            "description": "Successfully checked that identifier does not exist."
          },
          "default": {
            "description": "An error occurred",
            "content": {
              "application/json": {
                "schema": {
                  "$ref": "#/components/schemas/ErrorResponse"
                }
              }
            }
          },
          "401": {
            "description": "Unauthorized",
            "headers": {
              "WWW-Authenticate": {
                "schema": {
                  "type": "string"
                }
              }
            }
          }
        },
        "security": [
          {
            "default-oauth": []
          },
          {
            "default-bearer-auth": []
          }
        ]
      }
    },
    "/users/{userId}/uploads": {
      "get": {
        "tags": [
          "user-uploads-controller"
        ],
        "summary": "Retrieve an augmented dataset meta information uploaded by a specific user.",
        "description": "Retrieve an augmented dataset meta information uploaded by a specific user for the \"My Datasets\" page.",
        "operationId": "getUserUploadsDataMetaInformation",
        "parameters": [
          {
            "name": "userId",
            "in": "path",
            "required": true,
            "schema": {
              "type": "string"
            }
          }
        ],
        "responses": {
          "200": {
            "description": "Successfully retrieved augmented dataset meta information.",
            "content": {
              "application/json": {
                "schema": {
                  "type": "array",
                  "items": {
                    "$ref": "#/components/schemas/DataMetaInformationForMyDatasets"
                  }
                }
              }
            }
          },
          "default": {
            "description": "An error occurred",
            "content": {
              "application/json": {
                "schema": {
                  "$ref": "#/components/schemas/ErrorResponse"
                }
              }
            }
          },
          "401": {
            "description": "Unauthorized",
            "headers": {
              "WWW-Authenticate": {
                "schema": {
                  "type": "string"
                }
              }
            }
          }
        },
        "security": [
          {
            "default-oauth": []
          },
          {
            "default-bearer-auth": []
          }
        ]
      }
    },
    "/token": {
      "get": {
        "tags": [
          "token-validity-controller"
        ],
        "summary": "Validates if a token is valid",
        "description": "Validates if a token is valid",
        "operationId": "validateToken",
        "responses": {
          "200": {
            "description": "OK"
          },
          "default": {
            "description": "An error occurred",
            "content": {
              "application/json": {
                "schema": {
                  "$ref": "#/components/schemas/ErrorResponse"
                }
              }
            }
          },
          "401": {
            "description": "Unauthorized",
            "headers": {
              "WWW-Authenticate": {
                "schema": {
                  "type": "string"
                }
              }
            }
          }
        },
        "security": [
          {
            "default-oauth": []
          },
          {
            "default-bearer-auth": []
          }
        ]
      }
    },
    "/metadata": {
      "get": {
        "tags": [
          "meta-data-controller"
        ],
        "summary": "Search in Dataland for meta info about data.",
        "description": "Meta info about data sets registered by Dataland can be retrieved.",
        "operationId": "getListOfDataMetaInfo",
        "parameters": [
          {
            "name": "companyId",
            "in": "query",
            "required": false,
            "schema": {
              "type": "string"
            }
          },
          {
            "name": "dataType",
            "in": "query",
            "required": false,
            "schema": {
              "$ref": "#/components/schemas/DataTypeEnum"
            }
          },
          {
            "name": "showOnlyActive",
            "in": "query",
            "required": false,
            "schema": {
              "type": "boolean",
              "default": true
            }
          },
          {
            "name": "reportingPeriod",
            "in": "query",
            "required": false,
            "schema": {
              "type": "string"
            }
          }
        ],
        "responses": {
          "200": {
            "description": "Successfully retrieved meta info.",
            "content": {
              "application/json": {
                "schema": {
                  "type": "array",
                  "items": {
                    "$ref": "#/components/schemas/DataMetaInformation"
                  }
                }
              }
            }
          },
          "default": {
            "description": "An error occurred",
            "content": {
              "application/json": {
                "schema": {
                  "$ref": "#/components/schemas/ErrorResponse"
                }
              }
            }
          },
          "401": {
            "description": "Unauthorized",
            "headers": {
              "WWW-Authenticate": {
                "schema": {
                  "type": "string"
                }
              }
            }
          }
        },
        "security": [
          {
            "default-oauth": []
          },
          {
            "default-bearer-auth": []
          }
        ]
      }
    },
    "/metadata/{dataId}": {
      "get": {
        "tags": [
          "meta-data-controller"
        ],
        "summary": "Look up meta info about a specific data set.",
        "description": "Meta info about a specific data set registered by Dataland and identified by its data ID is retrieved.",
        "operationId": "getDataMetaInfo",
        "parameters": [
          {
            "name": "dataId",
            "in": "path",
            "required": true,
            "schema": {
              "type": "string"
            }
          }
        ],
        "responses": {
          "200": {
            "description": "Successfully retrieved specific meta info.",
            "content": {
              "application/json": {
                "schema": {
                  "$ref": "#/components/schemas/DataMetaInformation"
                }
              }
            }
          },
          "default": {
            "description": "An error occurred",
            "content": {
              "application/json": {
                "schema": {
                  "$ref": "#/components/schemas/ErrorResponse"
                }
              }
            }
          },
          "401": {
            "description": "Unauthorized",
            "headers": {
              "WWW-Authenticate": {
                "schema": {
                  "type": "string"
                }
              }
            }
          }
        },
        "security": [
          {
            "default-oauth": []
          },
          {
            "default-bearer-auth": []
          }
        ]
      }
    },
    "/internal/cached/public/{dataId}": {
      "get": {
        "tags": [
          "temporarily-cached-data-controller"
        ],
        "summary": "Retrieve specific data from the cache store of the backend.",
        "description": "Data identified by the provided data ID is retrieved.",
        "operationId": "getReceivedPublicData",
        "parameters": [
          {
            "name": "dataId",
            "in": "path",
            "required": true,
            "schema": {
              "type": "string"
            }
          }
        ],
        "responses": {
          "200": {
            "description": "Successfully retrieved data set.",
            "content": {
              "application/json": {
                "schema": {
                  "type": "string"
                }
              }
            }
          },
          "default": {
            "description": "An error occurred",
            "content": {
              "application/json": {
                "schema": {
                  "$ref": "#/components/schemas/ErrorResponse"
                }
              }
            }
          },
          "401": {
            "description": "Unauthorized",
            "headers": {
              "WWW-Authenticate": {
                "schema": {
                  "type": "string"
                }
              }
            }
          }
        }
      }
    },
    "/internal/cached/private/{dataId}": {
      "get": {
        "tags": [
          "temporarily-cached-data-controller"
        ],
        "summary": "Retrieve specific data from the cache store of the backend.",
        "description": "Data identified by the provided data ID is retrieved.",
        "operationId": "getReceivedPrivateJson",
        "parameters": [
          {
            "name": "dataId",
            "in": "path",
            "required": true,
            "schema": {
              "type": "string"
            }
          }
        ],
        "responses": {
          "200": {
            "description": "Successfully retrieved data set.",
            "content": {
              "application/json": {
                "schema": {
                  "type": "string"
                }
              }
            }
          },
          "default": {
            "description": "An error occurred",
            "content": {
              "application/json": {
                "schema": {
                  "$ref": "#/components/schemas/ErrorResponse"
                }
              }
            }
          },
          "401": {
            "description": "Unauthorized",
            "headers": {
              "WWW-Authenticate": {
                "schema": {
                  "type": "string"
                }
              }
            }
          }
        }
      }
    },
    "/internal/cached/private/document/{hash}": {
      "get": {
        "tags": [
          "temporarily-cached-data-controller"
        ],
        "summary": "Retrieve specific data from the cache store of the backend.",
        "description": "Data identified by the provided sha256 hash is retrieved.",
        "operationId": "getReceivedPrivateDocument",
        "parameters": [
          {
            "name": "hash",
            "in": "path",
            "required": true,
            "schema": {
              "type": "string"
            }
          }
        ],
        "responses": {
          "200": {
            "description": "Successfully retrieved blob.",
            "content": {
              "application/octet-stream": {
                "schema": {
                  "type": "string",
                  "format": "binary"
                }
              }
            }
          },
          "default": {
            "description": "An error occurred",
            "content": {
              "application/json": {
                "schema": {
                  "$ref": "#/components/schemas/ErrorResponse"
                }
              }
            }
          },
          "401": {
            "description": "Unauthorized",
            "headers": {
              "WWW-Authenticate": {
                "schema": {
                  "type": "string"
                }
              }
            }
          }
        }
      }
    },
    "/data/vsme/{dataId}": {
      "get": {
        "tags": [
          "vsme-data-controller"
        ],
        "operationId": "getCompanyAssociatedVsmeData",
        "parameters": [
          {
            "name": "dataId",
            "in": "path",
            "required": true,
            "schema": {
              "type": "string"
            }
          }
        ],
        "responses": {
          "200": {
            "description": "Successfully retrieved data set.",
            "content": {
              "application/json": {
                "schema": {
                  "$ref": "#/components/schemas/CompanyAssociatedDataVsmeData"
                }
              }
            }
          },
          "default": {
            "description": "An error occurred",
            "content": {
              "application/json": {
                "schema": {
                  "$ref": "#/components/schemas/ErrorResponse"
                }
              }
            }
          },
          "401": {
            "description": "Unauthorized",
            "headers": {
              "WWW-Authenticate": {
                "schema": {
                  "type": "string"
                }
              }
            }
          }
        },
        "security": [
          {
            "default-oauth": []
          },
          {
            "default-bearer-auth": []
          }
        ]
      }
    },
    "/data/vsme/documents": {
      "get": {
        "tags": [
          "vsme-data-controller"
        ],
        "operationId": "getPrivateDocument",
        "parameters": [
          {
            "name": "dataId",
            "in": "query",
            "required": true,
            "schema": {
              "type": "string"
            }
          },
          {
            "name": "hash",
            "in": "query",
            "required": true,
            "schema": {
              "type": "string"
            }
          }
        ],
        "responses": {
          "200": {
            "description": "Successfully received document.",
            "headers": {
              "Content-Disposition": {
                "style": "simple",
                "schema": {
                  "type": "string"
                }
              }
            },
            "content": {
              "application/json": {
                "schema": {
                  "type": "string",
                  "format": "binary"
                }
              },
              "application/pdf": {
                "schema": {
                  "type": "string",
                  "format": "binary"
                }
              }
            }
          },
          "default": {
            "description": "An error occurred",
            "content": {
              "application/json": {
                "schema": {
                  "$ref": "#/components/schemas/ErrorResponse"
                }
              }
            }
          },
          "401": {
            "description": "Unauthorized",
            "headers": {
              "WWW-Authenticate": {
                "schema": {
                  "type": "string"
                }
              }
            }
          }
        },
        "security": [
          {
            "default-oauth": []
          },
          {
            "default-bearer-auth": []
          }
        ]
      }
    },
    "/data/vsme/companies/{companyId}": {
      "get": {
        "tags": [
          "vsme-data-controller"
        ],
        "operationId": "getFrameworkDatasetsForCompany",
        "parameters": [
          {
            "name": "companyId",
            "in": "path",
            "required": true,
            "schema": {
              "type": "string"
            }
          },
          {
            "name": "showOnlyActive",
            "in": "query",
            "required": false,
            "schema": {
              "type": "boolean",
              "default": true
            }
          },
          {
            "name": "reportingPeriod",
            "in": "query",
            "required": false,
            "schema": {
              "type": "string"
            }
          }
        ],
        "responses": {
          "200": {
            "description": "Successfully retrieved vsme datasets with meta info.",
            "content": {
              "application/json": {
                "schema": {
                  "type": "array",
                  "items": {
                    "$ref": "#/components/schemas/DataAndMetaInformationVsmeData"
                  }
                }
              }
            }
          },
          "default": {
            "description": "An error occurred",
            "content": {
              "application/json": {
                "schema": {
                  "$ref": "#/components/schemas/ErrorResponse"
                }
              }
            }
          },
          "401": {
            "description": "Unauthorized",
            "headers": {
              "WWW-Authenticate": {
                "schema": {
                  "type": "string"
                }
              }
            }
          }
        },
        "security": [
          {
            "default-oauth": []
          },
          {
            "default-bearer-auth": []
          }
        ]
      }
    },
    "/data/sfdr/{dataId}": {
      "get": {
        "tags": [
          "sfdr-data-controller"
        ],
        "operationId": "getCompanyAssociatedSfdrData",
        "parameters": [
          {
            "name": "dataId",
            "in": "path",
            "required": true,
            "schema": {
              "type": "string"
            }
          }
        ],
        "responses": {
          "200": {
            "description": "Successfully retrieved data set.",
            "content": {
              "application/json": {
                "schema": {
                  "$ref": "#/components/schemas/CompanyAssociatedDataSfdrData"
                }
              }
            }
          },
          "default": {
            "description": "An error occurred",
            "content": {
              "application/json": {
                "schema": {
                  "$ref": "#/components/schemas/ErrorResponse"
                }
              }
            }
          },
          "401": {
            "description": "Unauthorized",
            "headers": {
              "WWW-Authenticate": {
                "schema": {
                  "type": "string"
                }
              }
            }
          }
        },
        "security": [
          {
            "default-oauth": []
          },
          {
            "default-bearer-auth": []
          }
        ]
      }
    },
    "/data/sfdr/companies/{companyId}": {
      "get": {
        "tags": [
          "sfdr-data-controller"
        ],
        "operationId": "getAllCompanySfdrData",
        "parameters": [
          {
            "name": "companyId",
            "in": "path",
            "required": true,
            "schema": {
              "type": "string"
            }
          },
          {
            "name": "showOnlyActive",
            "in": "query",
            "required": false,
            "schema": {
              "type": "boolean",
              "default": true
            }
          },
          {
            "name": "reportingPeriod",
            "in": "query",
            "required": false,
            "schema": {
              "type": "string"
            }
          }
        ],
        "responses": {
          "200": {
            "description": "Successfully retrieved framework datasets with meta info.",
            "content": {
              "application/json": {
                "schema": {
                  "type": "array",
                  "items": {
                    "$ref": "#/components/schemas/DataAndMetaInformationSfdrData"
                  }
                }
              }
            }
          },
          "default": {
            "description": "An error occurred",
            "content": {
              "application/json": {
                "schema": {
                  "$ref": "#/components/schemas/ErrorResponse"
                }
              }
            }
          },
          "401": {
            "description": "Unauthorized",
            "headers": {
              "WWW-Authenticate": {
                "schema": {
                  "type": "string"
                }
              }
            }
          }
        },
        "security": [
          {
            "default-oauth": []
          },
          {
            "default-bearer-auth": []
          }
        ]
      }
    },
    "/data/p2p/{dataId}": {
      "get": {
        "tags": [
          "p-2p-data-controller"
        ],
        "operationId": "getCompanyAssociatedP2pData",
        "parameters": [
          {
            "name": "dataId",
            "in": "path",
            "required": true,
            "schema": {
              "type": "string"
            }
          }
        ],
        "responses": {
          "200": {
            "description": "Successfully retrieved data set.",
            "content": {
              "application/json": {
                "schema": {
                  "$ref": "#/components/schemas/CompanyAssociatedDataPathwaysToParisData"
                }
              }
            }
          },
          "default": {
            "description": "An error occurred",
            "content": {
              "application/json": {
                "schema": {
                  "$ref": "#/components/schemas/ErrorResponse"
                }
              }
            }
          },
          "401": {
            "description": "Unauthorized",
            "headers": {
              "WWW-Authenticate": {
                "schema": {
                  "type": "string"
                }
              }
            }
          }
        },
        "security": [
          {
            "default-oauth": []
          },
          {
            "default-bearer-auth": []
          }
        ]
      }
    },
    "/data/p2p/companies/{companyId}": {
      "get": {
        "tags": [
          "p-2p-data-controller"
        ],
        "operationId": "getAllCompanyP2pData",
        "parameters": [
          {
            "name": "companyId",
            "in": "path",
            "required": true,
            "schema": {
              "type": "string"
            }
          },
          {
            "name": "showOnlyActive",
            "in": "query",
            "required": false,
            "schema": {
              "type": "boolean",
              "default": true
            }
          },
          {
            "name": "reportingPeriod",
            "in": "query",
            "required": false,
            "schema": {
              "type": "string"
            }
          }
        ],
        "responses": {
          "200": {
            "description": "Successfully retrieved framework datasets with meta info.",
            "content": {
              "application/json": {
                "schema": {
                  "type": "array",
                  "items": {
                    "$ref": "#/components/schemas/DataAndMetaInformationPathwaysToParisData"
                  }
                }
              }
            }
          },
          "default": {
            "description": "An error occurred",
            "content": {
              "application/json": {
                "schema": {
                  "$ref": "#/components/schemas/ErrorResponse"
                }
              }
            }
          },
          "401": {
            "description": "Unauthorized",
            "headers": {
              "WWW-Authenticate": {
                "schema": {
                  "type": "string"
                }
              }
            }
          }
        },
        "security": [
          {
            "default-oauth": []
          },
          {
            "default-bearer-auth": []
          }
        ]
      }
    },
    "/data/lksg/{dataId}": {
      "get": {
        "tags": [
          "lksg-data-controller"
        ],
        "operationId": "getCompanyAssociatedLksgData",
        "parameters": [
          {
            "name": "dataId",
            "in": "path",
            "required": true,
            "schema": {
              "type": "string"
            }
          }
        ],
        "responses": {
          "200": {
            "description": "Successfully retrieved data set.",
            "content": {
              "application/json": {
                "schema": {
                  "$ref": "#/components/schemas/CompanyAssociatedDataLksgData"
                }
              }
            }
          },
          "default": {
            "description": "An error occurred",
            "content": {
              "application/json": {
                "schema": {
                  "$ref": "#/components/schemas/ErrorResponse"
                }
              }
            }
          },
          "401": {
            "description": "Unauthorized",
            "headers": {
              "WWW-Authenticate": {
                "schema": {
                  "type": "string"
                }
              }
            }
          }
        },
        "security": [
          {
            "default-oauth": []
          },
          {
            "default-bearer-auth": []
          }
        ]
      }
    },
    "/data/lksg/companies/{companyId}": {
      "get": {
        "tags": [
          "lksg-data-controller"
        ],
        "operationId": "getAllCompanyLksgData",
        "parameters": [
          {
            "name": "companyId",
            "in": "path",
            "required": true,
            "schema": {
              "type": "string"
            }
          },
          {
            "name": "showOnlyActive",
            "in": "query",
            "required": false,
            "schema": {
              "type": "boolean",
              "default": true
            }
          },
          {
            "name": "reportingPeriod",
            "in": "query",
            "required": false,
            "schema": {
              "type": "string"
            }
          }
        ],
        "responses": {
          "200": {
            "description": "Successfully retrieved framework datasets with meta info.",
            "content": {
              "application/json": {
                "schema": {
                  "type": "array",
                  "items": {
                    "$ref": "#/components/schemas/DataAndMetaInformationLksgData"
                  }
                }
              }
            }
          },
          "default": {
            "description": "An error occurred",
            "content": {
              "application/json": {
                "schema": {
                  "$ref": "#/components/schemas/ErrorResponse"
                }
              }
            }
          },
          "401": {
            "description": "Unauthorized",
            "headers": {
              "WWW-Authenticate": {
                "schema": {
                  "type": "string"
                }
              }
            }
          }
        },
        "security": [
          {
            "default-oauth": []
          },
          {
            "default-bearer-auth": []
          }
        ]
      }
    },
    "/data/heimathafen/{dataId}": {
      "get": {
        "tags": [
          "heimathafen-data-controller"
        ],
        "operationId": "getCompanyAssociatedHeimathafenData",
        "parameters": [
          {
            "name": "dataId",
            "in": "path",
            "required": true,
            "schema": {
              "type": "string"
            }
          }
        ],
        "responses": {
          "200": {
            "description": "Successfully retrieved data set.",
            "content": {
              "application/json": {
                "schema": {
                  "$ref": "#/components/schemas/CompanyAssociatedDataHeimathafenData"
                }
              }
            }
          },
          "default": {
            "description": "An error occurred",
            "content": {
              "application/json": {
                "schema": {
                  "$ref": "#/components/schemas/ErrorResponse"
                }
              }
            }
          },
          "401": {
            "description": "Unauthorized",
            "headers": {
              "WWW-Authenticate": {
                "schema": {
                  "type": "string"
                }
              }
            }
          }
        },
        "security": [
          {
            "default-oauth": []
          },
          {
            "default-bearer-auth": []
          }
        ]
      }
    },
    "/data/heimathafen/companies/{companyId}": {
      "get": {
        "tags": [
          "heimathafen-data-controller"
        ],
        "operationId": "getAllCompanyHeimathafenData",
        "parameters": [
          {
            "name": "companyId",
            "in": "path",
            "required": true,
            "schema": {
              "type": "string"
            }
          },
          {
            "name": "showOnlyActive",
            "in": "query",
            "required": false,
            "schema": {
              "type": "boolean",
              "default": true
            }
          },
          {
            "name": "reportingPeriod",
            "in": "query",
            "required": false,
            "schema": {
              "type": "string"
            }
          }
        ],
        "responses": {
          "200": {
            "description": "Successfully retrieved framework datasets with meta info.",
            "content": {
              "application/json": {
                "schema": {
                  "type": "array",
                  "items": {
                    "$ref": "#/components/schemas/DataAndMetaInformationHeimathafenData"
                  }
                }
              }
            }
          },
          "default": {
            "description": "An error occurred",
            "content": {
              "application/json": {
                "schema": {
                  "$ref": "#/components/schemas/ErrorResponse"
                }
              }
            }
          },
          "401": {
            "description": "Unauthorized",
            "headers": {
              "WWW-Authenticate": {
                "schema": {
                  "type": "string"
                }
              }
            }
          }
        },
        "security": [
          {
            "default-oauth": []
          },
          {
            "default-bearer-auth": []
          }
        ]
      }
    },
    "/data/eutaxonomy-non-financials/{dataId}": {
      "get": {
        "tags": [
          "eutaxonomy-non-financials-data-controller"
        ],
        "operationId": "getCompanyAssociatedEutaxonomyNonFinancialsData",
        "parameters": [
          {
            "name": "dataId",
            "in": "path",
            "required": true,
            "schema": {
              "type": "string"
            }
          }
        ],
        "responses": {
          "200": {
            "description": "Successfully retrieved data set.",
            "content": {
              "application/json": {
                "schema": {
                  "$ref": "#/components/schemas/CompanyAssociatedDataEutaxonomyNonFinancialsData"
                }
              }
            }
          },
          "default": {
            "description": "An error occurred",
            "content": {
              "application/json": {
                "schema": {
                  "$ref": "#/components/schemas/ErrorResponse"
                }
              }
            }
          },
          "401": {
            "description": "Unauthorized",
            "headers": {
              "WWW-Authenticate": {
                "schema": {
                  "type": "string"
                }
              }
            }
          }
        },
        "security": [
          {
            "default-oauth": []
          },
          {
            "default-bearer-auth": []
          }
        ]
      }
    },
    "/data/eutaxonomy-non-financials/companies/{companyId}": {
      "get": {
        "tags": [
          "eutaxonomy-non-financials-data-controller"
        ],
        "operationId": "getAllCompanyEutaxonomyNonFinancialsData",
        "parameters": [
          {
            "name": "companyId",
            "in": "path",
            "required": true,
            "schema": {
              "type": "string"
            }
          },
          {
            "name": "showOnlyActive",
            "in": "query",
            "required": false,
            "schema": {
              "type": "boolean",
              "default": true
            }
          },
          {
            "name": "reportingPeriod",
            "in": "query",
            "required": false,
            "schema": {
              "type": "string"
            }
          }
        ],
        "responses": {
          "200": {
            "description": "Successfully retrieved framework datasets with meta info.",
            "content": {
              "application/json": {
                "schema": {
                  "type": "array",
                  "items": {
                    "$ref": "#/components/schemas/DataAndMetaInformationEutaxonomyNonFinancialsData"
                  }
                }
              }
            }
          },
          "default": {
            "description": "An error occurred",
            "content": {
              "application/json": {
                "schema": {
                  "$ref": "#/components/schemas/ErrorResponse"
                }
              }
            }
          },
          "401": {
            "description": "Unauthorized",
            "headers": {
              "WWW-Authenticate": {
                "schema": {
                  "type": "string"
                }
              }
            }
          }
        },
        "security": [
          {
            "default-oauth": []
          },
          {
            "default-bearer-auth": []
          }
        ]
      }
    },
    "/data/eutaxonomy-financials/{dataId}": {
      "get": {
        "tags": [
          "eu-taxonomy-data-for-financials-controller"
        ],
        "operationId": "getCompanyAssociatedEuTaxonomyDataForFinancials",
        "parameters": [
          {
            "name": "dataId",
            "in": "path",
            "required": true,
            "schema": {
              "type": "string"
            }
          }
        ],
        "responses": {
          "200": {
            "description": "Successfully retrieved data set.",
            "content": {
              "application/json": {
                "schema": {
                  "$ref": "#/components/schemas/CompanyAssociatedDataEuTaxonomyDataForFinancials"
                }
              }
            }
          },
          "default": {
            "description": "An error occurred",
            "content": {
              "application/json": {
                "schema": {
                  "$ref": "#/components/schemas/ErrorResponse"
                }
              }
            }
          },
          "401": {
            "description": "Unauthorized",
            "headers": {
              "WWW-Authenticate": {
                "schema": {
                  "type": "string"
                }
              }
            }
          }
        },
        "security": [
          {
            "default-oauth": []
          },
          {
            "default-bearer-auth": []
          }
        ]
      }
    },
    "/data/eutaxonomy-financials/companies/{companyId}": {
      "get": {
        "tags": [
          "eu-taxonomy-data-for-financials-controller"
        ],
        "operationId": "getAllCompanyEuTaxonomyDataForFinancials",
        "parameters": [
          {
            "name": "companyId",
            "in": "path",
            "required": true,
            "schema": {
              "type": "string"
            }
          },
          {
            "name": "showOnlyActive",
            "in": "query",
            "required": false,
            "schema": {
              "type": "boolean",
              "default": true
            }
          },
          {
            "name": "reportingPeriod",
            "in": "query",
            "required": false,
            "schema": {
              "type": "string"
            }
          }
        ],
        "responses": {
          "200": {
            "description": "Successfully retrieved framework datasets with meta info.",
            "content": {
              "application/json": {
                "schema": {
                  "type": "array",
                  "items": {
                    "$ref": "#/components/schemas/DataAndMetaInformationEuTaxonomyDataForFinancials"
                  }
                }
              }
            }
          },
          "default": {
            "description": "An error occurred",
            "content": {
              "application/json": {
                "schema": {
                  "$ref": "#/components/schemas/ErrorResponse"
                }
              }
            }
          },
          "401": {
            "description": "Unauthorized",
            "headers": {
              "WWW-Authenticate": {
                "schema": {
                  "type": "string"
                }
              }
            }
          }
        },
        "security": [
          {
            "default-oauth": []
          },
          {
            "default-bearer-auth": []
          }
        ]
      }
    },
    "/data/esg-questionnaire/{dataId}": {
      "get": {
        "tags": [
          "esg-questionnaire-data-controller"
        ],
        "operationId": "getCompanyAssociatedEsgQuestionnaireData",
        "parameters": [
          {
            "name": "dataId",
            "in": "path",
            "required": true,
            "schema": {
              "type": "string"
            }
          }
        ],
        "responses": {
          "200": {
            "description": "Successfully retrieved data set.",
            "content": {
              "application/json": {
                "schema": {
                  "$ref": "#/components/schemas/CompanyAssociatedDataEsgQuestionnaireData"
                }
              }
            }
          },
          "default": {
            "description": "An error occurred",
            "content": {
              "application/json": {
                "schema": {
                  "$ref": "#/components/schemas/ErrorResponse"
                }
              }
            }
          },
          "401": {
            "description": "Unauthorized",
            "headers": {
              "WWW-Authenticate": {
                "schema": {
                  "type": "string"
                }
              }
            }
          }
        },
        "security": [
          {
            "default-oauth": []
          },
          {
            "default-bearer-auth": []
          }
        ]
      }
    },
    "/data/esg-questionnaire/companies/{companyId}": {
      "get": {
        "tags": [
          "esg-questionnaire-data-controller"
        ],
        "operationId": "getAllCompanyEsgQuestionnaireData",
        "parameters": [
          {
            "name": "companyId",
            "in": "path",
            "required": true,
            "schema": {
              "type": "string"
            }
          },
          {
            "name": "showOnlyActive",
            "in": "query",
            "required": false,
            "schema": {
              "type": "boolean",
              "default": true
            }
          },
          {
            "name": "reportingPeriod",
            "in": "query",
            "required": false,
            "schema": {
              "type": "string"
            }
          }
        ],
        "responses": {
          "200": {
            "description": "Successfully retrieved framework datasets with meta info.",
            "content": {
              "application/json": {
                "schema": {
                  "type": "array",
                  "items": {
                    "$ref": "#/components/schemas/DataAndMetaInformationEsgQuestionnaireData"
                  }
                }
              }
            }
          },
          "default": {
            "description": "An error occurred",
            "content": {
              "application/json": {
                "schema": {
                  "$ref": "#/components/schemas/ErrorResponse"
                }
              }
            }
          },
          "401": {
            "description": "Unauthorized",
            "headers": {
              "WWW-Authenticate": {
                "schema": {
                  "type": "string"
                }
              }
            }
          }
        },
        "security": [
          {
            "default-oauth": []
          },
          {
            "default-bearer-auth": []
          }
        ]
      }
    },
    "/companies/{companyId}/info": {
      "get": {
        "tags": [
          "company-data-controller"
        ],
        "summary": "Retrieve company information.",
        "description": "Company information behind the given company ID is retrieved.",
        "operationId": "getCompanyInfo",
        "parameters": [
          {
            "name": "companyId",
            "in": "path",
            "required": true,
            "schema": {
              "type": "string"
            }
          }
        ],
        "responses": {
          "200": {
            "description": "Successfully retrieved company information.",
            "content": {
              "application/json": {
                "schema": {
                  "$ref": "#/components/schemas/CompanyInformation"
                }
              }
            }
          },
          "default": {
            "description": "An error occurred",
            "content": {
              "application/json": {
                "schema": {
                  "$ref": "#/components/schemas/ErrorResponse"
                }
              }
            }
          },
          "401": {
            "description": "Unauthorized",
            "headers": {
              "WWW-Authenticate": {
                "schema": {
                  "type": "string"
                }
              }
            }
          }
        },
        "security": [
          {
            "default-oauth": []
          },
          {
            "default-bearer-auth": []
          }
        ]
      }
    },
    "/companies/{companyId}/aggregated-framework-data-summary": {
      "get": {
        "tags": [
          "company-data-controller"
        ],
        "summary": "Retrieve aggregated data summary for all frameworks",
        "description": "For each framework retrieves the amount of available reporting periods",
        "operationId": "getAggregatedFrameworkDataSummary",
        "parameters": [
          {
            "name": "companyId",
            "in": "path",
            "required": true,
            "schema": {
              "type": "string"
            }
          }
        ],
        "responses": {
          "200": {
            "description": "Successfully retrieved values.",
            "content": {
              "application/json": {
                "schema": {
                  "type": "object",
                  "additionalProperties": {
                    "$ref": "#/components/schemas/AggregatedFrameworkDataSummary"
                  }
                }
              }
            }
          },
          "default": {
            "description": "An error occurred",
            "content": {
              "application/json": {
                "schema": {
                  "$ref": "#/components/schemas/ErrorResponse"
                }
              }
            }
          },
          "401": {
            "description": "Unauthorized",
            "headers": {
              "WWW-Authenticate": {
                "schema": {
                  "type": "string"
                }
              }
            }
          }
        },
        "security": [
          {
            "default-oauth": []
          },
          {
            "default-bearer-auth": []
          }
        ]
      }
    },
    "/companies/teaser": {
      "get": {
        "tags": [
          "company-data-controller"
        ],
        "summary": "Get the company IDs of the teaser companies.",
        "description": "A list of all company IDs that are currently set as teaser companies (accessible without authentication).",
        "operationId": "getTeaserCompanies",
        "responses": {
          "200": {
            "description": "Successfully returned teaser companies.",
            "content": {
              "application/json": {
                "schema": {
                  "type": "array",
                  "items": {
                    "type": "string"
                  }
                }
              }
            }
          },
          "default": {
            "description": "An error occurred",
            "content": {
              "application/json": {
                "schema": {
                  "$ref": "#/components/schemas/ErrorResponse"
                }
              }
            }
          },
          "401": {
            "description": "Unauthorized",
            "headers": {
              "WWW-Authenticate": {
                "schema": {
                  "type": "string"
                }
              }
            }
          }
        },
        "security": [
          {
            "default-oauth": []
          },
          {
            "default-bearer-auth": []
          }
        ]
      }
    },
    "/companies/numberOfCompanies": {
      "get": {
        "tags": [
          "company-data-controller"
        ],
        "summary": "Retrieve the number of companies satisfying different filters.",
        "description": "The number of companies via the provided company name/identifier are retrieved and filtered by countryCode, sector and available framework data. Empty/Unspecified filters are ignored.",
        "operationId": "getNumberOfCompanies",
        "parameters": [
          {
            "name": "searchString",
            "in": "query",
            "required": false,
            "schema": {
              "type": "string"
            }
          },
          {
            "name": "dataTypes",
            "in": "query",
            "required": false,
            "schema": {
              "uniqueItems": true,
              "type": "array",
              "items": {
                "$ref": "#/components/schemas/DataTypeEnum"
              }
            }
          },
          {
            "name": "countryCodes",
            "in": "query",
            "required": false,
            "schema": {
              "uniqueItems": true,
              "type": "array",
              "items": {
                "type": "string"
              }
            }
          },
          {
            "name": "sectors",
            "in": "query",
            "required": false,
            "schema": {
              "uniqueItems": true,
              "type": "array",
              "items": {
                "type": "string"
              }
            }
          }
        ],
        "responses": {
          "200": {
            "description": "Successfully retrieved number of companies.",
            "content": {
              "application/json": {
                "schema": {
                  "type": "integer",
                  "format": "int32"
                }
              }
            }
          },
          "default": {
            "description": "An error occurred",
            "content": {
              "application/json": {
                "schema": {
                  "$ref": "#/components/schemas/ErrorResponse"
                }
              }
            }
          },
          "401": {
            "description": "Unauthorized",
            "headers": {
              "WWW-Authenticate": {
                "schema": {
                  "type": "string"
                }
              }
            }
          }
        },
        "security": [
          {
            "default-oauth": []
          },
          {
            "default-bearer-auth": []
          }
        ]
      }
    },
    "/companies/names": {
      "get": {
        "tags": [
          "company-data-controller"
        ],
        "summary": "Retrieve specific companies by searching their names and identifiers",
        "description": "Companies identified via the provided company name/identifier are retrieved",
        "operationId": "getCompaniesBySearchString",
        "parameters": [
          {
            "name": "searchString",
            "in": "query",
            "required": true,
            "schema": {
              "type": "string"
            }
          },
          {
            "name": "resultLimit",
            "in": "query",
            "required": false,
            "schema": {
              "type": "integer",
              "format": "int32",
              "default": 100
            }
          }
        ],
        "responses": {
          "200": {
            "description": "Successfully retrieved company names.",
            "content": {
              "application/json": {
                "schema": {
                  "type": "array",
                  "items": {
                    "$ref": "#/components/schemas/CompanyIdAndName"
                  }
                }
              }
            }
          },
          "default": {
            "description": "An error occurred",
            "content": {
              "application/json": {
                "schema": {
                  "$ref": "#/components/schemas/ErrorResponse"
                }
              }
            }
          },
          "401": {
            "description": "Unauthorized",
            "headers": {
              "WWW-Authenticate": {
                "schema": {
                  "type": "string"
                }
              }
            }
          }
        },
        "security": [
          {
            "default-oauth": []
          },
          {
            "default-bearer-auth": []
          }
        ]
      }
    },
    "/companies/meta-information": {
      "get": {
        "tags": [
          "company-data-controller"
        ],
        "summary": "Retrieve available distinct values for company search filters",
        "description": "Distinct values for the parameter countryCode and sector are returned",
        "operationId": "getAvailableCompanySearchFilters",
        "responses": {
          "200": {
            "description": "Successfully retrieved values.",
            "content": {
              "application/json": {
                "schema": {
                  "$ref": "#/components/schemas/CompanyAvailableDistinctValues"
                }
              }
            }
          },
          "default": {
            "description": "An error occurred",
            "content": {
              "application/json": {
                "schema": {
                  "$ref": "#/components/schemas/ErrorResponse"
                }
              }
            }
          },
          "401": {
            "description": "Unauthorized",
            "headers": {
              "WWW-Authenticate": {
                "schema": {
                  "type": "string"
                }
              }
            }
          }
        },
        "security": [
          {
            "default-oauth": []
          },
          {
            "default-bearer-auth": []
          }
        ]
      }
    },
    "/actuator": {
      "get": {
        "tags": [
          "Actuator"
        ],
        "summary": "Actuator root web endpoint",
        "operationId": "links",
        "responses": {
          "200": {
            "description": "OK",
            "content": {
              "application/vnd.spring-boot.actuator.v3+json": {
                "schema": {
                  "type": "object",
                  "additionalProperties": {
                    "type": "object",
                    "additionalProperties": {
                      "$ref": "#/components/schemas/Link"
                    }
                  }
                }
              },
              "application/vnd.spring-boot.actuator.v2+json": {
                "schema": {
                  "type": "object",
                  "additionalProperties": {
                    "type": "object",
                    "additionalProperties": {
                      "$ref": "#/components/schemas/Link"
                    }
                  }
                }
              },
              "application/json": {
                "schema": {
                  "type": "object",
                  "additionalProperties": {
                    "type": "object",
                    "additionalProperties": {
                      "$ref": "#/components/schemas/Link"
                    }
                  }
                }
              }
            }
          },
          "default": {
            "description": "An error occurred",
            "content": {
              "application/json": {
                "schema": {
                  "$ref": "#/components/schemas/ErrorResponse"
                }
              }
            }
          },
          "401": {
            "description": "Unauthorized",
            "headers": {
              "WWW-Authenticate": {
                "schema": {
                  "type": "string"
                }
              }
            }
          }
        }
      }
    },
    "/actuator/info": {
      "get": {
        "tags": [
          "Actuator"
        ],
        "summary": "Actuator web endpoint \u0027info\u0027",
        "operationId": "info",
        "responses": {
          "200": {
            "description": "OK",
            "content": {
              "application/vnd.spring-boot.actuator.v3+json": {
                "schema": {
                  "type": "object"
                }
              },
              "application/vnd.spring-boot.actuator.v2+json": {
                "schema": {
                  "type": "object"
                }
              },
              "application/json": {
                "schema": {
                  "type": "object"
                }
              }
            }
          },
          "default": {
            "description": "An error occurred",
            "content": {
              "application/json": {
                "schema": {
                  "$ref": "#/components/schemas/ErrorResponse"
                }
              }
            }
          },
          "401": {
            "description": "Unauthorized",
            "headers": {
              "WWW-Authenticate": {
                "schema": {
                  "type": "string"
                }
              }
            }
          }
        }
      }
    },
    "/actuator/health": {
      "get": {
        "tags": [
          "Actuator"
        ],
        "summary": "Actuator web endpoint \u0027health\u0027",
        "operationId": "health",
        "responses": {
          "200": {
            "description": "OK",
            "content": {
              "application/vnd.spring-boot.actuator.v3+json": {
                "schema": {
                  "type": "object"
                }
              },
              "application/vnd.spring-boot.actuator.v2+json": {
                "schema": {
                  "type": "object"
                }
              },
              "application/json": {
                "schema": {
                  "type": "object"
                }
              }
            }
          },
          "default": {
            "description": "An error occurred",
            "content": {
              "application/json": {
                "schema": {
                  "$ref": "#/components/schemas/ErrorResponse"
                }
              }
            }
          },
          "401": {
            "description": "Unauthorized",
            "headers": {
              "WWW-Authenticate": {
                "schema": {
                  "type": "string"
                }
              }
            }
          }
        }
      }
    },
    "/actuator/health/**": {
      "get": {
        "tags": [
          "Actuator"
        ],
        "summary": "Actuator web endpoint \u0027health-path\u0027",
        "operationId": "health-path",
        "responses": {
          "200": {
            "description": "OK",
            "content": {
              "application/vnd.spring-boot.actuator.v3+json": {
                "schema": {
                  "type": "object"
                }
              },
              "application/vnd.spring-boot.actuator.v2+json": {
                "schema": {
                  "type": "object"
                }
              },
              "application/json": {
                "schema": {
                  "type": "object"
                }
              }
            }
          },
          "default": {
            "description": "An error occurred",
            "content": {
              "application/json": {
                "schema": {
                  "$ref": "#/components/schemas/ErrorResponse"
                }
              }
            }
          },
          "401": {
            "description": "Unauthorized",
            "headers": {
              "WWW-Authenticate": {
                "schema": {
                  "type": "string"
                }
              }
            }
          }
        }
      }
    },
    "/data/{dataId}": {
      "delete": {
        "tags": [
          "data-deletion-controller"
        ],
        "summary": "Delete a data set.",
        "description": "The data is removed from the data store.",
        "operationId": "deleteCompanyAssociatedData",
        "parameters": [
          {
            "name": "dataId",
            "in": "path",
            "required": true,
            "schema": {
              "type": "string"
            }
          }
        ],
        "responses": {
          "200": {
            "description": "Successfully deleted the dataset."
          },
          "default": {
            "description": "An error occurred",
            "content": {
              "application/json": {
                "schema": {
                  "$ref": "#/components/schemas/ErrorResponse"
                }
              }
            }
          },
          "401": {
            "description": "Unauthorized",
            "headers": {
              "WWW-Authenticate": {
                "schema": {
                  "type": "string"
                }
              }
            }
          }
        },
        "security": [
          {
            "default-oauth": []
          },
          {
            "default-bearer-auth": []
          }
        ]
      }
    }
  },
  "components": {
    "schemas": {
      "CompanyInformation": {
        "required": [
          "companyName",
          "countryCode",
          "headquarters",
          "identifiers"
        ],
        "type": "object",
        "properties": {
          "companyName": {
            "type": "string"
          },
          "companyAlternativeNames": {
            "type": "array",
            "nullable": true,
            "items": {
              "type": "string"
            }
          },
          "companyContactDetails": {
            "type": "array",
            "nullable": true,
            "example": [
              "Test@test.com"
            ],
            "items": {
              "type": "string",
              "example": "[\"Test@test.com\"]"
            }
          },
          "companyLegalForm": {
            "type": "string",
            "nullable": true
          },
          "headquarters": {
            "type": "string"
          },
          "headquartersPostalCode": {
            "type": "string",
            "nullable": true
          },
          "sector": {
            "type": "string",
            "nullable": true
          },
          "sectorCodeWz": {
            "type": "string",
            "nullable": true
          },
          "identifiers": {
            "type": "object",
            "additionalProperties": {
              "type": "array",
              "example": {
                "Lei": [
                  "ExampleLei"
                ]
              },
              "items": {
                "type": "string",
                "example": "{\"Lei\":[\"ExampleLei\"]}"
              }
            },
            "example": {
              "Lei": [
                "ExampleLei"
              ]
            }
          },
          "countryCode": {
            "type": "string"
          },
          "isTeaserCompany": {
            "type": "boolean",
            "nullable": true
          },
          "website": {
            "type": "string",
            "nullable": true
          },
          "parentCompanyLei": {
            "type": "string",
            "nullable": true
          }
        }
      },
      "DataMetaInformation": {
        "required": [
          "companyId",
          "currentlyActive",
          "dataId",
          "dataType",
          "qaStatus",
          "reportingPeriod",
          "uploadTime"
        ],
        "type": "object",
        "properties": {
          "dataId": {
            "type": "string"
          },
          "companyId": {
            "type": "string"
          },
          "dataType": {
            "$ref": "#/components/schemas/DataTypeEnum"
          },
          "uploaderUserId": {
            "type": "string",
            "nullable": true
          },
          "uploadTime": {
            "type": "integer",
            "format": "int64"
          },
          "reportingPeriod": {
            "type": "string"
          },
          "currentlyActive": {
            "type": "boolean"
          },
          "qaStatus": {
            "$ref": "#/components/schemas/QaStatus"
          }
        }
      },
      "QaStatus": {
        "type": "string",
        "enum": [
          "Pending",
          "Accepted",
          "Rejected"
        ]
      },
      "StoredCompany": {
        "required": [
          "companyId",
          "companyInformation",
          "dataRegisteredByDataland"
        ],
        "type": "object",
        "properties": {
          "companyId": {
            "type": "string"
          },
          "companyInformation": {
            "$ref": "#/components/schemas/CompanyInformation"
          },
          "dataRegisteredByDataland": {
            "type": "array",
            "items": {
              "$ref": "#/components/schemas/DataMetaInformation"
            }
          }
        }
      },
      "Address": {
        "required": [
          "city",
          "country"
        ],
        "type": "object",
        "properties": {
          "streetAndHouseNumber": {
            "type": "string",
            "nullable": true
          },
          "postalCode": {
            "type": "string",
            "nullable": true
          },
          "city": {
            "type": "string"
          },
          "state": {
            "type": "string",
            "nullable": true
          },
          "country": {
            "type": "string"
          }
        }
      },
      "AreaAdjointness": {
        "type": "string",
        "enum": [
          "In",
          "Near"
        ]
      },
      "BaseDataPointString": {
        "type": "object",
        "properties": {
          "value": {
            "type": "string",
            "nullable": true
          },
          "dataSource": {
            "nullable": true,
            "allOf": [
              {
                "$ref": "#/components/schemas/BaseDocumentReference"
              }
            ]
          }
        }
      },
      "BaseDataPointYesNo": {
        "type": "object",
        "properties": {
          "value": {
            "nullable": true,
            "allOf": [
              {
                "$ref": "#/components/schemas/YesNo"
              }
            ]
          },
          "dataSource": {
            "nullable": true,
            "allOf": [
              {
                "$ref": "#/components/schemas/BaseDocumentReference"
              }
            ]
          }
        }
      },
      "BaseDocumentReference": {
        "required": [
          "fileReference"
        ],
        "type": "object",
        "properties": {
          "fileName": {
            "type": "string",
            "nullable": true
          },
          "fileReference": {
            "type": "string"
          }
        }
      },
      "CompanyAssociatedDataVsmeData": {
        "required": [
          "companyId",
          "data",
          "reportingPeriod"
        ],
        "type": "object",
        "properties": {
          "companyId": {
            "type": "string"
          },
          "reportingPeriod": {
            "type": "string"
          },
          "data": {
            "$ref": "#/components/schemas/VsmeData"
          }
        }
      },
      "CompanyReport": {
        "required": [
          "fileReference"
        ],
        "type": "object",
        "properties": {
          "fileReference": {
            "type": "string"
          },
          "fileName": {
            "type": "string",
            "nullable": true
          },
          "publicationDate": {
            "type": "string",
            "format": "date",
            "nullable": true
          }
        },
        "example": "{\"string\": {\"fileReference\": \"string\",\"fileName\": \"string\",\"publicationDate\": \"2023-10-12\",}}"
      },
      "ExtendedDataPointBigDecimal": {
        "type": "object",
        "properties": {
          "value": {
            "type": "number",
            "nullable": true
          },
          "quality": {
            "nullable": true,
            "allOf": [
              {
                "$ref": "#/components/schemas/QualityOptions"
              }
            ]
          },
          "comment": {
            "type": "string",
            "nullable": true
          },
          "dataSource": {
            "nullable": true,
            "allOf": [
              {
                "$ref": "#/components/schemas/ExtendedDocumentReference"
              }
            ]
          }
        }
      },
      "ExtendedDocumentReference": {
        "required": [
          "fileReference"
        ],
        "type": "object",
        "properties": {
          "page": {
            "type": "integer",
            "format": "int64",
            "nullable": true
          },
          "tagName": {
            "type": "string",
            "nullable": true
          },
          "fileName": {
            "type": "string",
            "nullable": true
          },
          "fileReference": {
            "type": "string"
          }
        }
      },
      "QualityOptions": {
        "type": "string",
        "enum": [
          "Audited",
          "Reported",
          "Estimated",
          "Incomplete",
          "NoDataFound"
        ]
      },
      "ReleaseMedium": {
        "type": "string",
        "enum": [
          "Air",
          "Soil",
          "Water"
        ]
      },
      "VsmeBasic": {
        "type": "object",
        "properties": {
          "basisForPreparation": {
            "nullable": true,
            "allOf": [
              {
                "$ref": "#/components/schemas/VsmeBasicBasisForPreparation"
              }
            ]
          },
          "practicesForTransitioningTowardsAMoreSustainableEconomy": {
            "nullable": true,
            "allOf": [
              {
                "$ref": "#/components/schemas/VsmeBasicPracticesForTransitioningTowardsAMoreSustainableEconomy"
              }
            ]
          },
          "energyAndGreenhousGasEmissions": {
            "nullable": true,
            "allOf": [
              {
                "$ref": "#/components/schemas/VsmeBasicEnergyAndGreenhousGasEmissions"
              }
            ]
          },
          "pollutionOfAirWaterSoil": {
            "nullable": true,
            "allOf": [
              {
                "$ref": "#/components/schemas/VsmeBasicPollutionOfAirWaterSoil"
              }
            ]
          },
          "biodiversity": {
            "nullable": true,
            "allOf": [
              {
                "$ref": "#/components/schemas/VsmeBasicBiodiversity"
              }
            ]
          },
          "water": {
            "nullable": true,
            "allOf": [
              {
                "$ref": "#/components/schemas/VsmeBasicWater"
              }
            ]
          },
          "resourceUseCircularEconomyAndWasteManagement": {
            "nullable": true,
            "allOf": [
              {
                "$ref": "#/components/schemas/VsmeBasicResourceUseCircularEconomyAndWasteManagement"
              }
            ]
          },
          "workforceGeneralCharacteristics": {
            "nullable": true,
            "allOf": [
              {
                "$ref": "#/components/schemas/VsmeBasicWorkforceGeneralCharacteristics"
              }
            ]
          },
          "workforceHealthAndSafety": {
            "nullable": true,
            "allOf": [
              {
                "$ref": "#/components/schemas/VsmeBasicWorkforceHealthAndSafety"
              }
            ]
          },
          "workforceRenumerationCollectiveBargainingAndTraining": {
            "nullable": true,
            "allOf": [
              {
                "$ref": "#/components/schemas/VsmeBasicWorkforceRenumerationCollectiveBargainingAndTraining"
              }
            ]
          },
          "workersInTheValueChainAffectedCommunitiesConsumersAndEndUsers": {
            "nullable": true,
            "allOf": [
              {
                "$ref": "#/components/schemas/VsmeBasicWorkersInTheValueChainAffectedCommunitiesConsumersAndEndUsers"
              }
            ]
          }
        }
      },
      "VsmeBasicBasisForPreparation": {
        "type": "object",
        "properties": {
          "reportingBasis": {
            "nullable": true,
            "allOf": [
              {
                "$ref": "#/components/schemas/BaseDataPointYesNo"
              }
            ]
          },
          "subsidiary": {
            "type": "array",
            "nullable": true,
            "items": {
              "$ref": "#/components/schemas/VsmeSubsidiary"
            }
          },
          "referencedReports": {
            "type": "object",
            "additionalProperties": {
              "$ref": "#/components/schemas/CompanyReport"
            },
            "nullable": true,
            "example": "{\"string\": {\"fileReference\": \"string\",\"fileName\": \"string\",\"publicationDate\": \"2023-10-12\",}}"
          }
        }
      },
      "VsmeBasicBiodiversity": {
        "type": "object",
        "properties": {
          "sitesAndAreas": {
            "type": "array",
            "nullable": true,
            "items": {
              "$ref": "#/components/schemas/VsmeSiteAndArea"
            }
          },
          "totalSealedAreaPreviousYearInHectare": {
            "type": "number",
            "nullable": true
          },
          "totalSealedAreaReportingYearInHectare": {
            "type": "number",
            "nullable": true
          },
          "relativeChangeSealedArea": {
            "type": "number",
            "nullable": true
          },
          "totalNatureOrientedAreaOnSitePreviousYearInHectare": {
            "type": "number",
            "nullable": true
          },
          "totalNatureOrientedAreaOnSiteReportingYearInHectare": {
            "type": "number",
            "nullable": true
          },
          "relativeChangeNatureOrientedOnSite": {
            "type": "number",
            "nullable": true
          },
          "totalNatureOrientedAreaOffSitePreviousYearInHectare": {
            "type": "number",
            "nullable": true
          },
          "totalNatureOrientedAreaOffSiteReportingYearInHectare": {
            "type": "number",
            "nullable": true
          },
          "relativeChangeNatureOrientedOffSite": {
            "type": "number",
            "nullable": true
          },
          "totalUseOfLandPreviousYearInHectare": {
            "type": "number",
            "nullable": true
          },
          "totalUseOfLandReportingYearInHectare": {
            "type": "number",
            "nullable": true
          },
          "relativeChangeLandUse": {
            "type": "number",
            "nullable": true
          }
        }
      },
      "VsmeBasicEnergyAndGreenhousGasEmissions": {
        "type": "object",
        "properties": {
          "energyFossilFuelsInMWh": {
            "type": "number",
            "nullable": true
          },
          "electricityTotalInMWh": {
            "nullable": true,
            "allOf": [
              {
                "$ref": "#/components/schemas/ExtendedDataPointBigDecimal"
              }
            ]
          },
          "electricityNonRenewableInMWh": {
            "type": "number",
            "nullable": true
          },
          "electricityRenewableInMWh": {
            "type": "number",
            "nullable": true
          },
          "totalEmissionsInTonnesOfCO2Equivalents": {
            "nullable": true,
            "allOf": [
              {
                "$ref": "#/components/schemas/ExtendedDataPointBigDecimal"
              }
            ]
          },
          "scope1EmissionsInTonnesOfCO2Equivalents": {
            "nullable": true,
            "allOf": [
              {
                "$ref": "#/components/schemas/ExtendedDataPointBigDecimal"
              }
            ]
          },
          "scope2EmissionsInTonnesOfCO2Equivalents": {
            "nullable": true,
            "allOf": [
              {
                "$ref": "#/components/schemas/ExtendedDataPointBigDecimal"
              }
            ]
          },
          "scope3EmissionsInTonnesOfCO2Equivalents": {
            "nullable": true,
            "allOf": [
              {
                "$ref": "#/components/schemas/ExtendedDataPointBigDecimal"
              }
            ]
          }
        }
      },
      "VsmeBasicPollutionOfAirWaterSoil": {
        "type": "object",
        "properties": {
          "pollutionEmission": {
            "type": "array",
            "nullable": true,
            "items": {
              "$ref": "#/components/schemas/VsmePollutionEmission"
            }
          }
        }
      },
      "VsmeBasicPracticesForTransitioningTowardsAMoreSustainableEconomy": {
        "type": "object",
        "properties": {
          "undertakenMeasures": {
            "type": "array",
            "nullable": true,
            "items": {
              "$ref": "#/components/schemas/BaseDataPointString"
            }
          }
        }
      },
      "VsmeBasicResourceUseCircularEconomyAndWasteManagement": {
        "type": "object",
        "properties": {
          "totalWeightMaterialsInTonnes": {
            "type": "number",
            "nullable": true
          },
          "weightRecycledMaterialsInTonnes": {
            "type": "number",
            "nullable": true
          },
          "percentageRecycledMaterials": {
            "type": "number",
            "nullable": true
          },
          "weightRecyclableMaterialsInTonnes": {
            "type": "number",
            "nullable": true
          },
          "percentageRecyclableMaterials": {
            "type": "number",
            "nullable": true
          },
          "measureWaste": {
            "nullable": true,
            "allOf": [
              {
                "$ref": "#/components/schemas/VsmeBasicResourceusecirculareconomyandwastemanagementMeasureWasteOptions"
              }
            ]
          },
          "wasteClassification": {
            "type": "array",
            "nullable": true,
            "items": {
              "$ref": "#/components/schemas/VsmeWasteClassificationObject"
            }
          }
        }
      },
      "VsmeBasicResourceusecirculareconomyandwastemanagementMeasureWasteOptions": {
        "type": "string",
        "enum": [
          "WeightPreferred",
          "Volume"
        ]
      },
      "VsmeBasicWater": {
        "type": "object",
        "properties": {
          "waterWithdrawalAllSitesInCubicMeters": {
            "nullable": true,
            "allOf": [
              {
                "$ref": "#/components/schemas/ExtendedDataPointBigDecimal"
              }
            ]
          },
          "waterWithdrawalStressSitesInCubicMeters": {
            "type": "number",
            "nullable": true
          },
          "waterDischargeAllSitesInCubicMeters": {
            "type": "number",
            "nullable": true
          },
          "waterDischargeStressSitesInCubicMeters": {
            "type": "number",
            "nullable": true
          },
          "rainwaterAllSitesInCubicMeters": {
            "type": "number",
            "nullable": true
          },
          "rainwaterStressSitesInCubicMeters": {
            "type": "number",
            "nullable": true
          },
          "waterConsumptionAllSitesInCubicMeters": {
            "type": "number",
            "nullable": true
          },
          "waterConsumptionStressSitesInCubicMeters": {
            "type": "number",
            "nullable": true
          }
        }
      },
      "VsmeBasicWorkersInTheValueChainAffectedCommunitiesConsumersAndEndUsers": {
        "type": "object",
        "properties": {
          "negativeEffects": {
            "type": "array",
            "nullable": true,
            "items": {
              "$ref": "#/components/schemas/BaseDataPointString"
            }
          },
          "numberOfConvictions": {
            "type": "number",
            "nullable": true
          },
          "sumOfFinesInEuro": {
            "type": "number",
            "nullable": true
          }
        }
      },
      "VsmeBasicWorkforceGeneralCharacteristics": {
        "type": "object",
        "properties": {
          "measureEmployees": {
            "nullable": true,
            "allOf": [
              {
                "$ref": "#/components/schemas/VsmeBasicWorkforcegeneralcharacteristicsMeasureEmployeesOptions"
              }
            ]
          },
          "numberOfEmployeesInFte": {
            "type": "number",
            "nullable": true
          },
          "numberOfEmployeesInHeadcount": {
            "type": "number",
            "nullable": true
          },
          "numberOfTemporaryContractEmployeesInFte": {
            "type": "number",
            "nullable": true
          },
          "numberOfTemporaryContractEmployeesInHeadcount": {
            "type": "number",
            "nullable": true
          },
          "numberOfPermanentContractEmployeesInFte": {
            "type": "number",
            "nullable": true
          },
          "numberOfPermanentContractEmployeesInHeadcount": {
            "type": "number",
            "nullable": true
          },
          "numberOfMaleEmployeesInFte": {
            "type": "number",
            "nullable": true
          },
          "numberOfMaleEmployeesInHeadcount": {
            "type": "number",
            "nullable": true
          },
          "numberFemaleEmployeesInFte": {
            "type": "number",
            "nullable": true
          },
          "numberOfFemaleEmployeesInHeadcount": {
            "type": "number",
            "nullable": true
          },
          "numberOfOtherEmployeesInFte": {
            "type": "number",
            "nullable": true
          },
          "numberOfOtherEmployeesInHeadcount": {
            "type": "number",
            "nullable": true
          },
          "numberOfNotReportedEmployeesInFte": {
            "type": "number",
            "nullable": true
          },
          "numberOfNotReportedEmployeesInHeadcount": {
            "type": "number",
            "nullable": true
          },
          "employeesPerCountry": {
            "type": "array",
            "nullable": true,
            "items": {
              "$ref": "#/components/schemas/VsmeEmployeesPerCountry"
            }
          }
        }
      },
      "VsmeBasicWorkforceHealthAndSafety": {
        "type": "object",
        "properties": {
          "totalHours": {
            "type": "number",
            "nullable": true
          },
          "numberOfAccidents": {
            "type": "integer",
            "nullable": true
          },
          "accidentLevel": {
            "type": "number",
            "nullable": true
          },
          "numberOfTotalFatalitiesInFte": {
            "type": "integer",
            "nullable": true
          },
          "numberOfTotalFatalitiesInHeadcount": {
            "type": "integer",
            "nullable": true
          },
          "numberOfFatalitiesOfAccidentsInFte": {
            "type": "integer",
            "nullable": true
          },
          "numberOfFatalitiesOfAccidentsInHeadcount": {
            "type": "integer",
            "nullable": true
          },
          "numberOfHealthFatalitiesInFte": {
            "type": "integer",
            "nullable": true
          },
          "numberOfHealthFatalitiesInHeadcount": {
            "type": "integer",
            "nullable": true
          }
        }
      },
      "VsmeBasicWorkforceRenumerationCollectiveBargainingAndTraining": {
        "type": "object",
        "properties": {
          "numberOfMinimumWageEmployeesInFte": {
            "type": "number",
            "nullable": true
          },
          "numberOfMinimumWageEmployeesInHeadcount": {
            "type": "number",
            "nullable": true
          },
          "percentageOfMinimumWageEmployees": {
            "type": "number",
            "nullable": true
          },
          "majorityOfMinimumWageEmployees": {
            "nullable": true,
            "allOf": [
              {
                "$ref": "#/components/schemas/YesNo"
              }
            ]
          },
          "entryLevelWageInEuro": {
            "type": "number",
            "nullable": true
          },
          "minimumWageInEuro": {
            "type": "number",
            "nullable": true
          },
          "wageRatio": {
            "type": "number",
            "nullable": true
          },
          "payGapBasis": {
            "nullable": true,
            "allOf": [
              {
                "$ref": "#/components/schemas/VsmeBasicWorkforcerenumerationcollectivebargainingandtrainingPayGapBasisOptions"
              }
            ]
          },
          "grossPayMaleInEuro": {
            "type": "number",
            "nullable": true
          },
          "grossPayFemaleInEuro": {
            "type": "number",
            "nullable": true
          },
          "totalWorkHoursMale": {
            "type": "number",
            "nullable": true
          },
          "totalWorkHoursFemale": {
            "type": "number",
            "nullable": true
          },
          "averageWorkHoursMale": {
            "type": "number",
            "nullable": true
          },
          "averageWorkHoursFemale": {
            "type": "number",
            "nullable": true
          },
          "averageHourlyPayMaleInEuroPerHour": {
            "type": "number",
            "nullable": true
          },
          "averageHourlyPayFemaleInEuroPerHour": {
            "type": "number",
            "nullable": true
          },
          "payGap": {
            "type": "number",
            "nullable": true
          },
          "numberBargainingAgreementsInFte": {
            "type": "number",
            "nullable": true
          },
          "numberBargainingAgreementsInHeadcount": {
            "type": "number",
            "nullable": true
          },
          "ratioBargainingAgreement": {
            "type": "number",
            "nullable": true
          },
          "totalTrainingHoursMale": {
            "type": "number",
            "nullable": true
          },
          "totalTrainingHoursFemale": {
            "type": "number",
            "nullable": true
          },
          "averageTrainingHoursMale": {
            "type": "number",
            "nullable": true
          },
          "averageTrainingHoursFemale": {
            "type": "number",
            "nullable": true
          }
        }
      },
      "VsmeBasicWorkforcegeneralcharacteristicsMeasureEmployeesOptions": {
        "type": "string",
        "enum": [
          "FullTimeEquivalents",
          "HeadCount"
        ]
      },
      "VsmeBasicWorkforcerenumerationcollectivebargainingandtrainingPayGapBasisOptions": {
        "type": "string",
        "enum": [
          "Annual",
          "Weekly"
        ]
      },
      "VsmeData": {
        "type": "object",
        "properties": {
          "basic": {
            "nullable": true,
            "allOf": [
              {
                "$ref": "#/components/schemas/VsmeBasic"
              }
            ]
          }
        }
      },
      "VsmeEmployeesPerCountry": {
        "required": [
          "country"
        ],
        "type": "object",
        "properties": {
          "country": {
            "type": "string"
          },
          "numberOfEmployeesInHeadCount": {
            "type": "integer",
            "format": "int32",
            "nullable": true
          },
          "numberOfEmployeesInFullTimeEquivalent": {
            "type": "number",
            "nullable": true
          }
        }
      },
      "VsmePollutionEmission": {
        "required": [
          "pollutionType",
          "releaseMedium"
        ],
        "type": "object",
        "properties": {
          "pollutionType": {
            "type": "string"
          },
          "emissionInKilograms": {
            "type": "number",
            "nullable": true
          },
          "releaseMedium": {
            "$ref": "#/components/schemas/ReleaseMedium"
          }
        }
      },
      "VsmeSiteAndArea": {
        "required": [
          "areaAddress",
          "siteAddress",
          "siteName",
          "specificationOfAdjointness"
        ],
        "type": "object",
        "properties": {
          "siteName": {
            "type": "string"
          },
          "siteAddress": {
            "$ref": "#/components/schemas/Address"
          },
          "siteGeocoordinateLongitudeval": {
            "type": "number",
            "nullable": true
          },
          "siteGeocoordinateLatitude": {
            "type": "number",
            "nullable": true
          },
          "areaInHectare": {
            "type": "number",
            "nullable": true
          },
          "biodiversitySensitiveArea": {
            "type": "string",
            "nullable": true
          },
          "areaAddress": {
            "$ref": "#/components/schemas/Address"
          },
          "areaGeocoordinateLongitude": {
            "type": "number",
            "nullable": true
          },
          "areaGeocoordinateLatitude": {
            "type": "number",
            "nullable": true
          },
          "specificationOfAdjointness": {
            "$ref": "#/components/schemas/AreaAdjointness"
          }
        }
      },
      "VsmeSubsidiary": {
        "required": [
          "addressOfSubsidiary",
          "nameOfSubsidiary"
        ],
        "type": "object",
        "properties": {
          "nameOfSubsidiary": {
            "type": "string"
          },
          "addressOfSubsidiary": {
            "$ref": "#/components/schemas/Address"
          }
        }
      },
      "VsmeWasteClassificationObject": {
        "required": [
          "typeOfWaste",
          "wasteClassification"
        ],
        "type": "object",
        "properties": {
          "wasteClassification": {
            "$ref": "#/components/schemas/WasteClassifications"
          },
          "typeOfWaste": {
            "type": "string"
          },
          "totalAmountOfWasteInTonnes": {
            "type": "number",
            "nullable": true
          },
          "wasteRecycleOrReuseInTonnes": {
            "type": "number",
            "nullable": true
          },
          "wasteDisposalInTonnes": {
            "type": "number",
            "nullable": true
          },
          "totalAmountOfWasteInCubicMeters": {
            "type": "number",
            "nullable": true
          },
          "wasteRecycleOrReuseInCubicMeters": {
            "type": "number",
            "nullable": true
          },
          "wasteDisposalInCubicMeters": {
            "type": "number",
            "nullable": true
          }
        }
      },
      "WasteClassifications": {
        "type": "string",
        "enum": [
          "NonHazardous",
          "Hazardous"
        ]
      },
      "YesNo": {
        "type": "string",
        "enum": [
          "Yes",
          "No"
        ]
      },
      "CompanyAssociatedDataSfdrData": {
        "required": [
          "companyId",
          "data",
          "reportingPeriod"
        ],
        "type": "object",
        "properties": {
          "companyId": {
            "type": "string"
          },
          "reportingPeriod": {
            "type": "string"
          },
          "data": {
            "$ref": "#/components/schemas/SfdrData"
          }
        }
      },
      "CurrencyDataPoint": {
        "type": "object",
        "properties": {
          "value": {
            "type": "number",
            "nullable": true
          },
          "quality": {
            "nullable": true,
            "allOf": [
              {
                "$ref": "#/components/schemas/QualityOptions"
              }
            ]
          },
          "comment": {
            "type": "string",
            "nullable": true
          },
          "dataSource": {
            "nullable": true,
            "allOf": [
              {
                "$ref": "#/components/schemas/ExtendedDocumentReference"
              }
            ]
          },
          "currency": {
            "type": "string",
            "nullable": true
          }
        }
      },
      "ExtendedDataPointBigInteger": {
        "type": "object",
        "properties": {
          "value": {
            "type": "integer",
            "nullable": true
          },
          "quality": {
            "nullable": true,
            "allOf": [
              {
                "$ref": "#/components/schemas/QualityOptions"
              }
            ]
          },
          "comment": {
            "type": "string",
            "nullable": true
          },
          "dataSource": {
            "nullable": true,
            "allOf": [
              {
                "$ref": "#/components/schemas/ExtendedDocumentReference"
              }
            ]
          }
        }
      },
      "ExtendedDataPointYesNo": {
        "type": "object",
        "properties": {
          "value": {
            "nullable": true,
            "allOf": [
              {
                "$ref": "#/components/schemas/YesNo"
              }
            ]
          },
          "quality": {
            "nullable": true,
            "allOf": [
              {
                "$ref": "#/components/schemas/QualityOptions"
              }
            ]
          },
          "comment": {
            "type": "string",
            "nullable": true
          },
          "dataSource": {
            "nullable": true,
            "allOf": [
              {
                "$ref": "#/components/schemas/ExtendedDocumentReference"
              }
            ]
          }
        }
      },
      "SfdrData": {
        "required": [
          "general"
        ],
        "type": "object",
        "properties": {
          "general": {
            "$ref": "#/components/schemas/SfdrGeneral"
          },
          "environmental": {
            "nullable": true,
            "allOf": [
              {
                "$ref": "#/components/schemas/SfdrEnvironmental"
              }
            ]
          },
          "social": {
            "nullable": true,
            "allOf": [
              {
                "$ref": "#/components/schemas/SfdrSocial"
              }
            ]
          }
        }
      },
      "SfdrEnvironmental": {
        "type": "object",
        "properties": {
          "greenhouseGasEmissions": {
            "nullable": true,
            "allOf": [
              {
                "$ref": "#/components/schemas/SfdrEnvironmentalGreenhouseGasEmissions"
              }
            ]
          },
          "energyPerformance": {
            "nullable": true,
            "allOf": [
              {
                "$ref": "#/components/schemas/SfdrEnvironmentalEnergyPerformance"
              }
            ]
          },
          "biodiversity": {
            "nullable": true,
            "allOf": [
              {
                "$ref": "#/components/schemas/SfdrEnvironmentalBiodiversity"
              }
            ]
          },
          "water": {
            "nullable": true,
            "allOf": [
              {
                "$ref": "#/components/schemas/SfdrEnvironmentalWater"
              }
            ]
          },
          "waste": {
            "nullable": true,
            "allOf": [
              {
                "$ref": "#/components/schemas/SfdrEnvironmentalWaste"
              }
            ]
          },
          "emissions": {
            "nullable": true,
            "allOf": [
              {
                "$ref": "#/components/schemas/SfdrEnvironmentalEmissions"
              }
            ]
          }
        }
      },
      "SfdrEnvironmentalBiodiversity": {
        "type": "object",
        "properties": {
          "primaryForestAndWoodedLandOfNativeSpeciesExposure": {
            "nullable": true,
            "allOf": [
              {
                "$ref": "#/components/schemas/ExtendedDataPointYesNo"
              }
            ]
          },
          "protectedAreasExposure": {
            "nullable": true,
            "allOf": [
              {
                "$ref": "#/components/schemas/ExtendedDataPointYesNo"
              }
            ]
          },
          "rareOrEndangeredEcosystemsExposure": {
            "nullable": true,
            "allOf": [
              {
                "$ref": "#/components/schemas/ExtendedDataPointYesNo"
              }
            ]
          },
          "highlyBiodiverseGrasslandExposure": {
            "nullable": true,
            "allOf": [
              {
                "$ref": "#/components/schemas/ExtendedDataPointYesNo"
              }
            ]
          },
          "manufactureOfAgrochemicalPesticidesProducts": {
            "nullable": true,
            "allOf": [
              {
                "$ref": "#/components/schemas/ExtendedDataPointYesNo"
              }
            ]
          },
          "landDegradationDesertificationSoilSealingExposure": {
            "nullable": true,
            "allOf": [
              {
                "$ref": "#/components/schemas/ExtendedDataPointYesNo"
              }
            ]
          },
          "sustainableAgriculturePolicy": {
            "nullable": true,
            "allOf": [
              {
                "$ref": "#/components/schemas/ExtendedDataPointYesNo"
              }
            ]
          },
          "sustainableOceansAndSeasPolicy": {
            "nullable": true,
            "allOf": [
              {
                "$ref": "#/components/schemas/ExtendedDataPointYesNo"
              }
            ]
          },
          "threatenedSpeciesExposure": {
            "nullable": true,
            "allOf": [
              {
                "$ref": "#/components/schemas/ExtendedDataPointYesNo"
              }
            ]
          },
          "biodiversityProtectionPolicy": {
            "nullable": true,
            "allOf": [
              {
                "$ref": "#/components/schemas/ExtendedDataPointYesNo"
              }
            ]
          },
          "deforestationPolicy": {
            "nullable": true,
            "allOf": [
              {
                "$ref": "#/components/schemas/ExtendedDataPointYesNo"
              }
            ]
          }
        }
      },
      "SfdrEnvironmentalEmissions": {
        "type": "object",
        "properties": {
          "emissionsOfInorganicPollutantsInTonnes": {
            "nullable": true,
            "allOf": [
              {
                "$ref": "#/components/schemas/ExtendedDataPointBigDecimal"
              }
            ]
          },
          "emissionsOfAirPollutantsInTonnes": {
            "nullable": true,
            "allOf": [
              {
                "$ref": "#/components/schemas/ExtendedDataPointBigDecimal"
              }
            ]
          },
          "emissionsOfOzoneDepletionSubstancesInTonnes": {
            "nullable": true,
            "allOf": [
              {
                "$ref": "#/components/schemas/ExtendedDataPointBigDecimal"
              }
            ]
          },
          "carbonReductionInitiatives": {
            "nullable": true,
            "allOf": [
              {
                "$ref": "#/components/schemas/ExtendedDataPointYesNo"
              }
            ]
          }
        }
      },
      "SfdrEnvironmentalEnergyPerformance": {
        "type": "object",
        "properties": {
          "renewableEnergyProductionInGWh": {
            "nullable": true,
            "allOf": [
              {
                "$ref": "#/components/schemas/ExtendedDataPointBigDecimal"
              }
            ]
          },
          "renewableEnergyConsumptionInGWh": {
            "nullable": true,
            "allOf": [
              {
                "$ref": "#/components/schemas/ExtendedDataPointBigDecimal"
              }
            ]
          },
          "nonRenewableEnergyProductionInGWh": {
            "nullable": true,
            "allOf": [
              {
                "$ref": "#/components/schemas/ExtendedDataPointBigDecimal"
              }
            ]
          },
          "relativeNonRenewableEnergyProductionInPercent": {
            "nullable": true,
            "allOf": [
              {
                "$ref": "#/components/schemas/ExtendedDataPointBigDecimal"
              }
            ]
          },
          "nonRenewableEnergyConsumptionInGWh": {
            "nullable": true,
            "allOf": [
              {
                "$ref": "#/components/schemas/ExtendedDataPointBigDecimal"
              }
            ]
          },
          "relativeNonRenewableEnergyConsumptionInPercent": {
            "nullable": true,
            "allOf": [
              {
                "$ref": "#/components/schemas/ExtendedDataPointBigDecimal"
              }
            ]
          },
          "applicableHighImpactClimateSectors": {
            "type": "object",
            "additionalProperties": {
              "$ref": "#/components/schemas/SfdrHighImpactClimateSectorEnergyConsumption"
            },
            "nullable": true,
            "example": {
              "NaceCodeA": {
                "highImpactClimateSectorEnergyConsumptionInGWh": {
                  "quality": "Audited",
                  "dataSource": {
                    "page": 0,
                    "tagName": "string",
                    "fileName": "string",
                    "fileReference": "string"
                  },
                  "comment": "string",
                  "value": 0
                },
                "highImpactClimateSectorEnergyConsumptionInGWhPerMillionEURRevenue": {
                  "quality": "Audited",
                  "dataSource": {
                    "page": 0,
                    "tagName": "string",
                    "fileName": "string",
                    "fileReference": "string"
                  },
                  "comment": "string",
                  "value": 0
                }
              },
              "NaceCodeB": {
                "highImpactClimateSectorEnergyConsumptionInGWh": {
                  "quality": "Audited",
                  "dataSource": {
                    "page": 0,
                    "tagName": "string",
                    "fileName": "string",
                    "fileReference": "string"
                  },
                  "comment": "string",
                  "value": 0
                },
                "highImpactClimateSectorEnergyConsumptionInGWhPerMillionEURRevenue": {
                  "quality": "Audited",
                  "dataSource": {
                    "page": 0,
                    "tagName": "string",
                    "fileName": "string",
                    "fileReference": "string"
                  },
                  "comment": "string",
                  "value": 0
                }
              },
              "NaceCodeC": {
                "highImpactClimateSectorEnergyConsumptionInGWh": {
                  "quality": "Audited",
                  "dataSource": {
                    "page": 0,
                    "tagName": "string",
                    "fileName": "string",
                    "fileReference": "string"
                  },
                  "comment": "string",
                  "value": 0
                },
                "highImpactClimateSectorEnergyConsumptionInGWhPerMillionEURRevenue": {
                  "quality": "Audited",
                  "dataSource": {
                    "page": 0,
                    "tagName": "string",
                    "fileName": "string",
                    "fileReference": "string"
                  },
                  "comment": "string",
                  "value": 0
                }
              },
              "NaceCodeD": {
                "highImpactClimateSectorEnergyConsumptionInGWh": {
                  "quality": "Audited",
                  "dataSource": {
                    "page": 0,
                    "tagName": "string",
                    "fileName": "string",
                    "fileReference": "string"
                  },
                  "comment": "string",
                  "value": 0
                },
                "highImpactClimateSectorEnergyConsumptionInGWhPerMillionEURRevenue": {
                  "quality": "Audited",
                  "dataSource": {
                    "page": 0,
                    "tagName": "string",
                    "fileName": "string",
                    "fileReference": "string"
                  },
                  "comment": "string",
                  "value": 0
                }
              },
              "NaceCodeE": {
                "highImpactClimateSectorEnergyConsumptionInGWh": {
                  "quality": "Audited",
                  "dataSource": {
                    "page": 0,
                    "tagName": "string",
                    "fileName": "string",
                    "fileReference": "string"
                  },
                  "comment": "string",
                  "value": 0
                },
                "highImpactClimateSectorEnergyConsumptionInGWhPerMillionEURRevenue": {
                  "quality": "Audited",
                  "dataSource": {
                    "page": 0,
                    "tagName": "string",
                    "fileName": "string",
                    "fileReference": "string"
                  },
                  "comment": "string",
                  "value": 0
                }
              },
              "NaceCodeF": {
                "highImpactClimateSectorEnergyConsumptionInGWh": {
                  "quality": "Audited",
                  "dataSource": {
                    "page": 0,
                    "tagName": "string",
                    "fileName": "string",
                    "fileReference": "string"
                  },
                  "comment": "string",
                  "value": 0
                },
                "highImpactClimateSectorEnergyConsumptionInGWhPerMillionEURRevenue": {
                  "quality": "Audited",
                  "dataSource": {
                    "page": 0,
                    "tagName": "string",
                    "fileName": "string",
                    "fileReference": "string"
                  },
                  "comment": "string",
                  "value": 0
                }
              },
              "NaceCodeG": {
                "highImpactClimateSectorEnergyConsumptionInGWh": {
                  "quality": "Audited",
                  "dataSource": {
                    "page": 0,
                    "tagName": "string",
                    "fileName": "string",
                    "fileReference": "string"
                  },
                  "comment": "string",
                  "value": 0
                },
                "highImpactClimateSectorEnergyConsumptionInGWhPerMillionEURRevenue": {
                  "quality": "Audited",
                  "dataSource": {
                    "page": 0,
                    "tagName": "string",
                    "fileName": "string",
                    "fileReference": "string"
                  },
                  "comment": "string",
                  "value": 0
                }
              },
              "NaceCodeH": {
                "highImpactClimateSectorEnergyConsumptionInGWh": {
                  "quality": "Audited",
                  "dataSource": {
                    "page": 0,
                    "tagName": "string",
                    "fileName": "string",
                    "fileReference": "string"
                  },
                  "comment": "string",
                  "value": 0
                },
                "highImpactClimateSectorEnergyConsumptionInGWhPerMillionEURRevenue": {
                  "quality": "Audited",
                  "dataSource": {
                    "page": 0,
                    "tagName": "string",
                    "fileName": "string",
                    "fileReference": "string"
                  },
                  "comment": "string",
                  "value": 0
                }
              },
              "NaceCodeL": {
                "highImpactClimateSectorEnergyConsumptionInGWh": {
                  "quality": "Audited",
                  "dataSource": {
                    "page": 0,
                    "tagName": "string",
                    "fileName": "string",
                    "fileReference": "string"
                  },
                  "comment": "string",
                  "value": 0
                },
                "highImpactClimateSectorEnergyConsumptionInGWhPerMillionEURRevenue": {
                  "quality": "Audited",
                  "dataSource": {
                    "page": 0,
                    "tagName": "string",
                    "fileName": "string",
                    "fileReference": "string"
                  },
                  "comment": "string",
                  "value": 0
                }
              }
            }
          },
          "totalHighImpactClimateSectorEnergyConsumptionInGWh": {
            "nullable": true,
            "allOf": [
              {
                "$ref": "#/components/schemas/ExtendedDataPointBigDecimal"
              }
            ]
          },
          "nonRenewableEnergyConsumptionFossilFuelsInGWh": {
            "nullable": true,
            "allOf": [
              {
                "$ref": "#/components/schemas/ExtendedDataPointBigDecimal"
              }
            ]
          },
          "nonRenewableEnergyConsumptionCrudeOilInGWh": {
            "nullable": true,
            "allOf": [
              {
                "$ref": "#/components/schemas/ExtendedDataPointBigDecimal"
              }
            ]
          },
          "nonRenewableEnergyConsumptionNaturalGasInGWh": {
            "nullable": true,
            "allOf": [
              {
                "$ref": "#/components/schemas/ExtendedDataPointBigDecimal"
              }
            ]
          },
          "nonRenewableEnergyConsumptionLigniteInGWh": {
            "nullable": true,
            "allOf": [
              {
                "$ref": "#/components/schemas/ExtendedDataPointBigDecimal"
              }
            ]
          },
          "nonRenewableEnergyConsumptionCoalInGWh": {
            "nullable": true,
            "allOf": [
              {
                "$ref": "#/components/schemas/ExtendedDataPointBigDecimal"
              }
            ]
          },
          "nonRenewableEnergyConsumptionNuclearEnergyInGWh": {
            "nullable": true,
            "allOf": [
              {
                "$ref": "#/components/schemas/ExtendedDataPointBigDecimal"
              }
            ]
          },
          "nonRenewableEnergyConsumptionOtherInGWh": {
            "nullable": true,
            "allOf": [
              {
                "$ref": "#/components/schemas/ExtendedDataPointBigDecimal"
              }
            ]
          }
        }
      },
      "SfdrEnvironmentalGreenhouseGasEmissions": {
        "type": "object",
        "properties": {
          "scope1GhgEmissionsInTonnes": {
            "nullable": true,
            "allOf": [
              {
                "$ref": "#/components/schemas/ExtendedDataPointBigDecimal"
              }
            ]
          },
          "scope2GhgEmissionsInTonnes": {
            "nullable": true,
            "allOf": [
              {
                "$ref": "#/components/schemas/ExtendedDataPointBigDecimal"
              }
            ]
          },
          "scope2GhgEmissionsLocationBasedInTonnes": {
            "nullable": true,
            "allOf": [
              {
                "$ref": "#/components/schemas/ExtendedDataPointBigDecimal"
              }
            ]
          },
          "scope2GhgEmissionsMarketBasedInTonnes": {
            "nullable": true,
            "allOf": [
              {
                "$ref": "#/components/schemas/ExtendedDataPointBigDecimal"
              }
            ]
          },
          "scope1And2GhgEmissionsInTonnes": {
            "nullable": true,
            "allOf": [
              {
                "$ref": "#/components/schemas/ExtendedDataPointBigDecimal"
              }
            ]
          },
          "scope1And2GhgEmissionsLocationBasedInTonnes": {
            "nullable": true,
            "allOf": [
              {
                "$ref": "#/components/schemas/ExtendedDataPointBigDecimal"
              }
            ]
          },
          "scope1And2GhgEmissionsMarketBasedInTonnes": {
            "nullable": true,
            "allOf": [
              {
                "$ref": "#/components/schemas/ExtendedDataPointBigDecimal"
              }
            ]
          },
          "scope3GhgEmissionsInTonnes": {
            "nullable": true,
            "allOf": [
              {
                "$ref": "#/components/schemas/ExtendedDataPointBigDecimal"
              }
            ]
          },
          "scope1And2And3GhgEmissionsInTonnes": {
            "nullable": true,
            "allOf": [
              {
                "$ref": "#/components/schemas/ExtendedDataPointBigDecimal"
              }
            ]
          },
          "scope1And2And3GhgEmissionsLocationBasedInTonnes": {
            "nullable": true,
            "allOf": [
              {
                "$ref": "#/components/schemas/ExtendedDataPointBigDecimal"
              }
            ]
          },
          "scope1And2And3GhgEmissionsMarketBasedInTonnes": {
            "nullable": true,
            "allOf": [
              {
                "$ref": "#/components/schemas/ExtendedDataPointBigDecimal"
              }
            ]
          },
          "enterpriseValue": {
            "nullable": true,
            "allOf": [
              {
                "$ref": "#/components/schemas/CurrencyDataPoint"
              }
            ]
          },
          "totalRevenue": {
            "nullable": true,
            "allOf": [
              {
                "$ref": "#/components/schemas/CurrencyDataPoint"
              }
            ]
          },
          "carbonFootprintInTonnesPerMillionEURRevenue": {
            "nullable": true,
            "allOf": [
              {
                "$ref": "#/components/schemas/ExtendedDataPointBigDecimal"
              }
            ]
          },
          "ghgIntensityInTonnesPerMillionEURRevenue": {
            "nullable": true,
            "allOf": [
              {
                "$ref": "#/components/schemas/ExtendedDataPointBigDecimal"
              }
            ]
          },
          "fossilFuelSectorExposure": {
            "nullable": true,
            "allOf": [
              {
                "$ref": "#/components/schemas/ExtendedDataPointYesNo"
              }
            ]
          }
        }
      },
      "SfdrEnvironmentalWaste": {
        "type": "object",
        "properties": {
          "hazardousAndRadioactiveWasteInTonnes": {
            "nullable": true,
            "allOf": [
              {
                "$ref": "#/components/schemas/ExtendedDataPointBigDecimal"
              }
            ]
          },
          "nonRecycledWasteInTonnes": {
            "nullable": true,
            "allOf": [
              {
                "$ref": "#/components/schemas/ExtendedDataPointBigDecimal"
              }
            ]
          }
        }
      },
      "SfdrEnvironmentalWater": {
        "type": "object",
        "properties": {
          "emissionsToWaterInTonnes": {
            "nullable": true,
            "allOf": [
              {
                "$ref": "#/components/schemas/ExtendedDataPointBigDecimal"
              }
            ]
          },
          "waterConsumptionInCubicMeters": {
            "nullable": true,
            "allOf": [
              {
                "$ref": "#/components/schemas/ExtendedDataPointBigDecimal"
              }
            ]
          },
          "waterReusedInCubicMeters": {
            "nullable": true,
            "allOf": [
              {
                "$ref": "#/components/schemas/ExtendedDataPointBigDecimal"
              }
            ]
          },
          "relativeWaterUsageInCubicMetersPerMillionEURRevenue": {
            "nullable": true,
            "allOf": [
              {
                "$ref": "#/components/schemas/ExtendedDataPointBigDecimal"
              }
            ]
          },
          "waterManagementPolicy": {
            "nullable": true,
            "allOf": [
              {
                "$ref": "#/components/schemas/ExtendedDataPointYesNo"
              }
            ]
          },
          "highWaterStressAreaExposure": {
            "nullable": true,
            "allOf": [
              {
                "$ref": "#/components/schemas/ExtendedDataPointYesNo"
              }
            ]
          }
        }
      },
      "SfdrGeneral": {
        "required": [
          "general"
        ],
        "type": "object",
        "properties": {
          "general": {
            "$ref": "#/components/schemas/SfdrGeneralGeneral"
          }
        }
      },
      "SfdrGeneralGeneral": {
        "required": [
          "dataDate",
          "fiscalYearDeviation",
          "fiscalYearEnd"
        ],
        "type": "object",
        "properties": {
          "dataDate": {
            "type": "string",
            "format": "date"
          },
          "fiscalYearDeviation": {
            "$ref": "#/components/schemas/SfdrGeneralGeneralFiscalYearDeviationOptions"
          },
          "fiscalYearEnd": {
            "type": "string",
            "format": "date"
          },
          "referencedReports": {
            "type": "object",
            "additionalProperties": {
              "$ref": "#/components/schemas/CompanyReport"
            },
            "nullable": true,
            "example": "{\"string\": {\"fileReference\": \"string\",\"fileName\": \"string\",\"publicationDate\": \"2023-10-12\",}}"
          }
        }
      },
      "SfdrGeneralGeneralFiscalYearDeviationOptions": {
        "type": "string",
        "enum": [
          "Deviation",
          "NoDeviation"
        ]
      },
      "SfdrHighImpactClimateSectorEnergyConsumption": {
        "type": "object",
        "properties": {
          "highImpactClimateSectorEnergyConsumptionInGWh": {
            "nullable": true,
            "allOf": [
              {
                "$ref": "#/components/schemas/ExtendedDataPointBigDecimal"
              }
            ]
          },
          "highImpactClimateSectorEnergyConsumptionInGWhPerMillionEURRevenue": {
            "nullable": true,
            "allOf": [
              {
                "$ref": "#/components/schemas/ExtendedDataPointBigDecimal"
              }
            ]
          }
        },
        "example": {
          "NaceCodeA": {
            "highImpactClimateSectorEnergyConsumptionInGWh": {
              "quality": "Audited",
              "dataSource": {
                "page": 0,
                "tagName": "string",
                "fileName": "string",
                "fileReference": "string"
              },
              "comment": "string",
              "value": 0
            },
            "highImpactClimateSectorEnergyConsumptionInGWhPerMillionEURRevenue": {
              "quality": "Audited",
              "dataSource": {
                "page": 0,
                "tagName": "string",
                "fileName": "string",
                "fileReference": "string"
              },
              "comment": "string",
              "value": 0
            }
          },
          "NaceCodeB": {
            "highImpactClimateSectorEnergyConsumptionInGWh": {
              "quality": "Audited",
              "dataSource": {
                "page": 0,
                "tagName": "string",
                "fileName": "string",
                "fileReference": "string"
              },
              "comment": "string",
              "value": 0
            },
            "highImpactClimateSectorEnergyConsumptionInGWhPerMillionEURRevenue": {
              "quality": "Audited",
              "dataSource": {
                "page": 0,
                "tagName": "string",
                "fileName": "string",
                "fileReference": "string"
              },
              "comment": "string",
              "value": 0
            }
          },
          "NaceCodeC": {
            "highImpactClimateSectorEnergyConsumptionInGWh": {
              "quality": "Audited",
              "dataSource": {
                "page": 0,
                "tagName": "string",
                "fileName": "string",
                "fileReference": "string"
              },
              "comment": "string",
              "value": 0
            },
            "highImpactClimateSectorEnergyConsumptionInGWhPerMillionEURRevenue": {
              "quality": "Audited",
              "dataSource": {
                "page": 0,
                "tagName": "string",
                "fileName": "string",
                "fileReference": "string"
              },
              "comment": "string",
              "value": 0
            }
          },
          "NaceCodeD": {
            "highImpactClimateSectorEnergyConsumptionInGWh": {
              "quality": "Audited",
              "dataSource": {
                "page": 0,
                "tagName": "string",
                "fileName": "string",
                "fileReference": "string"
              },
              "comment": "string",
              "value": 0
            },
            "highImpactClimateSectorEnergyConsumptionInGWhPerMillionEURRevenue": {
              "quality": "Audited",
              "dataSource": {
                "page": 0,
                "tagName": "string",
                "fileName": "string",
                "fileReference": "string"
              },
              "comment": "string",
              "value": 0
            }
          },
          "NaceCodeE": {
            "highImpactClimateSectorEnergyConsumptionInGWh": {
              "quality": "Audited",
              "dataSource": {
                "page": 0,
                "tagName": "string",
                "fileName": "string",
                "fileReference": "string"
              },
              "comment": "string",
              "value": 0
            },
            "highImpactClimateSectorEnergyConsumptionInGWhPerMillionEURRevenue": {
              "quality": "Audited",
              "dataSource": {
                "page": 0,
                "tagName": "string",
                "fileName": "string",
                "fileReference": "string"
              },
              "comment": "string",
              "value": 0
            }
          },
          "NaceCodeF": {
            "highImpactClimateSectorEnergyConsumptionInGWh": {
              "quality": "Audited",
              "dataSource": {
                "page": 0,
                "tagName": "string",
                "fileName": "string",
                "fileReference": "string"
              },
              "comment": "string",
              "value": 0
            },
            "highImpactClimateSectorEnergyConsumptionInGWhPerMillionEURRevenue": {
              "quality": "Audited",
              "dataSource": {
                "page": 0,
                "tagName": "string",
                "fileName": "string",
                "fileReference": "string"
              },
              "comment": "string",
              "value": 0
            }
          },
          "NaceCodeG": {
            "highImpactClimateSectorEnergyConsumptionInGWh": {
              "quality": "Audited",
              "dataSource": {
                "page": 0,
                "tagName": "string",
                "fileName": "string",
                "fileReference": "string"
              },
              "comment": "string",
              "value": 0
            },
            "highImpactClimateSectorEnergyConsumptionInGWhPerMillionEURRevenue": {
              "quality": "Audited",
              "dataSource": {
                "page": 0,
                "tagName": "string",
                "fileName": "string",
                "fileReference": "string"
              },
              "comment": "string",
              "value": 0
            }
          },
          "NaceCodeH": {
            "highImpactClimateSectorEnergyConsumptionInGWh": {
              "quality": "Audited",
              "dataSource": {
                "page": 0,
                "tagName": "string",
                "fileName": "string",
                "fileReference": "string"
              },
              "comment": "string",
              "value": 0
            },
            "highImpactClimateSectorEnergyConsumptionInGWhPerMillionEURRevenue": {
              "quality": "Audited",
              "dataSource": {
                "page": 0,
                "tagName": "string",
                "fileName": "string",
                "fileReference": "string"
              },
              "comment": "string",
              "value": 0
            }
          },
          "NaceCodeL": {
            "highImpactClimateSectorEnergyConsumptionInGWh": {
              "quality": "Audited",
              "dataSource": {
                "page": 0,
                "tagName": "string",
                "fileName": "string",
                "fileReference": "string"
              },
              "comment": "string",
              "value": 0
            },
            "highImpactClimateSectorEnergyConsumptionInGWhPerMillionEURRevenue": {
              "quality": "Audited",
              "dataSource": {
                "page": 0,
                "tagName": "string",
                "fileName": "string",
                "fileReference": "string"
              },
              "comment": "string",
              "value": 0
            }
          }
        }
      },
      "SfdrSocial": {
        "type": "object",
        "properties": {
          "socialAndEmployeeMatters": {
            "nullable": true,
            "allOf": [
              {
                "$ref": "#/components/schemas/SfdrSocialSocialAndEmployeeMatters"
              }
            ]
          },
          "greenSecurities": {
            "nullable": true,
            "allOf": [
              {
                "$ref": "#/components/schemas/SfdrSocialGreenSecurities"
              }
            ]
          },
          "humanRights": {
            "nullable": true,
            "allOf": [
              {
                "$ref": "#/components/schemas/SfdrSocialHumanRights"
              }
            ]
          },
          "antiCorruptionAndAntiBribery": {
            "nullable": true,
            "allOf": [
              {
                "$ref": "#/components/schemas/SfdrSocialAntiCorruptionAndAntiBribery"
              }
            ]
          }
        }
      },
      "SfdrSocialAntiCorruptionAndAntiBribery": {
        "type": "object",
        "properties": {
          "casesOfInsufficientActionAgainstBriberyAndCorruption": {
            "nullable": true,
            "allOf": [
              {
                "$ref": "#/components/schemas/ExtendedDataPointBigInteger"
              }
            ]
          },
          "reportedConvictionsOfBriberyAndCorruption": {
            "nullable": true,
            "allOf": [
              {
                "$ref": "#/components/schemas/ExtendedDataPointBigInteger"
              }
            ]
          },
          "totalAmountOfReportedFinesOfBriberyAndCorruption": {
            "nullable": true,
            "allOf": [
              {
                "$ref": "#/components/schemas/CurrencyDataPoint"
              }
            ]
          }
        }
      },
      "SfdrSocialGreenSecurities": {
        "type": "object",
        "properties": {
          "securitiesNotCertifiedAsGreen": {
            "nullable": true,
            "allOf": [
              {
                "$ref": "#/components/schemas/ExtendedDataPointYesNo"
              }
            ]
          }
        }
      },
      "SfdrSocialHumanRights": {
        "type": "object",
        "properties": {
          "humanRightsPolicy": {
            "nullable": true,
            "allOf": [
              {
                "$ref": "#/components/schemas/ExtendedDataPointYesNo"
              }
            ]
          },
          "humanRightsDueDiligence": {
            "nullable": true,
            "allOf": [
              {
                "$ref": "#/components/schemas/ExtendedDataPointYesNo"
              }
            ]
          },
          "traffickingInHumanBeingsPolicy": {
            "nullable": true,
            "allOf": [
              {
                "$ref": "#/components/schemas/ExtendedDataPointYesNo"
              }
            ]
          },
          "reportedChildLabourIncidents": {
            "nullable": true,
            "allOf": [
              {
                "$ref": "#/components/schemas/ExtendedDataPointYesNo"
              }
            ]
          },
          "reportedForcedOrCompulsoryLabourIncidents": {
            "nullable": true,
            "allOf": [
              {
                "$ref": "#/components/schemas/ExtendedDataPointYesNo"
              }
            ]
          },
          "numberOfReportedIncidentsOfHumanRightsViolations": {
            "nullable": true,
            "allOf": [
              {
                "$ref": "#/components/schemas/ExtendedDataPointBigInteger"
              }
            ]
          }
        }
      },
      "SfdrSocialSocialAndEmployeeMatters": {
        "type": "object",
        "properties": {
          "humanRightsLegalProceedings": {
            "nullable": true,
            "allOf": [
              {
                "$ref": "#/components/schemas/ExtendedDataPointYesNo"
              }
            ]
          },
          "iloCoreLabourStandards": {
            "nullable": true,
            "allOf": [
              {
                "$ref": "#/components/schemas/ExtendedDataPointYesNo"
              }
            ]
          },
          "environmentalPolicy": {
            "nullable": true,
            "allOf": [
              {
                "$ref": "#/components/schemas/ExtendedDataPointYesNo"
              }
            ]
          },
          "corruptionLegalProceedings": {
            "nullable": true,
            "allOf": [
              {
                "$ref": "#/components/schemas/ExtendedDataPointYesNo"
              }
            ]
          },
          "transparencyDisclosurePolicy": {
            "nullable": true,
            "allOf": [
              {
                "$ref": "#/components/schemas/ExtendedDataPointYesNo"
              }
            ]
          },
          "humanRightsDueDiligencePolicy": {
            "nullable": true,
            "allOf": [
              {
                "$ref": "#/components/schemas/ExtendedDataPointYesNo"
              }
            ]
          },
          "policyAgainstChildLabour": {
            "nullable": true,
            "allOf": [
              {
                "$ref": "#/components/schemas/ExtendedDataPointYesNo"
              }
            ]
          },
          "policyAgainstForcedLabour": {
            "nullable": true,
            "allOf": [
              {
                "$ref": "#/components/schemas/ExtendedDataPointYesNo"
              }
            ]
          },
          "policyAgainstDiscriminationInTheWorkplace": {
            "nullable": true,
            "allOf": [
              {
                "$ref": "#/components/schemas/ExtendedDataPointYesNo"
              }
            ]
          },
          "iso14001Certificate": {
            "nullable": true,
            "allOf": [
              {
                "$ref": "#/components/schemas/ExtendedDataPointYesNo"
              }
            ]
          },
          "policyAgainstBriberyAndCorruption": {
            "nullable": true,
            "allOf": [
              {
                "$ref": "#/components/schemas/ExtendedDataPointYesNo"
              }
            ]
          },
          "fairBusinessMarketingAdvertisingPolicy": {
            "nullable": true,
            "allOf": [
              {
                "$ref": "#/components/schemas/ExtendedDataPointYesNo"
              }
            ]
          },
          "technologiesExpertiseTransferPolicy": {
            "nullable": true,
            "allOf": [
              {
                "$ref": "#/components/schemas/ExtendedDataPointYesNo"
              }
            ]
          },
          "fairCompetitionPolicy": {
            "nullable": true,
            "allOf": [
              {
                "$ref": "#/components/schemas/ExtendedDataPointYesNo"
              }
            ]
          },
          "violationOfTaxRulesAndRegulation": {
            "nullable": true,
            "allOf": [
              {
                "$ref": "#/components/schemas/ExtendedDataPointYesNo"
              }
            ]
          },
          "unGlobalCompactPrinciplesCompliancePolicy": {
            "nullable": true,
            "allOf": [
              {
                "$ref": "#/components/schemas/ExtendedDataPointYesNo"
              }
            ]
          },
          "oecdGuidelinesForMultinationalEnterprisesGrievanceHandling": {
            "nullable": true,
            "allOf": [
              {
                "$ref": "#/components/schemas/ExtendedDataPointYesNo"
              }
            ]
          },
          "averageGrossHourlyEarningsMaleEmployees": {
            "nullable": true,
            "allOf": [
              {
                "$ref": "#/components/schemas/CurrencyDataPoint"
              }
            ]
          },
          "averageGrossHourlyEarningsFemaleEmployees": {
            "nullable": true,
            "allOf": [
              {
                "$ref": "#/components/schemas/CurrencyDataPoint"
              }
            ]
          },
          "unadjustedGenderPayGapInPercent": {
            "nullable": true,
            "allOf": [
              {
                "$ref": "#/components/schemas/ExtendedDataPointBigDecimal"
              }
            ]
          },
          "femaleBoardMembers": {
            "nullable": true,
            "allOf": [
              {
                "$ref": "#/components/schemas/ExtendedDataPointBigInteger"
              }
            ]
          },
          "maleBoardMembers": {
            "nullable": true,
            "allOf": [
              {
                "$ref": "#/components/schemas/ExtendedDataPointBigInteger"
              }
            ]
          },
          "boardGenderDiversityInPercent": {
            "nullable": true,
            "allOf": [
              {
                "$ref": "#/components/schemas/ExtendedDataPointBigDecimal"
              }
            ]
          },
          "controversialWeaponsExposure": {
            "nullable": true,
            "allOf": [
              {
                "$ref": "#/components/schemas/ExtendedDataPointYesNo"
              }
            ]
          },
          "workplaceAccidentPreventionPolicy": {
            "nullable": true,
            "allOf": [
              {
                "$ref": "#/components/schemas/ExtendedDataPointYesNo"
              }
            ]
          },
          "rateOfAccidentsInPercent": {
            "nullable": true,
            "allOf": [
              {
                "$ref": "#/components/schemas/ExtendedDataPointBigDecimal"
              }
            ]
          },
          "workdaysLostInDays": {
            "nullable": true,
            "allOf": [
              {
                "$ref": "#/components/schemas/ExtendedDataPointBigDecimal"
              }
            ]
          },
          "supplierCodeOfConduct": {
            "nullable": true,
            "allOf": [
              {
                "$ref": "#/components/schemas/ExtendedDataPointYesNo"
              }
            ]
          },
          "grievanceHandlingMechanism": {
            "nullable": true,
            "allOf": [
              {
                "$ref": "#/components/schemas/ExtendedDataPointYesNo"
              }
            ]
          },
          "whistleblowerProtectionPolicy": {
            "nullable": true,
            "allOf": [
              {
                "$ref": "#/components/schemas/ExtendedDataPointYesNo"
              }
            ]
          },
          "reportedIncidentsOfDiscrimination": {
            "nullable": true,
            "allOf": [
              {
                "$ref": "#/components/schemas/ExtendedDataPointBigInteger"
              }
            ]
          },
          "sanctionedIncidentsOfDiscrimination": {
            "nullable": true,
            "allOf": [
              {
                "$ref": "#/components/schemas/ExtendedDataPointBigInteger"
              }
            ]
          },
          "ceoToEmployeePayGapRatio": {
            "nullable": true,
            "allOf": [
              {
                "$ref": "#/components/schemas/ExtendedDataPointBigDecimal"
              }
            ]
          },
          "excessiveCeoPayRatioInPercent": {
            "nullable": true,
            "allOf": [
              {
                "$ref": "#/components/schemas/ExtendedDataPointBigDecimal"
              }
            ]
          }
        }
      },
      "CompanyAssociatedDataPathwaysToParisData": {
        "required": [
          "companyId",
          "data",
          "reportingPeriod"
        ],
        "type": "object",
        "properties": {
          "companyId": {
            "type": "string"
          },
          "reportingPeriod": {
            "type": "string"
          },
          "data": {
            "$ref": "#/components/schemas/PathwaysToParisData"
          }
        }
      },
      "P2pAmmonia": {
        "type": "object",
        "properties": {
          "decarbonisation": {
            "nullable": true,
            "allOf": [
              {
                "$ref": "#/components/schemas/P2pAmmoniaDecarbonisation"
              }
            ]
          },
          "defossilisation": {
            "nullable": true,
            "allOf": [
              {
                "$ref": "#/components/schemas/P2pAmmoniaDefossilisation"
              }
            ]
          }
        }
      },
      "P2pAmmoniaDecarbonisation": {
        "type": "object",
        "properties": {
          "energyMixInPercent": {
            "type": "number",
            "nullable": true
          },
          "ccsTechnologyAdoptionInPercent": {
            "type": "number",
            "nullable": true
          },
          "electrificationInPercent": {
            "type": "number",
            "nullable": true
          }
        }
      },
      "P2pAmmoniaDefossilisation": {
        "type": "object",
        "properties": {
          "useOfRenewableFeedstocksInPercent": {
            "type": "number",
            "nullable": true
          }
        }
      },
      "P2pAutomotive": {
        "type": "object",
        "properties": {
          "energy": {
            "nullable": true,
            "allOf": [
              {
                "$ref": "#/components/schemas/P2pAutomotiveEnergy"
              }
            ]
          },
          "technologyValueCreation": {
            "nullable": true,
            "allOf": [
              {
                "$ref": "#/components/schemas/P2pAutomotiveTechnologyValueCreation"
              }
            ]
          },
          "materials": {
            "nullable": true,
            "allOf": [
              {
                "$ref": "#/components/schemas/P2pAutomotiveMaterials"
              }
            ]
          }
        }
      },
      "P2pAutomotiveEnergy": {
        "type": "object",
        "properties": {
          "productionSiteEnergyConsumptionInMWh": {
            "type": "number",
            "nullable": true
          },
          "energyMixInPercent": {
            "type": "number",
            "nullable": true
          }
        }
      },
      "P2pAutomotiveMaterials": {
        "type": "object",
        "properties": {
          "materialUseManagementInPercent": {
            "type": "number",
            "nullable": true
          },
          "useOfSecondaryMaterialsInPercent": {
            "type": "number",
            "nullable": true
          }
        }
      },
      "P2pAutomotiveTechnologyValueCreation": {
        "type": "object",
        "properties": {
          "driveMixInPercent": {
            "type": "number",
            "nullable": true
          },
          "icAndHybridEnginePhaseOutDate": {
            "type": "string",
            "format": "date",
            "nullable": true
          },
          "futureValueCreationStrategy": {
            "nullable": true,
            "allOf": [
              {
                "$ref": "#/components/schemas/YesNo"
              }
            ]
          }
        }
      },
      "P2pCement": {
        "type": "object",
        "properties": {
          "energy": {
            "nullable": true,
            "allOf": [
              {
                "$ref": "#/components/schemas/P2pCementEnergy"
              }
            ]
          },
          "technology": {
            "nullable": true,
            "allOf": [
              {
                "$ref": "#/components/schemas/P2pCementTechnology"
              }
            ]
          },
          "material": {
            "nullable": true,
            "allOf": [
              {
                "$ref": "#/components/schemas/P2pCementMaterial"
              }
            ]
          }
        }
      },
      "P2pCementEnergy": {
        "type": "object",
        "properties": {
          "energyMixInPercent": {
            "type": "number",
            "nullable": true
          },
          "fuelMixInPercent": {
            "type": "number",
            "nullable": true
          },
          "thermalEnergyEfficiencyInPercent": {
            "type": "number",
            "nullable": true
          },
          "compositionOfThermalInputInPercent": {
            "type": "number",
            "nullable": true
          }
        }
      },
      "P2pCementMaterial": {
        "type": "object",
        "properties": {
          "clinkerFactorReduction": {
            "type": "number",
            "nullable": true
          },
          "preCalcinedClayUsageInPercent": {
            "type": "number",
            "nullable": true
          },
          "circularEconomyContribution": {
            "nullable": true,
            "allOf": [
              {
                "$ref": "#/components/schemas/YesNo"
              }
            ]
          }
        }
      },
      "P2pCementTechnology": {
        "type": "object",
        "properties": {
          "carbonCaptureAndUseTechnologyUsage": {
            "nullable": true,
            "allOf": [
              {
                "$ref": "#/components/schemas/YesNo"
              }
            ]
          },
          "electrificationOfProcessHeatInPercent": {
            "type": "number",
            "nullable": true
          }
        }
      },
      "P2pDriveMix": {
        "type": "object",
        "properties": {
          "driveMixPerFleetSegmentInPercent": {
            "type": "number",
            "nullable": true
          },
          "totalAmountOfVehicles": {
            "type": "number",
            "nullable": true
          }
        },
        "example": {
          "SmallTrucks": {
            "driveMixPerFleetSegmentInPercent": 0,
            "totalAmountOfVehicles": 0
          },
          "MediumTrucks": {
            "driveMixPerFleetSegmentInPercent": 0,
            "totalAmountOfVehicles": 0
          },
          "LargeTrucks": {
            "driveMixPerFleetSegmentInPercent": 0,
            "totalAmountOfVehicles": 0
          }
        }
      },
      "P2pElectricityGeneration": {
        "type": "object",
        "properties": {
          "technology": {
            "nullable": true,
            "allOf": [
              {
                "$ref": "#/components/schemas/P2pElectricityGenerationTechnology"
              }
            ]
          }
        }
      },
      "P2pElectricityGenerationTechnology": {
        "type": "object",
        "properties": {
          "electricityMixEmissionsInCorrespondingUnit": {
            "type": "number",
            "nullable": true
          },
          "shareOfRenewableElectricityInPercent": {
            "type": "number",
            "nullable": true
          },
          "naturalGasPhaseOut": {
            "type": "string",
            "format": "date",
            "nullable": true
          },
          "coalPhaseOut": {
            "type": "string",
            "format": "date",
            "nullable": true
          },
          "storageCapacityExpansionInPercent": {
            "type": "number",
            "nullable": true
          }
        }
      },
      "P2pFreightTransportByRoad": {
        "type": "object",
        "properties": {
          "technology": {
            "nullable": true,
            "allOf": [
              {
                "$ref": "#/components/schemas/P2pFreightTransportByRoadTechnology"
              }
            ]
          },
          "energy": {
            "nullable": true,
            "allOf": [
              {
                "$ref": "#/components/schemas/P2pFreightTransportByRoadEnergy"
              }
            ]
          }
        }
      },
      "P2pFreightTransportByRoadEnergy": {
        "type": "object",
        "properties": {
          "fuelMixInPercent": {
            "type": "number",
            "nullable": true
          }
        }
      },
      "P2pFreightTransportByRoadTechnology": {
        "type": "object",
        "properties": {
          "driveMixPerFleetSegment": {
            "type": "object",
            "additionalProperties": {
              "$ref": "#/components/schemas/P2pDriveMix"
            },
            "nullable": true,
            "example": {
              "SmallTrucks": {
                "driveMixPerFleetSegmentInPercent": 0,
                "totalAmountOfVehicles": 0
              },
              "MediumTrucks": {
                "driveMixPerFleetSegmentInPercent": 0,
                "totalAmountOfVehicles": 0
              },
              "LargeTrucks": {
                "driveMixPerFleetSegmentInPercent": 0,
                "totalAmountOfVehicles": 0
              }
            }
          },
          "icePhaseOut": {
            "type": "string",
            "format": "date",
            "nullable": true
          }
        }
      },
      "P2pGeneral": {
        "required": [
          "general"
        ],
        "type": "object",
        "properties": {
          "general": {
            "$ref": "#/components/schemas/P2pGeneralGeneral"
          },
          "governance": {
            "nullable": true,
            "allOf": [
              {
                "$ref": "#/components/schemas/P2pGeneralGovernance"
              }
            ]
          },
          "climateTargets": {
            "nullable": true,
            "allOf": [
              {
                "$ref": "#/components/schemas/P2pGeneralClimateTargets"
              }
            ]
          },
          "emissionsPlanning": {
            "nullable": true,
            "allOf": [
              {
                "$ref": "#/components/schemas/P2pGeneralEmissionsPlanning"
              }
            ]
          },
          "investmentPlanning": {
            "nullable": true,
            "allOf": [
              {
                "$ref": "#/components/schemas/P2pGeneralInvestmentPlanning"
              }
            ]
          }
        }
      },
      "P2pGeneralClimateTargets": {
        "type": "object",
        "properties": {
          "shortTermScienceBasedClimateTarget": {
            "nullable": true,
            "allOf": [
              {
                "$ref": "#/components/schemas/YesNo"
              }
            ]
          },
          "longTermScienceBasedClimateTarget": {
            "nullable": true,
            "allOf": [
              {
                "$ref": "#/components/schemas/YesNo"
              }
            ]
          }
        }
      },
      "P2pGeneralEmissionsPlanning": {
        "type": "object",
        "properties": {
          "absoluteEmissionsInTonnesCO2e": {
            "type": "number",
            "nullable": true
          },
          "relativeEmissionsInPercent": {
            "type": "number",
            "nullable": true
          },
          "reductionOfAbsoluteEmissionsInTonnesCO2e": {
            "type": "number",
            "nullable": true
          },
          "reductionOfRelativeEmissionsInPercent": {
            "type": "number",
            "nullable": true
          },
          "climateActionPlan": {
            "nullable": true,
            "allOf": [
              {
                "$ref": "#/components/schemas/YesNo"
              }
            ]
          },
          "useOfInternalCarbonPrice": {
            "nullable": true,
            "allOf": [
              {
                "$ref": "#/components/schemas/YesNo"
              }
            ]
          }
        }
      },
      "P2pGeneralGeneral": {
        "required": [
          "dataDate",
          "sectors"
        ],
        "type": "object",
        "properties": {
          "dataDate": {
            "type": "string",
            "format": "date"
          },
          "sectors": {
            "type": "array",
            "items": {
              "$ref": "#/components/schemas/P2pSector"
            }
          }
        }
      },
      "P2pGeneralGovernance": {
        "type": "object",
        "properties": {
          "organisationalResponsibilityForParisCompatibility": {
            "nullable": true,
            "allOf": [
              {
                "$ref": "#/components/schemas/YesNo"
              }
            ]
          },
          "parisCompatibilityInExecutiveRemunerationInPercent": {
            "type": "number",
            "nullable": true
          },
          "parisCompatibilityInAverageRemunerationInPercent": {
            "type": "number",
            "nullable": true
          },
          "shareOfEmployeesTrainedOnParisCompatibilityInPercent": {
            "type": "number",
            "nullable": true
          },
          "qualificationRequirementsOnParisCompatibility": {
            "nullable": true,
            "allOf": [
              {
                "$ref": "#/components/schemas/YesNo"
              }
            ]
          },
          "mobilityAndTravelPolicy": {
            "nullable": true,
            "allOf": [
              {
                "$ref": "#/components/schemas/YesNo"
              }
            ]
          },
          "upstreamSupplierEngagementStrategy": {
            "nullable": true,
            "allOf": [
              {
                "$ref": "#/components/schemas/YesNo"
              }
            ]
          },
          "upstreamSupplierProcurementPolicy": {
            "nullable": true,
            "allOf": [
              {
                "$ref": "#/components/schemas/BaseDataPointYesNo"
              }
            ]
          },
          "downstreamCustomerEngagement": {
            "nullable": true,
            "allOf": [
              {
                "$ref": "#/components/schemas/YesNo"
              }
            ]
          },
          "policymakerEngagement": {
            "nullable": true,
            "allOf": [
              {
                "$ref": "#/components/schemas/YesNo"
              }
            ]
          }
        }
      },
      "P2pGeneralInvestmentPlanning": {
        "type": "object",
        "properties": {
          "investmentPlanForClimateTargets": {
            "nullable": true,
            "allOf": [
              {
                "$ref": "#/components/schemas/YesNo"
              }
            ]
          },
          "capexShareInNetZeroSolutionsInPercent": {
            "type": "number",
            "nullable": true
          },
          "capexShareInGhgIntensivePlantsInPercent": {
            "type": "number",
            "nullable": true
          },
          "researchAndDevelopmentExpenditureForNetZeroSolutionsInPercent": {
            "type": "number",
            "nullable": true
          }
        }
      },
      "P2pHvcPlastics": {
        "type": "object",
        "properties": {
          "decarbonisation": {
            "nullable": true,
            "allOf": [
              {
                "$ref": "#/components/schemas/P2pHvcPlasticsDecarbonisation"
              }
            ]
          },
          "defossilisation": {
            "nullable": true,
            "allOf": [
              {
                "$ref": "#/components/schemas/P2pHvcPlasticsDefossilisation"
              }
            ]
          },
          "recycling": {
            "nullable": true,
            "allOf": [
              {
                "$ref": "#/components/schemas/P2pHvcPlasticsRecycling"
              }
            ]
          }
        }
      },
      "P2pHvcPlasticsDecarbonisation": {
        "type": "object",
        "properties": {
          "energyMixInPercent": {
            "type": "number",
            "nullable": true
          },
          "electrificationInPercent": {
            "type": "number",
            "nullable": true
          }
        }
      },
      "P2pHvcPlasticsDefossilisation": {
        "type": "object",
        "properties": {
          "useOfRenewableFeedstocksInPercent": {
            "type": "number",
            "nullable": true
          },
          "useOfBioplasticsInPercent": {
            "type": "number",
            "nullable": true
          },
          "useOfCo2FromCarbonCaptureAndReUseTechnologiesInPercent": {
            "type": "number",
            "nullable": true
          },
          "carbonCaptureAndUseStorageTechnologies": {
            "nullable": true,
            "allOf": [
              {
                "$ref": "#/components/schemas/YesNo"
              }
            ]
          }
        }
      },
      "P2pHvcPlasticsRecycling": {
        "type": "object",
        "properties": {
          "contributionToCircularEconomy": {
            "nullable": true,
            "allOf": [
              {
                "$ref": "#/components/schemas/YesNo"
              }
            ]
          },
          "materialRecyclingInPercent": {
            "type": "number",
            "nullable": true
          },
          "chemicalRecyclingInPercent": {
            "type": "number",
            "nullable": true
          }
        }
      },
      "P2pLivestockFarming": {
        "type": "object",
        "properties": {
          "emissionsFromManureAndFertiliserAndLivestock": {
            "nullable": true,
            "allOf": [
              {
                "$ref": "#/components/schemas/P2pLivestockFarmingEmissionsFromManureAndFertiliserAndLivestock"
              }
            ]
          },
          "animalWelfare": {
            "nullable": true,
            "allOf": [
              {
                "$ref": "#/components/schemas/P2pLivestockFarmingAnimalWelfare"
              }
            ]
          },
          "animalFeed": {
            "nullable": true,
            "allOf": [
              {
                "$ref": "#/components/schemas/P2pLivestockFarmingAnimalFeed"
              }
            ]
          },
          "energy": {
            "nullable": true,
            "allOf": [
              {
                "$ref": "#/components/schemas/P2pLivestockFarmingEnergy"
              }
            ]
          }
        }
      },
      "P2pLivestockFarmingAnimalFeed": {
        "type": "object",
        "properties": {
          "ownFeedInPercent": {
            "type": "number",
            "nullable": true
          },
          "externalFeedCertification": {
            "nullable": true,
            "allOf": [
              {
                "$ref": "#/components/schemas/BaseDataPointYesNo"
              }
            ]
          },
          "originOfExternalFeed": {
            "type": "string",
            "nullable": true
          },
          "excessNitrogenInKilogramsPerHectare": {
            "type": "number",
            "nullable": true
          },
          "cropRotation": {
            "type": "number",
            "nullable": true
          },
          "climateFriendlyProteinProductionInPercent": {
            "type": "number",
            "nullable": true
          },
          "greenFodderInPercent": {
            "type": "number",
            "nullable": true
          }
        }
      },
      "P2pLivestockFarmingAnimalWelfare": {
        "type": "object",
        "properties": {
          "mortalityRateInPercent": {
            "type": "number",
            "nullable": true
          }
        }
      },
      "P2pLivestockFarmingEmissionsFromManureAndFertiliserAndLivestock": {
        "type": "object",
        "properties": {
          "compostedFermentedManureInPercent": {
            "type": "number",
            "nullable": true
          },
          "emissionProofFertiliserStorageInPercent": {
            "type": "number",
            "nullable": true
          }
        }
      },
      "P2pLivestockFarmingEnergy": {
        "type": "object",
        "properties": {
          "renewableElectricityInPercent": {
            "type": "number",
            "nullable": true
          },
          "renewableHeatingInPercent": {
            "type": "number",
            "nullable": true
          },
          "electricGasPoweredMachineryVehicleInPercent": {
            "type": "number",
            "nullable": true
          }
        }
      },
      "P2pRealEstate": {
        "type": "object",
        "properties": {
          "buildingEfficiency": {
            "nullable": true,
            "allOf": [
              {
                "$ref": "#/components/schemas/P2pRealEstateBuildingEfficiency"
              }
            ]
          },
          "energySource": {
            "nullable": true,
            "allOf": [
              {
                "$ref": "#/components/schemas/P2pRealEstateEnergySource"
              }
            ]
          },
          "technology": {
            "nullable": true,
            "allOf": [
              {
                "$ref": "#/components/schemas/P2plRealEstateTechnology"
              }
            ]
          }
        }
      },
      "P2pRealEstateBuildingEfficiency": {
        "type": "object",
        "properties": {
          "buildingSpecificRefurbishmentRoadmapInPercent": {
            "type": "number",
            "nullable": true
          },
          "zeroEmissionBuildingShareInPercent": {
            "type": "number",
            "nullable": true
          },
          "buildingEnergyEfficiencyInCorrespondingUnit": {
            "type": "number",
            "nullable": true
          }
        }
      },
      "P2pRealEstateEnergySource": {
        "type": "object",
        "properties": {
          "renewableHeatingInPercent": {
            "type": "number",
            "nullable": true
          }
        }
      },
      "P2pSector": {
        "type": "string",
        "enum": [
          "Ammonia",
          "Automotive",
          "Cement",
          "CommercialRealEstate",
          "ElectricityGeneration",
          "FreightTransportByRoad",
          "HVCPlastics",
          "LivestockFarming",
          "ResidentialRealEstate",
          "Steel",
          "Other"
        ]
      },
      "P2pSteel": {
        "type": "object",
        "properties": {
          "energy": {
            "nullable": true,
            "allOf": [
              {
                "$ref": "#/components/schemas/P2pSteelEnergy"
              }
            ]
          },
          "technology": {
            "nullable": true,
            "allOf": [
              {
                "$ref": "#/components/schemas/P2pSteelTechnology"
              }
            ]
          }
        }
      },
      "P2pSteelEnergy": {
        "type": "object",
        "properties": {
          "emissionIntensityOfElectricityInCorrespondingUnit": {
            "type": "number",
            "nullable": true
          },
          "greenHydrogenUsage": {
            "nullable": true,
            "allOf": [
              {
                "$ref": "#/components/schemas/YesNo"
              }
            ]
          }
        }
      },
      "P2pSteelTechnology": {
        "type": "object",
        "properties": {
          "blastFurnacePhaseOutInPercent": {
            "type": "number",
            "nullable": true
          },
          "lowCarbonSteelScaleUpInPercent": {
            "type": "number",
            "nullable": true
          }
        }
      },
      "P2plRealEstateTechnology": {
        "type": "object",
        "properties": {
          "useOfDistrictHeatingNetworksInPercent": {
            "type": "number",
            "nullable": true
          },
          "heatPumpUsageInPercent": {
            "type": "number",
            "nullable": true
          }
        }
      },
      "PathwaysToParisData": {
        "required": [
          "general"
        ],
        "type": "object",
        "properties": {
          "general": {
            "$ref": "#/components/schemas/P2pGeneral"
          },
          "ammonia": {
            "nullable": true,
            "allOf": [
              {
                "$ref": "#/components/schemas/P2pAmmonia"
              }
            ]
          },
          "automotive": {
            "nullable": true,
            "allOf": [
              {
                "$ref": "#/components/schemas/P2pAutomotive"
              }
            ]
          },
          "hvcPlastics": {
            "nullable": true,
            "allOf": [
              {
                "$ref": "#/components/schemas/P2pHvcPlastics"
              }
            ]
          },
          "commercialRealEstate": {
            "nullable": true,
            "allOf": [
              {
                "$ref": "#/components/schemas/P2pRealEstate"
              }
            ]
          },
          "residentialRealEstate": {
            "nullable": true,
            "allOf": [
              {
                "$ref": "#/components/schemas/P2pRealEstate"
              }
            ]
          },
          "steel": {
            "nullable": true,
            "allOf": [
              {
                "$ref": "#/components/schemas/P2pSteel"
              }
            ]
          },
          "freightTransportByRoad": {
            "nullable": true,
            "allOf": [
              {
                "$ref": "#/components/schemas/P2pFreightTransportByRoad"
              }
            ]
          },
          "electricityGeneration": {
            "nullable": true,
            "allOf": [
              {
                "$ref": "#/components/schemas/P2pElectricityGeneration"
              }
            ]
          },
          "livestockFarming": {
            "nullable": true,
            "allOf": [
              {
                "$ref": "#/components/schemas/P2pLivestockFarming"
              }
            ]
          },
          "cement": {
            "nullable": true,
            "allOf": [
              {
                "$ref": "#/components/schemas/P2pCement"
              }
            ]
          }
        }
      },
      "AmountWithCurrency": {
        "type": "object",
        "properties": {
          "amount": {
            "type": "number",
            "nullable": true
          },
          "currency": {
            "type": "string",
            "nullable": true
          }
        }
      },
      "BaseDataPointYesNoNa": {
        "type": "object",
        "properties": {
          "value": {
            "nullable": true,
            "allOf": [
              {
                "$ref": "#/components/schemas/YesNoNa"
              }
            ]
          },
          "dataSource": {
            "nullable": true,
            "allOf": [
              {
                "$ref": "#/components/schemas/BaseDocumentReference"
              }
            ]
          }
        }
      },
      "CompanyAssociatedDataLksgData": {
        "required": [
          "companyId",
          "data",
          "reportingPeriod"
        ],
        "type": "object",
        "properties": {
          "companyId": {
            "type": "string"
          },
          "reportingPeriod": {
            "type": "string"
          },
          "data": {
            "$ref": "#/components/schemas/LksgData"
          }
        }
      },
      "LksgAttachment": {
        "type": "object",
        "properties": {
          "attachment": {
            "nullable": true,
            "allOf": [
              {
                "$ref": "#/components/schemas/LksgAttachmentAttachment"
              }
            ]
          }
        }
      },
      "LksgAttachmentAttachment": {
        "type": "object",
        "properties": {
          "attachment": {
            "nullable": true,
            "allOf": [
              {
                "$ref": "#/components/schemas/BaseDataPointYesNo"
              }
            ]
          }
        }
      },
      "LksgData": {
        "required": [
          "general"
        ],
        "type": "object",
        "properties": {
          "general": {
            "$ref": "#/components/schemas/LksgGeneral"
          },
          "governance": {
            "nullable": true,
            "allOf": [
              {
                "$ref": "#/components/schemas/LksgGovernance"
              }
            ]
          },
          "social": {
            "nullable": true,
            "allOf": [
              {
                "$ref": "#/components/schemas/LksgSocial"
              }
            ]
          },
          "environmental": {
            "nullable": true,
            "allOf": [
              {
                "$ref": "#/components/schemas/LksgEnvironmental"
              }
            ]
          },
          "attachment": {
            "nullable": true,
            "allOf": [
              {
                "$ref": "#/components/schemas/LksgAttachment"
              }
            ]
          }
        }
      },
      "LksgEnvironmental": {
        "type": "object",
        "properties": {
          "useOfMercuryMercuryWasteMinamataConvention": {
            "nullable": true,
            "allOf": [
              {
                "$ref": "#/components/schemas/LksgEnvironmentalUseOfMercuryMercuryWasteMinamataConvention"
              }
            ]
          },
          "productionAndUseOfPersistentOrganicPollutantsPopsConvention": {
            "nullable": true,
            "allOf": [
              {
                "$ref": "#/components/schemas/LksgEnvironmentalProductionAndUseOfPersistentOrganicPollutantsPopsConvention"
              }
            ]
          },
          "exportImportOfHazardousWasteBaselConvention": {
            "nullable": true,
            "allOf": [
              {
                "$ref": "#/components/schemas/LksgEnvironmentalExportImportOfHazardousWasteBaselConvention"
              }
            ]
          }
        }
      },
      "LksgEnvironmentalExportImportOfHazardousWasteBaselConvention": {
        "type": "object",
        "properties": {
          "persistentOrganicPollutantsProductionAndUseTransboundaryMovements": {
            "nullable": true,
            "allOf": [
              {
                "$ref": "#/components/schemas/YesNo"
              }
            ]
          },
          "persistentOrganicPollutantsProductionAndUseRiskForImportingState": {
            "nullable": true,
            "allOf": [
              {
                "$ref": "#/components/schemas/YesNo"
              }
            ]
          },
          "hazardousWasteTransboundaryMovementsLocatedOecdEuLiechtenstein": {
            "nullable": true,
            "allOf": [
              {
                "$ref": "#/components/schemas/YesNo"
              }
            ]
          },
          "hazardousWasteTransboundaryMovementsOutsideOecdEuOrLiechtenstein": {
            "nullable": true,
            "allOf": [
              {
                "$ref": "#/components/schemas/YesNo"
              }
            ]
          },
          "hazardousWasteTransportPreventionMeasures": {
            "nullable": true,
            "allOf": [
              {
                "$ref": "#/components/schemas/YesNo"
              }
            ]
          },
          "wastePolicy": {
            "nullable": true,
            "allOf": [
              {
                "$ref": "#/components/schemas/BaseDataPointYesNo"
              }
            ]
          },
          "hazardousWasteTransportPreventionOtherMeasures": {
            "nullable": true,
            "allOf": [
              {
                "$ref": "#/components/schemas/BaseDataPointYesNo"
              }
            ]
          },
          "hazardousWasteTransportPreventionOtherMeasuresDescription": {
            "type": "string",
            "nullable": true
          },
          "hazardousWasteDisposal": {
            "nullable": true,
            "allOf": [
              {
                "$ref": "#/components/schemas/YesNo"
              }
            ]
          },
          "hazardousWasteDisposalRiskOfImport": {
            "nullable": true,
            "allOf": [
              {
                "$ref": "#/components/schemas/YesNo"
              }
            ]
          },
          "hazardousWasteDisposalOtherWasteImport": {
            "nullable": true,
            "allOf": [
              {
                "$ref": "#/components/schemas/YesNo"
              }
            ]
          },
          "hazardousWasteDisposalOtherWasteImportDescription": {
            "type": "string",
            "nullable": true
          }
        }
      },
      "LksgEnvironmentalProductionAndUseOfPersistentOrganicPollutantsPopsConvention": {
        "type": "object",
        "properties": {
          "persistentOrganicPollutantsProductionAndUse": {
            "nullable": true,
            "allOf": [
              {
                "$ref": "#/components/schemas/YesNo"
              }
            ]
          },
          "persistentOrganicPollutantsUsed": {
            "type": "string",
            "nullable": true
          },
          "persistentOrganicPollutantsProductionAndUseRiskOfExposure": {
            "nullable": true,
            "allOf": [
              {
                "$ref": "#/components/schemas/YesNo"
              }
            ]
          },
          "persistentOrganicPollutantsProductionAndUseRiskOfDisposal": {
            "nullable": true,
            "allOf": [
              {
                "$ref": "#/components/schemas/YesNo"
              }
            ]
          },
          "persistentOrganicPollutantsUsePreventionMeasures": {
            "nullable": true,
            "allOf": [
              {
                "$ref": "#/components/schemas/YesNo"
              }
            ]
          },
          "persistentOrganicPollutantsUsePolicy": {
            "nullable": true,
            "allOf": [
              {
                "$ref": "#/components/schemas/BaseDataPointYesNo"
              }
            ]
          },
          "persistentOrganicPollutantsUsePreventionOtherMeasures": {
            "nullable": true,
            "allOf": [
              {
                "$ref": "#/components/schemas/BaseDataPointYesNo"
              }
            ]
          },
          "persistentOrganicPollutantsUsePreventionOtherMeasuresDescription": {
            "type": "string",
            "nullable": true
          }
        }
      },
      "LksgEnvironmentalUseOfMercuryMercuryWasteMinamataConvention": {
        "type": "object",
        "properties": {
          "mercuryAndMercuryWasteHandling": {
            "nullable": true,
            "allOf": [
              {
                "$ref": "#/components/schemas/YesNo"
              }
            ]
          },
          "mercuryAddedProductsHandling": {
            "nullable": true,
            "allOf": [
              {
                "$ref": "#/components/schemas/YesNo"
              }
            ]
          },
          "mercuryAddedProductsHandlingRiskOfExposure": {
            "nullable": true,
            "allOf": [
              {
                "$ref": "#/components/schemas/YesNo"
              }
            ]
          },
          "mercuryAddedProductsHandlingRiskOfDisposal": {
            "nullable": true,
            "allOf": [
              {
                "$ref": "#/components/schemas/YesNo"
              }
            ]
          },
          "mercuryAndMercuryCompoundsProductionAndUse": {
            "nullable": true,
            "allOf": [
              {
                "$ref": "#/components/schemas/YesNo"
              }
            ]
          },
          "mercuryAndMercuryCompoundsProductionAndUseRiskOfExposure": {
            "nullable": true,
            "allOf": [
              {
                "$ref": "#/components/schemas/YesNo"
              }
            ]
          },
          "mercuryAndMercuryWasteUsePreventionMeasures": {
            "nullable": true,
            "allOf": [
              {
                "$ref": "#/components/schemas/YesNo"
              }
            ]
          },
          "mercuryAndMercuryWasteHandlingPolicy": {
            "nullable": true,
            "allOf": [
              {
                "$ref": "#/components/schemas/BaseDataPointYesNo"
              }
            ]
          },
          "mercuryAndMercuryWasteUsePreventionOtherMeasures": {
            "nullable": true,
            "allOf": [
              {
                "$ref": "#/components/schemas/BaseDataPointYesNo"
              }
            ]
          },
          "mercuryAndMercuryWasteUsePreventionOtherMeasuresDescription": {
            "type": "string",
            "nullable": true
          }
        }
      },
      "LksgGeneral": {
        "required": [
          "masterData"
        ],
        "type": "object",
        "properties": {
          "masterData": {
            "$ref": "#/components/schemas/LksgGeneralMasterData"
          },
          "productionSpecific": {
            "nullable": true,
            "allOf": [
              {
                "$ref": "#/components/schemas/LksgGeneralProductionSpecific"
              }
            ]
          },
          "productionSpecificOwnOperations": {
            "nullable": true,
            "allOf": [
              {
                "$ref": "#/components/schemas/LksgGeneralProductionSpecificOwnOperations"
              }
            ]
          }
        }
      },
      "LksgGeneralMasterData": {
        "required": [
          "dataDate"
        ],
        "type": "object",
        "properties": {
          "dataDate": {
            "type": "string",
            "format": "date"
          },
          "headOfficeInGermany": {
            "nullable": true,
            "allOf": [
              {
                "$ref": "#/components/schemas/YesNo"
              }
            ]
          },
          "groupOfCompanies": {
            "nullable": true,
            "allOf": [
              {
                "$ref": "#/components/schemas/YesNo"
              }
            ]
          },
          "groupOfCompaniesName": {
            "type": "string",
            "nullable": true
          },
          "industry": {
            "type": "array",
            "nullable": true,
            "items": {
              "type": "string"
            }
          },
          "numberOfEmployees": {
            "type": "number",
            "nullable": true
          },
          "seasonalOrMigrantWorkers": {
            "nullable": true,
            "allOf": [
              {
                "$ref": "#/components/schemas/YesNo"
              }
            ]
          },
          "shareOfTemporaryWorkers": {
            "nullable": true,
            "allOf": [
              {
                "$ref": "#/components/schemas/LksgGeneralMasterdataShareOfTemporaryWorkersOptions"
              }
            ]
          },
          "annualTotalRevenue": {
            "nullable": true,
            "allOf": [
              {
                "$ref": "#/components/schemas/AmountWithCurrency"
              }
            ]
          },
          "fixedAndWorkingCapital": {
            "nullable": true,
            "allOf": [
              {
                "$ref": "#/components/schemas/AmountWithCurrency"
              }
            ]
          }
        }
      },
      "LksgGeneralMasterdataShareOfTemporaryWorkersOptions": {
        "type": "string",
        "enum": [
          "Smaller10",
          "Between10And25",
          "Between25And50",
          "Greater50"
        ]
      },
      "LksgGeneralProductionSpecific": {
        "type": "object",
        "properties": {
          "manufacturingCompany": {
            "nullable": true,
            "allOf": [
              {
                "$ref": "#/components/schemas/YesNo"
              }
            ]
          },
          "capacity": {
            "type": "string",
            "nullable": true
          },
          "productionViaSubcontracting": {
            "nullable": true,
            "allOf": [
              {
                "$ref": "#/components/schemas/YesNo"
              }
            ]
          },
          "subcontractingCompaniesCountries": {
            "type": "object",
            "additionalProperties": {
              "type": "array",
              "example": {
                "DE": [
                  "NaceCodeA, NaceCodeB"
                ],
                "GB": [
                  "NaceCodeC"
                ]
              },
              "items": {
                "type": "string",
                "example": "{\"DE\":[\"NaceCodeA, NaceCodeB\"],\"GB\":[\"NaceCodeC\"]}"
              }
            },
            "nullable": true,
            "example": {
              "DE": [
                "NaceCodeA, NaceCodeB"
              ],
              "GB": [
                "NaceCodeC"
              ]
            }
          },
          "productionSites": {
            "nullable": true,
            "allOf": [
              {
                "$ref": "#/components/schemas/YesNo"
              }
            ]
          },
          "numberOfProductionSites": {
            "type": "number",
            "nullable": true
          },
          "listOfProductionSites": {
            "type": "array",
            "nullable": true,
            "items": {
              "$ref": "#/components/schemas/LksgProductionSite"
            }
          },
          "market": {
            "nullable": true,
            "allOf": [
              {
                "$ref": "#/components/schemas/LksgGeneralProductionspecificMarketOptions"
              }
            ]
          },
          "specificProcurement": {
            "type": "array",
            "nullable": true,
            "items": {
              "$ref": "#/components/schemas/SpecificProcurementOptions"
            }
          }
        }
      },
      "LksgGeneralProductionSpecificOwnOperations": {
        "type": "object",
        "properties": {
          "mostImportantProducts": {
            "type": "array",
            "nullable": true,
            "items": {
              "$ref": "#/components/schemas/LksgProduct"
            }
          },
          "procurementCategories": {
            "type": "object",
            "additionalProperties": {
              "$ref": "#/components/schemas/LksgProcurementCategory"
            },
            "nullable": true,
            "example": {
              "Products": {
                "procuredProductTypesAndServicesNaceCodes": [
                  "string"
                ],
                "numberOfSuppliersPerCountryCode": {
                  "GB": 2
                },
                "shareOfTotalProcurementInPercent": 0
              },
              "Services": {
                "procuredProductTypesAndServicesNaceCodes": [
                  "string"
                ],
                "numberOfSuppliersPerCountryCode": {
                  "GB": 2
                },
                "shareOfTotalProcurementInPercent": 0
              },
              "RawMaterials": {
                "procuredProductTypesAndServicesNaceCodes": [
                  "string"
                ],
                "numberOfSuppliersPerCountryCode": {
                  "GB": 2
                },
                "shareOfTotalProcurementInPercent": 0
              }
            }
          }
        }
      },
      "LksgGeneralProductionspecificMarketOptions": {
        "type": "string",
        "enum": [
          "National",
          "International",
          "Both"
        ]
      },
      "LksgGovernance": {
        "type": "object",
        "properties": {
          "riskManagementOwnOperations": {
            "nullable": true,
            "allOf": [
              {
                "$ref": "#/components/schemas/LksgGovernanceRiskManagementOwnOperations"
              }
            ]
          },
          "grievanceMechanismOwnOperations": {
            "nullable": true,
            "allOf": [
              {
                "$ref": "#/components/schemas/LksgGovernanceGrievanceMechanismOwnOperations"
              }
            ]
          },
          "certificationsPoliciesAndResponsibilities": {
            "nullable": true,
            "allOf": [
              {
                "$ref": "#/components/schemas/LksgGovernanceCertificationsPoliciesAndResponsibilities"
              }
            ]
          },
          "generalViolations": {
            "nullable": true,
            "allOf": [
              {
                "$ref": "#/components/schemas/LksgGovernanceGeneralViolations"
              }
            ]
          }
        }
      },
      "LksgGovernanceCertificationsPoliciesAndResponsibilities": {
        "type": "object",
        "properties": {
          "codeOfConduct": {
            "nullable": true,
            "allOf": [
              {
                "$ref": "#/components/schemas/BaseDataPointYesNo"
              }
            ]
          },
          "codeOfConductTraining": {
            "nullable": true,
            "allOf": [
              {
                "$ref": "#/components/schemas/YesNo"
              }
            ]
          },
          "supplierCodeOfConduct": {
            "nullable": true,
            "allOf": [
              {
                "$ref": "#/components/schemas/BaseDataPointYesNo"
              }
            ]
          },
          "policyStatement": {
            "nullable": true,
            "allOf": [
              {
                "$ref": "#/components/schemas/BaseDataPointYesNo"
              }
            ]
          },
          "humanRightsStrategy": {
            "type": "string",
            "nullable": true
          },
          "environmentalImpactPolicy": {
            "nullable": true,
            "allOf": [
              {
                "$ref": "#/components/schemas/BaseDataPointYesNo"
              }
            ]
          },
          "fairWorkingConditionsPolicy": {
            "nullable": true,
            "allOf": [
              {
                "$ref": "#/components/schemas/BaseDataPointYesNo"
              }
            ]
          },
          "responsibilitiesForFairWorkingConditions": {
            "nullable": true,
            "allOf": [
              {
                "$ref": "#/components/schemas/YesNo"
              }
            ]
          },
          "responsibilitiesForTheEnvironment": {
            "nullable": true,
            "allOf": [
              {
                "$ref": "#/components/schemas/YesNo"
              }
            ]
          },
          "responsibilitiesForOccupationalSafety": {
            "nullable": true,
            "allOf": [
              {
                "$ref": "#/components/schemas/YesNo"
              }
            ]
          },
          "amforiBsci": {
            "nullable": true,
            "allOf": [
              {
                "$ref": "#/components/schemas/BaseDataPointYesNo"
              }
            ]
          },
          "betterWorkProgram": {
            "nullable": true,
            "allOf": [
              {
                "$ref": "#/components/schemas/BaseDataPointYesNo"
              }
            ]
          },
          "ecoManagementAndAuditSchemeEmas": {
            "nullable": true,
            "allOf": [
              {
                "$ref": "#/components/schemas/BaseDataPointYesNo"
              }
            ]
          },
          "flaFairLaborCodeAndComplianceBenchmarksForAgriculture": {
            "nullable": true,
            "allOf": [
              {
                "$ref": "#/components/schemas/BaseDataPointYesNo"
              }
            ]
          },
          "flaFairLaborCodeAndComplianceBenchmarksForManufacturing": {
            "nullable": true,
            "allOf": [
              {
                "$ref": "#/components/schemas/BaseDataPointYesNo"
              }
            ]
          },
          "fairtradeTraderStandard": {
            "nullable": true,
            "allOf": [
              {
                "$ref": "#/components/schemas/BaseDataPointYesNo"
              }
            ]
          },
          "globalOrganicTextileStandardGots": {
            "nullable": true,
            "allOf": [
              {
                "$ref": "#/components/schemas/BaseDataPointYesNo"
              }
            ]
          },
          "gotsOrganicInConversion": {
            "nullable": true,
            "allOf": [
              {
                "$ref": "#/components/schemas/BaseDataPointYesNo"
              }
            ]
          },
          "iatf16949": {
            "nullable": true,
            "allOf": [
              {
                "$ref": "#/components/schemas/BaseDataPointYesNo"
              }
            ]
          },
          "iso10007": {
            "nullable": true,
            "allOf": [
              {
                "$ref": "#/components/schemas/BaseDataPointYesNo"
              }
            ]
          },
          "iso14001": {
            "nullable": true,
            "allOf": [
              {
                "$ref": "#/components/schemas/BaseDataPointYesNo"
              }
            ]
          },
          "iso20400": {
            "nullable": true,
            "allOf": [
              {
                "$ref": "#/components/schemas/BaseDataPointYesNo"
              }
            ]
          },
          "iso26000": {
            "nullable": true,
            "allOf": [
              {
                "$ref": "#/components/schemas/BaseDataPointYesNo"
              }
            ]
          },
          "iso31000": {
            "nullable": true,
            "allOf": [
              {
                "$ref": "#/components/schemas/BaseDataPointYesNo"
              }
            ]
          },
          "iso37001": {
            "nullable": true,
            "allOf": [
              {
                "$ref": "#/components/schemas/BaseDataPointYesNo"
              }
            ]
          },
          "iso37002": {
            "nullable": true,
            "allOf": [
              {
                "$ref": "#/components/schemas/BaseDataPointYesNo"
              }
            ]
          },
          "iso37301": {
            "nullable": true,
            "allOf": [
              {
                "$ref": "#/components/schemas/BaseDataPointYesNo"
              }
            ]
          },
          "iso44001": {
            "nullable": true,
            "allOf": [
              {
                "$ref": "#/components/schemas/BaseDataPointYesNo"
              }
            ]
          },
          "iso45001": {
            "nullable": true,
            "allOf": [
              {
                "$ref": "#/components/schemas/BaseDataPointYesNo"
              }
            ]
          },
          "iso50001": {
            "nullable": true,
            "allOf": [
              {
                "$ref": "#/components/schemas/BaseDataPointYesNo"
              }
            ]
          },
          "iso9001": {
            "nullable": true,
            "allOf": [
              {
                "$ref": "#/components/schemas/BaseDataPointYesNo"
              }
            ]
          },
          "isoIec27001": {
            "nullable": true,
            "allOf": [
              {
                "$ref": "#/components/schemas/BaseDataPointYesNo"
              }
            ]
          },
          "isoIecTs33061": {
            "nullable": true,
            "allOf": [
              {
                "$ref": "#/components/schemas/BaseDataPointYesNo"
              }
            ]
          },
          "isoIecIeee15288": {
            "nullable": true,
            "allOf": [
              {
                "$ref": "#/components/schemas/BaseDataPointYesNo"
              }
            ]
          },
          "naturlandStandards": {
            "nullable": true,
            "allOf": [
              {
                "$ref": "#/components/schemas/BaseDataPointYesNo"
              }
            ]
          },
          "responsibleBusinessAlliance": {
            "nullable": true,
            "allOf": [
              {
                "$ref": "#/components/schemas/BaseDataPointYesNo"
              }
            ]
          },
          "sa8000": {
            "nullable": true,
            "allOf": [
              {
                "$ref": "#/components/schemas/BaseDataPointYesNo"
              }
            ]
          },
          "sedexMembersEthicalTradeAuditSmeta": {
            "nullable": true,
            "allOf": [
              {
                "$ref": "#/components/schemas/BaseDataPointYesNo"
              }
            ]
          },
          "textileExchangeGlobalRecycledStandard": {
            "nullable": true,
            "allOf": [
              {
                "$ref": "#/components/schemas/BaseDataPointYesNo"
              }
            ]
          },
          "znuStandardNachhaltigerWirtschaften": {
            "nullable": true,
            "allOf": [
              {
                "$ref": "#/components/schemas/BaseDataPointYesNo"
              }
            ]
          },
          "additionalCertifications": {
            "nullable": true,
            "allOf": [
              {
                "$ref": "#/components/schemas/BaseDataPointYesNo"
              }
            ]
          }
        }
      },
      "LksgGovernanceGeneralViolations": {
        "type": "object",
        "properties": {
          "legalProceedings": {
            "nullable": true,
            "allOf": [
              {
                "$ref": "#/components/schemas/YesNo"
              }
            ]
          },
          "humanRightsOrEnvironmentalViolations": {
            "nullable": true,
            "allOf": [
              {
                "$ref": "#/components/schemas/YesNo"
              }
            ]
          },
          "humanRightsOrEnvironmentalViolationsDefinition": {
            "type": "array",
            "nullable": true,
            "items": {
              "$ref": "#/components/schemas/LksgRiskOrViolationAssessment"
            }
          },
          "highRiskCountriesRawMaterials": {
            "nullable": true,
            "allOf": [
              {
                "$ref": "#/components/schemas/YesNo"
              }
            ]
          },
          "highRiskCountriesRawMaterialsLocation": {
            "type": "array",
            "nullable": true,
            "items": {
              "type": "string"
            }
          },
          "highRiskCountriesActivity": {
            "nullable": true,
            "allOf": [
              {
                "$ref": "#/components/schemas/YesNo"
              }
            ]
          },
          "highRiskCountries": {
            "type": "array",
            "nullable": true,
            "items": {
              "type": "string"
            }
          },
          "highRiskCountriesProcurement": {
            "nullable": true,
            "allOf": [
              {
                "$ref": "#/components/schemas/YesNo"
              }
            ]
          },
          "highRiskCountriesProcurementName": {
            "type": "array",
            "nullable": true,
            "items": {
              "type": "string"
            }
          }
        }
      },
      "LksgGovernanceGrievanceMechanismOwnOperations": {
        "type": "object",
        "properties": {
          "grievanceHandlingMechanism": {
            "nullable": true,
            "allOf": [
              {
                "$ref": "#/components/schemas/BaseDataPointYesNo"
              }
            ]
          },
          "grievanceHandlingReportingAccessible": {
            "nullable": true,
            "allOf": [
              {
                "$ref": "#/components/schemas/YesNo"
              }
            ]
          },
          "appropriateGrievanceHandlingInformation": {
            "nullable": true,
            "allOf": [
              {
                "$ref": "#/components/schemas/YesNo"
              }
            ]
          },
          "appropriateGrievanceHandlingSupport": {
            "nullable": true,
            "allOf": [
              {
                "$ref": "#/components/schemas/YesNo"
              }
            ]
          },
          "accessToExpertiseForGrievanceHandling": {
            "nullable": true,
            "allOf": [
              {
                "$ref": "#/components/schemas/YesNo"
              }
            ]
          },
          "grievanceComplaints": {
            "nullable": true,
            "allOf": [
              {
                "$ref": "#/components/schemas/YesNo"
              }
            ]
          },
          "complaintsNumber": {
            "type": "number",
            "nullable": true
          },
          "complaintsRiskPosition": {
            "type": "array",
            "nullable": true,
            "items": {
              "$ref": "#/components/schemas/LksgGrievanceAssessmentMechanism"
            }
          },
          "publicAccessToGrievanceHandling": {
            "nullable": true,
            "allOf": [
              {
                "$ref": "#/components/schemas/YesNo"
              }
            ]
          },
          "whistleblowerProtection": {
            "nullable": true,
            "allOf": [
              {
                "$ref": "#/components/schemas/YesNo"
              }
            ]
          },
          "dueDiligenceProcessForGrievanceHandling": {
            "nullable": true,
            "allOf": [
              {
                "$ref": "#/components/schemas/YesNo"
              }
            ]
          }
        }
      },
      "LksgGovernanceRiskManagementOwnOperations": {
        "type": "object",
        "properties": {
          "riskManagementSystem": {
            "nullable": true,
            "allOf": [
              {
                "$ref": "#/components/schemas/BaseDataPointYesNo"
              }
            ]
          },
          "riskAnalysisInFiscalYear": {
            "nullable": true,
            "allOf": [
              {
                "$ref": "#/components/schemas/YesNo"
              }
            ]
          },
          "risksIdentified": {
            "nullable": true,
            "allOf": [
              {
                "$ref": "#/components/schemas/YesNo"
              }
            ]
          },
          "identifiedRisks": {
            "type": "array",
            "nullable": true,
            "items": {
              "$ref": "#/components/schemas/LksgRiskOrViolationAssessment"
            }
          },
          "regulatedRiskManagementResponsibility": {
            "nullable": true,
            "allOf": [
              {
                "$ref": "#/components/schemas/YesNo"
              }
            ]
          }
        }
      },
      "LksgGrievanceAssessmentMechanism": {
        "required": [
          "measuresTaken",
          "riskPositions",
          "specifiedComplaint"
        ],
        "type": "object",
        "properties": {
          "riskPositions": {
            "type": "array",
            "items": {
              "$ref": "#/components/schemas/RiskPositionType"
            }
          },
          "specifiedComplaint": {
            "type": "string"
          },
          "measuresTaken": {
            "$ref": "#/components/schemas/YesNo"
          },
          "listedMeasures": {
            "type": "string",
            "nullable": true
          }
        }
      },
      "LksgProcurementCategory": {
        "required": [
          "procuredProductTypesAndServicesNaceCodes"
        ],
        "type": "object",
        "properties": {
          "procuredProductTypesAndServicesNaceCodes": {
            "type": "array",
            "items": {
              "type": "string"
            }
          },
          "numberOfSuppliersPerCountryCode": {
            "type": "object",
            "additionalProperties": {
              "type": "integer",
              "format": "int32"
            },
            "nullable": true
          },
          "shareOfTotalProcurementInPercent": {
            "type": "number",
            "nullable": true
          }
        },
        "example": {
          "Products": {
            "procuredProductTypesAndServicesNaceCodes": [
              "string"
            ],
            "numberOfSuppliersPerCountryCode": {
              "GB": 2
            },
            "shareOfTotalProcurementInPercent": 0
          },
          "Services": {
            "procuredProductTypesAndServicesNaceCodes": [
              "string"
            ],
            "numberOfSuppliersPerCountryCode": {
              "GB": 2
            },
            "shareOfTotalProcurementInPercent": 0
          },
          "RawMaterials": {
            "procuredProductTypesAndServicesNaceCodes": [
              "string"
            ],
            "numberOfSuppliersPerCountryCode": {
              "GB": 2
            },
            "shareOfTotalProcurementInPercent": 0
          }
        }
      },
      "LksgProduct": {
        "required": [
          "name"
        ],
        "type": "object",
        "properties": {
          "name": {
            "type": "string"
          },
          "productionSteps": {
            "type": "array",
            "nullable": true,
            "items": {
              "type": "string"
            }
          },
          "relatedCorporateSupplyChain": {
            "type": "string",
            "nullable": true
          }
        }
      },
      "LksgProductionSite": {
        "required": [
          "addressOfProductionSite"
        ],
        "type": "object",
        "properties": {
          "nameOfProductionSite": {
            "type": "string",
            "nullable": true
          },
          "addressOfProductionSite": {
            "$ref": "#/components/schemas/Address"
          },
          "listOfGoodsOrServices": {
            "type": "array",
            "nullable": true,
            "items": {
              "type": "string"
            }
          }
        }
      },
      "LksgRiskOrViolationAssessment": {
        "required": [
          "measuresTaken",
          "riskPosition"
        ],
        "type": "object",
        "properties": {
          "riskPosition": {
            "$ref": "#/components/schemas/RiskPositionType"
          },
          "measuresTaken": {
            "$ref": "#/components/schemas/YesNo"
          },
          "listedMeasures": {
            "type": "string",
            "nullable": true
          }
        }
      },
      "LksgSocial": {
        "type": "object",
        "properties": {
          "childLabor": {
            "nullable": true,
            "allOf": [
              {
                "$ref": "#/components/schemas/LksgSocialChildLabor"
              }
            ]
          },
          "forcedLaborSlavery": {
            "nullable": true,
            "allOf": [
              {
                "$ref": "#/components/schemas/LksgSocialForcedLaborSlavery"
              }
            ]
          },
          "withholdingAdequateWages": {
            "nullable": true,
            "allOf": [
              {
                "$ref": "#/components/schemas/LksgSocialWithholdingAdequateWages"
              }
            ]
          },
          "disregardForOccupationalHealthSafety": {
            "nullable": true,
            "allOf": [
              {
                "$ref": "#/components/schemas/LksgSocialDisregardForOccupationalHealthSafety"
              }
            ]
          },
          "disregardForFreedomOfAssociation": {
            "nullable": true,
            "allOf": [
              {
                "$ref": "#/components/schemas/LksgSocialDisregardForFreedomOfAssociation"
              }
            ]
          },
          "unequalTreatmentOfEmployment": {
            "nullable": true,
            "allOf": [
              {
                "$ref": "#/components/schemas/LksgSocialUnequalTreatmentOfEmployment"
              }
            ]
          },
          "contaminationOfSoilWaterAirNoiseEmissionsExcessiveWaterConsumption": {
            "nullable": true,
            "allOf": [
              {
                "$ref": "#/components/schemas/LksgSocialContaminationOfSoilWaterAirNoiseEmissionsExcessiveWaterConsumption"
              }
            ]
          },
          "unlawfulEvictionDeprivationOfLandForestAndWater": {
            "nullable": true,
            "allOf": [
              {
                "$ref": "#/components/schemas/LksgSocialUnlawfulEvictionDeprivationOfLandForestAndWater"
              }
            ]
          },
          "useOfPrivatePublicSecurityForcesWithDisregardForHumanRights": {
            "nullable": true,
            "allOf": [
              {
                "$ref": "#/components/schemas/LksgSocialUseOfPrivatePublicSecurityForcesWithDisregardForHumanRights"
              }
            ]
          }
        }
      },
      "LksgSocialChildLabor": {
        "type": "object",
        "properties": {
          "employeeSUnder18": {
            "nullable": true,
            "allOf": [
              {
                "$ref": "#/components/schemas/YesNo"
              }
            ]
          },
          "employeeSUnder15": {
            "nullable": true,
            "allOf": [
              {
                "$ref": "#/components/schemas/YesNo"
              }
            ]
          },
          "employeeSUnder18InApprenticeship": {
            "nullable": true,
            "allOf": [
              {
                "$ref": "#/components/schemas/YesNo"
              }
            ]
          },
          "worstFormsOfChildLaborProhibition": {
            "nullable": true,
            "allOf": [
              {
                "$ref": "#/components/schemas/YesNo"
              }
            ]
          },
          "worstFormsOfChildLaborForms": {
            "type": "string",
            "nullable": true
          },
          "measuresForPreventionOfEmploymentUnderLocalMinimumAge": {
            "nullable": true,
            "allOf": [
              {
                "$ref": "#/components/schemas/YesNo"
              }
            ]
          },
          "employmentUnderLocalMinimumAgePreventionEmploymentContracts": {
            "nullable": true,
            "allOf": [
              {
                "$ref": "#/components/schemas/YesNo"
              }
            ]
          },
          "employmentUnderLocalMinimumAgePreventionJobDescription": {
            "nullable": true,
            "allOf": [
              {
                "$ref": "#/components/schemas/YesNo"
              }
            ]
          },
          "employmentUnderLocalMinimumAgePreventionIdentityDocuments": {
            "nullable": true,
            "allOf": [
              {
                "$ref": "#/components/schemas/YesNo"
              }
            ]
          },
          "employmentUnderLocalMinimumAgePreventionTraining": {
            "nullable": true,
            "allOf": [
              {
                "$ref": "#/components/schemas/BaseDataPointYesNo"
              }
            ]
          },
          "employmentUnderLocalMinimumAgePreventionCheckingOfLegalMinimumAge": {
            "nullable": true,
            "allOf": [
              {
                "$ref": "#/components/schemas/YesNo"
              }
            ]
          },
          "childLaborPreventionPolicy": {
            "nullable": true,
            "allOf": [
              {
                "$ref": "#/components/schemas/BaseDataPointYesNo"
              }
            ]
          },
          "additionalChildLaborOtherMeasures": {
            "nullable": true,
            "allOf": [
              {
                "$ref": "#/components/schemas/BaseDataPointYesNo"
              }
            ]
          },
          "additionalChildLaborOtherMeasuresDescription": {
            "type": "string",
            "nullable": true
          }
        }
      },
      "LksgSocialContaminationOfSoilWaterAirNoiseEmissionsExcessiveWaterConsumption": {
        "type": "object",
        "properties": {
          "harmfulSoilChange": {
            "nullable": true,
            "allOf": [
              {
                "$ref": "#/components/schemas/YesNo"
              }
            ]
          },
          "soilDegradation": {
            "nullable": true,
            "allOf": [
              {
                "$ref": "#/components/schemas/YesNo"
              }
            ]
          },
          "soilErosion": {
            "nullable": true,
            "allOf": [
              {
                "$ref": "#/components/schemas/YesNo"
              }
            ]
          },
          "soilBorneDiseases": {
            "nullable": true,
            "allOf": [
              {
                "$ref": "#/components/schemas/YesNo"
              }
            ]
          },
          "soilContamination": {
            "nullable": true,
            "allOf": [
              {
                "$ref": "#/components/schemas/YesNo"
              }
            ]
          },
          "soilSalinization": {
            "nullable": true,
            "allOf": [
              {
                "$ref": "#/components/schemas/YesNo"
              }
            ]
          },
          "soilProtectionPolicy": {
            "nullable": true,
            "allOf": [
              {
                "$ref": "#/components/schemas/BaseDataPointYesNo"
              }
            ]
          },
          "soilSpotChecks": {
            "nullable": true,
            "allOf": [
              {
                "$ref": "#/components/schemas/BaseDataPointYesNo"
              }
            ]
          },
          "harmfulWaterPollution": {
            "nullable": true,
            "allOf": [
              {
                "$ref": "#/components/schemas/YesNo"
              }
            ]
          },
          "fertilizersOrPollutants": {
            "nullable": true,
            "allOf": [
              {
                "$ref": "#/components/schemas/YesNo"
              }
            ]
          },
          "wasteWaterFiltration": {
            "nullable": true,
            "allOf": [
              {
                "$ref": "#/components/schemas/YesNo"
              }
            ]
          },
          "waterProtectionPolicy": {
            "nullable": true,
            "allOf": [
              {
                "$ref": "#/components/schemas/BaseDataPointYesNo"
              }
            ]
          },
          "waterSpotChecks": {
            "nullable": true,
            "allOf": [
              {
                "$ref": "#/components/schemas/BaseDataPointYesNo"
              }
            ]
          },
          "harmfulAirPollution": {
            "nullable": true,
            "allOf": [
              {
                "$ref": "#/components/schemas/YesNo"
              }
            ]
          },
          "airFiltration": {
            "nullable": true,
            "allOf": [
              {
                "$ref": "#/components/schemas/YesNo"
              }
            ]
          },
          "airQualityProtectionPolicy": {
            "nullable": true,
            "allOf": [
              {
                "$ref": "#/components/schemas/BaseDataPointYesNo"
              }
            ]
          },
          "airQualitySpotChecks": {
            "nullable": true,
            "allOf": [
              {
                "$ref": "#/components/schemas/BaseDataPointYesNo"
              }
            ]
          },
          "harmfulNoiseEmission": {
            "nullable": true,
            "allOf": [
              {
                "$ref": "#/components/schemas/YesNo"
              }
            ]
          },
          "reductionOfNoiseEmissions": {
            "nullable": true,
            "allOf": [
              {
                "$ref": "#/components/schemas/YesNo"
              }
            ]
          },
          "noiseReductionPolicy": {
            "nullable": true,
            "allOf": [
              {
                "$ref": "#/components/schemas/BaseDataPointYesNo"
              }
            ]
          },
          "noiseEmissionsSpotChecks": {
            "nullable": true,
            "allOf": [
              {
                "$ref": "#/components/schemas/BaseDataPointYesNo"
              }
            ]
          },
          "excessiveWaterConsumption": {
            "nullable": true,
            "allOf": [
              {
                "$ref": "#/components/schemas/YesNo"
              }
            ]
          },
          "waterSavingMeasures": {
            "nullable": true,
            "allOf": [
              {
                "$ref": "#/components/schemas/YesNo"
              }
            ]
          },
          "waterSavingMeasuresName": {
            "type": "string",
            "nullable": true
          },
          "waterUseReductionPolicy": {
            "nullable": true,
            "allOf": [
              {
                "$ref": "#/components/schemas/BaseDataPointYesNo"
              }
            ]
          },
          "waterConsumptionSpotChecks": {
            "nullable": true,
            "allOf": [
              {
                "$ref": "#/components/schemas/BaseDataPointYesNo"
              }
            ]
          },
          "waterSources": {
            "nullable": true,
            "allOf": [
              {
                "$ref": "#/components/schemas/YesNo"
              }
            ]
          },
          "contaminationPreventionMeasures": {
            "nullable": true,
            "allOf": [
              {
                "$ref": "#/components/schemas/BaseDataPointYesNo"
              }
            ]
          },
          "contaminationPreventionMeasuresDescription": {
            "type": "string",
            "nullable": true
          }
        }
      },
      "LksgSocialDisregardForFreedomOfAssociation": {
        "type": "object",
        "properties": {
          "freedomOfAssociation": {
            "nullable": true,
            "allOf": [
              {
                "$ref": "#/components/schemas/YesNo"
              }
            ]
          },
          "employeeRepresentation": {
            "type": "number",
            "nullable": true
          },
          "freedomOfAssociationDisregardPrevention": {
            "nullable": true,
            "allOf": [
              {
                "$ref": "#/components/schemas/YesNo"
              }
            ]
          },
          "discriminationForTradeUnionMembers": {
            "nullable": true,
            "allOf": [
              {
                "$ref": "#/components/schemas/YesNo"
              }
            ]
          },
          "freedomOfOperationForTradeUnion": {
            "nullable": true,
            "allOf": [
              {
                "$ref": "#/components/schemas/YesNo"
              }
            ]
          },
          "freedomOfAssociationTraining": {
            "nullable": true,
            "allOf": [
              {
                "$ref": "#/components/schemas/BaseDataPointYesNo"
              }
            ]
          },
          "worksCouncil": {
            "nullable": true,
            "allOf": [
              {
                "$ref": "#/components/schemas/BaseDataPointYesNo"
              }
            ]
          },
          "freedomOfAssociationOtherMeasures": {
            "nullable": true,
            "allOf": [
              {
                "$ref": "#/components/schemas/BaseDataPointYesNo"
              }
            ]
          },
          "freedomOfAssociationOtherMeasuresDescription": {
            "type": "string",
            "nullable": true
          }
        }
      },
      "LksgSocialDisregardForOccupationalHealthSafety": {
        "type": "object",
        "properties": {
          "lowSkillWork": {
            "nullable": true,
            "allOf": [
              {
                "$ref": "#/components/schemas/YesNo"
              }
            ]
          },
          "hazardousMachines": {
            "nullable": true,
            "allOf": [
              {
                "$ref": "#/components/schemas/YesNo"
              }
            ]
          },
          "oshMeasures": {
            "nullable": true,
            "allOf": [
              {
                "$ref": "#/components/schemas/YesNo"
              }
            ]
          },
          "oshPolicy": {
            "nullable": true,
            "allOf": [
              {
                "$ref": "#/components/schemas/BaseDataPointYesNo"
              }
            ]
          },
          "oshTraining": {
            "nullable": true,
            "allOf": [
              {
                "$ref": "#/components/schemas/BaseDataPointYesNo"
              }
            ]
          },
          "healthAndSafetyPolicy": {
            "nullable": true,
            "allOf": [
              {
                "$ref": "#/components/schemas/BaseDataPointYesNo"
              }
            ]
          },
          "otherOshMeasures": {
            "nullable": true,
            "allOf": [
              {
                "$ref": "#/components/schemas/BaseDataPointYesNo"
              }
            ]
          },
          "otherOshMeasuresDescription": {
            "type": "string",
            "nullable": true
          },
          "under10WorkplaceAccidents": {
            "nullable": true,
            "allOf": [
              {
                "$ref": "#/components/schemas/YesNo"
              }
            ]
          }
        }
      },
      "LksgSocialForcedLaborSlavery": {
        "type": "object",
        "properties": {
          "forcedLaborAndSlaveryPractices": {
            "nullable": true,
            "allOf": [
              {
                "$ref": "#/components/schemas/YesNo"
              }
            ]
          },
          "forcedLaborAndSlaveryPracticesSpecification": {
            "type": "string",
            "nullable": true
          },
          "forcedLaborAndSlaveryPreventionMeasures": {
            "nullable": true,
            "allOf": [
              {
                "$ref": "#/components/schemas/YesNo"
              }
            ]
          },
          "forcedLaborAndSlaveryPreventionEmploymentContracts": {
            "nullable": true,
            "allOf": [
              {
                "$ref": "#/components/schemas/YesNo"
              }
            ]
          },
          "forcedLaborAndSlaveryPreventionIdentityDocuments": {
            "nullable": true,
            "allOf": [
              {
                "$ref": "#/components/schemas/YesNo"
              }
            ]
          },
          "forcedLaborAndSlaveryPreventionFreeMovement": {
            "nullable": true,
            "allOf": [
              {
                "$ref": "#/components/schemas/YesNo"
              }
            ]
          },
          "forcedLaborAndSlaveryPreventionProvisionSocialRoomsAndToilets": {
            "nullable": true,
            "allOf": [
              {
                "$ref": "#/components/schemas/YesNo"
              }
            ]
          },
          "forcedLaborAndSlaveryPreventionTraining": {
            "nullable": true,
            "allOf": [
              {
                "$ref": "#/components/schemas/BaseDataPointYesNo"
              }
            ]
          },
          "forcedLaborPreventionPolicy": {
            "nullable": true,
            "allOf": [
              {
                "$ref": "#/components/schemas/BaseDataPointYesNo"
              }
            ]
          },
          "forcedLaborAndSlaveryPreventionOtherMeasures": {
            "nullable": true,
            "allOf": [
              {
                "$ref": "#/components/schemas/BaseDataPointYesNo"
              }
            ]
          },
          "forcedLaborAndSlaveryPreventionOtherMeasuresDescription": {
            "type": "string",
            "nullable": true
          }
        }
      },
      "LksgSocialUnequalTreatmentOfEmployment": {
        "type": "object",
        "properties": {
          "unequalTreatmentOfEmployment": {
            "nullable": true,
            "allOf": [
              {
                "$ref": "#/components/schemas/YesNo"
              }
            ]
          },
          "unequalTreatmentOfEmploymentPreventionMeasures": {
            "nullable": true,
            "allOf": [
              {
                "$ref": "#/components/schemas/YesNo"
              }
            ]
          },
          "diversityAndInclusionRole": {
            "nullable": true,
            "allOf": [
              {
                "$ref": "#/components/schemas/YesNo"
              }
            ]
          },
          "preventionOfMistreatments": {
            "nullable": true,
            "allOf": [
              {
                "$ref": "#/components/schemas/YesNo"
              }
            ]
          },
          "unequalTreatmentPreventionTraining": {
            "nullable": true,
            "allOf": [
              {
                "$ref": "#/components/schemas/BaseDataPointYesNo"
              }
            ]
          },
          "equalOpportunitiesOfficer": {
            "nullable": true,
            "allOf": [
              {
                "$ref": "#/components/schemas/YesNo"
              }
            ]
          },
          "equalEmploymentPolicy": {
            "nullable": true,
            "allOf": [
              {
                "$ref": "#/components/schemas/BaseDataPointYesNo"
              }
            ]
          },
          "unequalTreatmentPreventionOtherMeasures": {
            "nullable": true,
            "allOf": [
              {
                "$ref": "#/components/schemas/BaseDataPointYesNo"
              }
            ]
          },
          "unequalTreatmentPreventionOtherMeasuresDescription": {
            "type": "string",
            "nullable": true
          }
        }
      },
      "LksgSocialUnlawfulEvictionDeprivationOfLandForestAndWater": {
        "type": "object",
        "properties": {
          "unlawfulEvictionAndTakingOfLand": {
            "nullable": true,
            "allOf": [
              {
                "$ref": "#/components/schemas/YesNo"
              }
            ]
          },
          "unlawfulEvictionAndTakingOfLandRisk": {
            "type": "string",
            "nullable": true
          },
          "unlawfulEvictionAndTakingOfLandMeasures": {
            "nullable": true,
            "allOf": [
              {
                "$ref": "#/components/schemas/YesNo"
              }
            ]
          },
          "modelContractsForLandPurchaseOrLeasing": {
            "nullable": true,
            "allOf": [
              {
                "$ref": "#/components/schemas/BaseDataPointYesNo"
              }
            ]
          },
          "involvementOfLocalsInDecisionMaking": {
            "nullable": true,
            "allOf": [
              {
                "$ref": "#/components/schemas/YesNo"
              }
            ]
          },
          "governanceOfTenurePolicy": {
            "nullable": true,
            "allOf": [
              {
                "$ref": "#/components/schemas/BaseDataPointYesNo"
              }
            ]
          },
          "unlawfulEvictionAndTakingOfLandOtherMeasures": {
            "nullable": true,
            "allOf": [
              {
                "$ref": "#/components/schemas/BaseDataPointYesNo"
              }
            ]
          },
          "unlawfulEvictionAndTakingOfLandOtherMeasuresDescription": {
            "type": "string",
            "nullable": true
          }
        }
      },
      "LksgSocialUseOfPrivatePublicSecurityForcesWithDisregardForHumanRights": {
        "type": "object",
        "properties": {
          "useOfPrivatePublicSecurityForces": {
            "nullable": true,
            "allOf": [
              {
                "$ref": "#/components/schemas/YesNo"
              }
            ]
          },
          "useOfPrivatePublicSecurityForcesAndRiskOfViolationOfHumanRights": {
            "nullable": true,
            "allOf": [
              {
                "$ref": "#/components/schemas/YesNo"
              }
            ]
          },
          "instructionOfSecurityForces": {
            "nullable": true,
            "allOf": [
              {
                "$ref": "#/components/schemas/BaseDataPointYesNo"
              }
            ]
          },
          "humanRightsTraining": {
            "nullable": true,
            "allOf": [
              {
                "$ref": "#/components/schemas/BaseDataPointYesNo"
              }
            ]
          },
          "stateSecurityForces": {
            "nullable": true,
            "allOf": [
              {
                "$ref": "#/components/schemas/YesNoNa"
              }
            ]
          },
          "privateSecurityForces": {
            "nullable": true,
            "allOf": [
              {
                "$ref": "#/components/schemas/BaseDataPointYesNoNa"
              }
            ]
          },
          "useOfPrivatePublicSecurityForcesMeasures": {
            "nullable": true,
            "allOf": [
              {
                "$ref": "#/components/schemas/BaseDataPointYesNo"
              }
            ]
          },
          "useOfPrivatePublicSecurityForcesMeasuresDescription": {
            "type": "string",
            "nullable": true
          }
        }
      },
      "LksgSocialWithholdingAdequateWages": {
        "type": "object",
        "properties": {
          "adequateWageWithholding": {
            "nullable": true,
            "allOf": [
              {
                "$ref": "#/components/schemas/YesNo"
              }
            ]
          },
          "adequateWagesMeasures": {
            "nullable": true,
            "allOf": [
              {
                "$ref": "#/components/schemas/YesNo"
              }
            ]
          },
          "documentedWorkingHoursAndWages": {
            "nullable": true,
            "allOf": [
              {
                "$ref": "#/components/schemas/BaseDataPointYesNo"
              }
            ]
          },
          "adequateLivingWage": {
            "nullable": true,
            "allOf": [
              {
                "$ref": "#/components/schemas/BaseDataPointYesNo"
              }
            ]
          },
          "regularWagesProcessFlow": {
            "nullable": true,
            "allOf": [
              {
                "$ref": "#/components/schemas/YesNo"
              }
            ]
          },
          "fixedHourlyWages": {
            "nullable": true,
            "allOf": [
              {
                "$ref": "#/components/schemas/YesNoNa"
              }
            ]
          },
          "fixedPieceworkWages": {
            "nullable": true,
            "allOf": [
              {
                "$ref": "#/components/schemas/YesNoNa"
              }
            ]
          },
          "adequateWageOtherMeasures": {
            "nullable": true,
            "allOf": [
              {
                "$ref": "#/components/schemas/BaseDataPointYesNo"
              }
            ]
          },
          "adequateWageOtherMeasuresDescription": {
            "type": "string",
            "nullable": true
          }
        }
      },
      "RiskPositionType": {
        "type": "string",
        "enum": [
          "ChildLabor",
          "ForcedLabor",
          "Slavery",
          "DisregardForOccupationalHealthOrSafety",
          "DisregardForFreedomOfAssociation",
          "UnequalTreatmentOfEmployment",
          "WithholdingAdequateWages",
          "ContaminationOfSoilWaterAirOrNoiseEmissionsOrExcessiveWaterConsumption",
          "UnlawfulEvictionOrDeprivationOfLandOrForestAndWater",
          "UseOfPrivatePublicSecurityForcesWithDisregardForHumanRights",
          "UseOfMercuryOrMercuryWaste",
          "ProductionAndUseOfPersistentOrganicPollutants",
          "ExportImportOfHazardousWaste"
        ]
      },
      "SpecificProcurementOptions": {
        "type": "string",
        "enum": [
          "ShortLivedAndChangingBusinessRelationships",
          "HighPricePressure",
          "TightlyTimedOrShortTermAdjustedDeliveryDeadlinesAndConditionsWithSuppliers",
          "NoneOfTheAbove"
        ]
      },
      "YesNoNa": {
        "type": "string",
        "enum": [
          "Yes",
          "No",
          "NA"
        ]
      },
      "CompanyAssociatedDataHeimathafenData": {
        "required": [
          "companyId",
          "data",
          "reportingPeriod"
        ],
        "type": "object",
        "properties": {
          "companyId": {
            "type": "string"
          },
          "reportingPeriod": {
            "type": "string"
          },
          "data": {
            "$ref": "#/components/schemas/HeimathafenData"
          }
        }
      },
      "HeimathafenData": {
        "type": "object",
        "properties": {
          "general": {
            "nullable": true,
            "allOf": [
              {
                "$ref": "#/components/schemas/HeimathafenGeneral"
              }
            ]
          },
          "environmental": {
            "nullable": true,
            "allOf": [
              {
                "$ref": "#/components/schemas/HeimathafenEnvironmental"
              }
            ]
          },
          "social": {
            "nullable": true,
            "allOf": [
              {
                "$ref": "#/components/schemas/HeimathafenSocial"
              }
            ]
          },
          "governance": {
            "nullable": true,
            "allOf": [
              {
                "$ref": "#/components/schemas/HeimathafenGovernance"
              }
            ]
          }
        }
      },
      "HeimathafenEnvironmental": {
        "type": "object",
        "properties": {
          "nachhaltigskeitsrisiken": {
            "nullable": true,
            "allOf": [
              {
                "$ref": "#/components/schemas/HeimathafenEnvironmentalNachhaltigskeitsrisiken"
              }
            ]
          },
          "pais": {
            "nullable": true,
            "allOf": [
              {
                "$ref": "#/components/schemas/HeimathafenEnvironmentalPais"
              }
            ]
          },
          "paiBiologischeVielfalt": {
            "nullable": true,
            "allOf": [
              {
                "$ref": "#/components/schemas/HeimathafenEnvironmentalPaiBiologischeVielfalt"
              }
            ]
          },
          "paiWasser": {
            "nullable": true,
            "allOf": [
              {
                "$ref": "#/components/schemas/HeimathafenEnvironmentalPaiWasser"
              }
            ]
          },
          "paiAbfall": {
            "nullable": true,
            "allOf": [
              {
                "$ref": "#/components/schemas/HeimathafenEnvironmentalPaiAbfall"
              }
            ]
          },
          "paiUmweltAufDemLand": {
            "nullable": true,
            "allOf": [
              {
                "$ref": "#/components/schemas/HeimathafenEnvironmentalPaiUmweltAufDemLand"
              }
            ]
          },
          "sfdr": {
            "nullable": true,
            "allOf": [
              {
                "$ref": "#/components/schemas/HeimathafenEnvironmentalSfdr"
              }
            ]
          },
          "kontroverseGeschaeftsfelderTabakerzeugung": {
            "nullable": true,
            "allOf": [
              {
                "$ref": "#/components/schemas/HeimathafenEnvironmentalKontroverseGeschaeftsfelderTabakerzeugung"
              }
            ]
          },
          "kontroverseGeschaeftsfelderKohlefoerderungUndVerteilung": {
            "nullable": true,
            "allOf": [
              {
                "$ref": "#/components/schemas/HeimathafenEnvironmentalKontroverseGeschaeftsfelderKohlefoerderungUndVerteilung"
              }
            ]
          }
        }
      },
      "HeimathafenEnvironmentalKontroverseGeschaeftsfelderKohlefoerderungUndVerteilung": {
        "type": "object",
        "properties": {
          "ausschlussDerKohlefoerderungUndVerteilung": {
            "nullable": true,
            "allOf": [
              {
                "$ref": "#/components/schemas/YesNo"
              }
            ]
          },
          "wennNeinBitteBegruenden": {
            "type": "string",
            "nullable": true
          },
          "verwendeteKennzahl": {
            "type": "string",
            "nullable": true
          },
          "methodikDerBerechnung": {
            "type": "string",
            "nullable": true
          },
          "verwendeteQuellen": {
            "type": "array",
            "nullable": true,
            "items": {
              "$ref": "#/components/schemas/BaseDataPointString"
            }
          }
        }
      },
      "HeimathafenEnvironmentalKontroverseGeschaeftsfelderTabakerzeugung": {
        "type": "object",
        "properties": {
          "ausschlussDerTabakerzeugung": {
            "nullable": true,
            "allOf": [
              {
                "$ref": "#/components/schemas/YesNo"
              }
            ]
          },
          "wennNeinBitteBegruenden": {
            "type": "string",
            "nullable": true
          },
          "verwendeteKennzahl": {
            "type": "string",
            "nullable": true
          },
          "methodikDerBerechnung": {
            "type": "string",
            "nullable": true
          },
          "verwendeteQuellen": {
            "type": "array",
            "nullable": true,
            "items": {
              "$ref": "#/components/schemas/BaseDataPointString"
            }
          }
        }
      },
      "HeimathafenEnvironmentalNachhaltigskeitsrisiken": {
        "type": "object",
        "properties": {
          "methodikFuerOekologischeNachhaltigkeitsrisiken": {
            "nullable": true,
            "allOf": [
              {
                "$ref": "#/components/schemas/YesNo"
              }
            ]
          },
          "wennNeinBitteBegruenden": {
            "type": "string",
            "nullable": true
          },
          "kartierteRisikenFuerDieOekologischeNachhaltigkeit": {
            "type": "string",
            "nullable": true
          },
          "identifizierungDerWesentlichenRisikenFuerDieOekologischeNachhaltigkeitUndDerKonstruktionsmethodik": {
            "type": "string",
            "nullable": true
          },
          "umweltbewertungUnterBeruecksichtigungVonNachhaltigkeitsrisiken": {
            "type": "string",
            "nullable": true
          },
          "risikenFuerDieOekologischeNachhaltigkeitAbsichern": {
            "type": "string",
            "nullable": true
          },
          "quellen": {
            "type": "array",
            "nullable": true,
            "items": {
              "$ref": "#/components/schemas/BaseDataPointString"
            }
          },
          "vierAugenPruefung": {
            "nullable": true,
            "allOf": [
              {
                "$ref": "#/components/schemas/YesNo"
              }
            ]
          },
          "wennKeineVierAugenPruefungBitteBegruenden": {
            "type": "string",
            "nullable": true
          },
          "beschreibungDerVierAugenPruefung": {
            "type": "string",
            "nullable": true
          }
        }
      },
      "HeimathafenEnvironmentalPaiAbfall": {
        "type": "object",
        "properties": {
          "paiAbfall": {
            "nullable": true,
            "allOf": [
              {
                "$ref": "#/components/schemas/YesNo"
              }
            ]
          },
          "wennNeinBitteBegruenden": {
            "type": "string",
            "nullable": true
          },
          "verwendeteSchluesselzahlen": {
            "type": "string",
            "nullable": true
          },
          "datenerfassung": {
            "type": "string",
            "nullable": true
          },
          "datenPlausibilitaetspruefung": {
            "type": "string",
            "nullable": true
          },
          "datenquellen": {
            "type": "array",
            "nullable": true,
            "items": {
              "$ref": "#/components/schemas/BaseDataPointString"
            }
          }
        }
      },
      "HeimathafenEnvironmentalPaiBiologischeVielfalt": {
        "type": "object",
        "properties": {
          "paisBiologischeVielfalt": {
            "nullable": true,
            "allOf": [
              {
                "$ref": "#/components/schemas/YesNo"
              }
            ]
          },
          "wennNeinBitteBegruenden": {
            "type": "string",
            "nullable": true
          },
          "verwendeteSchluesselzahlen": {
            "type": "string",
            "nullable": true
          },
          "datenerfassung": {
            "type": "string",
            "nullable": true
          },
          "datenPlausibilitaetspruefung": {
            "type": "string",
            "nullable": true
          },
          "datenquellen": {
            "type": "array",
            "nullable": true,
            "items": {
              "$ref": "#/components/schemas/BaseDataPointString"
            }
          }
        }
      },
      "HeimathafenEnvironmentalPaiUmweltAufDemLand": {
        "type": "object",
        "properties": {
          "paiUmweltAufDemLand": {
            "nullable": true,
            "allOf": [
              {
                "$ref": "#/components/schemas/YesNo"
              }
            ]
          },
          "wennNeinBitteBegruenden": {
            "type": "string",
            "nullable": true
          },
          "verwendeteSchluesselzahlen": {
            "type": "string",
            "nullable": true
          },
          "datenerfassung": {
            "type": "string",
            "nullable": true
          },
          "datenPlausibilitaetspruefung": {
            "type": "string",
            "nullable": true
          },
          "datenquellen": {
            "type": "array",
            "nullable": true,
            "items": {
              "$ref": "#/components/schemas/BaseDataPointString"
            }
          }
        }
      },
      "HeimathafenEnvironmentalPaiWasser": {
        "type": "object",
        "properties": {
          "paiWasser": {
            "nullable": true,
            "allOf": [
              {
                "$ref": "#/components/schemas/YesNo"
              }
            ]
          },
          "wennNeinBitteBegruenden": {
            "type": "string",
            "nullable": true
          },
          "verwendeteSchluesselzahlen": {
            "type": "string",
            "nullable": true
          },
          "datenerfassung": {
            "type": "string",
            "nullable": true
          },
          "datenPlausibilitaetspruefung": {
            "type": "string",
            "nullable": true
          },
          "datenquellen": {
            "type": "array",
            "nullable": true,
            "items": {
              "$ref": "#/components/schemas/BaseDataPointString"
            }
          }
        }
      },
      "HeimathafenEnvironmentalPais": {
        "type": "object",
        "properties": {
          "sechsPaisTreibhausgasemissionen": {
            "nullable": true,
            "allOf": [
              {
                "$ref": "#/components/schemas/YesNo"
              }
            ]
          },
          "wennNeinBitteBegruenden": {
            "type": "string",
            "nullable": true
          },
          "wennJaBitteDiePaisAuflisten": {
            "type": "string",
            "nullable": true
          },
          "verwendeteSchluesselzahlen": {
            "type": "string",
            "nullable": true
          },
          "datenerfassung": {
            "type": "string",
            "nullable": true
          },
          "datenPlausibilitaetspruefung": {
            "type": "string",
            "nullable": true
          },
          "datenquellen": {
            "type": "array",
            "nullable": true,
            "items": {
              "$ref": "#/components/schemas/BaseDataPointString"
            }
          }
        }
      },
      "HeimathafenEnvironmentalSfdr": {
        "type": "object",
        "properties": {
          "methodikZurMessungEinesSignifikantenBeitragsZuEinemUmweltziel": {
            "type": "string",
            "nullable": true
          }
        }
      },
      "HeimathafenGeneral": {
        "type": "object",
        "properties": {
          "unternehmen": {
            "nullable": true,
            "allOf": [
              {
                "$ref": "#/components/schemas/HeimathafenGeneralUnternehmen"
              }
            ]
          },
          "methodik": {
            "nullable": true,
            "allOf": [
              {
                "$ref": "#/components/schemas/HeimathafenGeneralMethodik"
              }
            ]
          },
          "impactmerkmaleKeineArmut": {
            "nullable": true,
            "allOf": [
              {
                "$ref": "#/components/schemas/HeimathafenGeneralImpactmerkmaleKeineArmut"
              }
            ]
          },
          "impactmerkmaleKeinHunger": {
            "nullable": true,
            "allOf": [
              {
                "$ref": "#/components/schemas/HeimathafenGeneralImpactmerkmaleKeinHunger"
              }
            ]
          },
          "impactmerkmaleGesundheitUndWohlergehen": {
            "nullable": true,
            "allOf": [
              {
                "$ref": "#/components/schemas/HeimathafenGeneralImpactmerkmaleGesundheitUndWohlergehen"
              }
            ]
          },
          "impactmerkmaleHochwertigeBildung": {
            "nullable": true,
            "allOf": [
              {
                "$ref": "#/components/schemas/HeimathafenGeneralImpactmerkmaleHochwertigeBildung"
              }
            ]
          },
          "impactmerkmaleGeschlechtergleichheit": {
            "nullable": true,
            "allOf": [
              {
                "$ref": "#/components/schemas/HeimathafenGeneralImpactmerkmaleGeschlechtergleichheit"
              }
            ]
          },
          "impactmerkmaleSauberesWasserUndSanitaereEinrichtungen": {
            "nullable": true,
            "allOf": [
              {
                "$ref": "#/components/schemas/HeimathafenGeneralImpactmerkmaleSauberesWasserUndSanitaereEinrichtungen"
              }
            ]
          },
          "impactmerkmaleBezahlbareUndSaubereEnergie": {
            "nullable": true,
            "allOf": [
              {
                "$ref": "#/components/schemas/HeimathafenGeneralImpactmerkmaleBezahlbareUndSaubereEnergie"
              }
            ]
          },
          "impactmerkmaleMenschenwuerdigeArbeitUndWirtschaftswachstum": {
            "nullable": true,
            "allOf": [
              {
                "$ref": "#/components/schemas/HeimathafenGeneralImpactmerkmaleMenschenwuerdigeArbeitUndWirtschaftswachstum"
              }
            ]
          },
          "impactmerkmaleIndustrieInnovationUndInfrastruktur": {
            "nullable": true,
            "allOf": [
              {
                "$ref": "#/components/schemas/HeimathafenGeneralImpactmerkmaleIndustrieInnovationUndInfrastruktur"
              }
            ]
          },
          "impactmerkmaleWenigerUngleichheiten": {
            "nullable": true,
            "allOf": [
              {
                "$ref": "#/components/schemas/HeimathafenGeneralImpactmerkmaleWenigerUngleichheiten"
              }
            ]
          },
          "impactmerkmaleNachhaltigeStaedteUndGemeinden": {
            "nullable": true,
            "allOf": [
              {
                "$ref": "#/components/schemas/HeimathafenGeneralImpactmerkmaleNachhaltigeStaedteUndGemeinden"
              }
            ]
          },
          "impactmerkmaleNachhaltigerKonsumUndProduktion": {
            "nullable": true,
            "allOf": [
              {
                "$ref": "#/components/schemas/HeimathafenGeneralImpactmerkmaleNachhaltigerKonsumUndProduktion"
              }
            ]
          },
          "impactmerkmaleMassnahmenZumKlimaschutz": {
            "nullable": true,
            "allOf": [
              {
                "$ref": "#/components/schemas/HeimathafenGeneralImpactmerkmaleMassnahmenZumKlimaschutz"
              }
            ]
          },
          "impactmerkmaleLebenUnterWasser": {
            "nullable": true,
            "allOf": [
              {
                "$ref": "#/components/schemas/HeimathafenGeneralImpactmerkmaleLebenUnterWasser"
              }
            ]
          },
          "impactmerkmaleLebenAndLand": {
            "nullable": true,
            "allOf": [
              {
                "$ref": "#/components/schemas/HeimathafenGeneralImpactmerkmaleLebenAndLand"
              }
            ]
          },
          "impactmerkmaleFriedenGerechtigkeitUndStarkeInstitutionen": {
            "nullable": true,
            "allOf": [
              {
                "$ref": "#/components/schemas/HeimathafenGeneralImpactmerkmaleFriedenGerechtigkeitUndStarkeInstitutionen"
              }
            ]
          },
          "impactmerkmalePartnerschaftenZurErreichungDerZiele": {
            "nullable": true,
            "allOf": [
              {
                "$ref": "#/components/schemas/HeimathafenGeneralImpactmerkmalePartnerschaftenZurErreichungDerZiele"
              }
            ]
          },
          "implementierung": {
            "nullable": true,
            "allOf": [
              {
                "$ref": "#/components/schemas/HeimathafenGeneralImplementierung"
              }
            ]
          }
        }
      },
      "HeimathafenGeneralImpactmerkmaleBezahlbareUndSaubereEnergie": {
        "type": "object",
        "properties": {
          "sdgBezahlbareUndSaubereEnergie": {
            "nullable": true,
            "allOf": [
              {
                "$ref": "#/components/schemas/YesNo"
              }
            ]
          },
          "wennNeinBitteBegruenden": {
            "type": "string",
            "nullable": true
          },
          "verwendeteSchluesselzahlen": {
            "type": "string",
            "nullable": true
          },
          "datenerfassung": {
            "type": "string",
            "nullable": true
          },
          "datenPlausibilitaetspruefung": {
            "type": "string",
            "nullable": true
          },
          "datenquellen": {
            "type": "array",
            "nullable": true,
            "items": {
              "$ref": "#/components/schemas/BaseDataPointString"
            }
          }
        }
      },
      "HeimathafenGeneralImpactmerkmaleFriedenGerechtigkeitUndStarkeInstitutionen": {
        "type": "object",
        "properties": {
          "sdgFriedenGerechtigkeitUndStarkeInstitutionen": {
            "nullable": true,
            "allOf": [
              {
                "$ref": "#/components/schemas/YesNo"
              }
            ]
          },
          "wennNeinBitteBegruenden": {
            "type": "string",
            "nullable": true
          },
          "verwendeteSchluesselzahlen": {
            "type": "string",
            "nullable": true
          },
          "datenerfassung": {
            "type": "string",
            "nullable": true
          },
          "datenPlausibilitaetspruefung": {
            "type": "string",
            "nullable": true
          },
          "datenquellen": {
            "type": "array",
            "nullable": true,
            "items": {
              "$ref": "#/components/schemas/BaseDataPointString"
            }
          }
        }
      },
      "HeimathafenGeneralImpactmerkmaleGeschlechtergleichheit": {
        "type": "object",
        "properties": {
          "sdgGeschlechtergleichheit": {
            "nullable": true,
            "allOf": [
              {
                "$ref": "#/components/schemas/YesNo"
              }
            ]
          },
          "wennNeinBitteBegruenden": {
            "type": "string",
            "nullable": true
          },
          "verwendeteSchluesselzahlen": {
            "type": "string",
            "nullable": true
          },
          "datenerfassung": {
            "type": "string",
            "nullable": true
          },
          "datenPlausibilitaetspruefung": {
            "type": "string",
            "nullable": true
          },
          "datenquellen": {
            "type": "array",
            "nullable": true,
            "items": {
              "$ref": "#/components/schemas/BaseDataPointString"
            }
          }
        }
      },
      "HeimathafenGeneralImpactmerkmaleGesundheitUndWohlergehen": {
        "type": "object",
        "properties": {
          "sdgGesundheitUndWohlergehen": {
            "nullable": true,
            "allOf": [
              {
                "$ref": "#/components/schemas/YesNo"
              }
            ]
          },
          "wennNeinBitteBegruenden": {
            "type": "string",
            "nullable": true
          },
          "verwendeteSchluesselzahlen": {
            "type": "string",
            "nullable": true
          },
          "datenerfassung": {
            "type": "string",
            "nullable": true
          },
          "datenPlausibilitaetspruefung": {
            "type": "string",
            "nullable": true
          },
          "datenquellen": {
            "type": "array",
            "nullable": true,
            "items": {
              "$ref": "#/components/schemas/BaseDataPointString"
            }
          }
        }
      },
      "HeimathafenGeneralImpactmerkmaleHochwertigeBildung": {
        "type": "object",
        "properties": {
          "sdgHochwertigeBildung": {
            "nullable": true,
            "allOf": [
              {
                "$ref": "#/components/schemas/YesNo"
              }
            ]
          },
          "wennNeinBitteBegruenden": {
            "type": "string",
            "nullable": true
          },
          "verwendeteSchluesselzahlen": {
            "type": "string",
            "nullable": true
          },
          "datenerfassung": {
            "type": "string",
            "nullable": true
          },
          "datenPlausibilitaetspruefung": {
            "type": "string",
            "nullable": true
          },
          "datenquellen": {
            "type": "array",
            "nullable": true,
            "items": {
              "$ref": "#/components/schemas/BaseDataPointString"
            }
          }
        }
      },
      "HeimathafenGeneralImpactmerkmaleIndustrieInnovationUndInfrastruktur": {
        "type": "object",
        "properties": {
          "sdgIndustrieInnovationUndInfrastruktur": {
            "nullable": true,
            "allOf": [
              {
                "$ref": "#/components/schemas/YesNo"
              }
            ]
          },
          "wennNeinBitteBegruenden": {
            "type": "string",
            "nullable": true
          },
          "verwendeteSchluesselzahlen": {
            "type": "string",
            "nullable": true
          },
          "datenerfassung": {
            "type": "string",
            "nullable": true
          },
          "datenPlausibilitaetspruefung": {
            "type": "string",
            "nullable": true
          },
          "datenquellen": {
            "type": "array",
            "nullable": true,
            "items": {
              "$ref": "#/components/schemas/BaseDataPointString"
            }
          }
        }
      },
      "HeimathafenGeneralImpactmerkmaleKeinHunger": {
        "type": "object",
        "properties": {
          "sdgKeinHunger": {
            "nullable": true,
            "allOf": [
              {
                "$ref": "#/components/schemas/YesNo"
              }
            ]
          },
          "wennNeinBitteBegruenden": {
            "type": "string",
            "nullable": true
          },
          "verwendeteSchluesselzahlen": {
            "type": "string",
            "nullable": true
          },
          "datenerfassung": {
            "type": "string",
            "nullable": true
          },
          "datenPlausibilitaetspruefung": {
            "type": "string",
            "nullable": true
          },
          "datenquellen": {
            "type": "array",
            "nullable": true,
            "items": {
              "$ref": "#/components/schemas/BaseDataPointString"
            }
          }
        }
      },
      "HeimathafenGeneralImpactmerkmaleKeineArmut": {
        "type": "object",
        "properties": {
          "sdgKeineArmut": {
            "nullable": true,
            "allOf": [
              {
                "$ref": "#/components/schemas/YesNo"
              }
            ]
          },
          "wennNeinBitteBegruenden": {
            "type": "string",
            "nullable": true
          },
          "verwendeteSchluesselzahlen": {
            "type": "string",
            "nullable": true
          },
          "datenerfassung": {
            "type": "string",
            "nullable": true
          },
          "datenPlausibilitaetspruefung": {
            "type": "string",
            "nullable": true
          },
          "datenquellen": {
            "type": "array",
            "nullable": true,
            "items": {
              "$ref": "#/components/schemas/BaseDataPointString"
            }
          }
        }
      },
      "HeimathafenGeneralImpactmerkmaleLebenAndLand": {
        "type": "object",
        "properties": {
          "sdgLebenAnLand": {
            "nullable": true,
            "allOf": [
              {
                "$ref": "#/components/schemas/YesNo"
              }
            ]
          },
          "wennNeinBitteBegruenden": {
            "type": "string",
            "nullable": true
          },
          "verwendeteSchluesselzahlen": {
            "type": "string",
            "nullable": true
          },
          "datenerfassung": {
            "type": "string",
            "nullable": true
          },
          "datenPlausibilitaetspruefung": {
            "type": "string",
            "nullable": true
          },
          "datenquellen": {
            "type": "array",
            "nullable": true,
            "items": {
              "$ref": "#/components/schemas/BaseDataPointString"
            }
          }
        }
      },
      "HeimathafenGeneralImpactmerkmaleLebenUnterWasser": {
        "type": "object",
        "properties": {
          "sdgLebenUnterWasser": {
            "nullable": true,
            "allOf": [
              {
                "$ref": "#/components/schemas/YesNo"
              }
            ]
          },
          "wennNeinBitteBegruenden": {
            "type": "string",
            "nullable": true
          },
          "verwendeteSchluesselzahlen": {
            "type": "string",
            "nullable": true
          },
          "datenerfassung": {
            "type": "string",
            "nullable": true
          },
          "datenPlausibilitaetspruefung": {
            "type": "string",
            "nullable": true
          },
          "datenquellen": {
            "type": "array",
            "nullable": true,
            "items": {
              "$ref": "#/components/schemas/BaseDataPointString"
            }
          }
        }
      },
      "HeimathafenGeneralImpactmerkmaleMassnahmenZumKlimaschutz": {
        "type": "object",
        "properties": {
          "sdgMassnahmenZumKlimaschutz": {
            "nullable": true,
            "allOf": [
              {
                "$ref": "#/components/schemas/YesNo"
              }
            ]
          },
          "wennNeinBitteBegruenden": {
            "type": "string",
            "nullable": true
          },
          "verwendeteSchluesselzahlen": {
            "type": "string",
            "nullable": true
          },
          "datenerfassung": {
            "type": "string",
            "nullable": true
          },
          "datenPlausibilitaetspruefung": {
            "type": "string",
            "nullable": true
          },
          "datenquellen": {
            "type": "array",
            "nullable": true,
            "items": {
              "$ref": "#/components/schemas/BaseDataPointString"
            }
          }
        }
      },
      "HeimathafenGeneralImpactmerkmaleMenschenwuerdigeArbeitUndWirtschaftswachstum": {
        "type": "object",
        "properties": {
          "sdgMenschenwuerdigeArbeitUndWirtschaftswachstum": {
            "nullable": true,
            "allOf": [
              {
                "$ref": "#/components/schemas/YesNo"
              }
            ]
          },
          "wennNeinBitteBegruenden": {
            "type": "string",
            "nullable": true
          },
          "verwendeteSchluesselzahlen": {
            "type": "string",
            "nullable": true
          },
          "datenerfassung": {
            "type": "string",
            "nullable": true
          },
          "datenPlausibilitaetspruefung": {
            "type": "string",
            "nullable": true
          },
          "datenquellen": {
            "type": "array",
            "nullable": true,
            "items": {
              "$ref": "#/components/schemas/BaseDataPointString"
            }
          }
        }
      },
      "HeimathafenGeneralImpactmerkmaleNachhaltigeStaedteUndGemeinden": {
        "type": "object",
        "properties": {
          "sdgNachhaltigeStaedteUndGemeinden": {
            "nullable": true,
            "allOf": [
              {
                "$ref": "#/components/schemas/YesNo"
              }
            ]
          },
          "wennNeinBitteBegruenden": {
            "type": "string",
            "nullable": true
          },
          "verwendeteSchluesselzahlen": {
            "type": "string",
            "nullable": true
          },
          "datenerfassung": {
            "type": "string",
            "nullable": true
          },
          "datenPlausibilitaetspruefung": {
            "type": "string",
            "nullable": true
          },
          "datenquellen": {
            "type": "array",
            "nullable": true,
            "items": {
              "$ref": "#/components/schemas/BaseDataPointString"
            }
          }
        }
      },
      "HeimathafenGeneralImpactmerkmaleNachhaltigerKonsumUndProduktion": {
        "type": "object",
        "properties": {
          "sdgNachhaligerKonsumUndProduktion": {
            "nullable": true,
            "allOf": [
              {
                "$ref": "#/components/schemas/YesNo"
              }
            ]
          },
          "wennNeinBitteBegruenden": {
            "type": "string",
            "nullable": true
          },
          "verwendeteSchluesselzahlen": {
            "type": "string",
            "nullable": true
          },
          "datenerfassung": {
            "type": "string",
            "nullable": true
          },
          "datenPlausibilitaetspruefung": {
            "type": "string",
            "nullable": true
          },
          "datenquellen": {
            "type": "array",
            "nullable": true,
            "items": {
              "$ref": "#/components/schemas/BaseDataPointString"
            }
          }
        }
      },
      "HeimathafenGeneralImpactmerkmalePartnerschaftenZurErreichungDerZiele": {
        "type": "object",
        "properties": {
          "sdgPartnerschaftenZurErreichungDerZiele": {
            "nullable": true,
            "allOf": [
              {
                "$ref": "#/components/schemas/YesNo"
              }
            ]
          },
          "wennNeinBitteBegruenden": {
            "type": "string",
            "nullable": true
          },
          "verwendeteSchluesselzahlen": {
            "type": "string",
            "nullable": true
          },
          "datenerfassung": {
            "type": "string",
            "nullable": true
          },
          "datenPlausibilitaetspruefung": {
            "type": "string",
            "nullable": true
          },
          "datenquellen": {
            "type": "array",
            "nullable": true,
            "items": {
              "$ref": "#/components/schemas/BaseDataPointString"
            }
          }
        }
      },
      "HeimathafenGeneralImpactmerkmaleSauberesWasserUndSanitaereEinrichtungen": {
        "type": "object",
        "properties": {
          "sdgSauberesWasserUndSanitaereEinrichtungen": {
            "nullable": true,
            "allOf": [
              {
                "$ref": "#/components/schemas/YesNo"
              }
            ]
          },
          "wennNeinBitteBegruenden": {
            "type": "string",
            "nullable": true
          },
          "verwendeteSchluesselzahlen": {
            "type": "string",
            "nullable": true
          },
          "datenerfassung": {
            "type": "string",
            "nullable": true
          },
          "datenPlausibilitaetspruefung": {
            "type": "string",
            "nullable": true
          },
          "datenquellen": {
            "type": "array",
            "nullable": true,
            "items": {
              "$ref": "#/components/schemas/BaseDataPointString"
            }
          }
        }
      },
      "HeimathafenGeneralImpactmerkmaleWenigerUngleichheiten": {
        "type": "object",
        "properties": {
          "sdgWenigerUngleichheiten": {
            "nullable": true,
            "allOf": [
              {
                "$ref": "#/components/schemas/YesNo"
              }
            ]
          },
          "wennNeinBitteBegruenden": {
            "type": "string",
            "nullable": true
          },
          "verwendeteSchluesselzahlen": {
            "type": "string",
            "nullable": true
          },
          "datenerfassung": {
            "type": "string",
            "nullable": true
          },
          "datenPlausibilitaetspruefung": {
            "type": "string",
            "nullable": true
          },
          "datenquellen": {
            "type": "array",
            "nullable": true,
            "items": {
              "$ref": "#/components/schemas/BaseDataPointString"
            }
          }
        }
      },
      "HeimathafenGeneralImplementierung": {
        "type": "object",
        "properties": {
          "angeboteneSprachen": {
            "type": "string",
            "nullable": true
          },
          "bereitgestellteDokumentationsarten": {
            "type": "string",
            "nullable": true
          },
          "bereitgestellteDokumentationAufDeutsch": {
            "nullable": true,
            "allOf": [
              {
                "$ref": "#/components/schemas/YesNo"
              }
            ]
          },
          "leistungstests": {
            "nullable": true,
            "allOf": [
              {
                "$ref": "#/components/schemas/YesNo"
              }
            ]
          },
          "sicherheitstests": {
            "nullable": true,
            "allOf": [
              {
                "$ref": "#/components/schemas/YesNo"
              }
            ]
          },
          "beschreibungDerSystemarchitektur": {
            "type": "string",
            "nullable": true
          },
          "erforderlichesClientBetriebssystem": {
            "type": "string",
            "nullable": true
          },
          "angebotFuerFetteDuenneZitrischeKunden": {
            "nullable": true,
            "allOf": [
              {
                "$ref": "#/components/schemas/YesNo"
              }
            ]
          },
          "serverBackup": {
            "type": "string",
            "nullable": true
          },
          "standardisiertesKonzeptZurWiederherstellungImKatastrophenfall": {
            "nullable": true,
            "allOf": [
              {
                "$ref": "#/components/schemas/BaseDataPointYesNo"
              }
            ]
          },
          "stammUndBewegungsdatenLesen": {
            "nullable": true,
            "allOf": [
              {
                "$ref": "#/components/schemas/YesNo"
              }
            ]
          },
          "kompatibilitaetMitAnderenDatenquellen": {
            "nullable": true,
            "allOf": [
              {
                "$ref": "#/components/schemas/YesNo"
              }
            ]
          },
          "importDerErgebnisseInDasDataWarehouse": {
            "nullable": true,
            "allOf": [
              {
                "$ref": "#/components/schemas/YesNo"
              }
            ]
          },
          "erforderlichesDatenbanksystem": {
            "type": "string",
            "nullable": true
          },
          "beschreibungDesDesignsUndDerStrukturDerDatenbankEn": {
            "type": "string",
            "nullable": true
          },
          "direkterZugriffAufDieDatenbank": {
            "nullable": true,
            "allOf": [
              {
                "$ref": "#/components/schemas/YesNo"
              }
            ]
          },
          "schreibenderZugriffAufDieDatenbank": {
            "nullable": true,
            "allOf": [
              {
                "$ref": "#/components/schemas/YesNo"
              }
            ]
          },
          "unterstuetzungDerEchtzeitverarbeitung": {
            "nullable": true,
            "allOf": [
              {
                "$ref": "#/components/schemas/YesNo"
              }
            ]
          },
          "unterstuetzungFuerZeitnaheVerarbeitung": {
            "nullable": true,
            "allOf": [
              {
                "$ref": "#/components/schemas/YesNo"
              }
            ]
          },
          "unterstuetzungDerStapelverarbeitung": {
            "nullable": true,
            "allOf": [
              {
                "$ref": "#/components/schemas/YesNo"
              }
            ]
          },
          "unterstuetzteBiLoesung": {
            "type": "string",
            "nullable": true
          },
          "flexibilitaetBeimImportExportVonDaten": {
            "nullable": true,
            "allOf": [
              {
                "$ref": "#/components/schemas/YesNo"
              }
            ]
          },
          "rundUmDieUhrVerfuegbarkeit": {
            "nullable": true,
            "allOf": [
              {
                "$ref": "#/components/schemas/YesNo"
              }
            ]
          },
          "uebertragenVonDatenhistorien": {
            "type": "string",
            "nullable": true
          },
          "unterstuetzterZeitraumDerDatenhistorien": {
            "type": "string",
            "nullable": true
          },
          "fruehesterStartterminFuerEinIntegrationsprojekt": {
            "type": "string",
            "format": "date",
            "nullable": true
          },
          "geschaetzterZeitrahmenFuerDieVollstaendigeIntegrationDesProjekts": {
            "type": "string",
            "nullable": true
          },
          "durchschnittlicheAnzahlDerBenoetigtenRessourcen": {
            "type": "integer",
            "nullable": true
          },
          "anzahlDerVerfuegbarenRessourcen": {
            "type": "string",
            "nullable": true
          },
          "kundenbetreuung": {
            "type": "integer",
            "nullable": true
          }
        }
      },
      "HeimathafenGeneralMethodik": {
        "type": "object",
        "properties": {
          "verstaendnisVonNachhaltigkeitAlsTeilDerBewertung": {
            "type": "string",
            "nullable": true
          },
          "kriterienFuerIhreNachhaltigkeitsratings": {
            "type": "string",
            "nullable": true
          },
          "verfahrenZurVorbereitungDerAnalyseOderMethodik": {
            "type": "string",
            "nullable": true
          },
          "definitionBewertungsskala": {
            "type": "string",
            "nullable": true
          },
          "aktualitaetDerRatings": {
            "type": "string",
            "nullable": true
          },
          "unabhaengigkeitDerRatings": {
            "type": "string",
            "nullable": true
          },
          "datenerfassung": {
            "type": "string",
            "nullable": true
          },
          "methodikUmfasstUmweltSozialesUndGovernance": {
            "type": "string",
            "nullable": true
          },
          "datenquellen": {
            "type": "array",
            "nullable": true,
            "items": {
              "$ref": "#/components/schemas/BaseDataPointString"
            }
          },
          "datenPlausibilitaetspruefung": {
            "type": "string",
            "nullable": true
          },
          "intervalleFuerDieDatenaktualisierung": {
            "type": "string",
            "nullable": true
          },
          "zuverlaessigkeitDerMethodikSicherstellen": {
            "type": "string",
            "nullable": true
          },
          "minimierungOderVerhinderungSubjektiverFaktoren": {
            "type": "string",
            "nullable": true
          },
          "listePotenziellerInteressenkonflikte": {
            "type": "string",
            "nullable": true
          },
          "interessenkonfliktenEntgegenwirken": {
            "type": "string",
            "nullable": true
          },
          "dokumentationDerDatenerfassungUndSicherstellungDesProzesses": {
            "type": "string",
            "nullable": true
          },
          "bewertungVonQualitaetsstandards": {
            "type": "string",
            "nullable": true
          },
          "ratingTransparenzstandards": {
            "type": "string",
            "nullable": true
          },
          "qualitaetssicherungsprozess": {
            "nullable": true,
            "allOf": [
              {
                "$ref": "#/components/schemas/YesNo"
              }
            ]
          },
          "fallsNeinGebenSieBitteDieGruendeAn": {
            "type": "string",
            "nullable": true
          },
          "strukturDesQualitaetssicherungsprozesses": {
            "type": "string",
            "nullable": true
          },
          "dieAktualitaetDerMethodik": {
            "type": "string",
            "nullable": true
          },
          "paisInDieAnalyseEinbezogen": {
            "nullable": true,
            "allOf": [
              {
                "$ref": "#/components/schemas/YesNo"
              }
            ]
          },
          "listeDerEingeschlossenenPais": {
            "type": "string",
            "nullable": true
          },
          "quelleDerPaiSammlung": {
            "type": "array",
            "nullable": true,
            "items": {
              "$ref": "#/components/schemas/BaseDataPointString"
            }
          },
          "umgangMitAusreissern": {
            "type": "string",
            "nullable": true
          },
          "identifizierungVonKontroversenGeschaeften": {
            "type": "string",
            "nullable": true
          },
          "aktuelleKontroversen": {
            "type": "string",
            "nullable": true
          },
          "quellenZurErfassungVonKontroversen": {
            "type": "array",
            "nullable": true,
            "items": {
              "$ref": "#/components/schemas/BaseDataPointString"
            }
          }
        }
      },
      "HeimathafenGeneralUnternehmen": {
        "type": "object",
        "properties": {
          "unternehmenseigentumUndEigentuemerstruktur": {
            "type": "string",
            "nullable": true
          },
          "kernkompetenzenUndGeschaeftsbereiche": {
            "type": "array",
            "nullable": true,
            "items": {
              "type": "string"
            }
          },
          "anzahlDerFuerEsgZustaendigenMitarbeiter": {
            "type": "integer",
            "nullable": true
          }
        }
      },
      "HeimathafenGovernance": {
        "type": "object",
        "properties": {
          "goodGovernance": {
            "nullable": true,
            "allOf": [
              {
                "$ref": "#/components/schemas/HeimathafenGovernanceGoodGovernance"
              }
            ]
          },
          "goodGovernanceUngc": {
            "nullable": true,
            "allOf": [
              {
                "$ref": "#/components/schemas/HeimathafenGovernanceGoodGovernanceUngc"
              }
            ]
          },
          "bestechungUndKorruption": {
            "nullable": true,
            "allOf": [
              {
                "$ref": "#/components/schemas/HeimathafenGovernanceBestechungUndKorruption"
              }
            ]
          }
        }
      },
      "HeimathafenGovernanceBestechungUndKorruption": {
        "type": "object",
        "properties": {
          "kontroversenImBereichDerBestechungUndKorruption": {
            "nullable": true,
            "allOf": [
              {
                "$ref": "#/components/schemas/YesNo"
              }
            ]
          },
          "wennNeinBitteBegruenden": {
            "type": "string",
            "nullable": true
          },
          "verwendeteMetrikenUndMethodik": {
            "type": "string",
            "nullable": true
          },
          "verwendeteQuellen": {
            "type": "array",
            "nullable": true,
            "items": {
              "$ref": "#/components/schemas/BaseDataPointString"
            }
          },
          "dieAktualitaetDerKontroversenImBereichBestechungUndKorruption": {
            "type": "string",
            "nullable": true
          }
        }
      },
      "HeimathafenGovernanceGoodGovernance": {
        "type": "object",
        "properties": {
          "methodikDerGutenRegierungsfuehrung": {
            "nullable": true,
            "allOf": [
              {
                "$ref": "#/components/schemas/YesNo"
              }
            ]
          },
          "wennNeinBitteBegruenden": {
            "type": "string",
            "nullable": true
          },
          "definitionVonGuterRegierungsfuehrung": {
            "type": "string",
            "nullable": true
          },
          "listeDerKpisFuerGuteUnternehmensfuehrung": {
            "type": "string",
            "nullable": true
          },
          "verwendeteQuellen": {
            "type": "array",
            "nullable": true,
            "items": {
              "$ref": "#/components/schemas/BaseDataPointString"
            }
          }
        }
      },
      "HeimathafenGovernanceGoodGovernanceUngc": {
        "type": "object",
        "properties": {
          "beruecksichtigungDesUngc": {
            "nullable": true,
            "allOf": [
              {
                "$ref": "#/components/schemas/YesNo"
              }
            ]
          },
          "wennNeinBitteBegruenden": {
            "type": "string",
            "nullable": true
          },
          "beruecksichtigungDerUngcBeschreibung": {
            "type": "string",
            "nullable": true
          },
          "verwendeteQuellen": {
            "type": "array",
            "nullable": true,
            "items": {
              "$ref": "#/components/schemas/BaseDataPointString"
            }
          }
        }
      },
      "HeimathafenSocial": {
        "type": "object",
        "properties": {
          "nachhaltigskeitsrisiken": {
            "nullable": true,
            "allOf": [
              {
                "$ref": "#/components/schemas/HeimathafenSocialNachhaltigskeitsrisiken"
              }
            ]
          },
          "paiSozial": {
            "nullable": true,
            "allOf": [
              {
                "$ref": "#/components/schemas/HeimathafenSocialPaiSozial"
              }
            ]
          },
          "paiSozialesAufDemLand": {
            "nullable": true,
            "allOf": [
              {
                "$ref": "#/components/schemas/HeimathafenSocialPaiSozialesAufDemLand"
              }
            ]
          },
          "sfdr": {
            "nullable": true,
            "allOf": [
              {
                "$ref": "#/components/schemas/HeimathafenSocialSfdr"
              }
            ]
          },
          "kontroverseGeschaeftsfelderWaffen": {
            "nullable": true,
            "allOf": [
              {
                "$ref": "#/components/schemas/HeimathafenSocialKontroverseGeschaeftsfelderWaffen"
              }
            ]
          },
          "kontroverseGeschaeftsfelder": {
            "nullable": true,
            "allOf": [
              {
                "$ref": "#/components/schemas/HeimathafenSocialKontroverseGeschaeftsfelder"
              }
            ]
          }
        }
      },
      "HeimathafenSocialKontroverseGeschaeftsfelder": {
        "type": "object",
        "properties": {
          "verwendeteQuellen": {
            "type": "array",
            "nullable": true,
            "items": {
              "$ref": "#/components/schemas/BaseDataPointString"
            }
          }
        }
      },
      "HeimathafenSocialKontroverseGeschaeftsfelderWaffen": {
        "type": "object",
        "properties": {
          "herstellungOderVertriebVonWaffenAusschluss": {
            "nullable": true,
            "allOf": [
              {
                "$ref": "#/components/schemas/YesNo"
              }
            ]
          },
          "wennNeinBitteBegruenden": {
            "type": "string",
            "nullable": true
          },
          "verwendeteKennzahlFuerDieUmsatzmessung": {
            "type": "string",
            "nullable": true
          },
          "methodikDerBerechnung": {
            "type": "string",
            "nullable": true
          },
          "verwendeteQuellen": {
            "type": "array",
            "nullable": true,
            "items": {
              "$ref": "#/components/schemas/BaseDataPointString"
            }
          },
          "ausschlussVerbotenerWaffen": {
            "nullable": true,
            "allOf": [
              {
                "$ref": "#/components/schemas/YesNo"
              }
            ]
          },
          "wennAuschlussNichtMoeglichBitteBegruenden": {
            "type": "string",
            "nullable": true
          },
          "verwendeteKennzahlZurAbbildungGeaechteterWaffen": {
            "type": "string",
            "nullable": true
          }
        }
      },
      "HeimathafenSocialNachhaltigskeitsrisiken": {
        "type": "object",
        "properties": {
          "methodikSozialeNachhaltigkeitsrisiken": {
            "nullable": true,
            "allOf": [
              {
                "$ref": "#/components/schemas/YesNo"
              }
            ]
          },
          "wennNeinBitteBegruenden": {
            "type": "string",
            "nullable": true
          },
          "kartierteSozialeNachhaltigkeitsrisiken": {
            "type": "string",
            "nullable": true
          },
          "identifizierungWesentlicherSozialerNachhaltigkeitsrisikenUndKonstruktionsmethodik": {
            "type": "string",
            "nullable": true
          },
          "sozialeBewertungUnterBeruecksichtigungVonNachhaltigkeitsrisiken": {
            "type": "string",
            "nullable": true
          },
          "sozialeNachhaltigkeitsrisikenAbsichern": {
            "type": "string",
            "nullable": true
          },
          "quelle": {
            "type": "array",
            "nullable": true,
            "items": {
              "$ref": "#/components/schemas/BaseDataPointString"
            }
          },
          "vierAugenPruefung": {
            "nullable": true,
            "allOf": [
              {
                "$ref": "#/components/schemas/YesNo"
              }
            ]
          },
          "wennKeineVierAugenPruefungBitteBegruenden": {
            "type": "string",
            "nullable": true
          },
          "beschreibungDerVierAugenPruefung": {
            "type": "string",
            "nullable": true
          }
        }
      },
      "HeimathafenSocialPaiSozial": {
        "type": "object",
        "properties": {
          "paiSozial": {
            "nullable": true,
            "allOf": [
              {
                "$ref": "#/components/schemas/YesNo"
              }
            ]
          },
          "wennNeinBitteBegruenden": {
            "type": "string",
            "nullable": true
          },
          "verwendeteSchluesselzahlen": {
            "type": "string",
            "nullable": true
          },
          "datenerfassung": {
            "type": "string",
            "nullable": true
          },
          "datenPlausibilitaetspruefung": {
            "type": "string",
            "nullable": true
          },
          "datenquellen": {
            "type": "array",
            "nullable": true,
            "items": {
              "$ref": "#/components/schemas/BaseDataPointString"
            }
          }
        }
      },
      "HeimathafenSocialPaiSozialesAufDemLand": {
        "type": "object",
        "properties": {
          "paiSozialesAufDemLand": {
            "nullable": true,
            "allOf": [
              {
                "$ref": "#/components/schemas/YesNo"
              }
            ]
          },
          "wennNeinBitteBegruenden": {
            "type": "string",
            "nullable": true
          },
          "verwendeteSchluesselzahlen": {
            "type": "string",
            "nullable": true
          },
          "datenerfassung": {
            "type": "string",
            "nullable": true
          },
          "datenPlausibilitaetspruefung": {
            "type": "string",
            "nullable": true
          },
          "datenquellen": {
            "type": "array",
            "nullable": true,
            "items": {
              "$ref": "#/components/schemas/BaseDataPointString"
            }
          }
        }
      },
      "HeimathafenSocialSfdr": {
        "type": "object",
        "properties": {
          "methodikZurMessungDesSignifikantenBeitragsZuEinemGesellschaftlichenZiel": {
            "type": "string",
            "nullable": true
          }
        }
      },
      "Activity": {
        "type": "string",
        "enum": [
          "AcquisitionAndOwnershipOfBuildings",
          "Afforestation",
          "AirTransportGroundHandlingOperations",
          "AirportInfrastructure",
          "AnaerobicDigestionOfBioWaste",
          "AnaerobicDigestionOfSewageSludge",
          "CloseToMarketResearchDevelopmentAndInnovation",
          "CogenerationOfHeatCoolAndPowerFromBioenergy",
          "CogenerationOfHeatCoolAndPowerFromGeothermalEnergy",
          "CogenerationOfHeatCoolAndPowerFromRenewableNonFossilGaseousAndLiquidFuels",
          "CogenerationOfHeatCoolAndPowerFromSolarEnergy",
          "CollectionAndTransportOfHazardousWaste",
          "CollectionAndTransportOfNonHazardousAndHazardousWaste",
          "CollectionAndTransportOfNonHazardousWasteInSourceSegregatedFractions",
          "CompostingOfBioWaste",
          "ComputerProgrammingConsultancyAndRelatedActivities",
          "ConservationForestry",
          "ConservationIncludingRestorationOfHabitatsEcosystemsAndSpecies",
          "ConstructionAndSafeOperationOfNewNuclearPowerPlantsForTheGenerationOfElectricityAndOrHeatIncludingForHydrogenProductionUsingBestAvailableTechnologies",
          "ConstructionExtensionAndOperationOfWasteWaterCollectionAndTreatment",
          "ConstructionExtensionAndOperationOfWaterCollectionTreatmentAndSupplySystems",
          "ConstructionOfNewBuildings",
          "ConsultancyForPhysicalClimateRiskManagementAndAdaptation",
          "CreativeArtsAndEntertainmentActivities",
          "DataDrivenSolutionsForGhgEmissionsReductions",
          "DataProcessingHostingAndRelatedActivities",
          "DemolitionAndWreckingOfBuildingsAndOtherStructures",
          "DepollutionAndDismantlingOfEndOfLifeProducts",
          "Desalination",
          "DistrictHeatingCoolingDistribution",
          "Education",
          "ElectricityGenerationFromBioenergy",
          "ElectricityGenerationFromFossilGaseousFuels",
          "ElectricityGenerationFromGeothermalEnergy",
          "ElectricityGenerationFromHydropower",
          "ElectricityGenerationFromNuclearEnergyInExistingInstallations",
          "ElectricityGenerationFromOceanEnergyTechnologies",
          "ElectricityGenerationFromRenewableNonFossilGaseousAndLiquidFuels",
          "ElectricityGenerationFromWindPower",
          "ElectricityGenerationUsingConcentratedSolarPowerCspTechnology",
          "ElectricityGenerationUsingSolarPhotovoltaicTechnology",
          "EmergencyServices",
          "EngineeringActivitiesAndRelatedTechnicalConsultancyDedicatedToAdaptationToClimateChange",
          "FloodRiskPreventionAndProtectionInfrastructure",
          "ForestManagement",
          "FreightRailTransport",
          "FreightTransportServicesByRoad",
          "HighEfficiencyCoGenerationOfHeatCoolAndPowerFromFossilGaseousFuels",
          "HotelsHolidayCampingGroundsAndSimilarAccommodation",
          "InfrastructureEnablingLowCarbonRoadTransportAndPublicTransport",
          "InfrastructureEnablingLowCarbonWaterTransport",
          "InfrastructureEnablingRoadTransportAndPublicTransport",
          "InfrastructureForPersonalMobilityCycleLogistics",
          "InfrastructureForRailTransport",
          "InfrastructureForWaterTransport",
          "InlandFreightWaterTransport",
          "InlandPassengerWaterTransport",
          "InstallationAndOperationOfElectricHeatPumps",
          "InstallationMaintenanceAndRepairOfChargingStationsForElectricVehiclesInBuildingsAndParkingSpacesAttachedToBuildings",
          "InstallationMaintenanceAndRepairOfEnergyEfficiencyEquipment",
          "InstallationMaintenanceAndRepairOfInstrumentsAndDevicesForMeasuringRegulationAndControllingEnergyPerformanceOfBuildings",
          "InstallationMaintenanceAndRepairOfRenewableEnergyTechnologies",
          "LandfillGasCaptureAndUtilisation",
          "LeasingOfAircraft",
          "LibrariesArchivesMuseumsAndCulturalActivities",
          "LowCarbonAirportInfrastructure",
          "MaintenanceOfRoadsAndMotorways",
          "ManufactureInstallationAndAssociatedServicesForLeakageControlTechnologiesEnablingLeakageReductionAndPreventionInWaterSupplySystems",
          "ManufactureInstallationAndServicingOfHighMediumAndLowVoltageElectricalEquipmentForElectricalTransmissionAndDistributionThatResultInOrEnableASubstantialContributionToClimateChangeMitigation",
          "ManufactureOfActivePharmaceuticalIngredientsApiOrActiveSubstances",
          "ManufactureOfAluminium",
          "ManufactureOfAnhydrousAmmonia",
          "ManufactureOfAutomotiveAndMobilityComponents",
          "ManufactureOfBatteries",
          "ManufactureOfBiogasAndBiofuelsForUseInTransportAndOfBioliquids",
          "ManufactureOfCarbonBlack",
          "ManufactureOfCement",
          "ManufactureOfChlorine",
          "ManufactureOfElectricalAndElectronicEquipment",
          "ManufactureOfEnergyEfficiencyEquipmentForBuildings",
          "ManufactureOfEquipmentForTheProductionAndUseOfHydrogen",
          "ManufactureOfHydrogen",
          "ManufactureOfIronAndSteel",
          "ManufactureOfLowCarbonTechnologiesForTransport",
          "ManufactureOfMedicinalProducts",
          "ManufactureOfNitricAcid",
          "ManufactureOfOrganicBasicChemicals",
          "ManufactureOfOtherLowCarbonTechnologies",
          "ManufactureOfPlasticPackagingGoods",
          "ManufactureOfPlasticsInPrimaryForm",
          "ManufactureOfRailRollingStockConstituents",
          "ManufactureOfRenewableEnergyTechnologies",
          "ManufactureOfSodaAsh",
          "ManufacturingOfAircraft",
          "MarketplaceForTheTradeOfSecondHandGoodsForReuse",
          "MaterialRecoveryFromNonHazardousWaste",
          "MotionPictureVideoAndTelevisionProgrammeProductionSoundRecordingAndMusicPublishingActivities",
          "NatureBasedSolutionsForFloodAndDroughtRiskPreventionAndProtection",
          "NonLifeInsuranceUnderwritingOfClimateRelatedPerils",
          "OperationOfPersonalMobilityDevicesCycleLogistics",
          "PassengerAndFreightAirTransport",
          "PassengerInterurbanRailTransport",
          "PhosphorusRecoveryFromWasteWater",
          "PreCommercialStagesOfAdvancedTechnologiesToProduceEnergyFromNuclearProcessesWithMinimalWasteFromTheFuelCycle",
          "PreparationForReUseOfEndOfLifeProductsAndProductComponents",
          "ProductAsAServiceAndOtherCircularUseAndResultOrientedServiceModels",
          "ProductionOfAlternativeWaterResourcesForPurposesOtherThanHumanConsumption",
          "ProductionOfHeatCoolFromBioenergy",
          "ProductionOfHeatCoolFromFossilGaseousFuelsInAnEfficientDistrictHeatingAndCoolingSystem",
          "ProductionOfHeatCoolFromGeothermalEnergy",
          "ProductionOfHeatCoolFromRenewableNonFossilGaseousAndLiquidFuels",
          "ProductionOfHeatCoolFromSolarThermalHeating",
          "ProductionOfHeatCoolUsingWasteHeat",
          "ProfessionalServicesRelatedToEnergyPerformanceOfBuildings",
          "ProgrammingAndBroadcastingActivities",
          "ProvisionOfItOtDataDrivenSolutions",
          "ProvisionOfItOtDataDrivenSolutionsForLeakageReduction",
          "RecoveryOfBioWasteByAnaerobicDigestionOrComposting",
          "RehabilitationAndRestorationOfForestsIncludingReforestationAndNaturalForestRegenerationAfterAnExtremeEvent",
          "Reinsurance",
          "RemediationOfContaminatedSitesAndAreas",
          "RemediationOfLegallyNonConformingLandfillsAndAbandonedOrIllegalWasteDumps",
          "RenewalOfWasteWaterCollectionAndTreatment",
          "RenewalOfWaterCollectionTreatmentAndSupplySystems",
          "RenovationOfExistingBuildings",
          "RepairRefurbishmentAndRemanufacturing",
          "ResearchDevelopmentAndInnovationForDirectAirCaptureOfCo2",
          "ResidentialCareActivities",
          "RestorationOfWetlands",
          "RetrofittingOfInlandWaterPassengerAndFreightTransport",
          "RetrofittingOfSeaAndCoastalFreightAndPassengerWaterTransport",
          "SaleOfSecondHandGoods",
          "SaleOfSpareParts",
          "SeaAndCoastalFreightWaterTransportVesselsForPortOperationsAndAuxiliaryActivities",
          "SeaAndCoastalPassengerWaterTransport",
          "SoftwareEnablingPhysicalClimateRiskManagementAndAdaptation",
          "SortingAndMaterialRecoveryOfNonHazardousWaste",
          "StorageOfElectricity",
          "StorageOfHydrogen",
          "StorageOfThermalEnergy",
          "SustainableUrbanDrainageSystemsSuds",
          "TransmissionAndDistributionNetworksForRenewableAndLowCarbonGases",
          "TransmissionAndDistributionOfElectricity",
          "TransportByMotorbikesPassengerCarsAndLightCommercialVehicles",
          "TransportOfCo2",
          "TreatmentOfHazardousWaste",
          "UndergroundPermanentGeologicalStorageOfCo2",
          "UrbanAndSuburbanTransportRoadPassengerTransport",
          "UrbanWasteWaterTreatment",
          "UseOfConcreteInCivilEngineering",
          "WaterSupply"
        ]
      },
      "AssuranceDataPoint": {
        "required": [
          "value"
        ],
        "type": "object",
        "properties": {
          "value": {
            "type": "string",
            "enum": [
              "None",
              "LimitedAssurance",
              "ReasonableAssurance"
            ]
          },
          "dataSource": {
            "nullable": true,
            "allOf": [
              {
                "$ref": "#/components/schemas/ExtendedDocumentReference"
              }
            ]
          },
          "provider": {
            "type": "string",
            "nullable": true
          }
        }
      },
      "CompanyAssociatedDataEutaxonomyNonFinancialsData": {
        "required": [
          "companyId",
          "data",
          "reportingPeriod"
        ],
        "type": "object",
        "properties": {
          "companyId": {
            "type": "string"
          },
          "reportingPeriod": {
            "type": "string"
          },
          "data": {
            "$ref": "#/components/schemas/EutaxonomyNonFinancialsData"
          }
        }
      },
      "EuTaxonomyActivity": {
        "required": [
          "activityName"
        ],
        "type": "object",
        "properties": {
          "activityName": {
            "$ref": "#/components/schemas/Activity"
          },
          "naceCodes": {
            "type": "array",
            "nullable": true,
            "items": {
              "type": "string"
            }
          },
          "share": {
            "nullable": true,
            "allOf": [
              {
                "$ref": "#/components/schemas/RelativeAndAbsoluteFinancialShare"
              }
            ]
          }
        }
      },
      "EuTaxonomyAlignedActivity": {
        "required": [
          "activityName"
        ],
        "type": "object",
        "properties": {
          "activityName": {
            "$ref": "#/components/schemas/Activity"
          },
          "naceCodes": {
            "type": "array",
            "nullable": true,
            "items": {
              "type": "string"
            }
          },
          "share": {
            "nullable": true,
            "allOf": [
              {
                "$ref": "#/components/schemas/RelativeAndAbsoluteFinancialShare"
              }
            ]
          },
          "substantialContributionToClimateChangeMitigationInPercent": {
            "type": "number",
            "nullable": true
          },
          "substantialContributionToClimateChangeAdaptationInPercent": {
            "type": "number",
            "nullable": true
          },
          "substantialContributionToSustainableUseAndProtectionOfWaterAndMarineResourcesInPercent": {
            "type": "number",
            "nullable": true
          },
          "substantialContributionToTransitionToACircularEconomyInPercent": {
            "type": "number",
            "nullable": true
          },
          "substantialContributionToPollutionPreventionAndControlInPercent": {
            "type": "number",
            "nullable": true
          },
          "substantialContributionToProtectionAndRestorationOfBiodiversityAndEcosystemsInPercent": {
            "type": "number",
            "nullable": true
          },
          "dnshToClimateChangeMitigation": {
            "nullable": true,
            "allOf": [
              {
                "$ref": "#/components/schemas/YesNo"
              }
            ]
          },
          "dnshToClimateChangeAdaptation": {
            "nullable": true,
            "allOf": [
              {
                "$ref": "#/components/schemas/YesNo"
              }
            ]
          },
          "dnshToSustainableUseAndProtectionOfWaterAndMarineResources": {
            "nullable": true,
            "allOf": [
              {
                "$ref": "#/components/schemas/YesNo"
              }
            ]
          },
          "dnshToTransitionToACircularEconomy": {
            "nullable": true,
            "allOf": [
              {
                "$ref": "#/components/schemas/YesNo"
              }
            ]
          },
          "dnshToPollutionPreventionAndControl": {
            "nullable": true,
            "allOf": [
              {
                "$ref": "#/components/schemas/YesNo"
              }
            ]
          },
          "dnshToProtectionAndRestorationOfBiodiversityAndEcosystems": {
            "nullable": true,
            "allOf": [
              {
                "$ref": "#/components/schemas/YesNo"
              }
            ]
          },
          "minimumSafeguards": {
            "nullable": true,
            "allOf": [
              {
                "$ref": "#/components/schemas/YesNo"
              }
            ]
          }
        }
      },
      "EutaxonomyNonFinancialsCapex": {
        "type": "object",
        "properties": {
          "totalAmount": {
            "nullable": true,
            "allOf": [
              {
                "$ref": "#/components/schemas/CurrencyDataPoint"
              }
            ]
          },
          "nonEligibleShare": {
            "nullable": true,
            "allOf": [
              {
                "$ref": "#/components/schemas/EutaxonomyNonFinancialsCapexNonEligibleShare"
              }
            ]
          },
          "eligibleShare": {
            "nullable": true,
            "allOf": [
              {
                "$ref": "#/components/schemas/EutaxonomyNonFinancialsCapexEligibleShare"
              }
            ]
          },
          "nonAlignedShare": {
            "nullable": true,
            "allOf": [
              {
                "$ref": "#/components/schemas/EutaxonomyNonFinancialsCapexNonAlignedShare"
              }
            ]
          },
          "nonAlignedActivities": {
            "nullable": true,
            "allOf": [
              {
                "$ref": "#/components/schemas/ExtendedDataPointListEuTaxonomyActivity"
              }
            ]
          },
          "alignedShare": {
            "nullable": true,
            "allOf": [
              {
                "$ref": "#/components/schemas/EutaxonomyNonFinancialsCapexAlignedShare"
              }
            ]
          },
          "substantialContributionToClimateChangeMitigationInPercent": {
            "nullable": true,
            "allOf": [
              {
                "$ref": "#/components/schemas/ExtendedDataPointBigDecimal"
              }
            ]
          },
          "substantialContributionToClimateChangeAdaptationInPercent": {
            "nullable": true,
            "allOf": [
              {
                "$ref": "#/components/schemas/ExtendedDataPointBigDecimal"
              }
            ]
          },
          "substantialContributionToSustainableUseAndProtectionOfWaterAndMarineResourcesInPercent": {
            "nullable": true,
            "allOf": [
              {
                "$ref": "#/components/schemas/ExtendedDataPointBigDecimal"
              }
            ]
          },
          "substantialContributionToTransitionToACircularEconomyInPercent": {
            "nullable": true,
            "allOf": [
              {
                "$ref": "#/components/schemas/ExtendedDataPointBigDecimal"
              }
            ]
          },
          "substantialContributionToPollutionPreventionAndControlInPercent": {
            "nullable": true,
            "allOf": [
              {
                "$ref": "#/components/schemas/ExtendedDataPointBigDecimal"
              }
            ]
          },
          "substantialContributionToProtectionAndRestorationOfBiodiversityAndEcosystemsInPercent": {
            "nullable": true,
            "allOf": [
              {
                "$ref": "#/components/schemas/ExtendedDataPointBigDecimal"
              }
            ]
          },
          "alignedActivities": {
            "nullable": true,
            "allOf": [
              {
                "$ref": "#/components/schemas/ExtendedDataPointListEuTaxonomyAlignedActivity"
              }
            ]
          },
          "enablingShareInPercent": {
            "nullable": true,
            "allOf": [
              {
                "$ref": "#/components/schemas/ExtendedDataPointBigDecimal"
              }
            ]
          },
          "transitionalShareInPercent": {
            "nullable": true,
            "allOf": [
              {
                "$ref": "#/components/schemas/ExtendedDataPointBigDecimal"
              }
            ]
          }
        }
      },
      "EutaxonomyNonFinancialsCapexAlignedShare": {
        "type": "object",
        "properties": {
          "relativeShareInPercent": {
            "nullable": true,
            "allOf": [
              {
                "$ref": "#/components/schemas/ExtendedDataPointBigDecimal"
              }
            ]
          },
          "absoluteShare": {
            "nullable": true,
            "allOf": [
              {
                "$ref": "#/components/schemas/CurrencyDataPoint"
              }
            ]
          }
        }
      },
      "EutaxonomyNonFinancialsCapexEligibleShare": {
        "type": "object",
        "properties": {
          "relativeShareInPercent": {
            "nullable": true,
            "allOf": [
              {
                "$ref": "#/components/schemas/ExtendedDataPointBigDecimal"
              }
            ]
          },
          "absoluteShare": {
            "nullable": true,
            "allOf": [
              {
                "$ref": "#/components/schemas/CurrencyDataPoint"
              }
            ]
          }
        }
      },
      "EutaxonomyNonFinancialsCapexNonAlignedShare": {
        "type": "object",
        "properties": {
          "relativeShareInPercent": {
            "nullable": true,
            "allOf": [
              {
                "$ref": "#/components/schemas/ExtendedDataPointBigDecimal"
              }
            ]
          },
          "absoluteShare": {
            "nullable": true,
            "allOf": [
              {
                "$ref": "#/components/schemas/CurrencyDataPoint"
              }
            ]
          }
        }
      },
      "EutaxonomyNonFinancialsCapexNonEligibleShare": {
        "type": "object",
        "properties": {
          "relativeShareInPercent": {
            "nullable": true,
            "allOf": [
              {
                "$ref": "#/components/schemas/ExtendedDataPointBigDecimal"
              }
            ]
          },
          "absoluteShare": {
            "nullable": true,
            "allOf": [
              {
                "$ref": "#/components/schemas/CurrencyDataPoint"
              }
            ]
          }
        }
      },
      "EutaxonomyNonFinancialsData": {
        "type": "object",
        "properties": {
          "general": {
            "nullable": true,
            "allOf": [
              {
                "$ref": "#/components/schemas/EutaxonomyNonFinancialsGeneral"
              }
            ]
          },
          "revenue": {
            "nullable": true,
            "allOf": [
              {
                "$ref": "#/components/schemas/EutaxonomyNonFinancialsRevenue"
              }
            ]
          },
          "capex": {
            "nullable": true,
            "allOf": [
              {
                "$ref": "#/components/schemas/EutaxonomyNonFinancialsCapex"
              }
            ]
          },
          "opex": {
            "nullable": true,
            "allOf": [
              {
                "$ref": "#/components/schemas/EutaxonomyNonFinancialsOpex"
              }
            ]
          }
        }
      },
      "EutaxonomyNonFinancialsGeneral": {
        "type": "object",
        "properties": {
          "fiscalYearDeviation": {
            "nullable": true,
            "allOf": [
              {
                "$ref": "#/components/schemas/ExtendedDataPointEutaxonomyNonFinancialsGeneralFiscalYearDeviationOptions"
              }
            ]
          },
          "fiscalYearEnd": {
            "nullable": true,
            "allOf": [
              {
                "$ref": "#/components/schemas/ExtendedDataPointLocalDate"
              }
            ]
          },
          "scopeOfEntities": {
            "nullable": true,
            "allOf": [
              {
                "$ref": "#/components/schemas/ExtendedDataPointYesNoNa"
              }
            ]
          },
          "nfrdMandatory": {
            "nullable": true,
            "allOf": [
              {
                "$ref": "#/components/schemas/ExtendedDataPointYesNo"
              }
            ]
          },
          "euTaxonomyActivityLevelReporting": {
            "nullable": true,
            "allOf": [
              {
                "$ref": "#/components/schemas/ExtendedDataPointYesNo"
              }
            ]
          },
          "assurance": {
            "nullable": true,
            "allOf": [
              {
                "$ref": "#/components/schemas/AssuranceDataPoint"
              }
            ]
          },
          "numberOfEmployees": {
            "nullable": true,
            "allOf": [
              {
                "$ref": "#/components/schemas/ExtendedDataPointBigDecimal"
              }
            ]
          },
          "referencedReports": {
            "type": "object",
            "additionalProperties": {
              "$ref": "#/components/schemas/CompanyReport"
            },
            "nullable": true,
            "example": "{\"string\": {\"fileReference\": \"string\",\"fileName\": \"string\",\"publicationDate\": \"2023-10-12\",}}"
          }
        }
      },
      "EutaxonomyNonFinancialsGeneralFiscalYearDeviationOptions": {
        "type": "string",
        "enum": [
          "Deviation",
          "NoDeviation"
        ]
      },
      "EutaxonomyNonFinancialsOpex": {
        "type": "object",
        "properties": {
          "totalAmount": {
            "nullable": true,
            "allOf": [
              {
                "$ref": "#/components/schemas/CurrencyDataPoint"
              }
            ]
          },
          "nonEligibleShare": {
            "nullable": true,
            "allOf": [
              {
                "$ref": "#/components/schemas/EutaxonomyNonFinancialsOpexNonEligibleShare"
              }
            ]
          },
          "eligibleShare": {
            "nullable": true,
            "allOf": [
              {
                "$ref": "#/components/schemas/EutaxonomyNonFinancialsOpexEligibleShare"
              }
            ]
          },
          "nonAlignedShare": {
            "nullable": true,
            "allOf": [
              {
                "$ref": "#/components/schemas/EutaxonomyNonFinancialsOpexNonAlignedShare"
              }
            ]
          },
          "nonAlignedActivities": {
            "nullable": true,
            "allOf": [
              {
                "$ref": "#/components/schemas/ExtendedDataPointListEuTaxonomyActivity"
              }
            ]
          },
          "alignedShare": {
            "nullable": true,
            "allOf": [
              {
                "$ref": "#/components/schemas/EutaxonomyNonFinancialsOpexAlignedShare"
              }
            ]
          },
          "substantialContributionToClimateChangeMitigationInPercent": {
            "nullable": true,
            "allOf": [
              {
                "$ref": "#/components/schemas/ExtendedDataPointBigDecimal"
              }
            ]
          },
          "substantialContributionToClimateChangeAdaptationInPercent": {
            "nullable": true,
            "allOf": [
              {
                "$ref": "#/components/schemas/ExtendedDataPointBigDecimal"
              }
            ]
          },
          "substantialContributionToSustainableUseAndProtectionOfWaterAndMarineResourcesInPercent": {
            "nullable": true,
            "allOf": [
              {
                "$ref": "#/components/schemas/ExtendedDataPointBigDecimal"
              }
            ]
          },
          "substantialContributionToTransitionToACircularEconomyInPercent": {
            "nullable": true,
            "allOf": [
              {
                "$ref": "#/components/schemas/ExtendedDataPointBigDecimal"
              }
            ]
          },
          "substantialContributionToPollutionPreventionAndControlInPercent": {
            "nullable": true,
            "allOf": [
              {
                "$ref": "#/components/schemas/ExtendedDataPointBigDecimal"
              }
            ]
          },
          "substantialContributionToProtectionAndRestorationOfBiodiversityAndEcosystemsInPercent": {
            "nullable": true,
            "allOf": [
              {
                "$ref": "#/components/schemas/ExtendedDataPointBigDecimal"
              }
            ]
          },
          "alignedActivities": {
            "nullable": true,
            "allOf": [
              {
                "$ref": "#/components/schemas/ExtendedDataPointListEuTaxonomyAlignedActivity"
              }
            ]
<<<<<<< HEAD
          },
          "enablingShareInPercent": {
            "nullable": true,
            "allOf": [
              {
                "$ref": "#/components/schemas/ExtendedDataPointBigDecimal"
              }
            ]
          },
          "transitionalShareInPercent": {
            "nullable": true,
            "allOf": [
              {
                "$ref": "#/components/schemas/ExtendedDataPointBigDecimal"
              }
            ]
          }
        }
      },
      "EutaxonomyNonFinancialsOpexAlignedShare": {
        "type": "object",
        "properties": {
          "relativeShareInPercent": {
            "nullable": true,
            "allOf": [
              {
                "$ref": "#/components/schemas/ExtendedDataPointBigDecimal"
              }
            ]
          },
          "absoluteShare": {
            "nullable": true,
            "allOf": [
              {
                "$ref": "#/components/schemas/CurrencyDataPoint"
              }
            ]
          }
        }
      },
      "EutaxonomyNonFinancialsOpexEligibleShare": {
        "type": "object",
        "properties": {
          "relativeShareInPercent": {
            "nullable": true,
            "allOf": [
              {
                "$ref": "#/components/schemas/ExtendedDataPointBigDecimal"
              }
            ]
          },
          "absoluteShare": {
            "nullable": true,
            "allOf": [
              {
                "$ref": "#/components/schemas/CurrencyDataPoint"
              }
            ]
          }
        }
      },
      "EutaxonomyNonFinancialsOpexNonAlignedShare": {
        "type": "object",
        "properties": {
          "relativeShareInPercent": {
            "nullable": true,
            "allOf": [
              {
                "$ref": "#/components/schemas/ExtendedDataPointBigDecimal"
              }
            ]
          },
          "absoluteShare": {
            "nullable": true,
            "allOf": [
              {
                "$ref": "#/components/schemas/CurrencyDataPoint"
              }
            ]
          }
        }
      },
      "EutaxonomyNonFinancialsOpexNonEligibleShare": {
        "type": "object",
        "properties": {
          "relativeShareInPercent": {
            "nullable": true,
            "allOf": [
              {
                "$ref": "#/components/schemas/ExtendedDataPointBigDecimal"
              }
            ]
          },
          "absoluteShare": {
            "nullable": true,
            "allOf": [
              {
                "$ref": "#/components/schemas/CurrencyDataPoint"
              }
            ]
          }
        }
      },
      "EutaxonomyNonFinancialsRevenue": {
        "type": "object",
        "properties": {
          "totalAmount": {
            "nullable": true,
            "allOf": [
              {
                "$ref": "#/components/schemas/CurrencyDataPoint"
              }
            ]
          },
          "nonEligibleShare": {
            "nullable": true,
            "allOf": [
              {
                "$ref": "#/components/schemas/EutaxonomyNonFinancialsRevenueNonEligibleShare"
              }
            ]
          },
          "eligibleShare": {
            "nullable": true,
            "allOf": [
              {
                "$ref": "#/components/schemas/EutaxonomyNonFinancialsRevenueEligibleShare"
              }
            ]
          },
          "nonAlignedShare": {
            "nullable": true,
            "allOf": [
              {
                "$ref": "#/components/schemas/EutaxonomyNonFinancialsRevenueNonAlignedShare"
              }
            ]
          },
          "nonAlignedActivities": {
            "nullable": true,
            "allOf": [
              {
                "$ref": "#/components/schemas/ExtendedDataPointListEuTaxonomyActivity"
              }
            ]
          },
          "alignedShare": {
            "nullable": true,
            "allOf": [
              {
                "$ref": "#/components/schemas/EutaxonomyNonFinancialsRevenueAlignedShare"
              }
            ]
          },
          "substantialContributionToClimateChangeMitigationInPercent": {
            "nullable": true,
            "allOf": [
              {
                "$ref": "#/components/schemas/ExtendedDataPointBigDecimal"
              }
            ]
          },
          "substantialContributionToClimateChangeAdaptationInPercent": {
            "nullable": true,
            "allOf": [
              {
                "$ref": "#/components/schemas/ExtendedDataPointBigDecimal"
              }
            ]
          },
          "substantialContributionToSustainableUseAndProtectionOfWaterAndMarineResourcesInPercent": {
            "nullable": true,
            "allOf": [
              {
                "$ref": "#/components/schemas/ExtendedDataPointBigDecimal"
              }
            ]
          },
          "substantialContributionToTransitionToACircularEconomyInPercent": {
            "nullable": true,
            "allOf": [
              {
                "$ref": "#/components/schemas/ExtendedDataPointBigDecimal"
              }
            ]
          },
          "substantialContributionToPollutionPreventionAndControlInPercent": {
            "nullable": true,
            "allOf": [
              {
                "$ref": "#/components/schemas/ExtendedDataPointBigDecimal"
              }
            ]
          },
          "substantialContributionToProtectionAndRestorationOfBiodiversityAndEcosystemsInPercent": {
            "nullable": true,
            "allOf": [
              {
                "$ref": "#/components/schemas/ExtendedDataPointBigDecimal"
              }
            ]
          },
          "alignedActivities": {
            "nullable": true,
            "allOf": [
              {
                "$ref": "#/components/schemas/ExtendedDataPointListEuTaxonomyAlignedActivity"
              }
            ]
=======
>>>>>>> 0d625c2d
          },
          "enablingShareInPercent": {
            "nullable": true,
            "allOf": [
              {
                "$ref": "#/components/schemas/ExtendedDataPointBigDecimal"
              }
            ]
          },
          "transitionalShareInPercent": {
            "nullable": true,
            "allOf": [
              {
                "$ref": "#/components/schemas/ExtendedDataPointBigDecimal"
              }
            ]
          }
        }
      },
      "EutaxonomyNonFinancialsRevenueAlignedShare": {
        "type": "object",
        "properties": {
          "relativeShareInPercent": {
            "nullable": true,
            "allOf": [
              {
                "$ref": "#/components/schemas/ExtendedDataPointBigDecimal"
              }
            ]
          },
          "absoluteShare": {
            "nullable": true,
            "allOf": [
              {
                "$ref": "#/components/schemas/CurrencyDataPoint"
              }
            ]
          }
        }
      },
      "EutaxonomyNonFinancialsRevenueEligibleShare": {
        "type": "object",
        "properties": {
          "relativeShareInPercent": {
            "nullable": true,
            "allOf": [
              {
                "$ref": "#/components/schemas/ExtendedDataPointBigDecimal"
              }
            ]
          },
          "absoluteShare": {
            "nullable": true,
            "allOf": [
              {
                "$ref": "#/components/schemas/CurrencyDataPoint"
              }
            ]
          }
        }
      },
      "EutaxonomyNonFinancialsRevenueNonAlignedShare": {
        "type": "object",
        "properties": {
          "relativeShareInPercent": {
<<<<<<< HEAD
            "nullable": true,
            "allOf": [
              {
                "$ref": "#/components/schemas/ExtendedDataPointBigDecimal"
              }
            ]
          },
          "absoluteShare": {
            "nullable": true,
            "allOf": [
              {
                "$ref": "#/components/schemas/CurrencyDataPoint"
              }
            ]
          }
        }
      },
      "EutaxonomyNonFinancialsRevenueNonEligibleShare": {
=======
            "nullable": true,
            "allOf": [
              {
                "$ref": "#/components/schemas/ExtendedDataPointBigDecimal"
              }
            ]
          },
          "absoluteShare": {
            "nullable": true,
            "allOf": [
              {
                "$ref": "#/components/schemas/CurrencyDataPoint"
              }
            ]
          }
        }
      },
      "EutaxonomyNonFinancialsOpexNonEligibleShare": {
>>>>>>> 0d625c2d
        "type": "object",
        "properties": {
          "relativeShareInPercent": {
            "nullable": true,
            "allOf": [
              {
                "$ref": "#/components/schemas/ExtendedDataPointBigDecimal"
              }
            ]
          },
          "absoluteShare": {
            "nullable": true,
            "allOf": [
              {
                "$ref": "#/components/schemas/CurrencyDataPoint"
              }
            ]
          }
        }
      },
      "ExtendedDataPointEutaxonomyNonFinancialsGeneralFiscalYearDeviationOptions": {
        "type": "object",
        "properties": {
          "value": {
            "nullable": true,
            "allOf": [
              {
                "$ref": "#/components/schemas/EutaxonomyNonFinancialsGeneralFiscalYearDeviationOptions"
              }
            ]
          },
          "quality": {
            "nullable": true,
            "allOf": [
              {
                "$ref": "#/components/schemas/QualityOptions"
              }
            ]
          },
          "comment": {
            "type": "string",
            "nullable": true
          },
          "dataSource": {
            "nullable": true,
            "allOf": [
              {
                "$ref": "#/components/schemas/ExtendedDocumentReference"
              }
            ]
<<<<<<< HEAD
          }
        }
      },
      "ExtendedDataPointListEuTaxonomyActivity": {
        "type": "object",
        "properties": {
          "value": {
            "type": "array",
=======
          },
          "nonAlignedActivities": {
>>>>>>> 0d625c2d
            "nullable": true,
            "allOf": [
              {
                "$ref": "#/components/schemas/ExtendedDataPointListEuTaxonomyActivity"
              }
            ]
          },
          "quality": {
            "nullable": true,
            "allOf": [
              {
                "$ref": "#/components/schemas/QualityOptions"
              }
            ]
          },
<<<<<<< HEAD
          "comment": {
            "type": "string",
            "nullable": true
          },
          "dataSource": {
            "nullable": true,
            "allOf": [
              {
                "$ref": "#/components/schemas/ExtendedDocumentReference"
              }
            ]
          }
        }
      },
      "ExtendedDataPointListEuTaxonomyAlignedActivity": {
        "type": "object",
        "properties": {
          "value": {
            "type": "array",
=======
          "substantialContributionToClimateChangeMitigationInPercent": {
            "nullable": true,
            "allOf": [
              {
                "$ref": "#/components/schemas/ExtendedDataPointBigDecimal"
              }
            ]
          },
          "substantialContributionToClimateChangeAdaptationInPercent": {
            "nullable": true,
            "allOf": [
              {
                "$ref": "#/components/schemas/ExtendedDataPointBigDecimal"
              }
            ]
          },
          "substantialContributionToSustainableUseAndProtectionOfWaterAndMarineResourcesInPercent": {
            "nullable": true,
            "allOf": [
              {
                "$ref": "#/components/schemas/ExtendedDataPointBigDecimal"
              }
            ]
          },
          "substantialContributionToTransitionToACircularEconomyInPercent": {
            "nullable": true,
            "allOf": [
              {
                "$ref": "#/components/schemas/ExtendedDataPointBigDecimal"
              }
            ]
          },
          "substantialContributionToPollutionPreventionAndControlInPercent": {
            "nullable": true,
            "allOf": [
              {
                "$ref": "#/components/schemas/ExtendedDataPointBigDecimal"
              }
            ]
          },
          "substantialContributionToProtectionAndRestorationOfBiodiversityAndEcosystemsInPercent": {
            "nullable": true,
            "allOf": [
              {
                "$ref": "#/components/schemas/ExtendedDataPointBigDecimal"
              }
            ]
          },
          "alignedActivities": {
>>>>>>> 0d625c2d
            "nullable": true,
            "allOf": [
              {
                "$ref": "#/components/schemas/ExtendedDataPointListEuTaxonomyAlignedActivity"
              }
            ]
          },
<<<<<<< HEAD
          "quality": {
            "nullable": true,
            "allOf": [
              {
                "$ref": "#/components/schemas/QualityOptions"
              }
            ]
          },
          "comment": {
            "type": "string",
            "nullable": true
          },
          "dataSource": {
            "nullable": true,
            "allOf": [
              {
                "$ref": "#/components/schemas/ExtendedDocumentReference"
=======
          "enablingShareInPercent": {
            "nullable": true,
            "allOf": [
              {
                "$ref": "#/components/schemas/ExtendedDataPointBigDecimal"
              }
            ]
          },
          "transitionalShareInPercent": {
            "nullable": true,
            "allOf": [
              {
                "$ref": "#/components/schemas/ExtendedDataPointBigDecimal"
>>>>>>> 0d625c2d
              }
            ]
          }
        }
      },
      "ExtendedDataPointLocalDate": {
        "type": "object",
        "properties": {
<<<<<<< HEAD
          "value": {
            "type": "string",
            "format": "date",
            "nullable": true
=======
          "relativeShareInPercent": {
            "nullable": true,
            "allOf": [
              {
                "$ref": "#/components/schemas/ExtendedDataPointBigDecimal"
              }
            ]
>>>>>>> 0d625c2d
          },
          "quality": {
            "nullable": true,
            "allOf": [
              {
<<<<<<< HEAD
                "$ref": "#/components/schemas/QualityOptions"
              }
            ]
          },
          "comment": {
            "type": "string",
            "nullable": true
=======
                "$ref": "#/components/schemas/CurrencyDataPoint"
              }
            ]
          }
        }
      },
      "EutaxonomyNonFinancialsRevenueEligibleShare": {
        "type": "object",
        "properties": {
          "relativeShareInPercent": {
            "nullable": true,
            "allOf": [
              {
                "$ref": "#/components/schemas/ExtendedDataPointBigDecimal"
              }
            ]
>>>>>>> 0d625c2d
          },
          "dataSource": {
            "nullable": true,
            "allOf": [
              {
<<<<<<< HEAD
                "$ref": "#/components/schemas/ExtendedDocumentReference"
=======
                "$ref": "#/components/schemas/CurrencyDataPoint"
>>>>>>> 0d625c2d
              }
            ]
          }
        }
      },
      "ExtendedDataPointYesNo": {
        "type": "object",
        "properties": {
<<<<<<< HEAD
          "value": {
            "nullable": true,
            "allOf": [
              {
                "$ref": "#/components/schemas/YesNo"
              }
            ]
          },
          "quality": {
            "nullable": true,
            "allOf": [
              {
                "$ref": "#/components/schemas/QualityOptions"
              }
            ]
          },
          "comment": {
            "type": "string",
            "nullable": true
=======
          "relativeShareInPercent": {
            "nullable": true,
            "allOf": [
              {
                "$ref": "#/components/schemas/ExtendedDataPointBigDecimal"
              }
            ]
>>>>>>> 0d625c2d
          },
          "dataSource": {
            "nullable": true,
            "allOf": [
              {
<<<<<<< HEAD
                "$ref": "#/components/schemas/ExtendedDocumentReference"
=======
                "$ref": "#/components/schemas/CurrencyDataPoint"
>>>>>>> 0d625c2d
              }
            ]
          }
        }
      },
      "ExtendedDataPointYesNoNa": {
        "type": "object",
        "properties": {
<<<<<<< HEAD
          "value": {
            "nullable": true,
            "allOf": [
              {
                "$ref": "#/components/schemas/YesNoNa"
              }
            ]
          },
          "quality": {
            "nullable": true,
            "allOf": [
              {
                "$ref": "#/components/schemas/QualityOptions"
              }
            ]
          },
          "comment": {
            "type": "string",
            "nullable": true
=======
          "relativeShareInPercent": {
            "nullable": true,
            "allOf": [
              {
                "$ref": "#/components/schemas/ExtendedDataPointBigDecimal"
              }
            ]
>>>>>>> 0d625c2d
          },
          "dataSource": {
            "nullable": true,
            "allOf": [
              {
<<<<<<< HEAD
=======
                "$ref": "#/components/schemas/CurrencyDataPoint"
              }
            ]
          }
        }
      },
      "ExtendedDataPointEutaxonomyNonFinancialsGeneralFiscalYearDeviationOptions": {
        "type": "object",
        "properties": {
          "value": {
            "nullable": true,
            "allOf": [
              {
                "$ref": "#/components/schemas/EutaxonomyNonFinancialsGeneralFiscalYearDeviationOptions"
              }
            ]
          },
          "quality": {
            "nullable": true,
            "allOf": [
              {
                "$ref": "#/components/schemas/QualityOptions"
              }
            ]
          },
          "comment": {
            "type": "string",
            "nullable": true
          },
          "dataSource": {
            "nullable": true,
            "allOf": [
              {
                "$ref": "#/components/schemas/ExtendedDocumentReference"
              }
            ]
          }
        }
      },
      "ExtendedDataPointListEuTaxonomyActivity": {
        "type": "object",
        "properties": {
          "value": {
            "type": "array",
            "nullable": true,
            "items": {
              "$ref": "#/components/schemas/EuTaxonomyActivity"
            }
          },
          "quality": {
            "nullable": true,
            "allOf": [
              {
                "$ref": "#/components/schemas/QualityOptions"
              }
            ]
          },
          "comment": {
            "type": "string",
            "nullable": true
          },
          "dataSource": {
            "nullable": true,
            "allOf": [
              {
                "$ref": "#/components/schemas/ExtendedDocumentReference"
              }
            ]
          }
        }
      },
      "ExtendedDataPointListEuTaxonomyAlignedActivity": {
        "type": "object",
        "properties": {
          "value": {
            "type": "array",
            "nullable": true,
            "items": {
              "$ref": "#/components/schemas/EuTaxonomyAlignedActivity"
            }
          },
          "quality": {
            "nullable": true,
            "allOf": [
              {
                "$ref": "#/components/schemas/QualityOptions"
              }
            ]
          },
          "comment": {
            "type": "string",
            "nullable": true
          },
          "dataSource": {
            "nullable": true,
            "allOf": [
              {
                "$ref": "#/components/schemas/ExtendedDocumentReference"
              }
            ]
          }
        }
      },
      "ExtendedDataPointLocalDate": {
        "type": "object",
        "properties": {
          "value": {
            "type": "string",
            "format": "date",
            "nullable": true
          },
          "quality": {
            "nullable": true,
            "allOf": [
              {
                "$ref": "#/components/schemas/QualityOptions"
              }
            ]
          },
          "comment": {
            "type": "string",
            "nullable": true
          },
          "dataSource": {
            "nullable": true,
            "allOf": [
              {
                "$ref": "#/components/schemas/ExtendedDocumentReference"
              }
            ]
          }
        }
      },
      "ExtendedDataPointYesNoNa": {
        "type": "object",
        "properties": {
          "value": {
            "nullable": true,
            "allOf": [
              {
                "$ref": "#/components/schemas/YesNoNa"
              }
            ]
          },
          "quality": {
            "nullable": true,
            "allOf": [
              {
                "$ref": "#/components/schemas/QualityOptions"
              }
            ]
          },
          "comment": {
            "type": "string",
            "nullable": true
          },
          "dataSource": {
            "nullable": true,
            "allOf": [
              {
>>>>>>> 0d625c2d
                "$ref": "#/components/schemas/ExtendedDocumentReference"
              }
            ]
          }
        }
      },
      "RelativeAndAbsoluteFinancialShare": {
        "type": "object",
        "properties": {
          "relativeShareInPercent": {
            "type": "number",
            "nullable": true
          },
          "absoluteShare": {
            "nullable": true,
            "allOf": [
              {
                "$ref": "#/components/schemas/AmountWithCurrency"
              }
            ]
          }
        }
      },
      "CompanyAssociatedDataEuTaxonomyDataForFinancials": {
        "required": [
          "companyId",
          "data",
          "reportingPeriod"
        ],
        "type": "object",
        "properties": {
          "companyId": {
            "type": "string"
          },
          "reportingPeriod": {
            "type": "string"
          },
          "data": {
            "$ref": "#/components/schemas/EuTaxonomyDataForFinancials"
          }
        }
      },
      "CreditInstitutionKpis": {
        "type": "object",
        "properties": {
          "tradingPortfolioInPercent": {
            "nullable": true,
            "allOf": [
              {
                "$ref": "#/components/schemas/ExtendedDataPointBigDecimal"
              }
            ]
          },
          "interbankLoansInPercent": {
            "nullable": true,
            "allOf": [
              {
                "$ref": "#/components/schemas/ExtendedDataPointBigDecimal"
              }
            ]
          },
          "tradingPortfolioAndInterbankLoansInPercent": {
            "nullable": true,
            "allOf": [
              {
                "$ref": "#/components/schemas/ExtendedDataPointBigDecimal"
              }
            ]
          },
          "greenAssetRatioInPercent": {
            "nullable": true,
            "allOf": [
              {
                "$ref": "#/components/schemas/ExtendedDataPointBigDecimal"
              }
            ]
          }
        }
      },
      "EligibilityKpis": {
        "type": "object",
        "properties": {
          "taxonomyEligibleActivityInPercent": {
            "nullable": true,
            "allOf": [
              {
                "$ref": "#/components/schemas/ExtendedDataPointBigDecimal"
              }
            ]
          },
          "taxonomyNonEligibleActivityInPercent": {
            "nullable": true,
            "allOf": [
              {
                "$ref": "#/components/schemas/ExtendedDataPointBigDecimal"
              }
            ]
          },
          "derivativesInPercent": {
            "nullable": true,
            "allOf": [
              {
                "$ref": "#/components/schemas/ExtendedDataPointBigDecimal"
              }
            ]
          },
          "banksAndIssuersInPercent": {
            "nullable": true,
            "allOf": [
              {
                "$ref": "#/components/schemas/ExtendedDataPointBigDecimal"
              }
            ]
          },
          "investmentNonNfrdInPercent": {
            "nullable": true,
            "allOf": [
              {
                "$ref": "#/components/schemas/ExtendedDataPointBigDecimal"
              }
            ]
          }
        },
        "example": {
          "CreditInstitution": {
            "taxonomyEligibleActivityInPercent": {
              "value": 0,
              "quality": "Audited",
              "dataSource": {
                "page": 0,
                "tagName": "string",
                "fileName": "string",
                "fileReference": "string"
              },
              "comment": "string"
            }
          },
          "InsuranceOrReinsurance": {
            "taxonomyEligibleActivityInPercent": {
              "value": 0,
              "quality": "Audited",
              "dataSource": {
                "page": 0,
                "tagName": "string",
                "fileName": "string",
                "fileReference": "string"
              },
              "comment": "string"
            }
          },
          "AssetManagement": {
            "taxonomyEligibleActivityInPercent": {
              "value": 0,
              "quality": "Audited",
              "dataSource": {
                "page": 0,
                "tagName": "string",
                "fileName": "string",
                "fileReference": "string"
              },
              "comment": "string"
            }
          },
          "InvestmentFirm": {
            "taxonomyEligibleActivityInPercent": {
              "value": 0,
              "quality": "Audited",
              "dataSource": {
                "page": 0,
                "tagName": "string",
                "fileName": "string",
                "fileReference": "string"
              },
              "comment": "string"
            }
          }
        }
      },
      "EuTaxonomyDataForFinancials": {
        "type": "object",
        "properties": {
          "financialServicesTypes": {
            "type": "array",
            "nullable": true,
            "items": {
              "type": "string",
              "enum": [
                "CreditInstitution",
                "InsuranceOrReinsurance",
                "AssetManagement",
                "InvestmentFirm"
              ]
            }
          },
          "eligibilityKpis": {
            "type": "object",
            "additionalProperties": {
              "$ref": "#/components/schemas/EligibilityKpis"
            },
            "nullable": true,
            "example": {
              "CreditInstitution": {
                "taxonomyEligibleActivityInPercent": {
                  "value": 0,
                  "quality": "Audited",
                  "dataSource": {
                    "page": 0,
                    "tagName": "string",
                    "fileName": "string",
                    "fileReference": "string"
                  },
                  "comment": "string"
                }
              },
              "InsuranceOrReinsurance": {
                "taxonomyEligibleActivityInPercent": {
                  "value": 0,
                  "quality": "Audited",
                  "dataSource": {
                    "page": 0,
                    "tagName": "string",
                    "fileName": "string",
                    "fileReference": "string"
                  },
                  "comment": "string"
                }
              },
              "AssetManagement": {
                "taxonomyEligibleActivityInPercent": {
                  "value": 0,
                  "quality": "Audited",
                  "dataSource": {
                    "page": 0,
                    "tagName": "string",
                    "fileName": "string",
                    "fileReference": "string"
                  },
                  "comment": "string"
                }
              },
              "InvestmentFirm": {
                "taxonomyEligibleActivityInPercent": {
                  "value": 0,
                  "quality": "Audited",
                  "dataSource": {
                    "page": 0,
                    "tagName": "string",
                    "fileName": "string",
                    "fileReference": "string"
                  },
                  "comment": "string"
                }
              }
            }
          },
          "creditInstitutionKpis": {
            "nullable": true,
            "allOf": [
              {
                "$ref": "#/components/schemas/CreditInstitutionKpis"
              }
            ]
          },
          "investmentFirmKpis": {
            "nullable": true,
            "allOf": [
              {
                "$ref": "#/components/schemas/InvestmentFirmKpis"
              }
            ]
          },
          "insuranceKpis": {
            "nullable": true,
            "allOf": [
              {
                "$ref": "#/components/schemas/InsuranceKpis"
              }
            ]
          },
          "fiscalYearDeviation": {
            "nullable": true,
            "allOf": [
              {
                "$ref": "#/components/schemas/FiscalYearDeviation"
              }
            ]
          },
          "fiscalYearEnd": {
            "type": "string",
            "format": "date",
            "nullable": true
          },
          "scopeOfEntities": {
            "nullable": true,
            "allOf": [
              {
                "$ref": "#/components/schemas/YesNoNa"
              }
            ]
          },
          "nfrdMandatory": {
            "nullable": true,
            "allOf": [
              {
                "$ref": "#/components/schemas/YesNo"
              }
            ]
          },
          "euTaxonomyActivityLevelReporting": {
            "nullable": true,
            "allOf": [
              {
                "$ref": "#/components/schemas/YesNo"
              }
            ]
          },
          "assurance": {
            "nullable": true,
            "allOf": [
              {
                "$ref": "#/components/schemas/AssuranceDataPoint"
              }
            ]
          },
          "numberOfEmployees": {
            "type": "number",
            "nullable": true
          },
          "referencedReports": {
            "type": "object",
            "additionalProperties": {
              "$ref": "#/components/schemas/CompanyReport"
            },
            "nullable": true,
            "example": "{\"string\": {\"fileReference\": \"string\",\"fileName\": \"string\",\"publicationDate\": \"2023-10-12\",}}"
          }
        }
      },
      "FiscalYearDeviation": {
        "type": "string",
        "enum": [
          "Deviation",
          "NoDeviation"
        ]
      },
      "InsuranceKpis": {
        "type": "object",
        "properties": {
          "taxonomyEligibleNonLifeInsuranceActivitiesInPercent": {
            "nullable": true,
            "allOf": [
              {
                "$ref": "#/components/schemas/ExtendedDataPointBigDecimal"
              }
            ]
          }
        }
      },
      "InvestmentFirmKpis": {
        "type": "object",
        "properties": {
          "greenAssetRatioInPercent": {
            "nullable": true,
            "allOf": [
              {
                "$ref": "#/components/schemas/ExtendedDataPointBigDecimal"
              }
            ]
          }
        }
      },
      "AuflistungDerSektorenOptions": {
        "type": "string",
        "enum": [
          "ALandwirtschaftForstwirtschaftUndFischerei",
          "BBergbauUndGewinnungVonSteinenUndErden",
          "CVerarbeitendesGewerbeHerstellungVonWaren",
          "DEnergieversorgung",
          "EWasserversorgungAbwasserAndAbfallentsorgungBeseitigungenVonUmweltverschmutzungen",
          "FBaugewerbeBau",
          "GHandelInstandhaltungUndReparaturVonKraftfahrzeugen",
          "HVerkehrUndLagerhaltung",
          "LGrundstuecksUndWohnungswesen"
        ]
      },
      "AuswirkungenAufAnteilBefristerVertraegeUndFluktuationValues": {
        "type": "object",
        "properties": {
          "anzahlDerBefristetenVertraege": {
            "type": "number",
            "nullable": true
          },
          "fluktuation": {
            "type": "number",
            "nullable": true
          }
        }
      },
      "BerichterstattungAbfallproduktionValues": {
        "type": "object",
        "properties": {
          "gesamteAbfallmenge": {
            "type": "number",
            "nullable": true
          },
          "prozentAbfallRecyclet": {
            "type": "number",
            "nullable": true
          },
          "prozentGefaehrlicherAbfall": {
            "type": "number",
            "nullable": true
          }
        }
      },
      "BerichterstattungEinnahmenAusFossilenBrennstoffenValues": {
        "type": "object",
        "properties": {
          "prozentDerEinnahmenAusFossilenBrennstoffen": {
            "type": "number",
            "nullable": true
          }
        }
      },
      "BerichterstattungEnergieverbrauchValues": {
        "type": "object",
        "properties": {
          "energieverbrauch": {
            "type": "number",
            "nullable": true
          },
          "prozentDesVerbrauchsErneuerbarerEnergien": {
            "type": "number",
            "nullable": true
          },
          "ggfProzentDerErneuerbarenEnergieerzeugung": {
            "type": "number",
            "nullable": true
          }
        }
      },
      "BerichterstattungEnergieverbrauchVonImmobilienvermoegenValues": {
        "type": "object",
        "properties": {
          "engagementAnteilInEnergieineffizientenImmobilienanlagen": {
            "type": "number",
            "nullable": true
          }
        }
      },
      "BerichterstattungWasserverbrauchValues": {
        "type": "object",
        "properties": {
          "wasserverbrauch": {
            "type": "number",
            "nullable": true
          },
          "emissionenInWasser": {
            "type": "number",
            "nullable": true
          }
        }
      },
      "BudgetFuerSchulungAusbildungValues": {
        "type": "object",
        "properties": {
          "budgetProMitarbeiter": {
            "type": "number",
            "nullable": true
          }
        }
      },
      "CompanyAssociatedDataEsgQuestionnaireData": {
        "required": [
          "companyId",
          "data",
          "reportingPeriod"
        ],
        "type": "object",
        "properties": {
          "companyId": {
            "type": "string"
          },
          "reportingPeriod": {
            "type": "string"
          },
          "data": {
            "$ref": "#/components/schemas/EsgQuestionnaireData"
          }
        },
        "example": "{\n  \"companyId\": \"string\",\n  \"reportingPeriod\": \"2022\",\n  \"data\": {\n    \"general\": {\n      \"masterData\": {\n        \"berichtspflichtUndEinwilligungZurVeroeffentlichung\": \"Yes\",\n        \"gueltigkeitsDatum\": \"2022-12-31\"\n      }\n    },\n    \"allgemein\": {\n      \"esgZiele\": {\n        \"existenzVonEsgZielen\": \"Yes\",\n        \"beschreibungDerEsgZiele\": \"Transitioning to energy consumption from 100% renewable resources\",\n        \"investitionenInZielerreichung\": \"50000 EUR\"\n      },\n      \"sektoren\": {\n        \"sektorenMitHohenKlimaauswirkungen\": \"Yes\",\n        \"auflistungDerSektoren\": [\n          \"GHandelInstandhaltungUndReparaturVonKraftfahrzeugen\",\n          \"LGrundstuecksUndWohnungswesen\"\n        ]\n      },\n      \"esgBerichte\": {\n        \"nachhaltigkeitsberichte\": \"Yes\",\n        \"frequenzDerBerichterstattung\": \"Halbjaehrlich\",\n        \"aktuelleBerichte\": [\n          {\n            \"value\": \"Bayer Geschäftsbericht 2022\",\n            \"dataSource\": {\n              \"fileName\": \"Bayer-Geschaeftsbericht-2022\",\n              \"fileReference\": \"3bbdc1879acbc211af4b87a8593cfd7523adedd7100ca59326df05f8adbfe881\"\n            }\n          }\n        ]\n      },\n      \"akkreditierungen\": {\n        \"iso14001\": {\n          \"value\": \"Yes\",\n          \"dataSource\": {\n            \"fileName\": \"\",\n            \"fileReference\": \"\"\n          }\n        },\n        \"iso45001\": {\n          \"value\": \"No\",\n          \"dataSource\": null\n        },\n        \"iso27001\": {\n          \"value\": \"No\",\n          \"dataSource\": null\n        },\n        \"iso50001\": {\n          \"value\": \"No\",\n          \"dataSource\": null\n        },\n        \"weitereAkkreditierungen\": [\n          {\n            \"value\": \"Data quality\",\n            \"dataSource\": {\n              \"fileName\": \"Data_Quality_1_28_2019_FINAL_1\",\n              \"fileReference\": \"21567034fc692753175270d7eadeb135e9e885c77f71b79358a1fb897d992a7d\"\n            }\n          }\n        ]\n      },\n      \"unGlobalConceptPrinzipien\": {\n        \"mechanismenZurUeberwachungDerEinhaltungDerUngcp\": \"No\",\n        \"richtlinienZurEinhaltungDerUngcp\": null,\n        \"erklaerungDerEinhaltungDerUngcp\": null\n      },\n      \"oecdLeitsaetze\": {\n        \"mechanismenZurUeberwachungDerEinhaltungDerOecdLeitsaetze\": \"Yes\",\n        \"richtlinienZurEinhaltungDerOecdLeitsaetze\": [\n          {\n            \"value\": \"Annual report\",\n            \"dataSource\": {\n              \"fileName\": \"Bayer-Geschaeftsbericht-2022\",\n              \"fileReference\": \"3bbdc1879acbc211af4b87a8593cfd7523adedd7100ca59326df05f8adbfe881\"\n            }\n          }\n        ],\n        \"erklaerungDerEinhaltungDerOecdLeitsaetze\": \"Erklärung der Einhaltung\"\n      },\n      \"sonstige\": {\n        \"ausrichtungAufDieUnSdgsUndAktivesVerfolgen\": \"n/a\",\n        \"ausschlusslistenAufBasisVonEsgKriterien\": \"Yes\",\n        \"ausschlusslisten\": \"controversial weapons, tobacco, alcohol, gambling, adult entertainment, fossil fuels\"\n      },\n      \"fuehrungsstandards\": {\n        \"oekologischeSozialeFuehrungsstandardsOderPrinzipien\": \"Yes\",\n        \"anreizmechanismenFuerDasManagementUmwelt\": \"JaGeschaeftsleitung\",\n        \"anreizmechanismenFuerDasManagementSoziales\": \"JaAufsichtsrat\"\n      },\n      \"rechtsstreitigkeiten\": {\n        \"esgBezogeneRechtsstreitigkeiten\": \"Yes\",\n        \"rechtsstreitigkeitenMitBezugZuE\": \"Yes\",\n        \"statusZuE\": \"Geklaert\",\n        \"einzelheitenZuDenRechtsstreitigkeitenZuE\": \"Wasserverschmutzung\",\n        \"rechtsstreitigkeitenMitBezugZuS\": \"No\",\n        \"statusZuS\": null,\n        \"einzelheitenZuDenRechtsstreitigkeitenZuS\": null,\n        \"rechtsstreitigkeitenMitBezugZuG\": \"No\",\n        \"statusZuG\": null,\n        \"einzelheitenZuDenRechtsstreitigkeitenZuG\": null\n      },\n      \"rating\": {\n        \"esgRating\": \"Yes\",\n        \"agentur\": \"MSCI\",\n        \"ergebnis\": \"A\",\n        \"ratingbericht\": {\n          \"value\": \"No\",\n          \"dataSource\": null\n        },\n        \"kritischePunkte\": \"n/a\"\n      },\n      \"anleihen\": {\n        \"grueneSozialeUndOderNachhaltigeEmissionen\": \"Yes\",\n        \"ausstehendeGrueneSozialeUndOderNachhaltigeEmissionen\": 10000,\n        \"sustainibilityLinkedDebt\": \"Yes\",\n        \"ausstehendeSustainibilityLinkedDebt\": 20000\n      },\n      \"risiken\": {\n        \"wichtigsteESUndGRisikenUndBewertung\": \"Risiken und Bewertung\",\n        \"hindernisseBeimUmgangMitEsgBedenken\": \"Hindernisse 1, Hindernisse 2\"\n      }\n    },\n    \"umwelt\": {\n      \"treibhausgasemissionen\": {\n        \"treibhausgasBerichterstattungUndPrognosen\": {\n          \"currentYear\": 2023,\n          \"yearlyData\": {\n            \"2019\": {\n              \"scope1\": null,\n              \"scope2\": null,\n              \"scope3\": null\n            },\n            \"2020\": {\n              \"scope1\": null,\n              \"scope2\": null,\n              \"scope3\": null\n            },\n            \"2021\": {\n              \"scope1\": 305000,\n              \"scope2\": 51900,\n              \"scope3\": 223000\n            },\n            \"2022\": {\n              \"scope1\": 351000,\n              \"scope2\": 195000,\n              \"scope3\": 405000\n            },\n            \"2023\": {\n              \"scope1\": 293000,\n              \"scope2\": 318000,\n              \"scope3\": 561000\n            },\n            \"2024\": {\n              \"scope1\": null,\n              \"scope2\": null,\n              \"scope3\": null\n            },\n            \"2025\": {\n              \"scope1\": null,\n              \"scope2\": null,\n              \"scope3\": null\n            }\n          }\n        },\n        \"treibhausgasEmissionsintensitaetDerUnternehmenInDieInvestiertWird\": \"223000\",\n        \"strategieUndZieleZurReduzierungVonTreibhausgasEmissionen\": \"Strategie und Ziele\"\n      },\n      \"produktion\": {\n        \"produkteZurVerringerungDerUmweltbelastung\": \"Yes\",\n        \"verringerungenDerUmweltbelastung\": null,\n        \"oekologischerMindestStandardFuerProduktionsprozesse\": \"No\"\n      },\n      \"energieverbrauch\": {\n        \"berichterstattungEnergieverbrauch\": {\n          \"currentYear\": 2023,\n          \"yearlyData\": {\n            \"2019\": {\n              \"energieverbrauch\": null,\n              \"prozentDesVerbrauchsErneuerbarerEnergien\": null,\n              \"ggfProzentDerErneuerbarenEnergieerzeugung\": null\n            },\n            \"2020\": {\n              \"energieverbrauch\": null,\n              \"prozentDesVerbrauchsErneuerbarerEnergien\": null,\n              \"ggfProzentDerErneuerbarenEnergieerzeugung\": null\n            },\n            \"2021\": {\n              \"energieverbrauch\": 195000,\n              \"prozentDesVerbrauchsErneuerbarerEnergien\": 25,\n              \"ggfProzentDerErneuerbarenEnergieerzeugung\": null\n            },\n            \"2022\": {\n              \"energieverbrauch\": 561000,\n              \"prozentDesVerbrauchsErneuerbarerEnergien\": 70,\n              \"ggfProzentDerErneuerbarenEnergieerzeugung\": null\n            },\n            \"2023\": {\n              \"energieverbrauch\": 51900,\n              \"prozentDesVerbrauchsErneuerbarerEnergien\": 100,\n              \"ggfProzentDerErneuerbarenEnergieerzeugung\": 5\n            },\n            \"2024\": {\n              \"energieverbrauch\": null,\n              \"prozentDesVerbrauchsErneuerbarerEnergien\": null,\n              \"ggfProzentDerErneuerbarenEnergieerzeugung\": null\n            },\n            \"2025\": {\n              \"energieverbrauch\": null,\n              \"prozentDesVerbrauchsErneuerbarerEnergien\": null,\n              \"ggfProzentDerErneuerbarenEnergieerzeugung\": null\n            }\n          }\n        },\n        \"unternehmensGruppenStrategieBzglEnergieverbrauch\": null\n      },\n      \"energieeffizienzImmobilienanlagen\": {\n        \"berichterstattungEnergieverbrauchVonImmobilienvermoegen\": {\n          \"currentYear\": 2023,\n          \"yearlyData\": {\n            \"2019\": {\n              \"engagementAnteilInEnergieineffizientenImmobilienanlagen\": null\n            },\n            \"2020\": {\n              \"engagementAnteilInEnergieineffizientenImmobilienanlagen\": null\n            },\n            \"2021\": {\n              \"engagementAnteilInEnergieineffizientenImmobilienanlagen\": 30\n            },\n            \"2022\": {\n              \"engagementAnteilInEnergieineffizientenImmobilienanlagen\": 70\n            },\n            \"2023\": {\n              \"engagementAnteilInEnergieineffizientenImmobilienanlagen\": 90\n            },\n            \"2024\": {\n              \"engagementAnteilInEnergieineffizientenImmobilienanlagen\": null\n            },\n            \"2025\": {\n              \"engagementAnteilInEnergieineffizientenImmobilienanlagen\": null\n            }\n          }\n        },\n        \"unternehmensGruppenStrategieBzglEnergieeffizientenImmobilienanlagen\": null\n      },\n      \"wasserverbrauch\": {\n        \"berichterstattungWasserverbrauch\": {\n          \"currentYear\": 2023,\n          \"yearlyData\": {\n            \"2019\": {\n              \"wasserverbrauch\": null,\n              \"emissionenInWasser\": null\n            },\n            \"2020\": {\n              \"wasserverbrauch\": null,\n              \"emissionenInWasser\": null\n            },\n            \"2021\": {\n              \"wasserverbrauch\": 30000,\n              \"emissionenInWasser\": 5\n            },\n            \"2022\": {\n              \"wasserverbrauch\": 15000,\n              \"emissionenInWasser\": 0\n            },\n            \"2023\": {\n              \"wasserverbrauch\": 10000,\n              \"emissionenInWasser\": 0\n            },\n            \"2024\": {\n              \"wasserverbrauch\": null,\n              \"emissionenInWasser\": null\n            },\n            \"2025\": {\n              \"wasserverbrauch\": null,\n              \"emissionenInWasser\": null\n            }\n          }\n        },\n        \"unternehmensGruppenStrategieBzglWasserverbrauch\": null\n      },\n      \"abfallproduktion\": {\n        \"berichterstattungAbfallproduktion\": {\n          \"currentYear\": 2023,\n          \"yearlyData\": {\n            \"2019\": {\n              \"gesamteAbfallmenge\": null,\n              \"prozentAbfallRecyclet\": null,\n              \"prozentGefaehrlicherAbfall\": null\n            },\n            \"2020\": {\n              \"gesamteAbfallmenge\": null,\n              \"prozentAbfallRecyclet\": null,\n              \"prozentGefaehrlicherAbfall\": null\n            },\n            \"2021\": {\n              \"gesamteAbfallmenge\": 30,\n              \"prozentAbfallRecyclet\": 15,\n              \"prozentGefaehrlicherAbfall\": 0\n            },\n            \"2022\": {\n              \"gesamteAbfallmenge\": 20,\n              \"prozentAbfallRecyclet\": 47,\n              \"prozentGefaehrlicherAbfall\": 0\n            },\n            \"2023\": {\n              \"gesamteAbfallmenge\": 10,\n              \"prozentAbfallRecyclet\": 68,\n              \"prozentGefaehrlicherAbfall\": 0\n            },\n            \"2024\": {\n              \"gesamteAbfallmenge\": null,\n              \"prozentAbfallRecyclet\": null,\n              \"prozentGefaehrlicherAbfall\": null\n            },\n            \"2025\": {\n              \"gesamteAbfallmenge\": null,\n              \"prozentAbfallRecyclet\": null,\n              \"prozentGefaehrlicherAbfall\": null\n            }\n          }\n        },\n        \"unternehmensGruppenStrategieBzglAbfallproduktion\": null,\n        \"recyclingImProduktionsprozess\": {\n          \"currentYear\": 2023,\n          \"yearlyData\": {\n            \"2019\": {\n              \"prozentRecycelteWerkstoffeImProduktionsprozess\": null\n            },\n            \"2020\": {\n              \"prozentRecycelteWerkstoffeImProduktionsprozess\": null\n            },\n            \"2021\": {\n              \"prozentRecycelteWerkstoffeImProduktionsprozess\": 0\n            },\n            \"2022\": {\n              \"prozentRecycelteWerkstoffeImProduktionsprozess\": 0\n            },\n            \"2023\": {\n              \"prozentRecycelteWerkstoffeImProduktionsprozess\": 0\n            },\n            \"2024\": {\n              \"prozentRecycelteWerkstoffeImProduktionsprozess\": null\n            },\n            \"2025\": {\n              \"prozentRecycelteWerkstoffeImProduktionsprozess\": null\n            }\n          }\n        },\n        \"gefaehrlicherAbfall\": \"0\"\n      },\n      \"biodiversitaet\": {\n        \"negativeAktivitaetenFuerDieBiologischeVielfalt\": \"No\",\n        \"negativeMassnahmenFuerDieBiologischeVielfalt\": null,\n        \"positiveAktivitaetenFuerDieBiologischeVielfalt\": \"Yes\",\n        \"positiveMassnahmenFuerDieBiologischeVielfalt\": \"Positive Maßnahme\"\n      },\n      \"fossileBrennstoffe\": {\n        \"einnahmenAusFossilenBrennstoffen\": \"Yes\",\n        \"berichterstattungEinnahmenAusFossilenBrennstoffen\": {\n          \"currentYear\": 2022,\n          \"yearlyData\": {\n            \"2019\": {\n              \"prozentDerEinnahmenAusFossilenBrennstoffen\": null\n            },\n            \"2020\": {\n              \"prozentDerEinnahmenAusFossilenBrennstoffen\": null\n            },\n            \"2021\": {\n              \"prozentDerEinnahmenAusFossilenBrennstoffen\": 60\n            },\n            \"2022\": {\n              \"prozentDerEinnahmenAusFossilenBrennstoffen\": 15\n            },\n            \"2023\": {\n              \"prozentDerEinnahmenAusFossilenBrennstoffen\": 0\n            },\n            \"2024\": {\n              \"prozentDerEinnahmenAusFossilenBrennstoffen\": null\n            },\n            \"2025\": {\n              \"prozentDerEinnahmenAusFossilenBrennstoffen\": null\n            }\n          }\n        }\n      },\n      \"taxonomie\": {\n        \"taxonomieBerichterstattung\": \"Nfrd\",\n        \"euTaxonomieKompassAktivitaeten\": [\n          \"ForestManagement\",\n          \"ManufactureOfLowCarbonTechnologiesForTransport\",\n          \"ManufactureOfIronAndSteel\"\n        ],\n        \"umsatzInvestitionsaufwandFuerNachhaltigeAktivitaeten\": {\n          \"currentYear\": 2023,\n          \"yearlyData\": {\n            \"2019\": {\n              \"taxonomieGeeignetNachProzentUmsatz\": null,\n              \"taxonomieGeeignetNachProzentCapex\": null,\n              \"taxonomieKonformNachProzentUmsatz\": null,\n              \"taxonomieKonformNachProzentCapex\": null\n            },\n            \"2020\": {\n              \"taxonomieGeeignetNachProzentUmsatz\": null,\n              \"taxonomieGeeignetNachProzentCapex\": null,\n              \"taxonomieKonformNachProzentUmsatz\": null,\n              \"taxonomieKonformNachProzentCapex\": null\n            },\n            \"2021\": {\n              \"taxonomieGeeignetNachProzentUmsatz\": 25,\n              \"taxonomieGeeignetNachProzentCapex\": 7,\n              \"taxonomieKonformNachProzentUmsatz\": 15,\n              \"taxonomieKonformNachProzentCapex\": 5\n            },\n            \"2022\": {\n              \"taxonomieGeeignetNachProzentUmsatz\": 56,\n              \"taxonomieGeeignetNachProzentCapex\": 8,\n              \"taxonomieKonformNachProzentUmsatz\": 18,\n              \"taxonomieKonformNachProzentCapex\": 6\n            },\n            \"2023\": {\n              \"taxonomieGeeignetNachProzentUmsatz\": 70,\n              \"taxonomieGeeignetNachProzentCapex\": 14,\n              \"taxonomieKonformNachProzentUmsatz\": 24,\n              \"taxonomieKonformNachProzentCapex\": 10\n            },\n            \"2024\": {\n              \"taxonomieGeeignetNachProzentUmsatz\": null,\n              \"taxonomieGeeignetNachProzentCapex\": null,\n              \"taxonomieKonformNachProzentUmsatz\": null,\n              \"taxonomieKonformNachProzentCapex\": null\n            },\n            \"2025\": {\n              \"taxonomieGeeignetNachProzentUmsatz\": null,\n              \"taxonomieGeeignetNachProzentCapex\": null,\n              \"taxonomieKonformNachProzentUmsatz\": null,\n              \"taxonomieKonformNachProzentCapex\": null\n            }\n          }\n        }\n      }\n    },\n    \"soziales\": {\n      \"unternehmensstrukturaenderungen\": {\n        \"vorhandenseinKuerzlicherAenderungenDerUnternehmensstruktur\": \"Yes\",\n        \"anzahlUnbefristeterVertraegeInDeutschland\": 543,\n        \"anzahlDerVonEinemVerkaufBetroffenenUnbefristetenVertraegeInDeutschland\": 63,\n        \"anzahlDerVonEinerAkquisitionBetroffenenUnbefristetenVertraegeInDeutschland\": 34,\n        \"anzahlUnbefristeterVertraegeInDerGesamtgruppe\": 453,\n        \"anzahlDerVonEinemVerkaufBetroffenenUnbefristetenVertraegeInDerGesamtgruppe\": 75,\n        \"anzahlDerVonEinerAkquisitionBetroffenenUnbefristetenVertraegeInDerGesamtgruppe\": 967,\n        \"auswirkungenAufAnteilBefristerVertraegeUndFluktuation\": {\n          \"currentYear\": 2022,\n          \"yearlyData\": {\n            \"2019\": {\n              \"anzahlDerBefristetenVertraege\": null,\n              \"fluktuation\": null\n            },\n            \"2020\": {\n              \"anzahlDerBefristetenVertraege\": null,\n              \"fluktuation\": null\n            },\n            \"2021\": {\n              \"anzahlDerBefristetenVertraege\": 456,\n              \"fluktuation\": 24\n            },\n            \"2022\": {\n              \"anzahlDerBefristetenVertraege\": 477,\n              \"fluktuation\": 57\n            }\n          }\n        }\n      },\n      \"sicherheitUndWeiterbildung\": {\n        \"sicherheitsmassnahmenFuerMitarbeiter\": \"Sicherheitsmaßnahme\",\n        \"unfallrate\": {\n          \"currentYear\": 2023,\n          \"yearlyData\": {\n            \"2019\": {\n              \"haeufigkeitsrateVonArbeitsunfaellenMitZeitverlust\": null\n            },\n            \"2020\": {\n              \"haeufigkeitsrateVonArbeitsunfaellenMitZeitverlust\": null\n            },\n            \"2021\": {\n              \"haeufigkeitsrateVonArbeitsunfaellenMitZeitverlust\": 8\n            },\n            \"2022\": {\n              \"haeufigkeitsrateVonArbeitsunfaellenMitZeitverlust\": 3\n            }\n          }\n        },\n        \"budgetFuerSchulungAusbildung\": {\n          \"currentYear\": 2023,\n          \"yearlyData\": {\n            \"2019\": {\n              \"budgetProMitarbeiter\": null\n            },\n            \"2020\": {\n              \"budgetProMitarbeiter\": null\n            },\n            \"2021\": {\n              \"budgetProMitarbeiter\": 500\n            },\n            \"2022\": {\n              \"budgetProMitarbeiter\": 1000\n            }\n          }\n        }\n      },\n      \"einkommensgleichheit\": {\n        \"ueberwachungDerEinkommensungleichheit\": {\n          \"currentYear\": 2023,\n          \"yearlyData\": {\n            \"2019\": {\n              \"unbereinigtesGeschlechtsspezifischesLohngefaelle\": null,\n              \"einkommensungleichheitsverhaeltnis\": null,\n              \"ceoEinkommensungleichheitsverhaeltnis\": null\n            },\n            \"2020\": {\n              \"unbereinigtesGeschlechtsspezifischesLohngefaelle\": null,\n              \"einkommensungleichheitsverhaeltnis\": null,\n              \"ceoEinkommensungleichheitsverhaeltnis\": null\n            },\n            \"2021\": {\n              \"unbereinigtesGeschlechtsspezifischesLohngefaelle\": 45,\n              \"einkommensungleichheitsverhaeltnis\": 23,\n              \"ceoEinkommensungleichheitsverhaeltnis\": 12\n            },\n            \"2022\": {\n              \"unbereinigtesGeschlechtsspezifischesLohngefaelle\": 34,\n              \"einkommensungleichheitsverhaeltnis\": 34,\n              \"ceoEinkommensungleichheitsverhaeltnis\": 76\n            }\n          }\n        },\n        \"massnahmenZurVerbesserungDerEinkommensungleichheit\": null\n      },\n      \"geschlechterdiversitaet\": {\n        \"mitarbeiterAufTopManagementEbene\": 2,\n        \"frauenAufTopManagementEbene\": 6,\n        \"mitgliederGeschaeftsfuehrung\": 4671,\n        \"frauenInDerGeschaeftsfuehrung\": 2,\n        \"definitionTopManagement\": \"Definition \",\n        \"einhaltungRechtlicherVorgaben\": null\n      },\n      \"audit\": {\n        \"auditsZurEinhaltungVonArbeitsstandards\": \"Yes\",\n        \"artDesAudits\": \"PruefungDurchDritte\",\n        \"auditErgebnisse\": \"\"\n      }\n    },\n    \"unternehmensfuehrungGovernance\": {\n      \"aufsichtsrat\": {\n        \"anzahlDerMitgliederImAufsichtsrat\": 34,\n        \"anzahlUnabhaengigerMitgliederImAufsichtsrat\": 23,\n        \"anzahlVonFrauenImAufsichtsrat\": 15\n      },\n      \"verguetungsausschuss\": {\n        \"anzahlDerMitgliederImVerguetungsausschuss\": 36,\n        \"anzahlUnabhaengigerMitgliederImVerguetungsausschuss\": null,\n        \"anzahlVonFrauenImVerguetungsausschuss\": null\n      },\n      \"nominierungsausschuss\": {\n        \"anzahlDerMitgliederImNominierungsausschuss\": 43,\n        \"anzahlUnabhaengigerMitgliederImNominierungsausschuss\": null,\n        \"anzahlVonFrauenImVerguetungsausschuss\": 23\n      },\n      \"pruefungsausschuss\": {\n        \"anzahlDerMitgliederImPruefungsausschuss\": 41,\n        \"anzahlUnabhaengigerMitgliederImPruefungsausschuss\": 35,\n        \"anzahlVonFrauenImPruefungsausschuss\": null\n      },\n      \"nachhaltigkeitsausschuss\": {\n        \"anzahlDerMitgliederImNachhaltigkeitsausschuss\": 12,\n        \"anzahlUnabhaengigerMitgliederImNachhaltigkeitsausschuss\": 4,\n        \"anzahlVonFrauenImNachhaltigkeitsausschuss\": 4\n      },\n      \"sonstige\": {\n        \"wirtschaftspruefer\": \"John Doe\",\n        \"trennungVonCeoOderVorsitzenden\": \"Yes\",\n        \"amtszeitBisZurTrennung\": \"4\"\n      },\n      \"stakeholder\": {\n        \"einbeziehungVonStakeholdern\": \"Yes\",\n        \"prozessDerEinbeziehungVonStakeholdern\": \"Prozess\",\n        \"mechanismenZurAusrichtungAufStakeholder\": null\n      },\n      \"unternehmensrichtlinien\": {\n        \"veroeffentlichteUnternehmensrichtlinien\": [\n          \"Verhaltenskodex\",\n          \"Zwangsarbeit\",\n          \"MgtVonUmweltgefahren\"\n        ],\n        \"weitereVeroeffentlicheUnternehmensrichtlinien\": \"Keine\"\n      },\n      \"lieferantenauswahl\": {\n        \"esgKriterienUndUeberwachungDerLieferanten\": \"Yes\",\n        \"auswahlkriterien\": null\n      }\n    }\n  }\n}"
      },
      "EsgQuestionnaireAllgemein": {
        "type": "object",
        "properties": {
          "esgZiele": {
            "nullable": true,
            "allOf": [
              {
                "$ref": "#/components/schemas/EsgQuestionnaireAllgemeinEsgZiele"
              }
            ]
          },
          "sektoren": {
            "nullable": true,
            "allOf": [
              {
                "$ref": "#/components/schemas/EsgQuestionnaireAllgemeinSektoren"
              }
            ]
          },
          "esgBerichte": {
            "nullable": true,
            "allOf": [
              {
                "$ref": "#/components/schemas/EsgQuestionnaireAllgemeinEsgBerichte"
              }
            ]
          },
          "akkreditierungen": {
            "nullable": true,
            "allOf": [
              {
                "$ref": "#/components/schemas/EsgQuestionnaireAllgemeinAkkreditierungen"
              }
            ]
          },
          "unGlobalConceptPrinzipien": {
            "nullable": true,
            "allOf": [
              {
                "$ref": "#/components/schemas/EsgQuestionnaireAllgemeinUnGlobalConceptPrinzipien"
              }
            ]
          },
          "oecdLeitsaetze": {
            "nullable": true,
            "allOf": [
              {
                "$ref": "#/components/schemas/EsgQuestionnaireAllgemeinOecdLeitsaetze"
              }
            ]
          },
          "sonstige": {
            "nullable": true,
            "allOf": [
              {
                "$ref": "#/components/schemas/EsgQuestionnaireAllgemeinSonstige"
              }
            ]
          },
          "fuehrungsstandards": {
            "nullable": true,
            "allOf": [
              {
                "$ref": "#/components/schemas/EsgQuestionnaireAllgemeinFuehrungsstandards"
              }
            ]
          },
          "rechtsstreitigkeiten": {
            "nullable": true,
            "allOf": [
              {
                "$ref": "#/components/schemas/EsgQuestionnaireAllgemeinRechtsstreitigkeiten"
              }
            ]
          },
          "rating": {
            "nullable": true,
            "allOf": [
              {
                "$ref": "#/components/schemas/EsgQuestionnaireAllgemeinRating"
              }
            ]
          },
          "anleihen": {
            "nullable": true,
            "allOf": [
              {
                "$ref": "#/components/schemas/EsgQuestionnaireAllgemeinAnleihen"
              }
            ]
          },
          "risiken": {
            "nullable": true,
            "allOf": [
              {
                "$ref": "#/components/schemas/EsgQuestionnaireAllgemeinRisiken"
              }
            ]
          }
        }
      },
      "EsgQuestionnaireAllgemeinAkkreditierungen": {
        "type": "object",
        "properties": {
          "iso14001": {
            "nullable": true,
            "allOf": [
              {
                "$ref": "#/components/schemas/BaseDataPointYesNo"
              }
            ]
          },
          "iso45001": {
            "nullable": true,
            "allOf": [
              {
                "$ref": "#/components/schemas/BaseDataPointYesNo"
              }
            ]
          },
          "iso27001": {
            "nullable": true,
            "allOf": [
              {
                "$ref": "#/components/schemas/BaseDataPointYesNo"
              }
            ]
          },
          "iso50001": {
            "nullable": true,
            "allOf": [
              {
                "$ref": "#/components/schemas/BaseDataPointYesNo"
              }
            ]
          },
          "weitereAkkreditierungen": {
            "type": "array",
            "nullable": true,
            "items": {
              "$ref": "#/components/schemas/BaseDataPointString"
            }
          }
        }
      },
      "EsgQuestionnaireAllgemeinAnleihen": {
        "type": "object",
        "properties": {
          "grueneSozialeUndOderNachhaltigeEmissionen": {
            "nullable": true,
            "allOf": [
              {
                "$ref": "#/components/schemas/YesNo"
              }
            ]
          },
          "ausstehendeGrueneSozialeUndOderNachhaltigeEmissionen": {
            "type": "number",
            "nullable": true
          },
          "sustainibilityLinkedDebt": {
            "nullable": true,
            "allOf": [
              {
                "$ref": "#/components/schemas/YesNo"
              }
            ]
          },
          "ausstehendeSustainibilityLinkedDebt": {
            "type": "number",
            "nullable": true
          }
        }
      },
      "EsgQuestionnaireAllgemeinEsgBerichte": {
        "type": "object",
        "properties": {
          "nachhaltigkeitsberichte": {
            "nullable": true,
            "allOf": [
              {
                "$ref": "#/components/schemas/YesNo"
              }
            ]
          },
          "frequenzDerBerichterstattung": {
            "nullable": true,
            "allOf": [
              {
                "$ref": "#/components/schemas/EsgQuestionnaireAllgemeinEsgberichteFrequenzDerBerichterstattungOptions"
              }
            ]
          },
          "aktuelleBerichte": {
            "type": "array",
            "nullable": true,
            "items": {
              "$ref": "#/components/schemas/BaseDataPointString"
            }
          }
        }
      },
      "EsgQuestionnaireAllgemeinEsgZiele": {
        "type": "object",
        "properties": {
          "existenzVonEsgZielen": {
            "nullable": true,
            "allOf": [
              {
                "$ref": "#/components/schemas/YesNo"
              }
            ]
          },
          "beschreibungDerEsgZiele": {
            "type": "string",
            "nullable": true
          },
          "investitionenInZielerreichung": {
            "type": "string",
            "nullable": true
          }
        }
      },
      "EsgQuestionnaireAllgemeinEsgberichteFrequenzDerBerichterstattungOptions": {
        "type": "string",
        "enum": [
          "Jaehrlich",
          "Halbjaehrlich",
          "Vierteljaehrlich",
          "Monatlich"
        ]
      },
      "EsgQuestionnaireAllgemeinFuehrungsstandards": {
        "type": "object",
        "properties": {
          "oekologischeSozialeFuehrungsstandardsOderPrinzipien": {
            "nullable": true,
            "allOf": [
              {
                "$ref": "#/components/schemas/YesNo"
              }
            ]
          },
          "anreizmechanismenFuerDasManagementUmwelt": {
            "nullable": true,
            "allOf": [
              {
                "$ref": "#/components/schemas/EsgQuestionnaireAllgemeinFuehrungsstandardsAnreizmechanismenFuerDasManagementUmweltOptions"
              }
            ]
          },
          "anreizmechanismenFuerDasManagementSoziales": {
            "nullable": true,
            "allOf": [
              {
                "$ref": "#/components/schemas/EsgQuestionnaireAllgemeinFuehrungsstandardsAnreizmechanismenFuerDasManagementSozialesOptions"
              }
            ]
          }
        }
      },
      "EsgQuestionnaireAllgemeinFuehrungsstandardsAnreizmechanismenFuerDasManagementSozialesOptions": {
        "type": "string",
        "enum": [
          "Nein",
          "JaAufsichtsrat",
          "JaGeschaeftsleitung",
          "JaAufsichtsratUndGeschaeftsleitung"
        ]
      },
      "EsgQuestionnaireAllgemeinFuehrungsstandardsAnreizmechanismenFuerDasManagementUmweltOptions": {
        "type": "string",
        "enum": [
          "Nein",
          "JaAufsichtsrat",
          "JaGeschaeftsleitung",
          "JaAufsichtsratUndGeschaeftsleitung"
        ]
      },
      "EsgQuestionnaireAllgemeinOecdLeitsaetze": {
        "type": "object",
        "properties": {
          "mechanismenZurUeberwachungDerEinhaltungDerOecdLeitsaetze": {
            "nullable": true,
            "allOf": [
              {
                "$ref": "#/components/schemas/YesNo"
              }
            ]
          },
          "richtlinienZurEinhaltungDerOecdLeitsaetze": {
            "type": "array",
            "nullable": true,
            "items": {
              "$ref": "#/components/schemas/BaseDataPointString"
            }
          },
          "erklaerungDerEinhaltungDerOecdLeitsaetze": {
            "type": "string",
            "nullable": true
          }
        }
      },
      "EsgQuestionnaireAllgemeinRating": {
        "type": "object",
        "properties": {
          "esgRating": {
            "nullable": true,
            "allOf": [
              {
                "$ref": "#/components/schemas/YesNo"
              }
            ]
          },
          "agentur": {
            "type": "string",
            "nullable": true
          },
          "ergebnis": {
            "type": "string",
            "nullable": true
          },
          "ratingbericht": {
            "nullable": true,
            "allOf": [
              {
                "$ref": "#/components/schemas/BaseDataPointYesNo"
              }
            ]
          },
          "kritischePunkte": {
            "type": "string",
            "nullable": true
          }
        }
      },
      "EsgQuestionnaireAllgemeinRechtsstreitigkeiten": {
        "type": "object",
        "properties": {
          "esgBezogeneRechtsstreitigkeiten": {
            "nullable": true,
            "allOf": [
              {
                "$ref": "#/components/schemas/YesNo"
              }
            ]
          },
          "rechtsstreitigkeitenMitBezugZuE": {
            "nullable": true,
            "allOf": [
              {
                "$ref": "#/components/schemas/YesNo"
              }
            ]
          },
          "statusZuE": {
            "nullable": true,
            "allOf": [
              {
                "$ref": "#/components/schemas/EsgQuestionnaireAllgemeinRechtsstreitigkeitenStatusZuEOptions"
              }
            ]
          },
          "einzelheitenZuDenRechtsstreitigkeitenZuE": {
            "type": "string",
            "nullable": true
          },
          "rechtsstreitigkeitenMitBezugZuS": {
            "nullable": true,
            "allOf": [
              {
                "$ref": "#/components/schemas/YesNo"
              }
            ]
          },
          "statusZuS": {
            "nullable": true,
            "allOf": [
              {
                "$ref": "#/components/schemas/EsgQuestionnaireAllgemeinRechtsstreitigkeitenStatusZuSOptions"
              }
            ]
          },
          "einzelheitenZuDenRechtsstreitigkeitenZuS": {
            "type": "string",
            "nullable": true
          },
          "rechtsstreitigkeitenMitBezugZuG": {
            "nullable": true,
            "allOf": [
              {
                "$ref": "#/components/schemas/YesNo"
              }
            ]
          },
          "statusZuG": {
            "nullable": true,
            "allOf": [
              {
                "$ref": "#/components/schemas/EsgQuestionnaireAllgemeinRechtsstreitigkeitenStatusZuGOptions"
              }
            ]
          },
          "einzelheitenZuDenRechtsstreitigkeitenZuG": {
            "type": "string",
            "nullable": true
          }
        }
      },
      "EsgQuestionnaireAllgemeinRechtsstreitigkeitenStatusZuEOptions": {
        "type": "string",
        "enum": [
          "Offen",
          "Geklaert"
        ]
      },
      "EsgQuestionnaireAllgemeinRechtsstreitigkeitenStatusZuGOptions": {
        "type": "string",
        "enum": [
          "Offen",
          "Geklaert"
        ]
      },
      "EsgQuestionnaireAllgemeinRechtsstreitigkeitenStatusZuSOptions": {
        "type": "string",
        "enum": [
          "Offen",
          "Geklaert"
        ]
      },
      "EsgQuestionnaireAllgemeinRisiken": {
        "type": "object",
        "properties": {
          "wichtigsteESUndGRisikenUndBewertung": {
            "type": "string",
            "nullable": true
          },
          "hindernisseBeimUmgangMitEsgBedenken": {
            "type": "string",
            "nullable": true
          }
        }
      },
      "EsgQuestionnaireAllgemeinSektoren": {
        "type": "object",
        "properties": {
          "sektorenMitHohenKlimaauswirkungen": {
            "nullable": true,
            "allOf": [
              {
                "$ref": "#/components/schemas/YesNo"
              }
            ]
          },
          "auflistungDerSektoren": {
            "type": "array",
            "nullable": true,
            "items": {
              "$ref": "#/components/schemas/AuflistungDerSektorenOptions"
            }
          }
        }
      },
      "EsgQuestionnaireAllgemeinSonstige": {
        "type": "object",
        "properties": {
          "ausrichtungAufDieUnSdgsUndAktivesVerfolgen": {
            "type": "string",
            "nullable": true
          },
          "ausschlusslistenAufBasisVonEsgKriterien": {
            "nullable": true,
            "allOf": [
              {
                "$ref": "#/components/schemas/YesNo"
              }
            ]
          },
          "ausschlusslisten": {
            "type": "string",
            "nullable": true
          }
        }
      },
      "EsgQuestionnaireAllgemeinUnGlobalConceptPrinzipien": {
        "type": "object",
        "properties": {
          "mechanismenZurUeberwachungDerEinhaltungDerUngcp": {
            "nullable": true,
            "allOf": [
              {
                "$ref": "#/components/schemas/YesNo"
              }
            ]
          },
          "richtlinienZurEinhaltungDerUngcp": {
            "type": "array",
            "nullable": true,
            "items": {
              "$ref": "#/components/schemas/BaseDataPointString"
            }
          },
          "erklaerungDerEinhaltungDerUngcp": {
            "type": "string",
            "nullable": true
          }
        }
      },
      "EsgQuestionnaireData": {
        "required": [
          "general"
        ],
        "type": "object",
        "properties": {
          "general": {
            "$ref": "#/components/schemas/EsgQuestionnaireGeneral"
          },
          "allgemein": {
            "nullable": true,
            "allOf": [
              {
                "$ref": "#/components/schemas/EsgQuestionnaireAllgemein"
              }
            ]
          },
          "umwelt": {
            "nullable": true,
            "allOf": [
              {
                "$ref": "#/components/schemas/EsgQuestionnaireUmwelt"
              }
            ]
          },
          "soziales": {
            "nullable": true,
            "allOf": [
              {
                "$ref": "#/components/schemas/EsgQuestionnaireSoziales"
              }
            ]
          },
          "unternehmensfuehrungGovernance": {
            "nullable": true,
            "allOf": [
              {
                "$ref": "#/components/schemas/EsgQuestionnaireUnternehmensfuehrungGovernance"
              }
            ]
          }
        }
      },
      "EsgQuestionnaireGeneral": {
        "required": [
          "masterData"
        ],
        "type": "object",
        "properties": {
          "masterData": {
            "$ref": "#/components/schemas/EsgQuestionnaireGeneralMasterData"
          }
        }
      },
      "EsgQuestionnaireGeneralMasterData": {
        "required": [
          "berichtspflichtUndEinwilligungZurVeroeffentlichung"
        ],
        "type": "object",
        "properties": {
          "berichtspflichtUndEinwilligungZurVeroeffentlichung": {
            "$ref": "#/components/schemas/YesNo"
          },
          "gueltigkeitsDatum": {
            "type": "string",
            "format": "date",
            "nullable": true
          }
        }
      },
      "EsgQuestionnaireSoziales": {
        "type": "object",
        "properties": {
          "unternehmensstrukturaenderungen": {
            "nullable": true,
            "allOf": [
              {
                "$ref": "#/components/schemas/EsgQuestionnaireSozialesUnternehmensstrukturaenderungen"
              }
            ]
          },
          "sicherheitUndWeiterbildung": {
            "nullable": true,
            "allOf": [
              {
                "$ref": "#/components/schemas/EsgQuestionnaireSozialesSicherheitUndWeiterbildung"
              }
            ]
          },
          "einkommensgleichheit": {
            "nullable": true,
            "allOf": [
              {
                "$ref": "#/components/schemas/EsgQuestionnaireSozialesEinkommensgleichheit"
              }
            ]
          },
          "geschlechterdiversitaet": {
            "nullable": true,
            "allOf": [
              {
                "$ref": "#/components/schemas/EsgQuestionnaireSozialesGeschlechterdiversitaet"
              }
            ]
          },
          "audit": {
            "nullable": true,
            "allOf": [
              {
                "$ref": "#/components/schemas/EsgQuestionnaireSozialesAudit"
              }
            ]
          }
        }
      },
      "EsgQuestionnaireSozialesAudit": {
        "type": "object",
        "properties": {
          "auditsZurEinhaltungVonArbeitsstandards": {
            "nullable": true,
            "allOf": [
              {
                "$ref": "#/components/schemas/YesNo"
              }
            ]
          },
          "artDesAudits": {
            "nullable": true,
            "allOf": [
              {
                "$ref": "#/components/schemas/EsgQuestionnaireSozialesAuditArtDesAuditsOptions"
              }
            ]
          },
          "auditErgebnisse": {
            "type": "string",
            "nullable": true
          }
        }
      },
      "EsgQuestionnaireSozialesAuditArtDesAuditsOptions": {
        "type": "string",
        "enum": [
          "InterneAnhoerung",
          "PruefungDurchDritte",
          "SowohlInternAlsAuchVonDrittanbietern"
        ]
      },
      "EsgQuestionnaireSozialesEinkommensgleichheit": {
        "type": "object",
        "properties": {
          "ueberwachungDerEinkommensungleichheit": {
            "nullable": true,
            "allOf": [
              {
                "$ref": "#/components/schemas/YearlyTimeseriesDataUeberwachungDerEinkommensungleichheitValues"
              }
            ]
          },
          "massnahmenZurVerbesserungDerEinkommensungleichheit": {
            "type": "string",
            "nullable": true
          }
        }
      },
      "EsgQuestionnaireSozialesGeschlechterdiversitaet": {
        "type": "object",
        "properties": {
          "mitarbeiterAufTopManagementEbene": {
            "type": "integer",
            "nullable": true
          },
          "frauenAufTopManagementEbene": {
            "type": "integer",
            "nullable": true
          },
          "mitgliederGeschaeftsfuehrung": {
            "type": "integer",
            "nullable": true
          },
          "frauenInDerGeschaeftsfuehrung": {
            "type": "integer",
            "nullable": true
          },
          "definitionTopManagement": {
            "type": "string",
            "nullable": true
          },
          "einhaltungRechtlicherVorgaben": {
            "type": "string",
            "nullable": true
          }
        }
      },
      "EsgQuestionnaireSozialesSicherheitUndWeiterbildung": {
        "type": "object",
        "properties": {
          "sicherheitsmassnahmenFuerMitarbeiter": {
            "type": "string",
            "nullable": true
          },
          "unfallrate": {
            "nullable": true,
            "allOf": [
              {
                "$ref": "#/components/schemas/YearlyTimeseriesDataUnfallrateValues"
              }
            ]
          },
          "budgetFuerSchulungAusbildung": {
            "nullable": true,
            "allOf": [
              {
                "$ref": "#/components/schemas/YearlyTimeseriesDataBudgetFuerSchulungAusbildungValues"
              }
            ]
          }
        }
      },
      "EsgQuestionnaireSozialesUnternehmensstrukturaenderungen": {
        "type": "object",
        "properties": {
          "vorhandenseinKuerzlicherAenderungenDerUnternehmensstruktur": {
            "nullable": true,
            "allOf": [
              {
                "$ref": "#/components/schemas/YesNo"
              }
            ]
          },
          "anzahlUnbefristeterVertraegeInDeutschland": {
            "type": "integer",
            "nullable": true
          },
          "anzahlDerVonEinemVerkaufBetroffenenUnbefristetenVertraegeInDeutschland": {
            "type": "integer",
            "nullable": true
          },
          "anzahlDerVonEinerAkquisitionBetroffenenUnbefristetenVertraegeInDeutschland": {
            "type": "integer",
            "nullable": true
          },
          "anzahlUnbefristeterVertraegeInDerGesamtgruppe": {
            "type": "integer",
            "nullable": true
          },
          "anzahlDerVonEinemVerkaufBetroffenenUnbefristetenVertraegeInDerGesamtgruppe": {
            "type": "integer",
            "nullable": true
          },
          "anzahlDerVonEinerAkquisitionBetroffenenUnbefristetenVertraegeInDerGesamtgruppe": {
            "type": "integer",
            "nullable": true
          },
          "auswirkungenAufAnteilBefristerVertraegeUndFluktuation": {
            "nullable": true,
            "allOf": [
              {
                "$ref": "#/components/schemas/YearlyTimeseriesDataAuswirkungenAufAnteilBefristerVertraegeUndFluktuationValues"
              }
            ]
          }
        }
      },
      "EsgQuestionnaireUmwelt": {
        "type": "object",
        "properties": {
          "treibhausgasemissionen": {
            "nullable": true,
            "allOf": [
              {
                "$ref": "#/components/schemas/EsgQuestionnaireUmweltTreibhausgasemissionen"
              }
            ]
          },
          "produktion": {
            "nullable": true,
            "allOf": [
              {
                "$ref": "#/components/schemas/EsgQuestionnaireUmweltProduktion"
              }
            ]
          },
          "energieverbrauch": {
            "nullable": true,
            "allOf": [
              {
                "$ref": "#/components/schemas/EsgQuestionnaireUmweltEnergieverbrauch"
              }
            ]
          },
          "energieeffizienzImmobilienanlagen": {
            "nullable": true,
            "allOf": [
              {
                "$ref": "#/components/schemas/EsgQuestionnaireUmweltEnergieeffizienzImmobilienanlagen"
              }
            ]
          },
          "wasserverbrauch": {
            "nullable": true,
            "allOf": [
              {
                "$ref": "#/components/schemas/EsgQuestionnaireUmweltWasserverbrauch"
              }
            ]
          },
          "abfallproduktion": {
            "nullable": true,
            "allOf": [
              {
                "$ref": "#/components/schemas/EsgQuestionnaireUmweltAbfallproduktion"
              }
            ]
          },
          "biodiversitaet": {
            "nullable": true,
            "allOf": [
              {
                "$ref": "#/components/schemas/EsgQuestionnaireUmweltBiodiversitaet"
              }
            ]
          },
          "fossileBrennstoffe": {
            "nullable": true,
            "allOf": [
              {
                "$ref": "#/components/schemas/EsgQuestionnaireUmweltFossileBrennstoffe"
              }
            ]
          },
          "taxonomie": {
            "nullable": true,
            "allOf": [
              {
                "$ref": "#/components/schemas/EsgQuestionnaireUmweltTaxonomie"
              }
            ]
          }
        }
      },
      "EsgQuestionnaireUmweltAbfallproduktion": {
        "type": "object",
        "properties": {
          "berichterstattungAbfallproduktion": {
            "nullable": true,
            "allOf": [
              {
                "$ref": "#/components/schemas/YearlyTimeseriesDataBerichterstattungAbfallproduktionValues"
              }
            ]
          },
          "unternehmensGruppenStrategieBzglAbfallproduktion": {
            "type": "string",
            "nullable": true
          },
          "recyclingImProduktionsprozess": {
            "nullable": true,
            "allOf": [
              {
                "$ref": "#/components/schemas/YearlyTimeseriesDataRecyclingImProduktionsprozessValues"
              }
            ]
          },
          "gefaehrlicherAbfall": {
            "type": "string",
            "nullable": true
          }
        }
      },
      "EsgQuestionnaireUmweltBiodiversitaet": {
        "type": "object",
        "properties": {
          "negativeAktivitaetenFuerDieBiologischeVielfalt": {
            "nullable": true,
            "allOf": [
              {
                "$ref": "#/components/schemas/YesNo"
              }
            ]
          },
          "negativeMassnahmenFuerDieBiologischeVielfalt": {
            "type": "string",
            "nullable": true
          },
          "positiveAktivitaetenFuerDieBiologischeVielfalt": {
            "nullable": true,
            "allOf": [
              {
                "$ref": "#/components/schemas/YesNo"
              }
            ]
          },
          "positiveMassnahmenFuerDieBiologischeVielfalt": {
            "type": "string",
            "nullable": true
          }
        }
      },
      "EsgQuestionnaireUmweltEnergieeffizienzImmobilienanlagen": {
        "type": "object",
        "properties": {
          "berichterstattungEnergieverbrauchVonImmobilienvermoegen": {
            "nullable": true,
            "allOf": [
              {
                "$ref": "#/components/schemas/YearlyTimeseriesDataBerichterstattungEnergieverbrauchVonImmobilienvermoegenValues"
              }
            ]
          },
          "unternehmensGruppenStrategieBzglEnergieeffizientenImmobilienanlagen": {
            "type": "string",
            "nullable": true
          }
        }
      },
      "EsgQuestionnaireUmweltEnergieverbrauch": {
        "type": "object",
        "properties": {
          "berichterstattungEnergieverbrauch": {
            "nullable": true,
            "allOf": [
              {
                "$ref": "#/components/schemas/YearlyTimeseriesDataBerichterstattungEnergieverbrauchValues"
              }
            ]
          },
          "unternehmensGruppenStrategieBzglEnergieverbrauch": {
            "type": "string",
            "nullable": true
          }
        }
      },
      "EsgQuestionnaireUmweltFossileBrennstoffe": {
        "type": "object",
        "properties": {
          "einnahmenAusFossilenBrennstoffen": {
            "nullable": true,
            "allOf": [
              {
                "$ref": "#/components/schemas/YesNo"
              }
            ]
          },
          "berichterstattungEinnahmenAusFossilenBrennstoffen": {
            "nullable": true,
            "allOf": [
              {
                "$ref": "#/components/schemas/YearlyTimeseriesDataBerichterstattungEinnahmenAusFossilenBrennstoffenValues"
              }
            ]
          }
        }
      },
      "EsgQuestionnaireUmweltProduktion": {
        "type": "object",
        "properties": {
          "produkteZurVerringerungDerUmweltbelastung": {
            "nullable": true,
            "allOf": [
              {
                "$ref": "#/components/schemas/YesNo"
              }
            ]
          },
          "verringerungenDerUmweltbelastung": {
            "type": "string",
            "nullable": true
          },
          "oekologischerMindestStandardFuerProduktionsprozesse": {
            "nullable": true,
            "allOf": [
              {
                "$ref": "#/components/schemas/YesNo"
              }
            ]
          }
        }
      },
      "EsgQuestionnaireUmweltTaxonomie": {
        "type": "object",
        "properties": {
          "taxonomieBerichterstattung": {
            "nullable": true,
            "allOf": [
              {
                "$ref": "#/components/schemas/EsgQuestionnaireUmweltTaxonomieTaxonomieBerichterstattungOptions"
              }
            ]
          },
          "euTaxonomieKompassAktivitaeten": {
            "type": "array",
            "nullable": true,
            "items": {
              "$ref": "#/components/schemas/Activity"
            }
          },
          "umsatzInvestitionsaufwandFuerNachhaltigeAktivitaeten": {
            "nullable": true,
            "allOf": [
              {
                "$ref": "#/components/schemas/YearlyTimeseriesDataUmsatzInvestitionsaufwandFuerNachhaltigeAktivitaetenValues"
              }
            ]
          }
        }
      },
      "EsgQuestionnaireUmweltTaxonomieTaxonomieBerichterstattungOptions": {
        "type": "string",
        "enum": [
          "Nfrd",
          "Csrd"
        ]
      },
      "EsgQuestionnaireUmweltTreibhausgasemissionen": {
        "type": "object",
        "properties": {
          "treibhausgasBerichterstattungUndPrognosen": {
            "nullable": true,
            "allOf": [
              {
                "$ref": "#/components/schemas/YearlyTimeseriesDataTreibhausgasBerichterstattungUndPrognosenValues"
              }
            ]
          },
          "treibhausgasEmissionsintensitaetDerUnternehmenInDieInvestiertWird": {
            "type": "string",
            "nullable": true
          },
          "strategieUndZieleZurReduzierungVonTreibhausgasEmissionen": {
            "type": "string",
            "nullable": true
          }
        }
      },
      "EsgQuestionnaireUmweltWasserverbrauch": {
        "type": "object",
        "properties": {
          "berichterstattungWasserverbrauch": {
            "nullable": true,
            "allOf": [
              {
                "$ref": "#/components/schemas/YearlyTimeseriesDataBerichterstattungWasserverbrauchValues"
              }
            ]
          },
          "unternehmensGruppenStrategieBzglWasserverbrauch": {
            "type": "string",
            "nullable": true
          }
        }
      },
      "EsgQuestionnaireUnternehmensfuehrungGovernance": {
        "type": "object",
        "properties": {
          "aufsichtsrat": {
            "nullable": true,
            "allOf": [
              {
                "$ref": "#/components/schemas/EsgQuestionnaireUnternehmensfuehrunggovernanceAufsichtsrat"
              }
            ]
          },
          "verguetungsausschuss": {
            "nullable": true,
            "allOf": [
              {
                "$ref": "#/components/schemas/EsgQuestionnaireUnternehmensfuehrunggovernanceVerguetungsausschuss"
              }
            ]
          },
          "nominierungsausschuss": {
            "nullable": true,
            "allOf": [
              {
                "$ref": "#/components/schemas/EsgQuestionnaireUnternehmensfuehrunggovernanceNominierungsausschuss"
              }
            ]
          },
          "pruefungsausschuss": {
            "nullable": true,
            "allOf": [
              {
                "$ref": "#/components/schemas/EsgQuestionnaireUnternehmensfuehrunggovernancePruefungsausschuss"
              }
            ]
          },
          "nachhaltigkeitsausschuss": {
            "nullable": true,
            "allOf": [
              {
                "$ref": "#/components/schemas/EsgQuestionnaireUnternehmensfuehrunggovernanceNachhaltigkeitsausschuss"
              }
            ]
          },
          "sonstige": {
            "nullable": true,
            "allOf": [
              {
                "$ref": "#/components/schemas/EsgQuestionnaireUnternehmensfuehrunggovernanceSonstige"
              }
            ]
          },
          "stakeholder": {
            "nullable": true,
            "allOf": [
              {
                "$ref": "#/components/schemas/EsgQuestionnaireUnternehmensfuehrunggovernanceStakeholder"
              }
            ]
          },
          "unternehmensrichtlinien": {
            "nullable": true,
            "allOf": [
              {
                "$ref": "#/components/schemas/EsgQuestionnaireUnternehmensfuehrunggovernanceUnternehmensrichtlinien"
              }
            ]
          },
          "lieferantenauswahl": {
            "nullable": true,
            "allOf": [
              {
                "$ref": "#/components/schemas/EsgQuestionnaireUnternehmensfuehrunggovernanceLieferantenauswahl"
              }
            ]
          }
        }
      },
      "EsgQuestionnaireUnternehmensfuehrunggovernanceAufsichtsrat": {
        "type": "object",
        "properties": {
          "anzahlDerMitgliederImAufsichtsrat": {
            "type": "integer",
            "nullable": true
          },
          "anzahlUnabhaengigerMitgliederImAufsichtsrat": {
            "type": "integer",
            "nullable": true
          },
          "anzahlVonFrauenImAufsichtsrat": {
            "type": "integer",
            "nullable": true
          }
        }
      },
      "EsgQuestionnaireUnternehmensfuehrunggovernanceLieferantenauswahl": {
        "type": "object",
        "properties": {
          "esgKriterienUndUeberwachungDerLieferanten": {
            "nullable": true,
            "allOf": [
              {
                "$ref": "#/components/schemas/YesNo"
              }
            ]
          },
          "auswahlkriterien": {
            "type": "string",
            "nullable": true
          }
        }
      },
      "EsgQuestionnaireUnternehmensfuehrunggovernanceNachhaltigkeitsausschuss": {
        "type": "object",
        "properties": {
          "anzahlDerMitgliederImNachhaltigkeitsausschuss": {
            "type": "integer",
            "nullable": true
          },
          "anzahlUnabhaengigerMitgliederImNachhaltigkeitsausschuss": {
            "type": "integer",
            "nullable": true
          },
          "anzahlVonFrauenImNachhaltigkeitsausschuss": {
            "type": "integer",
            "nullable": true
          }
        }
      },
      "EsgQuestionnaireUnternehmensfuehrunggovernanceNominierungsausschuss": {
        "type": "object",
        "properties": {
          "anzahlDerMitgliederImNominierungsausschuss": {
            "type": "integer",
            "nullable": true
          },
          "anzahlUnabhaengigerMitgliederImNominierungsausschuss": {
            "type": "integer",
            "nullable": true
          },
          "anzahlVonFrauenImVerguetungsausschuss": {
            "type": "integer",
            "nullable": true
          }
        }
      },
      "EsgQuestionnaireUnternehmensfuehrunggovernancePruefungsausschuss": {
        "type": "object",
        "properties": {
          "anzahlDerMitgliederImPruefungsausschuss": {
            "type": "integer",
            "nullable": true
          },
          "anzahlUnabhaengigerMitgliederImPruefungsausschuss": {
            "type": "integer",
            "nullable": true
          },
          "anzahlVonFrauenImPruefungsausschuss": {
            "type": "integer",
            "nullable": true
          }
        }
      },
      "EsgQuestionnaireUnternehmensfuehrunggovernanceSonstige": {
        "type": "object",
        "properties": {
          "wirtschaftspruefer": {
            "type": "string",
            "nullable": true
          },
          "trennungVonCeoOderVorsitzenden": {
            "nullable": true,
            "allOf": [
              {
                "$ref": "#/components/schemas/YesNo"
              }
            ]
          },
          "amtszeitBisZurTrennung": {
            "type": "integer",
            "nullable": true
          }
        }
      },
      "EsgQuestionnaireUnternehmensfuehrunggovernanceStakeholder": {
        "type": "object",
        "properties": {
          "einbeziehungVonStakeholdern": {
            "nullable": true,
            "allOf": [
              {
                "$ref": "#/components/schemas/YesNo"
              }
            ]
          },
          "prozessDerEinbeziehungVonStakeholdern": {
            "type": "string",
            "nullable": true
          },
          "mechanismenZurAusrichtungAufStakeholder": {
            "type": "string",
            "nullable": true
          }
        }
      },
      "EsgQuestionnaireUnternehmensfuehrunggovernanceUnternehmensrichtlinien": {
        "type": "object",
        "properties": {
          "veroeffentlichteUnternehmensrichtlinien": {
            "type": "array",
            "nullable": true,
            "items": {
              "$ref": "#/components/schemas/VeroeffentlichteUnternehmensrichtlinienOptions"
            }
          },
          "weitereVeroeffentlicheUnternehmensrichtlinien": {
            "type": "string",
            "nullable": true
          }
        }
      },
      "EsgQuestionnaireUnternehmensfuehrunggovernanceVerguetungsausschuss": {
        "type": "object",
        "properties": {
          "anzahlDerMitgliederImVerguetungsausschuss": {
            "type": "integer",
            "nullable": true
          },
          "anzahlUnabhaengigerMitgliederImVerguetungsausschuss": {
            "type": "integer",
            "nullable": true
          },
          "anzahlVonFrauenImVerguetungsausschuss": {
            "type": "integer",
            "nullable": true
          }
        }
      },
      "RecyclingImProduktionsprozessValues": {
        "type": "object",
        "properties": {
          "prozentRecycelteWerkstoffeImProduktionsprozess": {
            "type": "number",
            "nullable": true
          }
        }
      },
      "TreibhausgasBerichterstattungUndPrognosenValues": {
        "type": "object",
        "properties": {
          "scope1": {
            "type": "number",
            "nullable": true
          },
          "scope2": {
            "type": "number",
            "nullable": true
          },
          "scope3": {
            "type": "number",
            "nullable": true
          }
        }
      },
      "UeberwachungDerEinkommensungleichheitValues": {
        "type": "object",
        "properties": {
          "unbereinigtesGeschlechtsspezifischesLohngefaelle": {
            "type": "number",
            "nullable": true
          },
          "einkommensungleichheitsverhaeltnis": {
            "type": "number",
            "nullable": true
          },
          "ceoEinkommensungleichheitsverhaeltnis": {
            "type": "number",
            "nullable": true
          }
        }
      },
      "UmsatzInvestitionsaufwandFuerNachhaltigeAktivitaetenValues": {
        "type": "object",
        "properties": {
          "taxonomieGeeignetNachProzentUmsatz": {
            "type": "number",
            "nullable": true
          },
          "taxonomieGeeignetNachProzentCapex": {
            "type": "number",
            "nullable": true
          },
          "taxonomieKonformNachProzentUmsatz": {
            "type": "number",
            "nullable": true
          },
          "taxonomieKonformNachProzentCapex": {
            "type": "number",
            "nullable": true
          }
        }
      },
      "UnfallrateValues": {
        "type": "object",
        "properties": {
          "haeufigkeitsrateVonArbeitsunfaellenMitZeitverlust": {
            "type": "number",
            "nullable": true
          }
        }
      },
      "VeroeffentlichteUnternehmensrichtlinienOptions": {
        "type": "string",
        "enum": [
          "AntiKorruption",
          "Verhaltenskodex",
          "Interessenkonflikte",
          "Datenschutz",
          "DiversitaetAndInklusion",
          "FaireBehandlungVonKunden",
          "Zwangsarbeit",
          "GesundheitUndSicherheit",
          "MgtVonUmweltgefahren",
          "VerantwortungsvollesMarketing",
          "Whistleblowing",
          "Other"
        ]
      },
      "YearlyTimeseriesDataAuswirkungenAufAnteilBefristerVertraegeUndFluktuationValues": {
        "required": [
          "currentYear",
          "yearlyData"
        ],
        "type": "object",
        "properties": {
          "currentYear": {
            "type": "integer",
            "format": "int32"
          },
          "yearlyData": {
            "type": "object",
            "additionalProperties": {
              "$ref": "#/components/schemas/AuswirkungenAufAnteilBefristerVertraegeUndFluktuationValues"
            }
          }
        }
      },
      "YearlyTimeseriesDataBerichterstattungAbfallproduktionValues": {
        "required": [
          "currentYear",
          "yearlyData"
        ],
        "type": "object",
        "properties": {
          "currentYear": {
            "type": "integer",
            "format": "int32"
          },
          "yearlyData": {
            "type": "object",
            "additionalProperties": {
              "$ref": "#/components/schemas/BerichterstattungAbfallproduktionValues"
            }
          }
        }
      },
      "YearlyTimeseriesDataBerichterstattungEinnahmenAusFossilenBrennstoffenValues": {
        "required": [
          "currentYear",
          "yearlyData"
        ],
        "type": "object",
        "properties": {
          "currentYear": {
            "type": "integer",
            "format": "int32"
          },
          "yearlyData": {
            "type": "object",
            "additionalProperties": {
              "$ref": "#/components/schemas/BerichterstattungEinnahmenAusFossilenBrennstoffenValues"
            }
          }
        }
      },
      "YearlyTimeseriesDataBerichterstattungEnergieverbrauchValues": {
        "required": [
          "currentYear",
          "yearlyData"
        ],
        "type": "object",
        "properties": {
          "currentYear": {
            "type": "integer",
            "format": "int32"
          },
          "yearlyData": {
            "type": "object",
            "additionalProperties": {
              "$ref": "#/components/schemas/BerichterstattungEnergieverbrauchValues"
            }
          }
        }
      },
      "YearlyTimeseriesDataBerichterstattungEnergieverbrauchVonImmobilienvermoegenValues": {
        "required": [
          "currentYear",
          "yearlyData"
        ],
        "type": "object",
        "properties": {
          "currentYear": {
            "type": "integer",
            "format": "int32"
          },
          "yearlyData": {
            "type": "object",
            "additionalProperties": {
              "$ref": "#/components/schemas/BerichterstattungEnergieverbrauchVonImmobilienvermoegenValues"
            }
          }
        }
      },
      "YearlyTimeseriesDataBerichterstattungWasserverbrauchValues": {
        "required": [
          "currentYear",
          "yearlyData"
        ],
        "type": "object",
        "properties": {
          "currentYear": {
            "type": "integer",
            "format": "int32"
          },
          "yearlyData": {
            "type": "object",
            "additionalProperties": {
              "$ref": "#/components/schemas/BerichterstattungWasserverbrauchValues"
            }
          }
        }
      },
      "YearlyTimeseriesDataBudgetFuerSchulungAusbildungValues": {
        "required": [
          "currentYear",
          "yearlyData"
        ],
        "type": "object",
        "properties": {
          "currentYear": {
            "type": "integer",
            "format": "int32"
          },
          "yearlyData": {
            "type": "object",
            "additionalProperties": {
              "$ref": "#/components/schemas/BudgetFuerSchulungAusbildungValues"
            }
          }
        }
      },
      "YearlyTimeseriesDataRecyclingImProduktionsprozessValues": {
        "required": [
          "currentYear",
          "yearlyData"
        ],
        "type": "object",
        "properties": {
          "currentYear": {
            "type": "integer",
            "format": "int32"
          },
          "yearlyData": {
            "type": "object",
            "additionalProperties": {
              "$ref": "#/components/schemas/RecyclingImProduktionsprozessValues"
            }
          }
        }
      },
      "YearlyTimeseriesDataTreibhausgasBerichterstattungUndPrognosenValues": {
        "required": [
          "currentYear",
          "yearlyData"
        ],
        "type": "object",
        "properties": {
          "currentYear": {
            "type": "integer",
            "format": "int32"
          },
          "yearlyData": {
            "type": "object",
            "additionalProperties": {
              "$ref": "#/components/schemas/TreibhausgasBerichterstattungUndPrognosenValues"
            }
          }
        }
      },
      "YearlyTimeseriesDataUeberwachungDerEinkommensungleichheitValues": {
        "required": [
          "currentYear",
          "yearlyData"
        ],
        "type": "object",
        "properties": {
          "currentYear": {
            "type": "integer",
            "format": "int32"
          },
          "yearlyData": {
            "type": "object",
            "additionalProperties": {
              "$ref": "#/components/schemas/UeberwachungDerEinkommensungleichheitValues"
            }
          }
        }
      },
      "YearlyTimeseriesDataUmsatzInvestitionsaufwandFuerNachhaltigeAktivitaetenValues": {
        "required": [
          "currentYear",
          "yearlyData"
        ],
        "type": "object",
        "properties": {
          "currentYear": {
            "type": "integer",
            "format": "int32"
          },
          "yearlyData": {
            "type": "object",
            "additionalProperties": {
              "$ref": "#/components/schemas/UmsatzInvestitionsaufwandFuerNachhaltigeAktivitaetenValues"
            }
          }
        }
      },
      "YearlyTimeseriesDataUnfallrateValues": {
        "required": [
          "currentYear",
          "yearlyData"
        ],
        "type": "object",
        "properties": {
          "currentYear": {
            "type": "integer",
            "format": "int32"
          },
          "yearlyData": {
            "type": "object",
            "additionalProperties": {
              "$ref": "#/components/schemas/UnfallrateValues"
            }
          }
        }
      },
      "CompanyInformationPatch": {
        "type": "object",
        "properties": {
          "companyName": {
            "type": "string",
            "nullable": true
          },
          "companyAlternativeNames": {
            "type": "array",
            "nullable": true,
            "items": {
              "type": "string"
            }
          },
          "companyContactDetails": {
            "type": "array",
            "nullable": true,
            "items": {
              "type": "string"
            }
          },
          "companyLegalForm": {
            "type": "string",
            "nullable": true
          },
          "headquarters": {
            "type": "string",
            "nullable": true
          },
          "headquartersPostalCode": {
            "type": "string",
            "nullable": true
          },
          "sector": {
            "type": "string",
            "nullable": true
          },
          "sectorCodeWz": {
            "type": "string",
            "nullable": true
          },
          "identifiers": {
            "type": "object",
            "additionalProperties": {
              "type": "array",
              "example": {
                "Lei": [
                  "ExampleLei"
                ]
              },
              "items": {
                "type": "string",
                "example": "{\"Lei\":[\"ExampleLei\"]}"
              }
            },
            "nullable": true,
            "example": {
              "Lei": [
                "ExampleLei"
              ]
            }
          },
          "countryCode": {
            "type": "string",
            "nullable": true
          },
          "isTeaserCompany": {
            "type": "boolean",
            "nullable": true
          },
          "website": {
            "type": "string",
            "nullable": true
          },
          "parentCompanyLei": {
            "type": "string",
            "nullable": true
          }
        }
      },
      "IdentifierType": {
        "type": "string",
        "enum": [
          "Lei",
          "Isin",
          "PermId",
          "Ticker",
          "Duns",
          "CompanyRegistrationNumber",
          "VatNumber"
        ]
      },
      "DataMetaInformationForMyDatasets": {
        "required": [
          "companyId",
          "companyName",
          "dataId",
          "dataType",
          "qualityStatus",
          "reportingPeriod",
          "uploadTime"
        ],
        "type": "object",
        "properties": {
          "companyId": {
            "type": "string"
          },
          "dataId": {
            "type": "string"
          },
          "companyName": {
            "type": "string"
          },
          "dataType": {
            "$ref": "#/components/schemas/DataTypeEnum"
          },
          "reportingPeriod": {
            "type": "string"
          },
          "qualityStatus": {
            "$ref": "#/components/schemas/QaStatus"
          },
          "currentlyActive": {
            "type": "boolean",
            "nullable": true
          },
          "uploadTime": {
            "type": "integer",
            "format": "int64"
          }
        }
      },
      "DataAndMetaInformationVsmeData": {
        "required": [
          "data",
          "metaInfo"
        ],
        "type": "object",
        "properties": {
          "metaInfo": {
            "$ref": "#/components/schemas/DataMetaInformation"
          },
          "data": {
            "$ref": "#/components/schemas/VsmeData"
          }
        }
      },
      "DataAndMetaInformationSfdrData": {
        "required": [
          "data",
          "metaInfo"
        ],
        "type": "object",
        "properties": {
          "metaInfo": {
            "$ref": "#/components/schemas/DataMetaInformation"
          },
          "data": {
            "$ref": "#/components/schemas/SfdrData"
          }
        }
      },
      "DataAndMetaInformationPathwaysToParisData": {
        "required": [
          "data",
          "metaInfo"
        ],
        "type": "object",
        "properties": {
          "metaInfo": {
            "$ref": "#/components/schemas/DataMetaInformation"
          },
          "data": {
            "$ref": "#/components/schemas/PathwaysToParisData"
          }
        }
      },
      "DataAndMetaInformationLksgData": {
        "required": [
          "data",
          "metaInfo"
        ],
        "type": "object",
        "properties": {
          "metaInfo": {
            "$ref": "#/components/schemas/DataMetaInformation"
          },
          "data": {
            "$ref": "#/components/schemas/LksgData"
          }
        }
      },
      "DataAndMetaInformationHeimathafenData": {
        "required": [
          "data",
          "metaInfo"
        ],
        "type": "object",
        "properties": {
          "metaInfo": {
            "$ref": "#/components/schemas/DataMetaInformation"
          },
          "data": {
            "$ref": "#/components/schemas/HeimathafenData"
          }
        }
      },
      "DataAndMetaInformationEutaxonomyNonFinancialsData": {
        "required": [
          "data",
          "metaInfo"
        ],
        "type": "object",
        "properties": {
          "metaInfo": {
            "$ref": "#/components/schemas/DataMetaInformation"
          },
          "data": {
            "$ref": "#/components/schemas/EutaxonomyNonFinancialsData"
          }
        }
      },
      "DataAndMetaInformationEuTaxonomyDataForFinancials": {
        "required": [
          "data",
          "metaInfo"
        ],
        "type": "object",
        "properties": {
          "metaInfo": {
            "$ref": "#/components/schemas/DataMetaInformation"
          },
          "data": {
            "$ref": "#/components/schemas/EuTaxonomyDataForFinancials"
          }
        }
      },
      "DataAndMetaInformationEsgQuestionnaireData": {
        "required": [
          "data",
          "metaInfo"
        ],
        "type": "object",
        "properties": {
          "metaInfo": {
            "$ref": "#/components/schemas/DataMetaInformation"
          },
          "data": {
            "$ref": "#/components/schemas/EsgQuestionnaireData"
          }
        }
      },
      "BasicCompanyInformation": {
        "required": [
          "companyId",
          "companyName",
          "countryCode",
          "headquarters"
        ],
        "type": "object",
        "properties": {
<<<<<<< HEAD
          "companyName": {
            "type": "string"
          },
          "companyId": {
            "type": "string"
          },
          "headquarters": {
            "type": "string"
          },
=======
>>>>>>> 0d625c2d
          "countryCode": {
            "type": "string"
          },
          "sector": {
            "type": "string",
            "nullable": true
          },
          "lei": {
            "type": "string",
            "nullable": true
          },
          "sector": {
            "type": "string",
            "nullable": true
          },
          "companyName": {
            "type": "string"
          },
          "companyId": {
            "type": "string"
          }
        }
      },
      "AggregatedFrameworkDataSummary": {
        "required": [
          "numberOfProvidedReportingPeriods"
        ],
        "type": "object",
        "properties": {
          "numberOfProvidedReportingPeriods": {
            "type": "integer",
            "format": "int64"
          }
        }
      },
      "CompanyIdAndName": {
        "required": [
          "companyId",
          "companyName"
        ],
        "type": "object",
        "properties": {
          "companyName": {
            "type": "string"
          },
          "companyId": {
            "type": "string"
          }
        }
      },
      "CompanyAvailableDistinctValues": {
        "required": [
          "countryCodes",
          "sectors"
        ],
        "type": "object",
        "properties": {
          "countryCodes": {
            "uniqueItems": true,
            "type": "array",
            "items": {
              "type": "string"
            }
          },
          "sectors": {
            "uniqueItems": true,
            "type": "array",
            "items": {
              "type": "string"
            }
          }
        }
      },
      "CompanyId": {
        "required": [
          "companyId"
        ],
        "type": "object",
        "properties": {
          "companyId": {
            "type": "string"
          }
        }
      },
      "Link": {
        "type": "object",
        "properties": {
          "href": {
            "type": "string",
            "nullable": true
          },
          "templated": {
            "type": "boolean",
            "nullable": true
          }
        }
      },
      "DataTypeEnum": {
        "type": "string",
        "enum": [
          "eutaxonomy-financials",
          "eutaxonomy-non-financials",
          "lksg",
          "p2p",
          "sfdr",
          "vsme",
          "esg-questionnaire",
          "heimathafen"
        ]
      },
      "ErrorDetails": {
        "required": [
          "errorType",
          "httpStatus",
          "message",
          "summary"
        ],
        "type": "object",
        "properties": {
          "errorType": {
            "type": "string"
          },
          "summary": {
            "type": "string"
          },
          "message": {
            "type": "string"
          },
          "httpStatus": {
            "type": "number"
          },
          "metaInformation": {
            "type": "object"
          }
        }
      },
      "ErrorResponse": {
        "required": [
          "errors"
        ],
        "type": "object",
        "properties": {
          "errors": {
            "type": "array",
            "items": {
              "$ref": "#/components/schemas/ErrorDetails"
            }
          }
        }
      }
    },
    "securitySchemes": {
      "default-bearer-auth": {
        "type": "http",
        "in": "header",
        "scheme": "bearer"
      },
      "default-oauth": {
        "type": "oauth2",
        "flows": {
          "authorizationCode": {
            "authorizationUrl": "/keycloak/realms/datalandsecurity/protocol/openid-connect/auth",
            "tokenUrl": "/keycloak/realms/datalandsecurity/protocol/openid-connect/token",
            "scopes": {}
          }
        }
      }
    }
  }
}<|MERGE_RESOLUTION|>--- conflicted
+++ resolved
@@ -12048,7 +12048,6 @@
                 "$ref": "#/components/schemas/ExtendedDataPointListEuTaxonomyAlignedActivity"
               }
             ]
-<<<<<<< HEAD
           },
           "enablingShareInPercent": {
             "nullable": true,
@@ -12258,8 +12257,6 @@
                 "$ref": "#/components/schemas/ExtendedDataPointListEuTaxonomyAlignedActivity"
               }
             ]
-=======
->>>>>>> 0d625c2d
           },
           "enablingShareInPercent": {
             "nullable": true,
@@ -12325,7 +12322,6 @@
         "type": "object",
         "properties": {
           "relativeShareInPercent": {
-<<<<<<< HEAD
             "nullable": true,
             "allOf": [
               {
@@ -12344,7 +12340,9 @@
         }
       },
       "EutaxonomyNonFinancialsRevenueNonEligibleShare": {
-=======
+        "type": "object",
+        "properties": {
+          "relativeShareInPercent": {
             "nullable": true,
             "allOf": [
               {
@@ -12362,28 +12360,6 @@
           }
         }
       },
-      "EutaxonomyNonFinancialsOpexNonEligibleShare": {
->>>>>>> 0d625c2d
-        "type": "object",
-        "properties": {
-          "relativeShareInPercent": {
-            "nullable": true,
-            "allOf": [
-              {
-                "$ref": "#/components/schemas/ExtendedDataPointBigDecimal"
-              }
-            ]
-          },
-          "absoluteShare": {
-            "nullable": true,
-            "allOf": [
-              {
-                "$ref": "#/components/schemas/CurrencyDataPoint"
-              }
-            ]
-          }
-        }
-      },
       "ExtendedDataPointEutaxonomyNonFinancialsGeneralFiscalYearDeviationOptions": {
         "type": "object",
         "properties": {
@@ -12414,7 +12390,6 @@
                 "$ref": "#/components/schemas/ExtendedDocumentReference"
               }
             ]
-<<<<<<< HEAD
           }
         }
       },
@@ -12423,16 +12398,10 @@
         "properties": {
           "value": {
             "type": "array",
-=======
-          },
-          "nonAlignedActivities": {
->>>>>>> 0d625c2d
-            "nullable": true,
-            "allOf": [
-              {
-                "$ref": "#/components/schemas/ExtendedDataPointListEuTaxonomyActivity"
-              }
-            ]
+            "nullable": true,
+            "items": {
+              "$ref": "#/components/schemas/EuTaxonomyActivity"
+            }
           },
           "quality": {
             "nullable": true,
@@ -12442,7 +12411,6 @@
               }
             ]
           },
-<<<<<<< HEAD
           "comment": {
             "type": "string",
             "nullable": true
@@ -12462,327 +12430,6 @@
         "properties": {
           "value": {
             "type": "array",
-=======
-          "substantialContributionToClimateChangeMitigationInPercent": {
-            "nullable": true,
-            "allOf": [
-              {
-                "$ref": "#/components/schemas/ExtendedDataPointBigDecimal"
-              }
-            ]
-          },
-          "substantialContributionToClimateChangeAdaptationInPercent": {
-            "nullable": true,
-            "allOf": [
-              {
-                "$ref": "#/components/schemas/ExtendedDataPointBigDecimal"
-              }
-            ]
-          },
-          "substantialContributionToSustainableUseAndProtectionOfWaterAndMarineResourcesInPercent": {
-            "nullable": true,
-            "allOf": [
-              {
-                "$ref": "#/components/schemas/ExtendedDataPointBigDecimal"
-              }
-            ]
-          },
-          "substantialContributionToTransitionToACircularEconomyInPercent": {
-            "nullable": true,
-            "allOf": [
-              {
-                "$ref": "#/components/schemas/ExtendedDataPointBigDecimal"
-              }
-            ]
-          },
-          "substantialContributionToPollutionPreventionAndControlInPercent": {
-            "nullable": true,
-            "allOf": [
-              {
-                "$ref": "#/components/schemas/ExtendedDataPointBigDecimal"
-              }
-            ]
-          },
-          "substantialContributionToProtectionAndRestorationOfBiodiversityAndEcosystemsInPercent": {
-            "nullable": true,
-            "allOf": [
-              {
-                "$ref": "#/components/schemas/ExtendedDataPointBigDecimal"
-              }
-            ]
-          },
-          "alignedActivities": {
->>>>>>> 0d625c2d
-            "nullable": true,
-            "allOf": [
-              {
-                "$ref": "#/components/schemas/ExtendedDataPointListEuTaxonomyAlignedActivity"
-              }
-            ]
-          },
-<<<<<<< HEAD
-          "quality": {
-            "nullable": true,
-            "allOf": [
-              {
-                "$ref": "#/components/schemas/QualityOptions"
-              }
-            ]
-          },
-          "comment": {
-            "type": "string",
-            "nullable": true
-          },
-          "dataSource": {
-            "nullable": true,
-            "allOf": [
-              {
-                "$ref": "#/components/schemas/ExtendedDocumentReference"
-=======
-          "enablingShareInPercent": {
-            "nullable": true,
-            "allOf": [
-              {
-                "$ref": "#/components/schemas/ExtendedDataPointBigDecimal"
-              }
-            ]
-          },
-          "transitionalShareInPercent": {
-            "nullable": true,
-            "allOf": [
-              {
-                "$ref": "#/components/schemas/ExtendedDataPointBigDecimal"
->>>>>>> 0d625c2d
-              }
-            ]
-          }
-        }
-      },
-      "ExtendedDataPointLocalDate": {
-        "type": "object",
-        "properties": {
-<<<<<<< HEAD
-          "value": {
-            "type": "string",
-            "format": "date",
-            "nullable": true
-=======
-          "relativeShareInPercent": {
-            "nullable": true,
-            "allOf": [
-              {
-                "$ref": "#/components/schemas/ExtendedDataPointBigDecimal"
-              }
-            ]
->>>>>>> 0d625c2d
-          },
-          "quality": {
-            "nullable": true,
-            "allOf": [
-              {
-<<<<<<< HEAD
-                "$ref": "#/components/schemas/QualityOptions"
-              }
-            ]
-          },
-          "comment": {
-            "type": "string",
-            "nullable": true
-=======
-                "$ref": "#/components/schemas/CurrencyDataPoint"
-              }
-            ]
-          }
-        }
-      },
-      "EutaxonomyNonFinancialsRevenueEligibleShare": {
-        "type": "object",
-        "properties": {
-          "relativeShareInPercent": {
-            "nullable": true,
-            "allOf": [
-              {
-                "$ref": "#/components/schemas/ExtendedDataPointBigDecimal"
-              }
-            ]
->>>>>>> 0d625c2d
-          },
-          "dataSource": {
-            "nullable": true,
-            "allOf": [
-              {
-<<<<<<< HEAD
-                "$ref": "#/components/schemas/ExtendedDocumentReference"
-=======
-                "$ref": "#/components/schemas/CurrencyDataPoint"
->>>>>>> 0d625c2d
-              }
-            ]
-          }
-        }
-      },
-      "ExtendedDataPointYesNo": {
-        "type": "object",
-        "properties": {
-<<<<<<< HEAD
-          "value": {
-            "nullable": true,
-            "allOf": [
-              {
-                "$ref": "#/components/schemas/YesNo"
-              }
-            ]
-          },
-          "quality": {
-            "nullable": true,
-            "allOf": [
-              {
-                "$ref": "#/components/schemas/QualityOptions"
-              }
-            ]
-          },
-          "comment": {
-            "type": "string",
-            "nullable": true
-=======
-          "relativeShareInPercent": {
-            "nullable": true,
-            "allOf": [
-              {
-                "$ref": "#/components/schemas/ExtendedDataPointBigDecimal"
-              }
-            ]
->>>>>>> 0d625c2d
-          },
-          "dataSource": {
-            "nullable": true,
-            "allOf": [
-              {
-<<<<<<< HEAD
-                "$ref": "#/components/schemas/ExtendedDocumentReference"
-=======
-                "$ref": "#/components/schemas/CurrencyDataPoint"
->>>>>>> 0d625c2d
-              }
-            ]
-          }
-        }
-      },
-      "ExtendedDataPointYesNoNa": {
-        "type": "object",
-        "properties": {
-<<<<<<< HEAD
-          "value": {
-            "nullable": true,
-            "allOf": [
-              {
-                "$ref": "#/components/schemas/YesNoNa"
-              }
-            ]
-          },
-          "quality": {
-            "nullable": true,
-            "allOf": [
-              {
-                "$ref": "#/components/schemas/QualityOptions"
-              }
-            ]
-          },
-          "comment": {
-            "type": "string",
-            "nullable": true
-=======
-          "relativeShareInPercent": {
-            "nullable": true,
-            "allOf": [
-              {
-                "$ref": "#/components/schemas/ExtendedDataPointBigDecimal"
-              }
-            ]
->>>>>>> 0d625c2d
-          },
-          "dataSource": {
-            "nullable": true,
-            "allOf": [
-              {
-<<<<<<< HEAD
-=======
-                "$ref": "#/components/schemas/CurrencyDataPoint"
-              }
-            ]
-          }
-        }
-      },
-      "ExtendedDataPointEutaxonomyNonFinancialsGeneralFiscalYearDeviationOptions": {
-        "type": "object",
-        "properties": {
-          "value": {
-            "nullable": true,
-            "allOf": [
-              {
-                "$ref": "#/components/schemas/EutaxonomyNonFinancialsGeneralFiscalYearDeviationOptions"
-              }
-            ]
-          },
-          "quality": {
-            "nullable": true,
-            "allOf": [
-              {
-                "$ref": "#/components/schemas/QualityOptions"
-              }
-            ]
-          },
-          "comment": {
-            "type": "string",
-            "nullable": true
-          },
-          "dataSource": {
-            "nullable": true,
-            "allOf": [
-              {
-                "$ref": "#/components/schemas/ExtendedDocumentReference"
-              }
-            ]
-          }
-        }
-      },
-      "ExtendedDataPointListEuTaxonomyActivity": {
-        "type": "object",
-        "properties": {
-          "value": {
-            "type": "array",
-            "nullable": true,
-            "items": {
-              "$ref": "#/components/schemas/EuTaxonomyActivity"
-            }
-          },
-          "quality": {
-            "nullable": true,
-            "allOf": [
-              {
-                "$ref": "#/components/schemas/QualityOptions"
-              }
-            ]
-          },
-          "comment": {
-            "type": "string",
-            "nullable": true
-          },
-          "dataSource": {
-            "nullable": true,
-            "allOf": [
-              {
-                "$ref": "#/components/schemas/ExtendedDocumentReference"
-              }
-            ]
-          }
-        }
-      },
-      "ExtendedDataPointListEuTaxonomyAlignedActivity": {
-        "type": "object",
-        "properties": {
-          "value": {
-            "type": "array",
             "nullable": true,
             "items": {
               "$ref": "#/components/schemas/EuTaxonomyAlignedActivity"
@@ -12867,7 +12514,6 @@
             "nullable": true,
             "allOf": [
               {
->>>>>>> 0d625c2d
                 "$ref": "#/components/schemas/ExtendedDocumentReference"
               }
             ]
@@ -15236,24 +14882,11 @@
         ],
         "type": "object",
         "properties": {
-<<<<<<< HEAD
-          "companyName": {
-            "type": "string"
-          },
-          "companyId": {
+          "countryCode": {
             "type": "string"
           },
           "headquarters": {
             "type": "string"
-          },
-=======
->>>>>>> 0d625c2d
-          "countryCode": {
-            "type": "string"
-          },
-          "sector": {
-            "type": "string",
-            "nullable": true
           },
           "lei": {
             "type": "string",
