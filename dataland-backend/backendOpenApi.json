--- conflicted
+++ resolved
@@ -11514,11 +11514,13 @@
         ]
       },
       "AssuranceDataPoint": {
+        "required": [
+          "value"
+        ],
         "type": "object",
         "properties": {
           "value": {
             "type": "string",
-            "nullable": true,
             "enum": [
               "None",
               "LimitedAssurance",
@@ -15272,26 +15274,21 @@
         ],
         "type": "object",
         "properties": {
-          "countryCode": {
-            "type": "string"
+          "sector": {
+            "type": "string",
+            "nullable": true
           },
           "lei": {
             "type": "string",
             "nullable": true
           },
-<<<<<<< HEAD
-          "sector": {
-            "type": "string",
-            "nullable": true
-=======
           "headquarters": {
             "type": "string"
->>>>>>> 7beac146
+          },
+          "companyId": {
+            "type": "string"
           },
           "companyName": {
-            "type": "string"
-          },
-          "companyId": {
             "type": "string"
           },
           "countryCode": {
@@ -15318,10 +15315,10 @@
         ],
         "type": "object",
         "properties": {
+          "companyId": {
+            "type": "string"
+          },
           "companyName": {
-            "type": "string"
-          },
-          "companyId": {
             "type": "string"
           }
         }
