{
  "openapi": "3.0.1",
  "info": {
    "title": "Dataland Backend API documentation",
    "version": "1.0.0"
  },
  "servers": [
    {
      "url": "/api"
    }
  ],
  "tags": [
    {
      "name": "Actuator",
      "description": "Monitor and interact",
      "externalDocs": {
        "description": "Spring Boot Actuator Web API Documentation",
        "url": "https://docs.spring.io/spring-boot/docs/current/actuator-api/html/"
      }
    }
  ],
  "paths": {
    "/companies/{companyId}": {
      "get": {
        "tags": [
          "company-data-controller"
        ],
        "summary": "Retrieve company information.",
        "description": "Company information behind the given company Id is retrieved.",
        "operationId": "getCompanyById",
        "parameters": [
          {
            "name": "companyId",
            "in": "path",
            "required": true,
            "schema": {
              "type": "string"
            }
          }
        ],
        "responses": {
          "200": {
            "description": "Successfully retrieved company information.",
            "content": {
              "application/json": {
                "schema": {
                  "$ref": "#/components/schemas/StoredCompany"
                }
              }
            }
          },
          "default": {
            "description": "An error occurred",
            "content": {
              "application/json": {
                "schema": {
                  "$ref": "#/components/schemas/ErrorResponse"
                }
              }
            }
          },
          "401": {
            "description": "Unauthorized",
            "headers": {
              "WWW-Authenticate": {
                "schema": {
                  "type": "string"
                }
              }
            }
          }
        },
        "security": [
          {
            "default-oauth": []
          },
          {
            "default-bearer-auth": []
          }
        ]
      },
      "put": {
        "tags": [
          "company-data-controller"
        ],
        "summary": "Update company information entirely",
        "description": "Replace all company information of the company associated with the given company Id",
        "operationId": "putCompanyById",
        "parameters": [
          {
            "name": "companyId",
            "in": "path",
            "required": true,
            "schema": {
              "type": "string"
            }
          }
        ],
        "requestBody": {
          "content": {
            "application/json": {
              "schema": {
                "$ref": "#/components/schemas/CompanyInformation"
              }
            }
          },
          "required": true
        },
        "responses": {
          "200": {
            "description": "Successfully updated company information.",
            "content": {
              "application/json": {
                "schema": {
                  "$ref": "#/components/schemas/StoredCompany"
                }
              }
            }
          },
          "default": {
            "description": "An error occurred",
            "content": {
              "application/json": {
                "schema": {
                  "$ref": "#/components/schemas/ErrorResponse"
                }
              }
            }
          },
          "401": {
            "description": "Unauthorized",
            "headers": {
              "WWW-Authenticate": {
                "schema": {
                  "type": "string"
                }
              }
            }
          }
        },
        "security": [
          {
            "default-oauth": []
          },
          {
            "default-bearer-auth": []
          }
        ]
      },
      "patch": {
        "tags": [
          "company-data-controller"
        ],
        "summary": "Update company information selectively",
        "description": "Provided fields of the company associated with the given company Id are updated.",
        "operationId": "patchCompanyById",
        "parameters": [
          {
            "name": "companyId",
            "in": "path",
            "required": true,
            "schema": {
              "type": "string"
            }
          }
        ],
        "requestBody": {
          "content": {
            "application/json": {
              "schema": {
                "$ref": "#/components/schemas/CompanyInformationPatch"
              }
            }
          },
          "required": true
        },
        "responses": {
          "200": {
            "description": "Successfully updated company information.",
            "content": {
              "application/json": {
                "schema": {
                  "$ref": "#/components/schemas/StoredCompany"
                }
              }
            }
          },
          "default": {
            "description": "An error occurred",
            "content": {
              "application/json": {
                "schema": {
                  "$ref": "#/components/schemas/ErrorResponse"
                }
              }
            }
          },
          "401": {
            "description": "Unauthorized",
            "headers": {
              "WWW-Authenticate": {
                "schema": {
                  "type": "string"
                }
              }
            }
          }
        },
        "security": [
          {
            "default-oauth": []
          },
          {
            "default-bearer-auth": []
          }
        ]
      }
    },
    "/data/sme": {
      "post": {
        "tags": [
          "sme-data-controller"
        ],
        "operationId": "postCompanyAssociatedSmeData",
        "parameters": [
          {
            "name": "bypassQa",
            "in": "query",
            "required": false,
            "schema": {
              "type": "boolean",
              "default": false
            }
          }
        ],
        "requestBody": {
          "content": {
            "application/json": {
              "schema": {
                "$ref": "#/components/schemas/CompanyAssociatedDataSmeData"
              }
            }
          },
          "required": true
        },
        "responses": {
          "200": {
            "description": "Successfully added data to the data store.",
            "content": {
              "application/json": {
                "schema": {
                  "$ref": "#/components/schemas/DataMetaInformation"
                }
              }
            }
          },
          "default": {
            "description": "An error occurred",
            "content": {
              "application/json": {
                "schema": {
                  "$ref": "#/components/schemas/ErrorResponse"
                }
              }
            }
          },
          "401": {
            "description": "Unauthorized",
            "headers": {
              "WWW-Authenticate": {
                "schema": {
                  "type": "string"
                }
              }
            }
          }
        },
        "security": [
          {
            "default-oauth": []
          },
          {
            "default-bearer-auth": []
          }
        ]
      }
    },
    "/data/sfdr": {
      "post": {
        "tags": [
          "sfdr-data-controller"
        ],
        "operationId": "postCompanyAssociatedSfdrData",
        "parameters": [
          {
            "name": "bypassQa",
            "in": "query",
            "required": false,
            "schema": {
              "type": "boolean",
              "default": false
            }
          }
        ],
        "requestBody": {
          "content": {
            "application/json": {
              "schema": {
                "$ref": "#/components/schemas/CompanyAssociatedDataSfdrData"
              }
            }
          },
          "required": true
        },
        "responses": {
          "200": {
            "description": "Successfully added data to the data store.",
            "content": {
              "application/json": {
                "schema": {
                  "$ref": "#/components/schemas/DataMetaInformation"
                }
              }
            }
          },
          "default": {
            "description": "An error occurred",
            "content": {
              "application/json": {
                "schema": {
                  "$ref": "#/components/schemas/ErrorResponse"
                }
              }
            }
          },
          "401": {
            "description": "Unauthorized",
            "headers": {
              "WWW-Authenticate": {
                "schema": {
                  "type": "string"
                }
              }
            }
          }
        },
        "security": [
          {
            "default-oauth": []
          },
          {
            "default-bearer-auth": []
          }
        ]
      }
    },
    "/data/p2p": {
      "post": {
        "tags": [
          "p-2p-data-controller"
        ],
        "operationId": "postCompanyAssociatedP2pData",
        "parameters": [
          {
            "name": "bypassQa",
            "in": "query",
            "required": false,
            "schema": {
              "type": "boolean",
              "default": false
            }
          }
        ],
        "requestBody": {
          "content": {
            "application/json": {
              "schema": {
                "$ref": "#/components/schemas/CompanyAssociatedDataPathwaysToParisData"
              }
            }
          },
          "required": true
        },
        "responses": {
          "200": {
            "description": "Successfully added data to the data store.",
            "content": {
              "application/json": {
                "schema": {
                  "$ref": "#/components/schemas/DataMetaInformation"
                }
              }
            }
          },
          "default": {
            "description": "An error occurred",
            "content": {
              "application/json": {
                "schema": {
                  "$ref": "#/components/schemas/ErrorResponse"
                }
              }
            }
          },
          "401": {
            "description": "Unauthorized",
            "headers": {
              "WWW-Authenticate": {
                "schema": {
                  "type": "string"
                }
              }
            }
          }
        },
        "security": [
          {
            "default-oauth": []
          },
          {
            "default-bearer-auth": []
          }
        ]
      }
    },
    "/data/lksg": {
      "post": {
        "tags": [
          "lksg-data-controller"
        ],
        "operationId": "postCompanyAssociatedLksgData",
        "parameters": [
          {
            "name": "bypassQa",
            "in": "query",
            "required": false,
            "schema": {
              "type": "boolean",
              "default": false
            }
          }
        ],
        "requestBody": {
          "content": {
            "application/json": {
              "schema": {
                "$ref": "#/components/schemas/CompanyAssociatedDataLksgData"
              }
            }
          },
          "required": true
        },
        "responses": {
          "200": {
            "description": "Successfully added data to the data store.",
            "content": {
              "application/json": {
                "schema": {
                  "$ref": "#/components/schemas/DataMetaInformation"
                }
              }
            }
          },
          "default": {
            "description": "An error occurred",
            "content": {
              "application/json": {
                "schema": {
                  "$ref": "#/components/schemas/ErrorResponse"
                }
              }
            }
          },
          "401": {
            "description": "Unauthorized",
            "headers": {
              "WWW-Authenticate": {
                "schema": {
                  "type": "string"
                }
              }
            }
          }
        },
        "security": [
          {
            "default-oauth": []
          },
          {
            "default-bearer-auth": []
          }
        ]
      }
    },
    "/data/heimathafen": {
      "post": {
        "tags": [
          "heimathafen-data-controller"
        ],
        "operationId": "postCompanyAssociatedHeimathafenData",
        "parameters": [
          {
            "name": "bypassQa",
            "in": "query",
            "required": false,
            "schema": {
              "type": "boolean",
              "default": false
            }
          }
        ],
        "requestBody": {
          "content": {
            "application/json": {
              "schema": {
                "$ref": "#/components/schemas/CompanyAssociatedDataHeimathafenData"
              }
            }
          },
          "required": true
        },
        "responses": {
          "200": {
            "description": "Successfully added data to the data store.",
            "content": {
              "application/json": {
                "schema": {
                  "$ref": "#/components/schemas/DataMetaInformation"
                }
              }
            }
          },
          "default": {
            "description": "An error occurred",
            "content": {
              "application/json": {
                "schema": {
                  "$ref": "#/components/schemas/ErrorResponse"
                }
              }
            }
          },
          "401": {
            "description": "Unauthorized",
            "headers": {
              "WWW-Authenticate": {
                "schema": {
                  "type": "string"
                }
              }
            }
          }
        },
        "security": [
          {
            "default-oauth": []
          },
          {
            "default-bearer-auth": []
          }
        ]
      }
    },
    "/data/eutaxonomy-non-financials": {
      "post": {
        "tags": [
          "eu-taxonomy-data-for-non-financials-controller"
        ],
        "operationId": "postCompanyAssociatedEuTaxonomyDataForNonFinancials",
        "parameters": [
          {
            "name": "bypassQa",
            "in": "query",
            "required": false,
            "schema": {
              "type": "boolean",
              "default": false
            }
          }
        ],
        "requestBody": {
          "content": {
            "application/json": {
              "schema": {
                "$ref": "#/components/schemas/CompanyAssociatedDataEuTaxonomyDataForNonFinancials"
              }
            }
          },
          "required": true
        },
        "responses": {
          "200": {
            "description": "Successfully added data to the data store.",
            "content": {
              "application/json": {
                "schema": {
                  "$ref": "#/components/schemas/DataMetaInformation"
                }
              }
            }
          },
          "default": {
            "description": "An error occurred",
            "content": {
              "application/json": {
                "schema": {
                  "$ref": "#/components/schemas/ErrorResponse"
                }
              }
            }
          },
          "401": {
            "description": "Unauthorized",
            "headers": {
              "WWW-Authenticate": {
                "schema": {
                  "type": "string"
                }
              }
            }
          }
        },
        "security": [
          {
            "default-oauth": []
          },
          {
            "default-bearer-auth": []
          }
        ]
      }
    },
    "/data/eutaxonomy-financials": {
      "post": {
        "tags": [
          "eu-taxonomy-data-for-financials-controller"
        ],
        "operationId": "postCompanyAssociatedEuTaxonomyDataForFinancials",
        "parameters": [
          {
            "name": "bypassQa",
            "in": "query",
            "required": false,
            "schema": {
              "type": "boolean",
              "default": false
            }
          }
        ],
        "requestBody": {
          "content": {
            "application/json": {
              "schema": {
                "$ref": "#/components/schemas/CompanyAssociatedDataEuTaxonomyDataForFinancials"
              }
            }
          },
          "required": true
        },
        "responses": {
          "200": {
            "description": "Successfully added data to the data store.",
            "content": {
              "application/json": {
                "schema": {
                  "$ref": "#/components/schemas/DataMetaInformation"
                }
              }
            }
          },
          "default": {
            "description": "An error occurred",
            "content": {
              "application/json": {
                "schema": {
                  "$ref": "#/components/schemas/ErrorResponse"
                }
              }
            }
          },
          "401": {
            "description": "Unauthorized",
            "headers": {
              "WWW-Authenticate": {
                "schema": {
                  "type": "string"
                }
              }
            }
          }
        },
        "security": [
          {
            "default-oauth": []
          },
          {
            "default-bearer-auth": []
          }
        ]
      }
    },
    "/data/esg-questionnaire": {
      "post": {
        "tags": [
          "esg-questionnaire-data-controller"
        ],
        "operationId": "postCompanyAssociatedEsgQuestionnaireData",
        "parameters": [
          {
            "name": "bypassQa",
            "in": "query",
            "required": false,
            "schema": {
              "type": "boolean",
              "default": false
            }
          }
        ],
        "requestBody": {
          "content": {
            "application/json": {
              "schema": {
                "$ref": "#/components/schemas/CompanyAssociatedDataEsgQuestionnaireData"
              }
            }
          },
          "required": true
        },
        "responses": {
          "200": {
            "description": "Successfully added data to the data store.",
            "content": {
              "application/json": {
                "schema": {
                  "$ref": "#/components/schemas/DataMetaInformation"
                }
              }
            }
          },
          "default": {
            "description": "An error occurred",
            "content": {
              "application/json": {
                "schema": {
                  "$ref": "#/components/schemas/ErrorResponse"
                }
              }
            }
          },
          "401": {
            "description": "Unauthorized",
            "headers": {
              "WWW-Authenticate": {
                "schema": {
                  "type": "string"
                }
              }
            }
          }
        },
        "security": [
          {
            "default-oauth": []
          },
          {
            "default-bearer-auth": []
          }
        ]
      }
    },
    "/companies": {
      "get": {
        "tags": [
          "company-data-controller"
        ],
        "summary": "Retrieve just the basic information about specific companies with approved framework data by different filters.",
        "description": "The basic information about companies with associated approved framework data identified via the provided company name/identifier are retrieved and filtered by countryCode, sector and available framework data. Empty/Unspecified filters are ignored.",
        "operationId": "getCompanies",
        "parameters": [
          {
            "name": "searchString",
            "in": "query",
            "required": false,
            "schema": {
              "type": "string"
            }
          },
          {
            "name": "dataTypes",
            "in": "query",
            "required": false,
            "schema": {
              "uniqueItems": true,
              "type": "array",
              "items": {
                "$ref": "#/components/schemas/DataTypeEnum"
              }
            }
          },
          {
            "name": "countryCodes",
            "in": "query",
            "required": false,
            "schema": {
              "uniqueItems": true,
              "type": "array",
              "items": {
                "type": "string"
              }
            }
          },
          {
            "name": "sectors",
            "in": "query",
            "required": false,
            "schema": {
              "uniqueItems": true,
              "type": "array",
              "items": {
                "type": "string"
              }
            }
          }
        ],
        "responses": {
          "200": {
            "description": "Successfully retrieved basic company information.",
            "content": {
              "application/json": {
                "schema": {
                  "type": "array",
                  "items": {
                    "$ref": "#/components/schemas/BasicCompanyInformation"
                  }
                }
              }
            }
          },
          "default": {
            "description": "An error occurred",
            "content": {
              "application/json": {
                "schema": {
                  "$ref": "#/components/schemas/ErrorResponse"
                }
              }
            }
          },
          "401": {
            "description": "Unauthorized",
            "headers": {
              "WWW-Authenticate": {
                "schema": {
                  "type": "string"
                }
              }
            }
          }
        },
        "security": [
          {
            "default-oauth": []
          },
          {
            "default-bearer-auth": []
          }
        ]
      },
      "post": {
        "tags": [
          "company-data-controller"
        ],
        "summary": "Add a new company.",
        "description": "A new company is added using the provided information, the generated company ID is returned.",
        "operationId": "postCompany",
        "requestBody": {
          "content": {
            "application/json": {
              "schema": {
                "$ref": "#/components/schemas/CompanyInformation"
              }
            }
          },
          "required": true
        },
        "responses": {
          "200": {
            "description": "Successfully added company.",
            "content": {
              "application/json": {
                "schema": {
                  "$ref": "#/components/schemas/StoredCompany"
                }
              }
            }
          },
          "default": {
            "description": "An error occurred",
            "content": {
              "application/json": {
                "schema": {
                  "$ref": "#/components/schemas/ErrorResponse"
                }
              }
            }
          },
          "401": {
            "description": "Unauthorized",
            "headers": {
              "WWW-Authenticate": {
                "schema": {
                  "type": "string"
                }
              }
            }
          }
        },
        "security": [
          {
            "default-oauth": []
          },
          {
            "default-bearer-auth": []
          }
        ]
      }
    },
    "/companies/{companyId}/data-ownership-request": {
      "post": {
        "tags": [
          "company-data-controller"
        ],
        "summary": "Request data ownership for a company.",
        "description": "Request data ownership for one of the existing company on Dataland.",
        "operationId": "postDataOwnershipRequest",
        "parameters": [
          {
            "name": "companyId",
            "in": "path",
            "required": true,
            "schema": {
              "type": "string",
              "format": "uuid"
            }
          },
          {
            "name": "comment",
            "in": "query",
            "required": false,
            "schema": {
              "type": "string"
            }
          }
        ],
        "responses": {
          "200": {
            "description": "Successfully requested data ownership."
          },
          "default": {
            "description": "An error occurred",
            "content": {
              "application/json": {
                "schema": {
                  "$ref": "#/components/schemas/ErrorResponse"
                }
              }
            }
          },
          "401": {
            "description": "Unauthorized",
            "headers": {
              "WWW-Authenticate": {
                "schema": {
                  "type": "string"
                }
              }
            }
          }
        },
        "security": [
          {
            "default-oauth": []
          },
          {
            "default-bearer-auth": []
          }
        ]
      }
    },
    "/companies/{companyId}/data-owners/{userId}": {
      "post": {
        "tags": [
          "company-data-controller"
        ],
        "summary": "Add a new data owner to a company.",
        "description": "A new data owner is added to the existing list for the specified company.",
        "operationId": "postDataOwner",
        "parameters": [
          {
            "name": "companyId",
            "in": "path",
            "required": true,
            "schema": {
              "type": "string",
              "format": "uuid"
            }
          },
          {
            "name": "userId",
            "in": "path",
            "required": true,
            "schema": {
              "type": "string",
              "format": "uuid"
            }
          }
        ],
        "responses": {
          "200": {
            "description": "Successfully added data owner.",
            "content": {
              "application/json": {
                "schema": {
                  "$ref": "#/components/schemas/CompanyDataOwners"
                }
              }
            }
          },
          "default": {
            "description": "An error occurred",
            "content": {
              "application/json": {
                "schema": {
                  "$ref": "#/components/schemas/ErrorResponse"
                }
              }
            }
          },
          "401": {
            "description": "Unauthorized",
            "headers": {
              "WWW-Authenticate": {
                "schema": {
                  "type": "string"
                }
              }
            }
          }
        },
        "security": [
          {
            "default-oauth": []
          },
          {
            "default-bearer-auth": []
          }
        ]
      },
      "delete": {
        "tags": [
          "company-data-controller"
        ],
        "summary": "Delete a data owner from a specified company.",
        "description": "An existing data owner is deleted from the existing list for the specified company.",
        "operationId": "deleteDataOwner",
        "parameters": [
          {
            "name": "companyId",
            "in": "path",
            "required": true,
            "schema": {
              "type": "string",
              "format": "uuid"
            }
          },
          {
            "name": "userId",
            "in": "path",
            "required": true,
            "schema": {
              "type": "string",
              "format": "uuid"
            }
          }
        ],
        "responses": {
          "200": {
            "description": "Successfully deleted data owner.",
            "content": {
              "application/json": {
                "schema": {
                  "$ref": "#/components/schemas/CompanyDataOwners"
                }
              }
            }
          },
          "default": {
            "description": "An error occurred",
            "content": {
              "application/json": {
                "schema": {
                  "$ref": "#/components/schemas/ErrorResponse"
                }
              }
            }
          },
          "401": {
            "description": "Unauthorized",
            "headers": {
              "WWW-Authenticate": {
                "schema": {
                  "type": "string"
                }
              }
            }
          }
        },
        "security": [
          {
            "default-oauth": []
          },
          {
            "default-bearer-auth": []
          }
        ]
      },
      "head": {
        "tags": [
          "company-data-controller"
        ],
        "summary": "Validation of a user-company combination with regards to data ownership.",
        "description": "Checks whether a user is data owner of a company.",
        "operationId": "isUserDataOwnerForCompany",
        "parameters": [
          {
            "name": "companyId",
            "in": "path",
            "required": true,
            "schema": {
              "type": "string",
              "format": "uuid"
            }
          },
          {
            "name": "userId",
            "in": "path",
            "required": true,
            "schema": {
              "type": "string",
              "format": "uuid"
            }
          }
        ],
        "responses": {
          "200": {
            "description": "The specified user is data owner of the company."
          },
          "404": {
            "description": "Either the specified company does not exist on Dataland or the user isn\u0027t data owner of that company."
          },
          "default": {
            "description": "An error occurred",
            "content": {
              "application/json": {
                "schema": {
                  "$ref": "#/components/schemas/ErrorResponse"
                }
              }
            }
          },
          "401": {
            "description": "Unauthorized",
            "headers": {
              "WWW-Authenticate": {
                "schema": {
                  "type": "string"
                }
              }
            }
          }
        },
        "security": [
          {
            "default-oauth": []
          },
          {
            "default-bearer-auth": []
          }
        ]
      }
    },
    "/companies/identifiers/{identifierType}/{identifier}": {
      "get": {
        "tags": [
          "company-data-controller"
        ],
        "summary": "Gets the company ID for an identifier of specified type.",
        "description": "Get the company ID for an identifier of specified type.",
        "operationId": "getCompanyIdByIdentifier",
        "parameters": [
          {
            "name": "identifierType",
            "in": "path",
            "required": true,
            "schema": {
              "$ref": "#/components/schemas/IdentifierType"
            }
          },
          {
            "name": "identifier",
            "in": "path",
            "required": true,
            "schema": {
              "type": "string"
            }
          }
        ],
        "responses": {
          "404": {
            "description": "Found no company corresponding the identifier.",
            "content": {
              "application/json": {
                "schema": {
                  "$ref": "#/components/schemas/CompanyId"
                }
              }
            }
          },
          "200": {
            "description": "Found a company corresponding the identifier.",
            "content": {
              "application/json": {
                "schema": {
                  "$ref": "#/components/schemas/CompanyId"
                }
              }
            }
          },
          "default": {
            "description": "An error occurred",
            "content": {
              "application/json": {
                "schema": {
                  "$ref": "#/components/schemas/ErrorResponse"
                }
              }
            }
          },
          "401": {
            "description": "Unauthorized",
            "headers": {
              "WWW-Authenticate": {
                "schema": {
                  "type": "string"
                }
              }
            }
          }
        },
        "security": [
          {
            "default-oauth": []
          },
          {
            "default-bearer-auth": []
          }
        ]
      },
      "head": {
        "tags": [
          "company-data-controller"
        ],
        "summary": "Checks that an identifier of specified type exists.",
        "description": "Checks that an identifier of specified type exists.",
        "operationId": "existsIdentifier",
        "parameters": [
          {
            "name": "identifierType",
            "in": "path",
            "required": true,
            "schema": {
              "$ref": "#/components/schemas/IdentifierType"
            }
          },
          {
            "name": "identifier",
            "in": "path",
            "required": true,
            "schema": {
              "type": "string"
            }
          }
        ],
        "responses": {
          "200": {
            "description": "Successfully checked that identifier exists."
          },
          "404": {
            "description": "Successfully checked that identifier does not exist."
          },
          "default": {
            "description": "An error occurred",
            "content": {
              "application/json": {
                "schema": {
                  "$ref": "#/components/schemas/ErrorResponse"
                }
              }
            }
          },
          "401": {
            "description": "Unauthorized",
            "headers": {
              "WWW-Authenticate": {
                "schema": {
                  "type": "string"
                }
              }
            }
          }
        },
        "security": [
          {
            "default-oauth": []
          },
          {
            "default-bearer-auth": []
          }
        ]
      }
    },
    "/users/{userId}/uploads": {
      "get": {
        "tags": [
          "user-uploads-controller"
        ],
        "summary": "Retrieve an augmented dataset meta information uploaded by a specific user.",
        "description": "Retrieve an augmented dataset meta information uploaded by a specific user for the \"My Datasets\" page.",
        "operationId": "getUserUploadsDataMetaInformation",
        "parameters": [
          {
            "name": "userId",
            "in": "path",
            "required": true,
            "schema": {
              "type": "string"
            }
          }
        ],
        "responses": {
          "200": {
            "description": "Successfully retrieved augmented dataset meta information.",
            "content": {
              "application/json": {
                "schema": {
                  "type": "array",
                  "items": {
                    "$ref": "#/components/schemas/DataMetaInformationForMyDatasets"
                  }
                }
              }
            }
          },
          "default": {
            "description": "An error occurred",
            "content": {
              "application/json": {
                "schema": {
                  "$ref": "#/components/schemas/ErrorResponse"
                }
              }
            }
          },
          "401": {
            "description": "Unauthorized",
            "headers": {
              "WWW-Authenticate": {
                "schema": {
                  "type": "string"
                }
              }
            }
          }
        },
        "security": [
          {
            "default-oauth": []
          },
          {
            "default-bearer-auth": []
          }
        ]
      }
    },
    "/token": {
      "get": {
        "tags": [
          "token-validity-controller"
        ],
        "summary": "Validates if a token is valid",
        "description": "Validates if a token is valid",
        "operationId": "validateToken",
        "responses": {
          "200": {
            "description": "OK"
          },
          "default": {
            "description": "An error occurred",
            "content": {
              "application/json": {
                "schema": {
                  "$ref": "#/components/schemas/ErrorResponse"
                }
              }
            }
          },
          "401": {
            "description": "Unauthorized",
            "headers": {
              "WWW-Authenticate": {
                "schema": {
                  "type": "string"
                }
              }
            }
          }
        },
        "security": [
          {
            "default-oauth": []
          },
          {
            "default-bearer-auth": []
          }
        ]
      }
    },
    "/metadata": {
      "get": {
        "tags": [
          "meta-data-controller"
        ],
        "summary": "Search in Dataland for meta info about data.",
        "description": "Meta info about data sets registered by Dataland can be retrieved.",
        "operationId": "getListOfDataMetaInfo",
        "parameters": [
          {
            "name": "companyId",
            "in": "query",
            "required": false,
            "schema": {
              "type": "string"
            }
          },
          {
            "name": "dataType",
            "in": "query",
            "required": false,
            "schema": {
              "$ref": "#/components/schemas/DataTypeEnum"
            }
          },
          {
            "name": "showOnlyActive",
            "in": "query",
            "required": false,
            "schema": {
              "type": "boolean",
              "default": true
            }
          },
          {
            "name": "reportingPeriod",
            "in": "query",
            "required": false,
            "schema": {
              "type": "string"
            }
          }
        ],
        "responses": {
          "200": {
            "description": "Successfully retrieved meta info.",
            "content": {
              "application/json": {
                "schema": {
                  "type": "array",
                  "items": {
                    "$ref": "#/components/schemas/DataMetaInformation"
                  }
                }
              }
            }
          },
          "default": {
            "description": "An error occurred",
            "content": {
              "application/json": {
                "schema": {
                  "$ref": "#/components/schemas/ErrorResponse"
                }
              }
            }
          },
          "401": {
            "description": "Unauthorized",
            "headers": {
              "WWW-Authenticate": {
                "schema": {
                  "type": "string"
                }
              }
            }
          }
        },
        "security": [
          {
            "default-oauth": []
          },
          {
            "default-bearer-auth": []
          }
        ]
      }
    },
    "/metadata/{dataId}": {
      "get": {
        "tags": [
          "meta-data-controller"
        ],
        "summary": "Look up meta info about a specific data set.",
        "description": "Meta info about a specific data set registered by Dataland and identified by its data ID is retrieved.",
        "operationId": "getDataMetaInfo",
        "parameters": [
          {
            "name": "dataId",
            "in": "path",
            "required": true,
            "schema": {
              "type": "string"
            }
          }
        ],
        "responses": {
          "200": {
            "description": "Successfully retrieved specific meta info.",
            "content": {
              "application/json": {
                "schema": {
                  "$ref": "#/components/schemas/DataMetaInformation"
                }
              }
            }
          },
          "default": {
            "description": "An error occurred",
            "content": {
              "application/json": {
                "schema": {
                  "$ref": "#/components/schemas/ErrorResponse"
                }
              }
            }
          },
          "401": {
            "description": "Unauthorized",
            "headers": {
              "WWW-Authenticate": {
                "schema": {
                  "type": "string"
                }
              }
            }
          }
        },
        "security": [
          {
            "default-oauth": []
          },
          {
            "default-bearer-auth": []
          }
        ]
      }
    },
    "/internal/cached/{dataId}": {
      "get": {
        "tags": [
          "temporarily-cached-data-controller"
        ],
        "summary": "Retrieve specific data from the cache store of the backend.",
        "description": "Data identified by the provided data ID is retrieved.",
        "operationId": "getReceivedData",
        "parameters": [
          {
            "name": "dataId",
            "in": "path",
            "required": true,
            "schema": {
              "type": "string"
            }
          }
        ],
        "responses": {
          "200": {
            "description": "Successfully retrieved data set.",
            "content": {
              "application/json": {
                "schema": {
                  "type": "string"
                }
              }
            }
          },
          "default": {
            "description": "An error occurred",
            "content": {
              "application/json": {
                "schema": {
                  "$ref": "#/components/schemas/ErrorResponse"
                }
              }
            }
          },
          "401": {
            "description": "Unauthorized",
            "headers": {
              "WWW-Authenticate": {
                "schema": {
                  "type": "string"
                }
              }
            }
          }
        }
      }
    },
    "/data/sme/{dataId}": {
      "get": {
        "tags": [
          "sme-data-controller"
        ],
        "operationId": "getCompanyAssociatedSmeData",
        "parameters": [
          {
            "name": "dataId",
            "in": "path",
            "required": true,
            "schema": {
              "type": "string"
            }
          }
        ],
        "responses": {
          "200": {
            "description": "Successfully retrieved data set.",
            "content": {
              "application/json": {
                "schema": {
                  "$ref": "#/components/schemas/CompanyAssociatedDataSmeData"
                }
              }
            }
          },
          "default": {
            "description": "An error occurred",
            "content": {
              "application/json": {
                "schema": {
                  "$ref": "#/components/schemas/ErrorResponse"
                }
              }
            }
          },
          "401": {
            "description": "Unauthorized",
            "headers": {
              "WWW-Authenticate": {
                "schema": {
                  "type": "string"
                }
              }
            }
          }
        },
        "security": [
          {
            "default-oauth": []
          },
          {
            "default-bearer-auth": []
          }
        ]
      }
    },
    "/data/sme/companies/{companyId}": {
      "get": {
        "tags": [
          "sme-data-controller"
        ],
        "operationId": "getAllCompanySmeData",
        "parameters": [
          {
            "name": "companyId",
            "in": "path",
            "required": true,
            "schema": {
              "type": "string"
            }
          },
          {
            "name": "showOnlyActive",
            "in": "query",
            "required": false,
            "schema": {
              "type": "boolean",
              "default": true
            }
          },
          {
            "name": "reportingPeriod",
            "in": "query",
            "required": false,
            "schema": {
              "type": "string"
            }
          }
        ],
        "responses": {
          "200": {
            "description": "Successfully retrieved framework datasets with meta info.",
            "content": {
              "application/json": {
                "schema": {
                  "type": "array",
                  "items": {
                    "$ref": "#/components/schemas/DataAndMetaInformationSmeData"
                  }
                }
              }
            }
          },
          "default": {
            "description": "An error occurred",
            "content": {
              "application/json": {
                "schema": {
                  "$ref": "#/components/schemas/ErrorResponse"
                }
              }
            }
          },
          "401": {
            "description": "Unauthorized",
            "headers": {
              "WWW-Authenticate": {
                "schema": {
                  "type": "string"
                }
              }
            }
          }
        },
        "security": [
          {
            "default-oauth": []
          },
          {
            "default-bearer-auth": []
          }
        ]
      }
    },
    "/data/sfdr/{dataId}": {
      "get": {
        "tags": [
          "sfdr-data-controller"
        ],
        "operationId": "getCompanyAssociatedSfdrData",
        "parameters": [
          {
            "name": "dataId",
            "in": "path",
            "required": true,
            "schema": {
              "type": "string"
            }
          }
        ],
        "responses": {
          "200": {
            "description": "Successfully retrieved data set.",
            "content": {
              "application/json": {
                "schema": {
                  "$ref": "#/components/schemas/CompanyAssociatedDataSfdrData"
                }
              }
            }
          },
          "default": {
            "description": "An error occurred",
            "content": {
              "application/json": {
                "schema": {
                  "$ref": "#/components/schemas/ErrorResponse"
                }
              }
            }
          },
          "401": {
            "description": "Unauthorized",
            "headers": {
              "WWW-Authenticate": {
                "schema": {
                  "type": "string"
                }
              }
            }
          }
        },
        "security": [
          {
            "default-oauth": []
          },
          {
            "default-bearer-auth": []
          }
        ]
      }
    },
    "/data/sfdr/companies/{companyId}": {
      "get": {
        "tags": [
          "sfdr-data-controller"
        ],
        "operationId": "getAllCompanySfdrData",
        "parameters": [
          {
            "name": "companyId",
            "in": "path",
            "required": true,
            "schema": {
              "type": "string"
            }
          },
          {
            "name": "showOnlyActive",
            "in": "query",
            "required": false,
            "schema": {
              "type": "boolean",
              "default": true
            }
          },
          {
            "name": "reportingPeriod",
            "in": "query",
            "required": false,
            "schema": {
              "type": "string"
            }
          }
        ],
        "responses": {
          "200": {
            "description": "Successfully retrieved framework datasets with meta info.",
            "content": {
              "application/json": {
                "schema": {
                  "type": "array",
                  "items": {
                    "$ref": "#/components/schemas/DataAndMetaInformationSfdrData"
                  }
                }
              }
            }
          },
          "default": {
            "description": "An error occurred",
            "content": {
              "application/json": {
                "schema": {
                  "$ref": "#/components/schemas/ErrorResponse"
                }
              }
            }
          },
          "401": {
            "description": "Unauthorized",
            "headers": {
              "WWW-Authenticate": {
                "schema": {
                  "type": "string"
                }
              }
            }
          }
        },
        "security": [
          {
            "default-oauth": []
          },
          {
            "default-bearer-auth": []
          }
        ]
      }
    },
    "/data/p2p/{dataId}": {
      "get": {
        "tags": [
          "p-2p-data-controller"
        ],
        "operationId": "getCompanyAssociatedP2pData",
        "parameters": [
          {
            "name": "dataId",
            "in": "path",
            "required": true,
            "schema": {
              "type": "string"
            }
          }
        ],
        "responses": {
          "200": {
            "description": "Successfully retrieved data set.",
            "content": {
              "application/json": {
                "schema": {
                  "$ref": "#/components/schemas/CompanyAssociatedDataPathwaysToParisData"
                }
              }
            }
          },
          "default": {
            "description": "An error occurred",
            "content": {
              "application/json": {
                "schema": {
                  "$ref": "#/components/schemas/ErrorResponse"
                }
              }
            }
          },
          "401": {
            "description": "Unauthorized",
            "headers": {
              "WWW-Authenticate": {
                "schema": {
                  "type": "string"
                }
              }
            }
          }
        },
        "security": [
          {
            "default-oauth": []
          },
          {
            "default-bearer-auth": []
          }
        ]
      }
    },
    "/data/p2p/companies/{companyId}": {
      "get": {
        "tags": [
          "p-2p-data-controller"
        ],
        "operationId": "getAllCompanyP2pData",
        "parameters": [
          {
            "name": "companyId",
            "in": "path",
            "required": true,
            "schema": {
              "type": "string"
            }
          },
          {
            "name": "showOnlyActive",
            "in": "query",
            "required": false,
            "schema": {
              "type": "boolean",
              "default": true
            }
          },
          {
            "name": "reportingPeriod",
            "in": "query",
            "required": false,
            "schema": {
              "type": "string"
            }
          }
        ],
        "responses": {
          "200": {
            "description": "Successfully retrieved framework datasets with meta info.",
            "content": {
              "application/json": {
                "schema": {
                  "type": "array",
                  "items": {
                    "$ref": "#/components/schemas/DataAndMetaInformationPathwaysToParisData"
                  }
                }
              }
            }
          },
          "default": {
            "description": "An error occurred",
            "content": {
              "application/json": {
                "schema": {
                  "$ref": "#/components/schemas/ErrorResponse"
                }
              }
            }
          },
          "401": {
            "description": "Unauthorized",
            "headers": {
              "WWW-Authenticate": {
                "schema": {
                  "type": "string"
                }
              }
            }
          }
        },
        "security": [
          {
            "default-oauth": []
          },
          {
            "default-bearer-auth": []
          }
        ]
      }
    },
    "/data/lksg/{dataId}": {
      "get": {
        "tags": [
          "lksg-data-controller"
        ],
        "operationId": "getCompanyAssociatedLksgData",
        "parameters": [
          {
            "name": "dataId",
            "in": "path",
            "required": true,
            "schema": {
              "type": "string"
            }
          }
        ],
        "responses": {
          "200": {
            "description": "Successfully retrieved data set.",
            "content": {
              "application/json": {
                "schema": {
                  "$ref": "#/components/schemas/CompanyAssociatedDataLksgData"
                }
              }
            }
          },
          "default": {
            "description": "An error occurred",
            "content": {
              "application/json": {
                "schema": {
                  "$ref": "#/components/schemas/ErrorResponse"
                }
              }
            }
          },
          "401": {
            "description": "Unauthorized",
            "headers": {
              "WWW-Authenticate": {
                "schema": {
                  "type": "string"
                }
              }
            }
          }
        },
        "security": [
          {
            "default-oauth": []
          },
          {
            "default-bearer-auth": []
          }
        ]
      }
    },
    "/data/lksg/companies/{companyId}": {
      "get": {
        "tags": [
          "lksg-data-controller"
        ],
        "operationId": "getAllCompanyLksgData",
        "parameters": [
          {
            "name": "companyId",
            "in": "path",
            "required": true,
            "schema": {
              "type": "string"
            }
          },
          {
            "name": "showOnlyActive",
            "in": "query",
            "required": false,
            "schema": {
              "type": "boolean",
              "default": true
            }
          },
          {
            "name": "reportingPeriod",
            "in": "query",
            "required": false,
            "schema": {
              "type": "string"
            }
          }
        ],
        "responses": {
          "200": {
            "description": "Successfully retrieved framework datasets with meta info.",
            "content": {
              "application/json": {
                "schema": {
                  "type": "array",
                  "items": {
                    "$ref": "#/components/schemas/DataAndMetaInformationLksgData"
                  }
                }
              }
            }
          },
          "default": {
            "description": "An error occurred",
            "content": {
              "application/json": {
                "schema": {
                  "$ref": "#/components/schemas/ErrorResponse"
                }
              }
            }
          },
          "401": {
            "description": "Unauthorized",
            "headers": {
              "WWW-Authenticate": {
                "schema": {
                  "type": "string"
                }
              }
            }
          }
        },
        "security": [
          {
            "default-oauth": []
          },
          {
            "default-bearer-auth": []
          }
        ]
      }
    },
    "/data/heimathafen/{dataId}": {
      "get": {
        "tags": [
          "heimathafen-data-controller"
        ],
        "operationId": "getCompanyAssociatedHeimathafenData",
        "parameters": [
          {
            "name": "dataId",
            "in": "path",
            "required": true,
            "schema": {
              "type": "string"
            }
          }
        ],
        "responses": {
          "200": {
            "description": "Successfully retrieved data set.",
            "content": {
              "application/json": {
                "schema": {
                  "$ref": "#/components/schemas/CompanyAssociatedDataHeimathafenData"
                }
              }
            }
          },
          "default": {
            "description": "An error occurred",
            "content": {
              "application/json": {
                "schema": {
                  "$ref": "#/components/schemas/ErrorResponse"
                }
              }
            }
          },
          "401": {
            "description": "Unauthorized",
            "headers": {
              "WWW-Authenticate": {
                "schema": {
                  "type": "string"
                }
              }
            }
          }
        },
        "security": [
          {
            "default-oauth": []
          },
          {
            "default-bearer-auth": []
          }
        ]
      }
    },
    "/data/heimathafen/companies/{companyId}": {
      "get": {
        "tags": [
          "heimathafen-data-controller"
        ],
        "operationId": "getAllCompanyHeimathafenData",
        "parameters": [
          {
            "name": "companyId",
            "in": "path",
            "required": true,
            "schema": {
              "type": "string"
            }
          },
          {
            "name": "showOnlyActive",
            "in": "query",
            "required": false,
            "schema": {
              "type": "boolean",
              "default": true
            }
          },
          {
            "name": "reportingPeriod",
            "in": "query",
            "required": false,
            "schema": {
              "type": "string"
            }
          }
        ],
        "responses": {
          "200": {
            "description": "Successfully retrieved framework datasets with meta info.",
            "content": {
              "application/json": {
                "schema": {
                  "type": "array",
                  "items": {
                    "$ref": "#/components/schemas/DataAndMetaInformationHeimathafenData"
                  }
                }
              }
            }
          },
          "default": {
            "description": "An error occurred",
            "content": {
              "application/json": {
                "schema": {
                  "$ref": "#/components/schemas/ErrorResponse"
                }
              }
            }
          },
          "401": {
            "description": "Unauthorized",
            "headers": {
              "WWW-Authenticate": {
                "schema": {
                  "type": "string"
                }
              }
            }
          }
        },
        "security": [
          {
            "default-oauth": []
          },
          {
            "default-bearer-auth": []
          }
        ]
      }
    },
    "/data/eutaxonomy-non-financials/{dataId}": {
      "get": {
        "tags": [
          "eu-taxonomy-data-for-non-financials-controller"
        ],
        "operationId": "getCompanyAssociatedEuTaxonomyDataForNonFinancials",
        "parameters": [
          {
            "name": "dataId",
            "in": "path",
            "required": true,
            "schema": {
              "type": "string"
            }
          }
        ],
        "responses": {
          "200": {
            "description": "Successfully retrieved data set.",
            "content": {
              "application/json": {
                "schema": {
                  "$ref": "#/components/schemas/CompanyAssociatedDataEuTaxonomyDataForNonFinancials"
                }
              }
            }
          },
          "default": {
            "description": "An error occurred",
            "content": {
              "application/json": {
                "schema": {
                  "$ref": "#/components/schemas/ErrorResponse"
                }
              }
            }
          },
          "401": {
            "description": "Unauthorized",
            "headers": {
              "WWW-Authenticate": {
                "schema": {
                  "type": "string"
                }
              }
            }
          }
        },
        "security": [
          {
            "default-oauth": []
          },
          {
            "default-bearer-auth": []
          }
        ]
      }
    },
    "/data/eutaxonomy-non-financials/companies/{companyId}": {
      "get": {
        "tags": [
          "eu-taxonomy-data-for-non-financials-controller"
        ],
        "operationId": "getAllCompanyEuTaxonomyDataForNonFinancials",
        "parameters": [
          {
            "name": "companyId",
            "in": "path",
            "required": true,
            "schema": {
              "type": "string"
            }
          },
          {
            "name": "showOnlyActive",
            "in": "query",
            "required": false,
            "schema": {
              "type": "boolean",
              "default": true
            }
          },
          {
            "name": "reportingPeriod",
            "in": "query",
            "required": false,
            "schema": {
              "type": "string"
            }
          }
        ],
        "responses": {
          "200": {
            "description": "Successfully retrieved framework datasets with meta info.",
            "content": {
              "application/json": {
                "schema": {
                  "type": "array",
                  "items": {
                    "$ref": "#/components/schemas/DataAndMetaInformationEuTaxonomyDataForNonFinancials"
                  }
                }
              }
            }
          },
          "default": {
            "description": "An error occurred",
            "content": {
              "application/json": {
                "schema": {
                  "$ref": "#/components/schemas/ErrorResponse"
                }
              }
            }
          },
          "401": {
            "description": "Unauthorized",
            "headers": {
              "WWW-Authenticate": {
                "schema": {
                  "type": "string"
                }
              }
            }
          }
        },
        "security": [
          {
            "default-oauth": []
          },
          {
            "default-bearer-auth": []
          }
        ]
      }
    },
    "/data/eutaxonomy-financials/{dataId}": {
      "get": {
        "tags": [
          "eu-taxonomy-data-for-financials-controller"
        ],
        "operationId": "getCompanyAssociatedEuTaxonomyDataForFinancials",
        "parameters": [
          {
            "name": "dataId",
            "in": "path",
            "required": true,
            "schema": {
              "type": "string"
            }
          }
        ],
        "responses": {
          "200": {
            "description": "Successfully retrieved data set.",
            "content": {
              "application/json": {
                "schema": {
                  "$ref": "#/components/schemas/CompanyAssociatedDataEuTaxonomyDataForFinancials"
                }
              }
            }
          },
          "default": {
            "description": "An error occurred",
            "content": {
              "application/json": {
                "schema": {
                  "$ref": "#/components/schemas/ErrorResponse"
                }
              }
            }
          },
          "401": {
            "description": "Unauthorized",
            "headers": {
              "WWW-Authenticate": {
                "schema": {
                  "type": "string"
                }
              }
            }
          }
        },
        "security": [
          {
            "default-oauth": []
          },
          {
            "default-bearer-auth": []
          }
        ]
      }
    },
    "/data/eutaxonomy-financials/companies/{companyId}": {
      "get": {
        "tags": [
          "eu-taxonomy-data-for-financials-controller"
        ],
        "operationId": "getAllCompanyEuTaxonomyDataForFinancials",
        "parameters": [
          {
            "name": "companyId",
            "in": "path",
            "required": true,
            "schema": {
              "type": "string"
            }
          },
          {
            "name": "showOnlyActive",
            "in": "query",
            "required": false,
            "schema": {
              "type": "boolean",
              "default": true
            }
          },
          {
            "name": "reportingPeriod",
            "in": "query",
            "required": false,
            "schema": {
              "type": "string"
            }
          }
        ],
        "responses": {
          "200": {
            "description": "Successfully retrieved framework datasets with meta info.",
            "content": {
              "application/json": {
                "schema": {
                  "type": "array",
                  "items": {
                    "$ref": "#/components/schemas/DataAndMetaInformationEuTaxonomyDataForFinancials"
                  }
                }
              }
            }
          },
          "default": {
            "description": "An error occurred",
            "content": {
              "application/json": {
                "schema": {
                  "$ref": "#/components/schemas/ErrorResponse"
                }
              }
            }
          },
          "401": {
            "description": "Unauthorized",
            "headers": {
              "WWW-Authenticate": {
                "schema": {
                  "type": "string"
                }
              }
            }
          }
        },
        "security": [
          {
            "default-oauth": []
          },
          {
            "default-bearer-auth": []
          }
        ]
      }
    },
    "/data/esg-questionnaire/{dataId}": {
      "get": {
        "tags": [
          "esg-questionnaire-data-controller"
        ],
        "operationId": "getCompanyAssociatedEsgQuestionnaireData",
        "parameters": [
          {
            "name": "dataId",
            "in": "path",
            "required": true,
            "schema": {
              "type": "string"
            }
          }
        ],
        "responses": {
          "200": {
            "description": "Successfully retrieved data set.",
            "content": {
              "application/json": {
                "schema": {
                  "$ref": "#/components/schemas/CompanyAssociatedDataEsgQuestionnaireData"
                }
              }
            }
          },
          "default": {
            "description": "An error occurred",
            "content": {
              "application/json": {
                "schema": {
                  "$ref": "#/components/schemas/ErrorResponse"
                }
              }
            }
          },
          "401": {
            "description": "Unauthorized",
            "headers": {
              "WWW-Authenticate": {
                "schema": {
                  "type": "string"
                }
              }
            }
          }
        },
        "security": [
          {
            "default-oauth": []
          },
          {
            "default-bearer-auth": []
          }
        ]
      }
    },
    "/data/esg-questionnaire/companies/{companyId}": {
      "get": {
        "tags": [
          "esg-questionnaire-data-controller"
        ],
        "operationId": "getAllCompanyEsgQuestionnaireData",
        "parameters": [
          {
            "name": "companyId",
            "in": "path",
            "required": true,
            "schema": {
              "type": "string"
            }
          },
          {
            "name": "showOnlyActive",
            "in": "query",
            "required": false,
            "schema": {
              "type": "boolean",
              "default": true
            }
          },
          {
            "name": "reportingPeriod",
            "in": "query",
            "required": false,
            "schema": {
              "type": "string"
            }
          }
        ],
        "responses": {
          "200": {
            "description": "Successfully retrieved framework datasets with meta info.",
            "content": {
              "application/json": {
                "schema": {
                  "type": "array",
                  "items": {
                    "$ref": "#/components/schemas/DataAndMetaInformationEsgQuestionnaireData"
                  }
                }
              }
            }
          },
          "default": {
            "description": "An error occurred",
            "content": {
              "application/json": {
                "schema": {
                  "$ref": "#/components/schemas/ErrorResponse"
                }
              }
            }
          },
          "401": {
            "description": "Unauthorized",
            "headers": {
              "WWW-Authenticate": {
                "schema": {
                  "type": "string"
                }
              }
            }
          }
        },
        "security": [
          {
            "default-oauth": []
          },
          {
            "default-bearer-auth": []
          }
        ]
      }
    },
    "/companies/{companyId}/info": {
      "get": {
        "tags": [
          "company-data-controller"
        ],
        "summary": "Retrieve company information.",
        "description": "Company information behind the given company ID is retrieved.",
        "operationId": "getCompanyInfo",
        "parameters": [
          {
            "name": "companyId",
            "in": "path",
            "required": true,
            "schema": {
              "type": "string"
            }
          }
        ],
        "responses": {
          "200": {
            "description": "Successfully retrieved company information.",
            "content": {
              "application/json": {
                "schema": {
                  "$ref": "#/components/schemas/CompanyInformation"
                }
              }
            }
          },
          "default": {
            "description": "An error occurred",
            "content": {
              "application/json": {
                "schema": {
                  "$ref": "#/components/schemas/ErrorResponse"
                }
              }
            }
          },
          "401": {
            "description": "Unauthorized",
            "headers": {
              "WWW-Authenticate": {
                "schema": {
                  "type": "string"
                }
              }
            }
          }
        },
        "security": [
          {
            "default-oauth": []
          },
          {
            "default-bearer-auth": []
          }
        ]
      }
    },
    "/companies/{companyId}/data-owners": {
      "get": {
        "tags": [
          "company-data-controller"
        ],
        "summary": "Retrieve data owner(s) of a company.",
        "description": "Get a list of data owner(s) for the specified company.",
        "operationId": "getDataOwners",
        "parameters": [
          {
            "name": "companyId",
            "in": "path",
            "required": true,
            "schema": {
              "type": "string",
              "format": "uuid"
            }
          }
        ],
        "responses": {
          "404": {
            "description": "The specified company does not exist on Dataland.",
            "content": {
              "application/json": {
                "schema": {
                  "type": "array",
                  "items": {
                    "type": "string"
                  }
                }
              }
            }
          },
          "200": {
            "description": "Successfully retrieved data owner.",
            "content": {
              "application/json": {
                "schema": {
                  "type": "array",
                  "items": {
                    "type": "string"
                  }
                }
              }
            }
          },
          "default": {
            "description": "An error occurred",
            "content": {
              "application/json": {
                "schema": {
                  "$ref": "#/components/schemas/ErrorResponse"
                }
              }
            }
          },
          "401": {
            "description": "Unauthorized",
            "headers": {
              "WWW-Authenticate": {
                "schema": {
                  "type": "string"
                }
              }
            }
          }
        },
        "security": [
          {
            "default-oauth": []
          },
          {
            "default-bearer-auth": []
          }
        ]
      }
    },
    "/companies/{companyId}/aggregated-framework-data-summary": {
      "get": {
        "tags": [
          "company-data-controller"
        ],
        "summary": "Retrieve aggregated data summary for all frameworks",
        "description": "For each framework retrieves the amount of available reporting periods",
        "operationId": "getAggregatedFrameworkDataSummary",
        "parameters": [
          {
            "name": "companyId",
            "in": "path",
            "required": true,
            "schema": {
              "type": "string"
            }
          }
        ],
        "responses": {
          "200": {
            "description": "Successfully retrieved values.",
            "content": {
              "application/json": {
                "schema": {
                  "type": "object",
                  "additionalProperties": {
                    "$ref": "#/components/schemas/AggregatedFrameworkDataSummary"
                  }
                }
              }
            }
          },
          "default": {
            "description": "An error occurred",
            "content": {
              "application/json": {
                "schema": {
                  "$ref": "#/components/schemas/ErrorResponse"
                }
              }
            }
          },
          "401": {
            "description": "Unauthorized",
            "headers": {
              "WWW-Authenticate": {
                "schema": {
                  "type": "string"
                }
              }
            }
          }
        },
        "security": [
          {
            "default-oauth": []
          },
          {
            "default-bearer-auth": []
          }
        ]
      }
    },
    "/companies/teaser": {
      "get": {
        "tags": [
          "company-data-controller"
        ],
        "summary": "Get the company IDs of the teaser companies.",
        "description": "A list of all company IDs that are currently set as teaser companies (accessible without authentication).",
        "operationId": "getTeaserCompanies",
        "responses": {
          "200": {
            "description": "Successfully returned teaser companies.",
            "content": {
              "application/json": {
                "schema": {
                  "type": "array",
                  "items": {
                    "type": "string"
                  }
                }
              }
            }
          },
          "default": {
            "description": "An error occurred",
            "content": {
              "application/json": {
                "schema": {
                  "$ref": "#/components/schemas/ErrorResponse"
                }
              }
            }
          },
          "401": {
            "description": "Unauthorized",
            "headers": {
              "WWW-Authenticate": {
                "schema": {
                  "type": "string"
                }
              }
            }
          }
        },
        "security": [
          {
            "default-oauth": []
          },
          {
            "default-bearer-auth": []
          }
        ]
      }
    },
    "/companies/names": {
      "get": {
        "tags": [
          "company-data-controller"
        ],
        "summary": "Retrieve specific companies by searching their names and identifiers",
        "description": "Companies identified via the provided company name/identifier are retrieved",
        "operationId": "getCompaniesBySearchString",
        "parameters": [
          {
            "name": "searchString",
            "in": "query",
            "required": true,
            "schema": {
              "type": "string"
            }
          },
          {
            "name": "resultLimit",
            "in": "query",
            "required": false,
            "schema": {
              "type": "integer",
              "format": "int32",
              "default": 100
            }
          }
        ],
        "responses": {
          "200": {
            "description": "Successfully retrieved company names.",
            "content": {
              "application/json": {
                "schema": {
                  "type": "array",
                  "items": {
                    "$ref": "#/components/schemas/CompanyIdAndName"
                  }
                }
              }
            }
          },
          "default": {
            "description": "An error occurred",
            "content": {
              "application/json": {
                "schema": {
                  "$ref": "#/components/schemas/ErrorResponse"
                }
              }
            }
          },
          "401": {
            "description": "Unauthorized",
            "headers": {
              "WWW-Authenticate": {
                "schema": {
                  "type": "string"
                }
              }
            }
          }
        },
        "security": [
          {
            "default-oauth": []
          },
          {
            "default-bearer-auth": []
          }
        ]
      }
    },
    "/companies/meta-information": {
      "get": {
        "tags": [
          "company-data-controller"
        ],
        "summary": "Retrieve available distinct values for company search filters",
        "description": "Distinct values for the parameter countryCode and sector are returned",
        "operationId": "getAvailableCompanySearchFilters",
        "responses": {
          "200": {
            "description": "Successfully retrieved values.",
            "content": {
              "application/json": {
                "schema": {
                  "$ref": "#/components/schemas/CompanyAvailableDistinctValues"
                }
              }
            }
          },
          "default": {
            "description": "An error occurred",
            "content": {
              "application/json": {
                "schema": {
                  "$ref": "#/components/schemas/ErrorResponse"
                }
              }
            }
          },
          "401": {
            "description": "Unauthorized",
            "headers": {
              "WWW-Authenticate": {
                "schema": {
                  "type": "string"
                }
              }
            }
          }
        },
        "security": [
          {
            "default-oauth": []
          },
          {
            "default-bearer-auth": []
          }
        ]
      }
    },
    "/actuator": {
      "get": {
        "tags": [
          "Actuator"
        ],
        "summary": "Actuator root web endpoint",
        "operationId": "links",
        "responses": {
          "200": {
            "description": "OK",
            "content": {
              "application/vnd.spring-boot.actuator.v3+json": {
                "schema": {
                  "type": "object",
                  "additionalProperties": {
                    "type": "object",
                    "additionalProperties": {
                      "$ref": "#/components/schemas/Link"
                    }
                  }
                }
              },
              "application/vnd.spring-boot.actuator.v2+json": {
                "schema": {
                  "type": "object",
                  "additionalProperties": {
                    "type": "object",
                    "additionalProperties": {
                      "$ref": "#/components/schemas/Link"
                    }
                  }
                }
              },
              "application/json": {
                "schema": {
                  "type": "object",
                  "additionalProperties": {
                    "type": "object",
                    "additionalProperties": {
                      "$ref": "#/components/schemas/Link"
                    }
                  }
                }
              }
            }
          },
          "default": {
            "description": "An error occurred",
            "content": {
              "application/json": {
                "schema": {
                  "$ref": "#/components/schemas/ErrorResponse"
                }
              }
            }
          },
          "401": {
            "description": "Unauthorized",
            "headers": {
              "WWW-Authenticate": {
                "schema": {
                  "type": "string"
                }
              }
            }
          }
        }
      }
    },
    "/actuator/info": {
      "get": {
        "tags": [
          "Actuator"
        ],
        "summary": "Actuator web endpoint \u0027info\u0027",
        "operationId": "info",
        "responses": {
          "200": {
            "description": "OK",
            "content": {
              "application/vnd.spring-boot.actuator.v3+json": {
                "schema": {
                  "type": "object"
                }
              },
              "application/vnd.spring-boot.actuator.v2+json": {
                "schema": {
                  "type": "object"
                }
              },
              "application/json": {
                "schema": {
                  "type": "object"
                }
              }
            }
          },
          "default": {
            "description": "An error occurred",
            "content": {
              "application/json": {
                "schema": {
                  "$ref": "#/components/schemas/ErrorResponse"
                }
              }
            }
          },
          "401": {
            "description": "Unauthorized",
            "headers": {
              "WWW-Authenticate": {
                "schema": {
                  "type": "string"
                }
              }
            }
          }
        }
      }
    },
    "/actuator/health": {
      "get": {
        "tags": [
          "Actuator"
        ],
        "summary": "Actuator web endpoint \u0027health\u0027",
        "operationId": "health",
        "responses": {
          "200": {
            "description": "OK",
            "content": {
              "application/vnd.spring-boot.actuator.v3+json": {
                "schema": {
                  "type": "object"
                }
              },
              "application/vnd.spring-boot.actuator.v2+json": {
                "schema": {
                  "type": "object"
                }
              },
              "application/json": {
                "schema": {
                  "type": "object"
                }
              }
            }
          },
          "default": {
            "description": "An error occurred",
            "content": {
              "application/json": {
                "schema": {
                  "$ref": "#/components/schemas/ErrorResponse"
                }
              }
            }
          },
          "401": {
            "description": "Unauthorized",
            "headers": {
              "WWW-Authenticate": {
                "schema": {
                  "type": "string"
                }
              }
            }
          }
        }
      }
    },
    "/actuator/health/**": {
      "get": {
        "tags": [
          "Actuator"
        ],
        "summary": "Actuator web endpoint \u0027health-path\u0027",
        "operationId": "health-path",
        "responses": {
          "200": {
            "description": "OK",
            "content": {
              "application/vnd.spring-boot.actuator.v3+json": {
                "schema": {
                  "type": "object"
                }
              },
              "application/vnd.spring-boot.actuator.v2+json": {
                "schema": {
                  "type": "object"
                }
              },
              "application/json": {
                "schema": {
                  "type": "object"
                }
              }
            }
          },
          "default": {
            "description": "An error occurred",
            "content": {
              "application/json": {
                "schema": {
                  "$ref": "#/components/schemas/ErrorResponse"
                }
              }
            }
          },
          "401": {
            "description": "Unauthorized",
            "headers": {
              "WWW-Authenticate": {
                "schema": {
                  "type": "string"
                }
              }
            }
          }
        }
      }
    },
    "/data/{dataId}": {
      "delete": {
        "tags": [
          "admin-data-manipulation-controller"
        ],
        "summary": "Delete a data set.",
        "description": "The data is removed from the data store.",
        "operationId": "deleteCompanyAssociatedData",
        "parameters": [
          {
            "name": "dataId",
            "in": "path",
            "required": true,
            "schema": {
              "type": "string"
            }
          }
        ],
        "responses": {
          "200": {
            "description": "Successfully deleted the dataset."
          },
          "default": {
            "description": "An error occurred",
            "content": {
              "application/json": {
                "schema": {
                  "$ref": "#/components/schemas/ErrorResponse"
                }
              }
            }
          },
          "401": {
            "description": "Unauthorized",
            "headers": {
              "WWW-Authenticate": {
                "schema": {
                  "type": "string"
                }
              }
            }
          }
        },
        "security": [
          {
            "default-oauth": []
          },
          {
            "default-bearer-auth": []
          }
        ]
      }
    }
  },
  "components": {
    "schemas": {
      "CompanyInformation": {
        "required": [
          "companyName",
          "countryCode",
          "headquarters",
          "identifiers"
        ],
        "type": "object",
        "properties": {
          "companyName": {
            "type": "string"
          },
          "companyAlternativeNames": {
            "type": "array",
            "nullable": true,
            "items": {
              "type": "string"
            }
          },
          "companyLegalForm": {
            "type": "string",
            "nullable": true
          },
          "headquarters": {
            "type": "string"
          },
          "headquartersPostalCode": {
            "type": "string",
            "nullable": true
          },
          "sector": {
            "type": "string",
            "nullable": true
          },
          "identifiers": {
            "type": "object",
            "additionalProperties": {
              "type": "array",
              "example": {
                "Lei": [
                  "ExampleLei"
                ]
              },
              "items": {
                "type": "string",
                "example": "{\"Lei\":[\"ExampleLei\"]}"
              }
            },
            "example": {
              "Lei": [
                "ExampleLei"
              ]
            }
          },
          "countryCode": {
            "type": "string"
          },
          "isTeaserCompany": {
            "type": "boolean",
            "nullable": true
          },
          "website": {
            "type": "string",
            "nullable": true
          }
        }
      },
      "DataMetaInformation": {
        "required": [
          "companyId",
          "currentlyActive",
          "dataId",
          "dataType",
          "qaStatus",
          "reportingPeriod",
          "uploadTime"
        ],
        "type": "object",
        "properties": {
          "dataId": {
            "type": "string"
          },
          "companyId": {
            "type": "string"
          },
          "dataType": {
            "$ref": "#/components/schemas/DataTypeEnum"
          },
          "uploaderUserId": {
            "type": "string",
            "nullable": true
          },
          "uploadTime": {
            "type": "integer",
            "format": "int64"
          },
          "reportingPeriod": {
            "type": "string"
          },
          "currentlyActive": {
            "type": "boolean"
          },
          "qaStatus": {
            "$ref": "#/components/schemas/QaStatus"
          }
        }
      },
      "QaStatus": {
        "type": "string",
        "enum": [
          "Pending",
          "Accepted",
          "Rejected"
        ]
      },
      "StoredCompany": {
        "required": [
          "companyId",
          "companyInformation",
          "dataRegisteredByDataland"
        ],
        "type": "object",
        "properties": {
          "companyId": {
            "type": "string"
          },
          "companyInformation": {
            "$ref": "#/components/schemas/CompanyInformation"
          },
          "dataRegisteredByDataland": {
            "type": "array",
            "items": {
              "$ref": "#/components/schemas/DataMetaInformation"
            }
          }
        }
      },
      "Address": {
        "required": [
          "city",
          "country"
        ],
        "type": "object",
        "properties": {
          "streetAndHouseNumber": {
            "type": "string",
            "nullable": true
          },
          "postalCode": {
            "type": "string",
            "nullable": true
          },
          "city": {
            "type": "string"
          },
          "state": {
            "type": "string",
            "nullable": true
          },
          "country": {
            "type": "string"
          }
        }
      },
      "CompanyAssociatedDataSmeData": {
        "required": [
          "companyId",
          "data",
          "reportingPeriod"
        ],
        "type": "object",
        "properties": {
          "companyId": {
            "type": "string"
          },
          "reportingPeriod": {
            "type": "string"
          },
          "data": {
            "$ref": "#/components/schemas/SmeData"
          }
        }
      },
      "EnergySourceForHeatingAndHotWater": {
        "type": "string",
        "enum": [
          "Oil",
          "Gas",
          "Electric",
          "DistrictHeating"
        ]
      },
      "NaturalHazard": {
        "type": "string",
        "enum": [
          "Hail",
          "Wind",
          "Flooding",
          "EarthQuake",
          "Avalanche",
          "Snow"
        ]
      },
      "PercentRangeForEnergyConsumptionCoveredByOwnRenewablePower": {
        "type": "string",
        "enum": [
          "LessThan25",
          "Between25And50",
          "Between50And75",
          "GreaterThan75"
        ]
      },
      "PercentRangeForInvestmentsInEnergyEfficiency": {
        "type": "string",
        "enum": [
          "LessThan1",
          "Between1And5",
          "Between5And10",
          "Between10And15",
          "Between15And20",
          "Between20And25",
          "GreaterThan25"
        ]
      },
      "SmeData": {
        "required": [
          "general"
        ],
        "type": "object",
        "properties": {
          "general": {
            "$ref": "#/components/schemas/SmeGeneral"
          },
          "production": {
            "nullable": true,
            "allOf": [
              {
                "$ref": "#/components/schemas/SmeProduction"
              }
            ]
          },
          "power": {
            "nullable": true,
            "allOf": [
              {
                "$ref": "#/components/schemas/SmePower"
              }
            ]
          },
          "insurances": {
            "nullable": true,
            "allOf": [
              {
                "$ref": "#/components/schemas/SmeInsurances"
              }
            ]
          }
        }
      },
      "SmeGeneral": {
        "required": [
          "basicInformation"
        ],
        "type": "object",
        "properties": {
          "basicInformation": {
            "$ref": "#/components/schemas/SmeGeneralBasicInformation"
          },
          "companyFinancials": {
            "nullable": true,
            "allOf": [
              {
                "$ref": "#/components/schemas/SmeGeneralCompanyFinancials"
              }
            ]
          }
        }
      },
      "SmeGeneralBasicInformation": {
        "required": [
          "addressOfHeadquarters",
          "fiscalYearStart",
          "numberOfEmployees",
          "sector"
        ],
        "type": "object",
        "properties": {
          "sector": {
            "type": "array",
            "items": {
              "type": "string"
            }
          },
          "addressOfHeadquarters": {
            "$ref": "#/components/schemas/Address"
          },
          "numberOfEmployees": {
            "type": "number"
          },
          "fiscalYearStart": {
            "type": "string",
            "format": "date"
          }
        }
      },
      "SmeGeneralCompanyFinancials": {
        "type": "object",
        "properties": {
          "revenueInEUR": {
            "type": "number",
            "nullable": true
          },
          "operatingCostInEUR": {
            "type": "number",
            "nullable": true
          },
          "capitalAssetsInEUR": {
            "type": "number",
            "nullable": true
          }
        }
      },
      "SmeInsurances": {
        "type": "object",
        "properties": {
          "naturalHazards": {
            "nullable": true,
            "allOf": [
              {
                "$ref": "#/components/schemas/SmeInsurancesNaturalHazards"
              }
            ]
          }
        }
      },
      "SmeInsurancesNaturalHazards": {
        "type": "object",
        "properties": {
          "insuranceAgainstNaturalHazards": {
            "nullable": true,
            "allOf": [
              {
                "$ref": "#/components/schemas/YesNo"
              }
            ]
          },
          "amountCoveredByInsuranceAgainstNaturalHazards": {
            "type": "number",
            "nullable": true
          },
          "naturalHazardsCovered": {
            "type": "array",
            "nullable": true,
            "items": {
              "$ref": "#/components/schemas/NaturalHazard"
            }
          }
        }
      },
      "SmePower": {
        "type": "object",
        "properties": {
          "investments": {
            "nullable": true,
            "allOf": [
              {
                "$ref": "#/components/schemas/SmePowerInvestments"
              }
            ]
          },
          "consumption": {
            "nullable": true,
            "allOf": [
              {
                "$ref": "#/components/schemas/SmePowerConsumption"
              }
            ]
          }
        }
      },
      "SmePowerConsumption": {
        "type": "object",
        "properties": {
          "powerConsumptionInMWh": {
            "type": "number",
            "nullable": true
          },
          "powerFromRenewableSources": {
            "nullable": true,
            "allOf": [
              {
                "$ref": "#/components/schemas/YesNo"
              }
            ]
          },
          "energyConsumptionHeatingAndHotWaterInMWh": {
            "type": "number",
            "nullable": true
          },
          "primaryEnergySourceForHeatingAndHotWater": {
            "nullable": true,
            "allOf": [
              {
                "$ref": "#/components/schemas/EnergySourceForHeatingAndHotWater"
              }
            ]
          },
          "percentageRangeForEnergyConsumptionCoveredByOwnRenewablePowerGeneration": {
            "nullable": true,
            "allOf": [
              {
                "$ref": "#/components/schemas/PercentRangeForEnergyConsumptionCoveredByOwnRenewablePower"
              }
            ]
          }
        }
      },
      "SmePowerInvestments": {
        "type": "object",
        "properties": {
          "percentageRangeForInvestmentsInEnhancingEnergyEfficiency": {
            "nullable": true,
            "allOf": [
              {
                "$ref": "#/components/schemas/PercentRangeForInvestmentsInEnergyEfficiency"
              }
            ]
          }
        }
      },
      "SmeProduct": {
        "required": [
          "name"
        ],
        "type": "object",
        "properties": {
          "name": {
            "type": "string"
          },
          "shareOfTotalRevenueInPercent": {
            "type": "number",
            "nullable": true
          }
        }
      },
      "SmeProduction": {
        "type": "object",
        "properties": {
          "sites": {
            "nullable": true,
            "allOf": [
              {
                "$ref": "#/components/schemas/SmeProductionSites"
              }
            ]
          },
          "products": {
            "nullable": true,
            "allOf": [
              {
                "$ref": "#/components/schemas/SmeProductionProducts"
              }
            ]
          }
        }
      },
      "SmeProductionProducts": {
        "type": "object",
        "properties": {
          "listOfProducts": {
            "type": "array",
            "nullable": true,
            "items": {
              "$ref": "#/components/schemas/SmeProduct"
            }
          }
        }
      },
      "SmeProductionSite": {
        "required": [
          "addressOfProductionSite"
        ],
        "type": "object",
        "properties": {
          "nameOfProductionSite": {
            "type": "string",
            "nullable": true
          },
          "addressOfProductionSite": {
            "$ref": "#/components/schemas/Address"
          },
          "shareOfTotalRevenueInPercent": {
            "type": "number",
            "nullable": true
          }
        }
      },
      "SmeProductionSites": {
        "type": "object",
        "properties": {
          "listOfProductionSites": {
            "type": "array",
            "nullable": true,
            "items": {
              "$ref": "#/components/schemas/SmeProductionSite"
            }
          }
        }
      },
      "YesNo": {
        "type": "string",
        "enum": [
          "Yes",
          "No"
        ]
      },
      "BaseDataPointYesNo": {
        "type": "object",
        "properties": {
          "value": {
            "nullable": true,
            "allOf": [
              {
                "$ref": "#/components/schemas/YesNo"
              }
            ]
          },
          "dataSource": {
            "nullable": true,
            "allOf": [
              {
                "$ref": "#/components/schemas/BaseDocumentReference"
              }
            ]
          }
        }
      },
      "BaseDocumentReference": {
        "required": [
          "fileReference"
        ],
        "type": "object",
        "properties": {
          "fileName": {
            "type": "string",
            "nullable": true
          },
          "fileReference": {
            "type": "string"
          }
        }
      },
      "CompanyAssociatedDataSfdrData": {
        "required": [
          "companyId",
          "data",
          "reportingPeriod"
        ],
        "type": "object",
        "properties": {
          "companyId": {
            "type": "string"
          },
          "reportingPeriod": {
            "type": "string"
          },
          "data": {
            "$ref": "#/components/schemas/SfdrData"
          }
        }
      },
      "CurrencyDataPoint": {
        "required": [
          "quality"
        ],
        "type": "object",
        "properties": {
          "value": {
            "type": "number",
            "nullable": true
          },
          "quality": {
            "$ref": "#/components/schemas/QualityOptions"
          },
          "comment": {
            "type": "string",
            "nullable": true
          },
          "dataSource": {
            "nullable": true,
            "allOf": [
              {
                "$ref": "#/components/schemas/ExtendedDocumentReference"
              }
            ]
          },
          "currency": {
            "type": "string",
            "nullable": true
          }
        }
      },
      "ExtendedDataPointBigDecimal": {
        "required": [
          "quality"
        ],
        "type": "object",
        "properties": {
          "value": {
            "type": "number",
            "nullable": true
          },
          "quality": {
            "$ref": "#/components/schemas/QualityOptions"
          },
          "comment": {
            "type": "string",
            "nullable": true
          },
          "dataSource": {
            "nullable": true,
            "allOf": [
              {
                "$ref": "#/components/schemas/ExtendedDocumentReference"
              }
            ]
          }
        }
      },
      "ExtendedDataPointBigInteger": {
        "required": [
          "quality"
        ],
        "type": "object",
        "properties": {
          "value": {
            "type": "integer",
            "nullable": true
          },
          "quality": {
            "$ref": "#/components/schemas/QualityOptions"
          },
          "comment": {
            "type": "string",
            "nullable": true
          },
          "dataSource": {
            "nullable": true,
            "allOf": [
              {
                "$ref": "#/components/schemas/ExtendedDocumentReference"
              }
            ]
          }
        }
      },
      "ExtendedDataPointYesNo": {
        "required": [
          "quality"
        ],
        "type": "object",
        "properties": {
          "value": {
            "nullable": true,
            "allOf": [
              {
                "$ref": "#/components/schemas/YesNo"
              }
            ]
          },
          "quality": {
            "$ref": "#/components/schemas/QualityOptions"
          },
          "comment": {
            "type": "string",
            "nullable": true
          },
          "dataSource": {
            "nullable": true,
            "allOf": [
              {
                "$ref": "#/components/schemas/ExtendedDocumentReference"
              }
            ]
          }
        }
      },
      "ExtendedDocumentReference": {
        "required": [
          "fileReference"
        ],
        "type": "object",
        "properties": {
          "page": {
            "type": "integer",
            "format": "int64",
            "nullable": true
          },
          "tagName": {
            "type": "string",
            "nullable": true
          },
          "fileName": {
            "type": "string",
            "nullable": true
          },
          "fileReference": {
            "type": "string"
          }
        }
      },
      "QualityOptions": {
        "type": "string",
        "enum": [
          "Audited",
          "Reported",
          "Estimated",
          "Incomplete",
          "NA"
        ]
      },
      "SfdrData": {
        "required": [
          "general"
        ],
        "type": "object",
        "properties": {
          "general": {
            "$ref": "#/components/schemas/SfdrGeneral"
          },
          "environmental": {
            "nullable": true,
            "allOf": [
              {
                "$ref": "#/components/schemas/SfdrEnvironmental"
              }
            ]
          },
          "social": {
            "nullable": true,
            "allOf": [
              {
                "$ref": "#/components/schemas/SfdrSocial"
              }
            ]
          }
        }
      },
      "SfdrEnvironmental": {
        "type": "object",
        "properties": {
          "greenhouseGasEmissions": {
            "nullable": true,
            "allOf": [
              {
                "$ref": "#/components/schemas/SfdrEnvironmentalGreenhouseGasEmissions"
              }
            ]
          },
          "energyPerformance": {
            "nullable": true,
            "allOf": [
              {
                "$ref": "#/components/schemas/SfdrEnvironmentalEnergyPerformance"
              }
            ]
          },
          "biodiversity": {
            "nullable": true,
            "allOf": [
              {
                "$ref": "#/components/schemas/SfdrEnvironmentalBiodiversity"
              }
            ]
          },
          "water": {
            "nullable": true,
            "allOf": [
              {
                "$ref": "#/components/schemas/SfdrEnvironmentalWater"
              }
            ]
          },
          "waste": {
            "nullable": true,
            "allOf": [
              {
                "$ref": "#/components/schemas/SfdrEnvironmentalWaste"
              }
            ]
          },
          "emissions": {
            "nullable": true,
            "allOf": [
              {
                "$ref": "#/components/schemas/SfdrEnvironmentalEmissions"
              }
            ]
          }
        }
      },
      "SfdrEnvironmentalBiodiversity": {
        "type": "object",
        "properties": {
          "primaryForestAndWoodedLandOfNativeSpeciesExposure": {
            "nullable": true,
            "allOf": [
              {
                "$ref": "#/components/schemas/ExtendedDataPointYesNo"
              }
            ]
          },
          "protectedAreasExposure": {
            "nullable": true,
            "allOf": [
              {
                "$ref": "#/components/schemas/ExtendedDataPointYesNo"
              }
            ]
          },
          "rareOrEndangeredEcosystemsExposure": {
            "nullable": true,
            "allOf": [
              {
                "$ref": "#/components/schemas/ExtendedDataPointYesNo"
              }
            ]
          },
          "highlyBiodiverseGrasslandExposure": {
            "nullable": true,
            "allOf": [
              {
                "$ref": "#/components/schemas/ExtendedDataPointYesNo"
              }
            ]
          }
        }
      },
      "SfdrEnvironmentalEmissions": {
        "type": "object",
        "properties": {
          "emissionsOfInorganicPollutantsInTonnes": {
            "nullable": true,
            "allOf": [
              {
                "$ref": "#/components/schemas/ExtendedDataPointBigDecimal"
              }
            ]
          },
          "emissionsOfAirPollutantsInTonnes": {
            "nullable": true,
            "allOf": [
              {
                "$ref": "#/components/schemas/ExtendedDataPointBigDecimal"
              }
            ]
          },
          "emissionsOfOzoneDepletionSubstancesInTonnes": {
            "nullable": true,
            "allOf": [
              {
                "$ref": "#/components/schemas/ExtendedDataPointBigDecimal"
              }
            ]
          },
          "carbonReductionInitiatives": {
            "nullable": true,
            "allOf": [
              {
                "$ref": "#/components/schemas/ExtendedDataPointYesNo"
              }
            ]
          }
        }
      },
      "SfdrEnvironmentalEnergyPerformance": {
        "type": "object",
        "properties": {
          "renewableEnergyProductionInGWh": {
            "nullable": true,
            "allOf": [
              {
                "$ref": "#/components/schemas/ExtendedDataPointBigDecimal"
              }
            ]
          },
          "renewableEnergyConsumptionInGWh": {
            "nullable": true,
            "allOf": [
              {
                "$ref": "#/components/schemas/ExtendedDataPointBigDecimal"
              }
            ]
          },
          "nonRenewableEnergyProductionInGWh": {
            "nullable": true,
            "allOf": [
              {
                "$ref": "#/components/schemas/ExtendedDataPointBigDecimal"
              }
            ]
          },
          "relativeNonRenewableEnergyProductionInPercent": {
            "nullable": true,
            "allOf": [
              {
                "$ref": "#/components/schemas/ExtendedDataPointBigDecimal"
              }
            ]
          },
          "nonRenewableEnergyConsumptionInGWh": {
            "nullable": true,
            "allOf": [
              {
                "$ref": "#/components/schemas/ExtendedDataPointBigDecimal"
              }
            ]
          },
          "relativeNonRenewableEnergyConsumptionInPercent": {
            "nullable": true,
            "allOf": [
              {
                "$ref": "#/components/schemas/ExtendedDataPointBigDecimal"
              }
            ]
          },
          "applicableHighImpactClimateSectors": {
            "type": "object",
            "additionalProperties": {
              "$ref": "#/components/schemas/SfdrHighImpactClimateSectorEnergyConsumption"
            },
            "nullable": true,
            "example": {
              "NaceCodeA": {
                "highImpactClimateSectorEnergyConsumptionInGWh": {
                  "quality": "Audited",
                  "dataSource": {
                    "page": 0,
                    "tagName": "string",
                    "fileName": "string",
                    "fileReference": "string"
                  },
                  "comment": "string",
                  "value": 0
                },
                "highImpactClimateSectorEnergyConsumptionInGWhPerMillionEURRevenue": {
                  "quality": "Audited",
                  "dataSource": {
                    "page": 0,
                    "tagName": "string",
                    "fileName": "string",
                    "fileReference": "string"
                  },
                  "comment": "string",
                  "value": 0
                }
              },
              "NaceCodeB": {
                "highImpactClimateSectorEnergyConsumptionInGWh": {
                  "quality": "Audited",
                  "dataSource": {
                    "page": 0,
                    "tagName": "string",
                    "fileName": "string",
                    "fileReference": "string"
                  },
                  "comment": "string",
                  "value": 0
                },
                "highImpactClimateSectorEnergyConsumptionInGWhPerMillionEURRevenue": {
                  "quality": "Audited",
                  "dataSource": {
                    "page": 0,
                    "tagName": "string",
                    "fileName": "string",
                    "fileReference": "string"
                  },
                  "comment": "string",
                  "value": 0
                }
              },
              "NaceCodeC": {
                "highImpactClimateSectorEnergyConsumptionInGWh": {
                  "quality": "Audited",
                  "dataSource": {
                    "page": 0,
                    "tagName": "string",
                    "fileName": "string",
                    "fileReference": "string"
                  },
                  "comment": "string",
                  "value": 0
                },
                "highImpactClimateSectorEnergyConsumptionInGWhPerMillionEURRevenue": {
                  "quality": "Audited",
                  "dataSource": {
                    "page": 0,
                    "tagName": "string",
                    "fileName": "string",
                    "fileReference": "string"
                  },
                  "comment": "string",
                  "value": 0
                }
              },
              "NaceCodeD": {
                "highImpactClimateSectorEnergyConsumptionInGWh": {
                  "quality": "Audited",
                  "dataSource": {
                    "page": 0,
                    "tagName": "string",
                    "fileName": "string",
                    "fileReference": "string"
                  },
                  "comment": "string",
                  "value": 0
                },
                "highImpactClimateSectorEnergyConsumptionInGWhPerMillionEURRevenue": {
                  "quality": "Audited",
                  "dataSource": {
                    "page": 0,
                    "tagName": "string",
                    "fileName": "string",
                    "fileReference": "string"
                  },
                  "comment": "string",
                  "value": 0
                }
              },
              "NaceCodeE": {
                "highImpactClimateSectorEnergyConsumptionInGWh": {
                  "quality": "Audited",
                  "dataSource": {
                    "page": 0,
                    "tagName": "string",
                    "fileName": "string",
                    "fileReference": "string"
                  },
                  "comment": "string",
                  "value": 0
                },
                "highImpactClimateSectorEnergyConsumptionInGWhPerMillionEURRevenue": {
                  "quality": "Audited",
                  "dataSource": {
                    "page": 0,
                    "tagName": "string",
                    "fileName": "string",
                    "fileReference": "string"
                  },
                  "comment": "string",
                  "value": 0
                }
              },
              "NaceCodeF": {
                "highImpactClimateSectorEnergyConsumptionInGWh": {
                  "quality": "Audited",
                  "dataSource": {
                    "page": 0,
                    "tagName": "string",
                    "fileName": "string",
                    "fileReference": "string"
                  },
                  "comment": "string",
                  "value": 0
                },
                "highImpactClimateSectorEnergyConsumptionInGWhPerMillionEURRevenue": {
                  "quality": "Audited",
                  "dataSource": {
                    "page": 0,
                    "tagName": "string",
                    "fileName": "string",
                    "fileReference": "string"
                  },
                  "comment": "string",
                  "value": 0
                }
              },
              "NaceCodeG": {
                "highImpactClimateSectorEnergyConsumptionInGWh": {
                  "quality": "Audited",
                  "dataSource": {
                    "page": 0,
                    "tagName": "string",
                    "fileName": "string",
                    "fileReference": "string"
                  },
                  "comment": "string",
                  "value": 0
                },
                "highImpactClimateSectorEnergyConsumptionInGWhPerMillionEURRevenue": {
                  "quality": "Audited",
                  "dataSource": {
                    "page": 0,
                    "tagName": "string",
                    "fileName": "string",
                    "fileReference": "string"
                  },
                  "comment": "string",
                  "value": 0
                }
              },
              "NaceCodeH": {
                "highImpactClimateSectorEnergyConsumptionInGWh": {
                  "quality": "Audited",
                  "dataSource": {
                    "page": 0,
                    "tagName": "string",
                    "fileName": "string",
                    "fileReference": "string"
                  },
                  "comment": "string",
                  "value": 0
                },
                "highImpactClimateSectorEnergyConsumptionInGWhPerMillionEURRevenue": {
                  "quality": "Audited",
                  "dataSource": {
                    "page": 0,
                    "tagName": "string",
                    "fileName": "string",
                    "fileReference": "string"
                  },
                  "comment": "string",
                  "value": 0
                }
              },
              "NaceCodeL": {
                "highImpactClimateSectorEnergyConsumptionInGWh": {
                  "quality": "Audited",
                  "dataSource": {
                    "page": 0,
                    "tagName": "string",
                    "fileName": "string",
                    "fileReference": "string"
                  },
                  "comment": "string",
                  "value": 0
                },
                "highImpactClimateSectorEnergyConsumptionInGWhPerMillionEURRevenue": {
                  "quality": "Audited",
                  "dataSource": {
                    "page": 0,
                    "tagName": "string",
                    "fileName": "string",
                    "fileReference": "string"
                  },
                  "comment": "string",
                  "value": 0
                }
              }
            }
          },
          "totalHighImpactClimateSectorEnergyConsumptionInGWh": {
            "nullable": true,
            "allOf": [
              {
                "$ref": "#/components/schemas/ExtendedDataPointBigDecimal"
              }
            ]
          },
          "nonRenewableEnergyConsumptionFossilFuelsInGWh": {
            "nullable": true,
            "allOf": [
              {
                "$ref": "#/components/schemas/ExtendedDataPointBigDecimal"
              }
            ]
          },
          "nonRenewableEnergyConsumptionCrudeOilInGWh": {
            "nullable": true,
            "allOf": [
              {
                "$ref": "#/components/schemas/ExtendedDataPointBigDecimal"
              }
            ]
          },
          "nonRenewableEnergyConsumptionNaturalGasInGWh": {
            "nullable": true,
            "allOf": [
              {
                "$ref": "#/components/schemas/ExtendedDataPointBigDecimal"
              }
            ]
          },
          "nonRenewableEnergyConsumptionLigniteInGWh": {
            "nullable": true,
            "allOf": [
              {
                "$ref": "#/components/schemas/ExtendedDataPointBigDecimal"
              }
            ]
          },
          "nonRenewableEnergyConsumptionCoalInGWh": {
            "nullable": true,
            "allOf": [
              {
                "$ref": "#/components/schemas/ExtendedDataPointBigDecimal"
              }
            ]
          },
          "nonRenewableEnergyConsumptionNuclearEnergyInGWh": {
            "nullable": true,
            "allOf": [
              {
                "$ref": "#/components/schemas/ExtendedDataPointBigDecimal"
              }
            ]
          },
          "nonRenewableEnergyConsumptionOtherInGWh": {
            "nullable": true,
            "allOf": [
              {
                "$ref": "#/components/schemas/ExtendedDataPointBigDecimal"
              }
            ]
          }
        }
      },
      "SfdrEnvironmentalGreenhouseGasEmissions": {
        "type": "object",
        "properties": {
          "scope1GhgEmissionsInTonnes": {
            "nullable": true,
            "allOf": [
              {
                "$ref": "#/components/schemas/ExtendedDataPointBigDecimal"
              }
            ]
          },
          "scope2GhgEmissionsInTonnes": {
            "nullable": true,
            "allOf": [
              {
                "$ref": "#/components/schemas/ExtendedDataPointBigDecimal"
              }
            ]
          },
          "scope2GhgEmissionsLocationBasedInTonnes": {
            "nullable": true,
            "allOf": [
              {
                "$ref": "#/components/schemas/ExtendedDataPointBigDecimal"
              }
            ]
          },
          "scope2GhgEmissionsMarketBasedInTonnes": {
            "nullable": true,
            "allOf": [
              {
                "$ref": "#/components/schemas/ExtendedDataPointBigDecimal"
              }
            ]
          },
          "scope1And2GhgEmissionsInTonnes": {
            "nullable": true,
            "allOf": [
              {
                "$ref": "#/components/schemas/ExtendedDataPointBigDecimal"
              }
            ]
          },
          "scope1And2GhgEmissionsLocationBasedInTonnes": {
            "nullable": true,
            "allOf": [
              {
                "$ref": "#/components/schemas/ExtendedDataPointBigDecimal"
              }
            ]
          },
          "scope1And2GhgEmissionsMarketBasedInTonnes": {
            "nullable": true,
            "allOf": [
              {
                "$ref": "#/components/schemas/ExtendedDataPointBigDecimal"
              }
            ]
          },
          "scope3GhgEmissionsInTonnes": {
            "nullable": true,
            "allOf": [
              {
                "$ref": "#/components/schemas/ExtendedDataPointBigDecimal"
              }
            ]
          },
          "scope1And2And3GhgEmissionsInTonnes": {
            "nullable": true,
            "allOf": [
              {
                "$ref": "#/components/schemas/ExtendedDataPointBigDecimal"
              }
            ]
          },
          "enterpriseValue": {
            "nullable": true,
            "allOf": [
              {
                "$ref": "#/components/schemas/CurrencyDataPoint"
              }
            ]
          },
          "totalRevenue": {
            "nullable": true,
            "allOf": [
              {
                "$ref": "#/components/schemas/CurrencyDataPoint"
              }
            ]
          },
          "carbonFootprintInTonnesPerMillionEURRevenue": {
            "nullable": true,
            "allOf": [
              {
                "$ref": "#/components/schemas/ExtendedDataPointBigDecimal"
              }
            ]
          },
          "ghgIntensityInTonnesPerMillionEURRevenue": {
            "nullable": true,
            "allOf": [
              {
                "$ref": "#/components/schemas/ExtendedDataPointBigDecimal"
              }
            ]
          },
          "fossilFuelSectorExposure": {
            "nullable": true,
            "allOf": [
              {
                "$ref": "#/components/schemas/ExtendedDataPointYesNo"
              }
            ]
          }
        }
      },
      "SfdrEnvironmentalWaste": {
        "type": "object",
        "properties": {
          "hazardousAndRadioactiveWasteInTonnes": {
            "nullable": true,
            "allOf": [
              {
                "$ref": "#/components/schemas/ExtendedDataPointBigDecimal"
              }
            ]
          },
          "manufactureOfAgrochemicalPesticidesProducts": {
            "nullable": true,
            "allOf": [
              {
                "$ref": "#/components/schemas/ExtendedDataPointYesNo"
              }
            ]
          },
          "landDegradationDesertificationSoilSealingExposure": {
            "nullable": true,
            "allOf": [
              {
                "$ref": "#/components/schemas/ExtendedDataPointYesNo"
              }
            ]
          },
          "sustainableAgriculturePolicy": {
            "nullable": true,
            "allOf": [
              {
                "$ref": "#/components/schemas/BaseDataPointYesNo"
              }
            ]
          },
          "sustainableOceansAndSeasPolicy": {
            "nullable": true,
            "allOf": [
              {
                "$ref": "#/components/schemas/BaseDataPointYesNo"
              }
            ]
          },
          "nonRecycledWasteInTonnes": {
            "nullable": true,
            "allOf": [
              {
                "$ref": "#/components/schemas/ExtendedDataPointBigDecimal"
              }
            ]
          },
          "threatenedSpeciesExposure": {
            "nullable": true,
            "allOf": [
              {
                "$ref": "#/components/schemas/ExtendedDataPointYesNo"
              }
            ]
          },
          "biodiversityProtectionPolicy": {
            "nullable": true,
            "allOf": [
              {
                "$ref": "#/components/schemas/BaseDataPointYesNo"
              }
            ]
          },
          "deforestationPolicy": {
            "nullable": true,
            "allOf": [
              {
                "$ref": "#/components/schemas/BaseDataPointYesNo"
              }
            ]
          }
        }
      },
      "SfdrEnvironmentalWater": {
        "type": "object",
        "properties": {
          "emissionsToWaterInTonnes": {
            "nullable": true,
            "allOf": [
              {
                "$ref": "#/components/schemas/ExtendedDataPointBigDecimal"
              }
            ]
          },
          "waterConsumptionInCubicMeters": {
            "nullable": true,
            "allOf": [
              {
                "$ref": "#/components/schemas/ExtendedDataPointBigDecimal"
              }
            ]
          },
          "waterReusedInCubicMeters": {
            "nullable": true,
            "allOf": [
              {
                "$ref": "#/components/schemas/ExtendedDataPointBigDecimal"
              }
            ]
          },
          "relativeWaterUsageInCubicMetersPerMillionEURRevenue": {
            "nullable": true,
            "allOf": [
              {
                "$ref": "#/components/schemas/ExtendedDataPointBigDecimal"
              }
            ]
          },
          "waterManagementPolicy": {
            "nullable": true,
            "allOf": [
              {
                "$ref": "#/components/schemas/ExtendedDataPointYesNo"
              }
            ]
          },
          "highWaterStressAreaExposure": {
            "nullable": true,
            "allOf": [
              {
                "$ref": "#/components/schemas/ExtendedDataPointYesNo"
              }
            ]
          }
        }
      },
      "SfdrGeneral": {
        "required": [
          "general"
        ],
        "type": "object",
        "properties": {
          "general": {
            "$ref": "#/components/schemas/SfdrGeneralGeneral"
          }
        }
      },
      "SfdrGeneralGeneral": {
        "required": [
          "dataDate",
          "fiscalYearDeviation",
          "fiscalYearEnd"
        ],
        "type": "object",
        "properties": {
          "dataDate": {
            "type": "string",
            "format": "date"
          },
          "fiscalYearDeviation": {
            "$ref": "#/components/schemas/SfdrGeneralGeneralFiscalYearDeviationOptions"
          },
          "fiscalYearEnd": {
            "type": "string",
            "format": "date"
          },
          "referencedReports": {
            "type": "object",
            "nullable": true,
            "example": {
              "string": {
                "fileReference": "string",
                "fileName": "string",
                "isGroupLevel": "Yes",
                "reportDate": "2023-10-12",
                "currency": "string"
              }
            }
          },
          "scopeOfEntities": {
            "nullable": true,
            "allOf": [
              {
                "$ref": "#/components/schemas/YesNoNa"
              }
            ]
          }
        }
      },
      "SfdrGeneralGeneralFiscalYearDeviationOptions": {
        "type": "string",
        "enum": [
          "Deviation",
          "NoDeviation"
        ]
      },
      "SfdrHighImpactClimateSectorEnergyConsumption": {
        "type": "object",
        "properties": {
          "highImpactClimateSectorEnergyConsumptionInGWh": {
            "nullable": true,
            "allOf": [
              {
                "$ref": "#/components/schemas/ExtendedDataPointBigDecimal"
              }
            ]
          },
          "highImpactClimateSectorEnergyConsumptionInGWhPerMillionEURRevenue": {
            "nullable": true,
            "allOf": [
              {
                "$ref": "#/components/schemas/ExtendedDataPointBigDecimal"
              }
            ]
          }
        },
        "example": {
          "NaceCodeA": {
            "highImpactClimateSectorEnergyConsumptionInGWh": {
              "quality": "Audited",
              "dataSource": {
                "page": 0,
                "tagName": "string",
                "fileName": "string",
                "fileReference": "string"
              },
              "comment": "string",
              "value": 0
            },
            "highImpactClimateSectorEnergyConsumptionInGWhPerMillionEURRevenue": {
              "quality": "Audited",
              "dataSource": {
                "page": 0,
                "tagName": "string",
                "fileName": "string",
                "fileReference": "string"
              },
              "comment": "string",
              "value": 0
            }
          },
          "NaceCodeB": {
            "highImpactClimateSectorEnergyConsumptionInGWh": {
              "quality": "Audited",
              "dataSource": {
                "page": 0,
                "tagName": "string",
                "fileName": "string",
                "fileReference": "string"
              },
              "comment": "string",
              "value": 0
            },
            "highImpactClimateSectorEnergyConsumptionInGWhPerMillionEURRevenue": {
              "quality": "Audited",
              "dataSource": {
                "page": 0,
                "tagName": "string",
                "fileName": "string",
                "fileReference": "string"
              },
              "comment": "string",
              "value": 0
            }
          },
          "NaceCodeC": {
            "highImpactClimateSectorEnergyConsumptionInGWh": {
              "quality": "Audited",
              "dataSource": {
                "page": 0,
                "tagName": "string",
                "fileName": "string",
                "fileReference": "string"
              },
              "comment": "string",
              "value": 0
            },
            "highImpactClimateSectorEnergyConsumptionInGWhPerMillionEURRevenue": {
              "quality": "Audited",
              "dataSource": {
                "page": 0,
                "tagName": "string",
                "fileName": "string",
                "fileReference": "string"
              },
              "comment": "string",
              "value": 0
            }
          },
          "NaceCodeD": {
            "highImpactClimateSectorEnergyConsumptionInGWh": {
              "quality": "Audited",
              "dataSource": {
                "page": 0,
                "tagName": "string",
                "fileName": "string",
                "fileReference": "string"
              },
              "comment": "string",
              "value": 0
            },
            "highImpactClimateSectorEnergyConsumptionInGWhPerMillionEURRevenue": {
              "quality": "Audited",
              "dataSource": {
                "page": 0,
                "tagName": "string",
                "fileName": "string",
                "fileReference": "string"
              },
              "comment": "string",
              "value": 0
            }
          },
          "NaceCodeE": {
            "highImpactClimateSectorEnergyConsumptionInGWh": {
              "quality": "Audited",
              "dataSource": {
                "page": 0,
                "tagName": "string",
                "fileName": "string",
                "fileReference": "string"
              },
              "comment": "string",
              "value": 0
            },
            "highImpactClimateSectorEnergyConsumptionInGWhPerMillionEURRevenue": {
              "quality": "Audited",
              "dataSource": {
                "page": 0,
                "tagName": "string",
                "fileName": "string",
                "fileReference": "string"
              },
              "comment": "string",
              "value": 0
            }
          },
          "NaceCodeF": {
            "highImpactClimateSectorEnergyConsumptionInGWh": {
              "quality": "Audited",
              "dataSource": {
                "page": 0,
                "tagName": "string",
                "fileName": "string",
                "fileReference": "string"
              },
              "comment": "string",
              "value": 0
            },
            "highImpactClimateSectorEnergyConsumptionInGWhPerMillionEURRevenue": {
              "quality": "Audited",
              "dataSource": {
                "page": 0,
                "tagName": "string",
                "fileName": "string",
                "fileReference": "string"
              },
              "comment": "string",
              "value": 0
            }
          },
          "NaceCodeG": {
            "highImpactClimateSectorEnergyConsumptionInGWh": {
              "quality": "Audited",
              "dataSource": {
                "page": 0,
                "tagName": "string",
                "fileName": "string",
                "fileReference": "string"
              },
              "comment": "string",
              "value": 0
            },
            "highImpactClimateSectorEnergyConsumptionInGWhPerMillionEURRevenue": {
              "quality": "Audited",
              "dataSource": {
                "page": 0,
                "tagName": "string",
                "fileName": "string",
                "fileReference": "string"
              },
              "comment": "string",
              "value": 0
            }
          },
          "NaceCodeH": {
            "highImpactClimateSectorEnergyConsumptionInGWh": {
              "quality": "Audited",
              "dataSource": {
                "page": 0,
                "tagName": "string",
                "fileName": "string",
                "fileReference": "string"
              },
              "comment": "string",
              "value": 0
            },
            "highImpactClimateSectorEnergyConsumptionInGWhPerMillionEURRevenue": {
              "quality": "Audited",
              "dataSource": {
                "page": 0,
                "tagName": "string",
                "fileName": "string",
                "fileReference": "string"
              },
              "comment": "string",
              "value": 0
            }
          },
          "NaceCodeL": {
            "highImpactClimateSectorEnergyConsumptionInGWh": {
              "quality": "Audited",
              "dataSource": {
                "page": 0,
                "tagName": "string",
                "fileName": "string",
                "fileReference": "string"
              },
              "comment": "string",
              "value": 0
            },
            "highImpactClimateSectorEnergyConsumptionInGWhPerMillionEURRevenue": {
              "quality": "Audited",
              "dataSource": {
                "page": 0,
                "tagName": "string",
                "fileName": "string",
                "fileReference": "string"
              },
              "comment": "string",
              "value": 0
            }
          }
        }
      },
      "SfdrSocial": {
        "type": "object",
        "properties": {
          "socialAndEmployeeMatters": {
            "nullable": true,
            "allOf": [
              {
                "$ref": "#/components/schemas/SfdrSocialSocialAndEmployeeMatters"
              }
            ]
          },
          "greenSecurities": {
            "nullable": true,
            "allOf": [
              {
                "$ref": "#/components/schemas/SfdrSocialGreenSecurities"
              }
            ]
          },
          "humanRights": {
            "nullable": true,
            "allOf": [
              {
                "$ref": "#/components/schemas/SfdrSocialHumanRights"
              }
            ]
          },
          "antiCorruptionAndAntiBribery": {
            "nullable": true,
            "allOf": [
              {
                "$ref": "#/components/schemas/SfdrSocialAntiCorruptionAndAntiBribery"
              }
            ]
          }
        }
      },
      "SfdrSocialAntiCorruptionAndAntiBribery": {
        "type": "object",
        "properties": {
          "casesOfInsufficientActionAgainstBriberyAndCorruption": {
            "nullable": true,
            "allOf": [
              {
                "$ref": "#/components/schemas/ExtendedDataPointBigInteger"
              }
            ]
          },
          "reportedConvictionsOfBriberyAndCorruption": {
            "nullable": true,
            "allOf": [
              {
                "$ref": "#/components/schemas/ExtendedDataPointBigInteger"
              }
            ]
          },
          "totalAmountOfReportedFinesOfBriberyAndCorruption": {
            "nullable": true,
            "allOf": [
              {
                "$ref": "#/components/schemas/CurrencyDataPoint"
              }
            ]
          }
        }
      },
      "SfdrSocialGreenSecurities": {
        "type": "object",
        "properties": {
          "securitiesNotCertifiedAsGreen": {
            "nullable": true,
            "allOf": [
              {
                "$ref": "#/components/schemas/ExtendedDataPointYesNo"
              }
            ]
          }
        }
      },
      "SfdrSocialHumanRights": {
        "type": "object",
        "properties": {
          "humanRightsPolicy": {
            "nullable": true,
            "allOf": [
              {
                "$ref": "#/components/schemas/BaseDataPointYesNo"
              }
            ]
          },
          "humanRightsDueDiligence": {
            "nullable": true,
            "allOf": [
              {
                "$ref": "#/components/schemas/ExtendedDataPointYesNo"
              }
            ]
          },
          "traffickingInHumanBeingsPolicy": {
            "nullable": true,
            "allOf": [
              {
                "$ref": "#/components/schemas/BaseDataPointYesNo"
              }
            ]
          },
          "reportedChildLabourIncidents": {
            "nullable": true,
            "allOf": [
              {
                "$ref": "#/components/schemas/ExtendedDataPointYesNo"
              }
            ]
          },
          "reportedForcedOrCompulsoryLabourIncidents": {
            "nullable": true,
            "allOf": [
              {
                "$ref": "#/components/schemas/ExtendedDataPointYesNo"
              }
            ]
          },
          "numberOfReportedIncidentsOfHumanRightsViolations": {
            "nullable": true,
            "allOf": [
              {
                "$ref": "#/components/schemas/ExtendedDataPointBigInteger"
              }
            ]
          }
        }
      },
      "SfdrSocialSocialAndEmployeeMatters": {
        "type": "object",
        "properties": {
          "humanRightsLegalProceedings": {
            "nullable": true,
            "allOf": [
              {
                "$ref": "#/components/schemas/ExtendedDataPointYesNo"
              }
            ]
          },
          "iloCoreLabourStandards": {
            "nullable": true,
            "allOf": [
              {
                "$ref": "#/components/schemas/ExtendedDataPointYesNo"
              }
            ]
          },
          "environmentalPolicy": {
            "nullable": true,
            "allOf": [
              {
                "$ref": "#/components/schemas/BaseDataPointYesNo"
              }
            ]
          },
          "corruptionLegalProceedings": {
            "nullable": true,
            "allOf": [
              {
                "$ref": "#/components/schemas/ExtendedDataPointYesNo"
              }
            ]
          },
          "transparencyDisclosurePolicy": {
            "nullable": true,
            "allOf": [
              {
                "$ref": "#/components/schemas/BaseDataPointYesNo"
              }
            ]
          },
          "humanRightsDueDiligencePolicy": {
            "nullable": true,
            "allOf": [
              {
                "$ref": "#/components/schemas/BaseDataPointYesNo"
              }
            ]
          },
          "policyAgainstChildLabour": {
            "nullable": true,
            "allOf": [
              {
                "$ref": "#/components/schemas/BaseDataPointYesNo"
              }
            ]
          },
          "policyAgainstForcedLabour": {
            "nullable": true,
            "allOf": [
              {
                "$ref": "#/components/schemas/BaseDataPointYesNo"
              }
            ]
          },
          "policyAgainstDiscriminationInTheWorkplace": {
            "nullable": true,
            "allOf": [
              {
                "$ref": "#/components/schemas/BaseDataPointYesNo"
              }
            ]
          },
          "iso14001Certificate": {
            "nullable": true,
            "allOf": [
              {
                "$ref": "#/components/schemas/BaseDataPointYesNo"
              }
            ]
          },
          "policyAgainstBriberyAndCorruption": {
            "nullable": true,
            "allOf": [
              {
                "$ref": "#/components/schemas/BaseDataPointYesNo"
              }
            ]
          },
          "fairBusinessMarketingAdvertisingPolicy": {
            "nullable": true,
            "allOf": [
              {
                "$ref": "#/components/schemas/ExtendedDataPointYesNo"
              }
            ]
          },
          "technologiesExpertiseTransferPolicy": {
            "nullable": true,
            "allOf": [
              {
                "$ref": "#/components/schemas/ExtendedDataPointYesNo"
              }
            ]
          },
          "fairCompetitionPolicy": {
            "nullable": true,
            "allOf": [
              {
                "$ref": "#/components/schemas/ExtendedDataPointYesNo"
              }
            ]
          },
          "violationOfTaxRulesAndRegulation": {
            "nullable": true,
            "allOf": [
              {
                "$ref": "#/components/schemas/ExtendedDataPointYesNo"
              }
            ]
          },
          "unGlobalCompactPrinciplesCompliancePolicy": {
            "nullable": true,
            "allOf": [
              {
                "$ref": "#/components/schemas/BaseDataPointYesNo"
              }
            ]
          },
          "oecdGuidelinesForMultinationalEnterprisesGrievanceHandling": {
            "nullable": true,
            "allOf": [
              {
                "$ref": "#/components/schemas/ExtendedDataPointYesNo"
              }
            ]
          },
          "averageGrossHourlyEarningsMaleEmployees": {
            "nullable": true,
            "allOf": [
              {
                "$ref": "#/components/schemas/CurrencyDataPoint"
              }
            ]
          },
          "averageGrossHourlyEarningsFemaleEmployees": {
            "nullable": true,
            "allOf": [
              {
                "$ref": "#/components/schemas/CurrencyDataPoint"
              }
            ]
          },
          "unadjustedGenderPayGapInPercent": {
            "nullable": true,
            "allOf": [
              {
                "$ref": "#/components/schemas/ExtendedDataPointBigDecimal"
              }
            ]
          },
          "femaleBoardMembers": {
            "nullable": true,
            "allOf": [
              {
                "$ref": "#/components/schemas/ExtendedDataPointBigInteger"
              }
            ]
          },
          "maleBoardMembers": {
            "nullable": true,
            "allOf": [
              {
                "$ref": "#/components/schemas/ExtendedDataPointBigInteger"
              }
            ]
          },
          "boardGenderDiversityInPercent": {
            "nullable": true,
            "allOf": [
              {
                "$ref": "#/components/schemas/ExtendedDataPointBigDecimal"
              }
            ]
          },
          "controversialWeaponsExposure": {
            "nullable": true,
            "allOf": [
              {
                "$ref": "#/components/schemas/ExtendedDataPointYesNo"
              }
            ]
          },
          "workplaceAccidentPreventionPolicy": {
            "nullable": true,
            "allOf": [
              {
                "$ref": "#/components/schemas/BaseDataPointYesNo"
              }
            ]
          },
          "rateOfAccidentsInPercent": {
            "nullable": true,
            "allOf": [
              {
                "$ref": "#/components/schemas/ExtendedDataPointBigDecimal"
              }
            ]
          },
          "workdaysLostInDays": {
            "nullable": true,
            "allOf": [
              {
                "$ref": "#/components/schemas/ExtendedDataPointBigDecimal"
              }
            ]
          },
          "supplierCodeOfConduct": {
            "nullable": true,
            "allOf": [
              {
                "$ref": "#/components/schemas/BaseDataPointYesNo"
              }
            ]
          },
          "grievanceHandlingMechanism": {
            "nullable": true,
            "allOf": [
              {
                "$ref": "#/components/schemas/ExtendedDataPointYesNo"
              }
            ]
          },
          "whistleblowerProtectionPolicy": {
            "nullable": true,
            "allOf": [
              {
                "$ref": "#/components/schemas/BaseDataPointYesNo"
              }
            ]
          },
          "reportedIncidentsOfDiscrimination": {
            "nullable": true,
            "allOf": [
              {
                "$ref": "#/components/schemas/ExtendedDataPointBigInteger"
              }
            ]
          },
          "sanctionedIncidentsOfDiscrimination": {
            "nullable": true,
            "allOf": [
              {
                "$ref": "#/components/schemas/ExtendedDataPointBigInteger"
              }
            ]
          },
          "ceoToEmployeePayGapRatio": {
            "nullable": true,
            "allOf": [
              {
                "$ref": "#/components/schemas/ExtendedDataPointBigDecimal"
              }
            ]
          },
          "excessiveCeoPayRatioInPercent": {
            "nullable": true,
            "allOf": [
              {
                "$ref": "#/components/schemas/ExtendedDataPointBigDecimal"
              }
            ]
          }
        }
      },
      "YesNoNa": {
        "type": "string",
        "enum": [
          "Yes",
          "No",
          "NA"
        ]
      },
      "CompanyAssociatedDataPathwaysToParisData": {
        "required": [
          "companyId",
          "data",
          "reportingPeriod"
        ],
        "type": "object",
        "properties": {
          "companyId": {
            "type": "string"
          },
          "reportingPeriod": {
            "type": "string"
          },
          "data": {
            "$ref": "#/components/schemas/PathwaysToParisData"
          }
        }
      },
      "P2pAmmonia": {
        "type": "object",
        "properties": {
          "decarbonisation": {
            "nullable": true,
            "allOf": [
              {
                "$ref": "#/components/schemas/P2pAmmoniaDecarbonisation"
              }
            ]
          },
          "defossilisation": {
            "nullable": true,
            "allOf": [
              {
                "$ref": "#/components/schemas/P2pAmmoniaDefossilisation"
              }
            ]
          }
        }
      },
      "P2pAmmoniaDecarbonisation": {
        "type": "object",
        "properties": {
          "energyMixInPercent": {
            "type": "number",
            "nullable": true
          },
          "ccsTechnologyAdoptionInPercent": {
            "type": "number",
            "nullable": true
          },
          "electrificationInPercent": {
            "type": "number",
            "nullable": true
          }
        }
      },
      "P2pAmmoniaDefossilisation": {
        "type": "object",
        "properties": {
          "useOfRenewableFeedstocksInPercent": {
            "type": "number",
            "nullable": true
          }
        }
      },
      "P2pAutomotive": {
        "type": "object",
        "properties": {
          "energy": {
            "nullable": true,
            "allOf": [
              {
                "$ref": "#/components/schemas/P2pAutomotiveEnergy"
              }
            ]
          },
          "technologyValueCreation": {
            "nullable": true,
            "allOf": [
              {
                "$ref": "#/components/schemas/P2pAutomotiveTechnologyValueCreation"
              }
            ]
          },
          "materials": {
            "nullable": true,
            "allOf": [
              {
                "$ref": "#/components/schemas/P2pAutomotiveMaterials"
              }
            ]
          }
        }
      },
      "P2pAutomotiveEnergy": {
        "type": "object",
        "properties": {
          "productionSiteEnergyConsumptionInMWh": {
            "type": "number",
            "nullable": true
          },
          "energyMixInPercent": {
            "type": "number",
            "nullable": true
          }
        }
      },
      "P2pAutomotiveMaterials": {
        "type": "object",
        "properties": {
          "materialUseManagementInPercent": {
            "type": "number",
            "nullable": true
          },
          "useOfSecondaryMaterialsInPercent": {
            "type": "number",
            "nullable": true
          }
        }
      },
      "P2pAutomotiveTechnologyValueCreation": {
        "type": "object",
        "properties": {
          "driveMixInPercent": {
            "type": "number",
            "nullable": true
          },
          "icAndHybridEnginePhaseOutDate": {
            "type": "string",
            "format": "date",
            "nullable": true
          },
          "futureValueCreationStrategy": {
            "nullable": true,
            "allOf": [
              {
                "$ref": "#/components/schemas/YesNo"
              }
            ]
          }
        }
      },
      "P2pCement": {
        "type": "object",
        "properties": {
          "energy": {
            "nullable": true,
            "allOf": [
              {
                "$ref": "#/components/schemas/P2pCementEnergy"
              }
            ]
          },
          "technology": {
            "nullable": true,
            "allOf": [
              {
                "$ref": "#/components/schemas/P2pCementTechnology"
              }
            ]
          },
          "material": {
            "nullable": true,
            "allOf": [
              {
                "$ref": "#/components/schemas/P2pCementMaterial"
              }
            ]
          }
        }
      },
      "P2pCementEnergy": {
        "type": "object",
        "properties": {
          "energyMixInPercent": {
            "type": "number",
            "nullable": true
          },
          "fuelMixInPercent": {
            "type": "number",
            "nullable": true
          },
          "thermalEnergyEfficiencyInPercent": {
            "type": "number",
            "nullable": true
          },
          "compositionOfThermalInputInPercent": {
            "type": "number",
            "nullable": true
          }
        }
      },
      "P2pCementMaterial": {
        "type": "object",
        "properties": {
          "clinkerFactorReduction": {
            "type": "number",
            "nullable": true
          },
          "preCalcinedClayUsageInPercent": {
            "type": "number",
            "nullable": true
          },
          "circularEconomyContribution": {
            "nullable": true,
            "allOf": [
              {
                "$ref": "#/components/schemas/YesNo"
              }
            ]
          }
        }
      },
      "P2pCementTechnology": {
        "type": "object",
        "properties": {
          "carbonCaptureAndUseTechnologyUsage": {
            "nullable": true,
            "allOf": [
              {
                "$ref": "#/components/schemas/YesNo"
              }
            ]
          },
          "electrificationOfProcessHeatInPercent": {
            "type": "number",
            "nullable": true
          }
        }
      },
      "P2pDriveMix": {
        "type": "object",
        "properties": {
          "driveMixPerFleetSegmentInPercent": {
            "type": "number",
            "nullable": true
          },
          "totalAmountOfVehicles": {
            "type": "number",
            "nullable": true
          }
        },
        "example": {
          "SmallTrucks": {
            "driveMixPerFleetSegmentInPercent": 0,
            "totalAmountOfVehicles": 0
          },
          "MediumTrucks": {
            "driveMixPerFleetSegmentInPercent": 0,
            "totalAmountOfVehicles": 0
          },
          "LargeTrucks": {
            "driveMixPerFleetSegmentInPercent": 0,
            "totalAmountOfVehicles": 0
          }
        }
      },
      "P2pElectricityGeneration": {
        "type": "object",
        "properties": {
          "technology": {
            "nullable": true,
            "allOf": [
              {
                "$ref": "#/components/schemas/P2pElectricityGenerationTechnology"
              }
            ]
          }
        }
      },
      "P2pElectricityGenerationTechnology": {
        "type": "object",
        "properties": {
          "electricityMixEmissionsInCorrespondingUnit": {
            "type": "number",
            "nullable": true
          },
          "shareOfRenewableElectricityInPercent": {
            "type": "number",
            "nullable": true
          },
          "naturalGasPhaseOut": {
            "type": "string",
            "format": "date",
            "nullable": true
          },
          "coalPhaseOut": {
            "type": "string",
            "format": "date",
            "nullable": true
          },
          "storageCapacityExpansionInPercent": {
            "type": "number",
            "nullable": true
          }
        }
      },
      "P2pFreightTransportByRoad": {
        "type": "object",
        "properties": {
          "technology": {
            "nullable": true,
            "allOf": [
              {
                "$ref": "#/components/schemas/P2pFreightTransportByRoadTechnology"
              }
            ]
          },
          "energy": {
            "nullable": true,
            "allOf": [
              {
                "$ref": "#/components/schemas/P2pFreightTransportByRoadEnergy"
              }
            ]
          }
        }
      },
      "P2pFreightTransportByRoadEnergy": {
        "type": "object",
        "properties": {
          "fuelMixInPercent": {
            "type": "number",
            "nullable": true
          }
        }
      },
      "P2pFreightTransportByRoadTechnology": {
        "type": "object",
        "properties": {
          "driveMixPerFleetSegment": {
            "type": "object",
            "additionalProperties": {
              "$ref": "#/components/schemas/P2pDriveMix"
            },
            "nullable": true,
            "example": {
              "SmallTrucks": {
                "driveMixPerFleetSegmentInPercent": 0,
                "totalAmountOfVehicles": 0
              },
              "MediumTrucks": {
                "driveMixPerFleetSegmentInPercent": 0,
                "totalAmountOfVehicles": 0
              },
              "LargeTrucks": {
                "driveMixPerFleetSegmentInPercent": 0,
                "totalAmountOfVehicles": 0
              }
            }
          },
          "icePhaseOut": {
            "type": "string",
            "format": "date",
            "nullable": true
          }
        }
      },
      "P2pGeneral": {
        "required": [
          "general"
        ],
        "type": "object",
        "properties": {
          "general": {
            "$ref": "#/components/schemas/P2pGeneralGeneral"
          },
          "governance": {
            "nullable": true,
            "allOf": [
              {
                "$ref": "#/components/schemas/P2pGeneralGovernance"
              }
            ]
          },
          "climateTargets": {
            "nullable": true,
            "allOf": [
              {
                "$ref": "#/components/schemas/P2pGeneralClimateTargets"
              }
            ]
          },
          "emissionsPlanning": {
            "nullable": true,
            "allOf": [
              {
                "$ref": "#/components/schemas/P2pGeneralEmissionsPlanning"
              }
            ]
          },
          "investmentPlanning": {
            "nullable": true,
            "allOf": [
              {
                "$ref": "#/components/schemas/P2pGeneralInvestmentPlanning"
              }
            ]
          }
        }
      },
      "P2pGeneralClimateTargets": {
        "type": "object",
        "properties": {
          "shortTermScienceBasedClimateTarget": {
            "nullable": true,
            "allOf": [
              {
                "$ref": "#/components/schemas/YesNo"
              }
            ]
          },
          "longTermScienceBasedClimateTarget": {
            "nullable": true,
            "allOf": [
              {
                "$ref": "#/components/schemas/YesNo"
              }
            ]
          }
        }
      },
      "P2pGeneralEmissionsPlanning": {
        "type": "object",
        "properties": {
          "absoluteEmissionsInTonnesCO2e": {
            "type": "number",
            "nullable": true
          },
          "relativeEmissionsInPercent": {
            "type": "number",
            "nullable": true
          },
          "reductionOfAbsoluteEmissionsInTonnesCO2e": {
            "type": "number",
            "nullable": true
          },
          "reductionOfRelativeEmissionsInPercent": {
            "type": "number",
            "nullable": true
          },
          "climateActionPlan": {
            "nullable": true,
            "allOf": [
              {
                "$ref": "#/components/schemas/YesNo"
              }
            ]
          },
          "useOfInternalCarbonPrice": {
            "nullable": true,
            "allOf": [
              {
                "$ref": "#/components/schemas/YesNo"
              }
            ]
          }
        }
      },
      "P2pGeneralGeneral": {
        "required": [
          "dataDate",
          "sectors"
        ],
        "type": "object",
        "properties": {
          "dataDate": {
            "type": "string",
            "format": "date"
          },
          "sectors": {
            "type": "array",
            "items": {
              "$ref": "#/components/schemas/P2pSector"
            }
          }
        }
      },
      "P2pGeneralGovernance": {
        "type": "object",
        "properties": {
          "organisationalResponsibilityForParisCompatibility": {
            "nullable": true,
            "allOf": [
              {
                "$ref": "#/components/schemas/YesNo"
              }
            ]
          },
          "parisCompatibilityInExecutiveRemunerationInPercent": {
            "type": "number",
            "nullable": true
          },
          "parisCompatibilityInAverageRemunerationInPercent": {
            "type": "number",
            "nullable": true
          },
          "shareOfEmployeesTrainedOnParisCompatibilityInPercent": {
            "type": "number",
            "nullable": true
          },
          "qualificationRequirementsOnParisCompatibility": {
            "nullable": true,
            "allOf": [
              {
                "$ref": "#/components/schemas/YesNo"
              }
            ]
          },
          "mobilityAndTravelPolicy": {
            "nullable": true,
            "allOf": [
              {
                "$ref": "#/components/schemas/YesNo"
              }
            ]
          },
          "upstreamSupplierEngagementStrategy": {
            "nullable": true,
            "allOf": [
              {
                "$ref": "#/components/schemas/YesNo"
              }
            ]
          },
          "upstreamSupplierProcurementPolicy": {
            "nullable": true,
            "allOf": [
              {
                "$ref": "#/components/schemas/BaseDataPointYesNo"
              }
            ]
          },
          "downstreamCustomerEngagement": {
            "nullable": true,
            "allOf": [
              {
                "$ref": "#/components/schemas/YesNo"
              }
            ]
          },
          "policymakerEngagement": {
            "nullable": true,
            "allOf": [
              {
                "$ref": "#/components/schemas/YesNo"
              }
            ]
          }
        }
      },
      "P2pGeneralInvestmentPlanning": {
        "type": "object",
        "properties": {
          "investmentPlanForClimateTargets": {
            "nullable": true,
            "allOf": [
              {
                "$ref": "#/components/schemas/YesNo"
              }
            ]
          },
          "capexShareInNetZeroSolutionsInPercent": {
            "type": "number",
            "nullable": true
          },
          "capexShareInGhgIntensivePlantsInPercent": {
            "type": "number",
            "nullable": true
          },
          "researchAndDevelopmentExpenditureForNetZeroSolutionsInPercent": {
            "type": "number",
            "nullable": true
          }
        }
      },
      "P2pHvcPlastics": {
        "type": "object",
        "properties": {
          "decarbonisation": {
            "nullable": true,
            "allOf": [
              {
                "$ref": "#/components/schemas/P2pHvcPlasticsDecarbonisation"
              }
            ]
          },
          "defossilisation": {
            "nullable": true,
            "allOf": [
              {
                "$ref": "#/components/schemas/P2pHvcPlasticsDefossilisation"
              }
            ]
          },
          "recycling": {
            "nullable": true,
            "allOf": [
              {
                "$ref": "#/components/schemas/P2pHvcPlasticsRecycling"
              }
            ]
          }
        }
      },
      "P2pHvcPlasticsDecarbonisation": {
        "type": "object",
        "properties": {
          "energyMixInPercent": {
            "type": "number",
            "nullable": true
          },
          "electrificationInPercent": {
            "type": "number",
            "nullable": true
          }
        }
      },
      "P2pHvcPlasticsDefossilisation": {
        "type": "object",
        "properties": {
          "useOfRenewableFeedstocksInPercent": {
            "type": "number",
            "nullable": true
          },
          "useOfBioplasticsInPercent": {
            "type": "number",
            "nullable": true
          },
          "useOfCo2FromCarbonCaptureAndReUseTechnologiesInPercent": {
            "type": "number",
            "nullable": true
          },
          "carbonCaptureAndUseStorageTechnologies": {
            "nullable": true,
            "allOf": [
              {
                "$ref": "#/components/schemas/YesNo"
              }
            ]
          }
        }
      },
      "P2pHvcPlasticsRecycling": {
        "type": "object",
        "properties": {
          "contributionToCircularEconomy": {
            "nullable": true,
            "allOf": [
              {
                "$ref": "#/components/schemas/YesNo"
              }
            ]
          },
          "materialRecyclingInPercent": {
            "type": "number",
            "nullable": true
          },
          "chemicalRecyclingInPercent": {
            "type": "number",
            "nullable": true
          }
        }
      },
      "P2pLivestockFarming": {
        "type": "object",
        "properties": {
          "emissionsFromManureAndFertiliserAndLivestock": {
            "nullable": true,
            "allOf": [
              {
                "$ref": "#/components/schemas/P2pLivestockFarmingEmissionsFromManureAndFertiliserAndLivestock"
              }
            ]
          },
          "animalWelfare": {
            "nullable": true,
            "allOf": [
              {
                "$ref": "#/components/schemas/P2pLivestockFarmingAnimalWelfare"
              }
            ]
          },
          "animalFeed": {
            "nullable": true,
            "allOf": [
              {
                "$ref": "#/components/schemas/P2pLivestockFarmingAnimalFeed"
              }
            ]
          },
          "energy": {
            "nullable": true,
            "allOf": [
              {
                "$ref": "#/components/schemas/P2pLivestockFarmingEnergy"
              }
            ]
          }
        }
      },
      "P2pLivestockFarmingAnimalFeed": {
        "type": "object",
        "properties": {
          "ownFeedInPercent": {
            "type": "number",
            "nullable": true
          },
          "externalFeedCertification": {
            "nullable": true,
            "allOf": [
              {
                "$ref": "#/components/schemas/BaseDataPointYesNo"
              }
            ]
          },
          "originOfExternalFeed": {
            "type": "string",
            "nullable": true
          },
          "excessNitrogenInKilogramsPerHectare": {
            "type": "number",
            "nullable": true
          },
          "cropRotation": {
            "type": "number",
            "nullable": true
          },
          "climateFriendlyProteinProductionInPercent": {
            "type": "number",
            "nullable": true
          },
          "greenFodderInPercent": {
            "type": "number",
            "nullable": true
          }
        }
      },
      "P2pLivestockFarmingAnimalWelfare": {
        "type": "object",
        "properties": {
          "mortalityRateInPercent": {
            "type": "number",
            "nullable": true
          }
        }
      },
      "P2pLivestockFarmingEmissionsFromManureAndFertiliserAndLivestock": {
        "type": "object",
        "properties": {
          "compostedFermentedManureInPercent": {
            "type": "number",
            "nullable": true
          },
          "emissionProofFertiliserStorageInPercent": {
            "type": "number",
            "nullable": true
          }
        }
      },
      "P2pLivestockFarmingEnergy": {
        "type": "object",
        "properties": {
          "renewableElectricityInPercent": {
            "type": "number",
            "nullable": true
          },
          "renewableHeatingInPercent": {
            "type": "number",
            "nullable": true
          },
          "electricGasPoweredMachineryVehicleInPercent": {
            "type": "number",
            "nullable": true
          }
        }
      },
      "P2pRealEstate": {
        "type": "object",
        "properties": {
          "buildingEfficiency": {
            "nullable": true,
            "allOf": [
              {
                "$ref": "#/components/schemas/P2pRealEstateBuildingEfficiency"
              }
            ]
          },
          "energySource": {
            "nullable": true,
            "allOf": [
              {
                "$ref": "#/components/schemas/P2pRealEstateEnergySource"
              }
            ]
          },
          "technology": {
            "nullable": true,
            "allOf": [
              {
                "$ref": "#/components/schemas/P2plRealEstateTechnology"
              }
            ]
          }
        }
      },
      "P2pRealEstateBuildingEfficiency": {
        "type": "object",
        "properties": {
          "buildingSpecificRefurbishmentRoadmapInPercent": {
            "type": "number",
            "nullable": true
          },
          "zeroEmissionBuildingShareInPercent": {
            "type": "number",
            "nullable": true
          },
          "buildingEnergyEfficiencyInCorrespondingUnit": {
            "type": "number",
            "nullable": true
          }
        }
      },
      "P2pRealEstateEnergySource": {
        "type": "object",
        "properties": {
          "renewableHeatingInPercent": {
            "type": "number",
            "nullable": true
          }
        }
      },
      "P2pSector": {
        "type": "string",
        "enum": [
          "Ammonia",
          "Automotive",
          "Cement",
          "CommercialRealEstate",
          "ElectricityGeneration",
          "FreightTransportByRoad",
          "HVCPlastics",
          "LivestockFarming",
          "ResidentialRealEstate",
          "Steel",
          "Other"
        ]
      },
      "P2pSteel": {
        "type": "object",
        "properties": {
          "energy": {
            "nullable": true,
            "allOf": [
              {
                "$ref": "#/components/schemas/P2pSteelEnergy"
              }
            ]
          },
          "technology": {
            "nullable": true,
            "allOf": [
              {
                "$ref": "#/components/schemas/P2pSteelTechnology"
              }
            ]
          }
        }
      },
      "P2pSteelEnergy": {
        "type": "object",
        "properties": {
          "emissionIntensityOfElectricityInCorrespondingUnit": {
            "type": "number",
            "nullable": true
          },
          "greenHydrogenUsage": {
            "nullable": true,
            "allOf": [
              {
                "$ref": "#/components/schemas/YesNo"
              }
            ]
          }
        }
      },
      "P2pSteelTechnology": {
        "type": "object",
        "properties": {
          "blastFurnacePhaseOutInPercent": {
            "type": "number",
            "nullable": true
          },
          "lowCarbonSteelScaleUpInPercent": {
            "type": "number",
            "nullable": true
          }
        }
      },
      "P2plRealEstateTechnology": {
        "type": "object",
        "properties": {
          "useOfDistrictHeatingNetworksInPercent": {
            "type": "number",
            "nullable": true
          },
          "heatPumpUsageInPercent": {
            "type": "number",
            "nullable": true
          }
        }
      },
      "PathwaysToParisData": {
        "required": [
          "general"
        ],
        "type": "object",
        "properties": {
          "general": {
            "$ref": "#/components/schemas/P2pGeneral"
          },
          "ammonia": {
            "nullable": true,
            "allOf": [
              {
                "$ref": "#/components/schemas/P2pAmmonia"
              }
            ]
          },
          "automotive": {
            "nullable": true,
            "allOf": [
              {
                "$ref": "#/components/schemas/P2pAutomotive"
              }
            ]
          },
          "hvcPlastics": {
            "nullable": true,
            "allOf": [
              {
                "$ref": "#/components/schemas/P2pHvcPlastics"
              }
            ]
          },
          "commercialRealEstate": {
            "nullable": true,
            "allOf": [
              {
                "$ref": "#/components/schemas/P2pRealEstate"
              }
            ]
          },
          "residentialRealEstate": {
            "nullable": true,
            "allOf": [
              {
                "$ref": "#/components/schemas/P2pRealEstate"
              }
            ]
          },
          "steel": {
            "nullable": true,
            "allOf": [
              {
                "$ref": "#/components/schemas/P2pSteel"
              }
            ]
          },
          "freightTransportByRoad": {
            "nullable": true,
            "allOf": [
              {
                "$ref": "#/components/schemas/P2pFreightTransportByRoad"
              }
            ]
          },
          "electricityGeneration": {
            "nullable": true,
            "allOf": [
              {
                "$ref": "#/components/schemas/P2pElectricityGeneration"
              }
            ]
          },
          "livestockFarming": {
            "nullable": true,
            "allOf": [
              {
                "$ref": "#/components/schemas/P2pLivestockFarming"
              }
            ]
          },
          "cement": {
            "nullable": true,
            "allOf": [
              {
                "$ref": "#/components/schemas/P2pCement"
              }
            ]
          }
        }
      },
      "BaseDataPointYesNoNa": {
        "type": "object",
        "properties": {
          "value": {
            "nullable": true,
            "allOf": [
              {
                "$ref": "#/components/schemas/YesNoNa"
              }
            ]
          },
          "dataSource": {
            "nullable": true,
            "allOf": [
              {
                "$ref": "#/components/schemas/BaseDocumentReference"
              }
            ]
          }
        }
      },
      "CompanyAssociatedDataLksgData": {
        "required": [
          "companyId",
          "data",
          "reportingPeriod"
        ],
        "type": "object",
        "properties": {
          "companyId": {
            "type": "string"
          },
          "reportingPeriod": {
            "type": "string"
          },
          "data": {
            "$ref": "#/components/schemas/LksgData"
          }
        }
      },
      "LksgData": {
        "required": [
          "general"
        ],
        "type": "object",
        "properties": {
          "general": {
            "$ref": "#/components/schemas/LksgGeneral"
          },
          "governance": {
            "nullable": true,
            "allOf": [
              {
                "$ref": "#/components/schemas/LksgGovernance"
              }
            ]
          },
          "social": {
            "nullable": true,
            "allOf": [
              {
                "$ref": "#/components/schemas/LksgSocial"
              }
            ]
          },
          "environmental": {
            "nullable": true,
            "allOf": [
              {
                "$ref": "#/components/schemas/LksgEnvironmental"
              }
            ]
          }
        }
      },
      "LksgEnvironmental": {
        "type": "object",
        "properties": {
          "useOfMercuryMercuryWasteMinamataConvention": {
            "nullable": true,
            "allOf": [
              {
                "$ref": "#/components/schemas/LksgEnvironmentalUseOfMercuryMercuryWasteMinamataConvention"
              }
            ]
          },
          "productionAndUseOfPersistentOrganicPollutantsPopsConvention": {
            "nullable": true,
            "allOf": [
              {
                "$ref": "#/components/schemas/LksgEnvironmentalProductionAndUseOfPersistentOrganicPollutantsPopsConvention"
              }
            ]
          },
          "exportImportOfHazardousWasteBaselConvention": {
            "nullable": true,
            "allOf": [
              {
                "$ref": "#/components/schemas/LksgEnvironmentalExportImportOfHazardousWasteBaselConvention"
              }
            ]
          }
        }
      },
      "LksgEnvironmentalExportImportOfHazardousWasteBaselConvention": {
        "type": "object",
        "properties": {
          "persistentOrganicPollutantsProductionAndUseTransboundaryMovements": {
            "nullable": true,
            "allOf": [
              {
                "$ref": "#/components/schemas/YesNo"
              }
            ]
          },
          "persistentOrganicPollutantsProductionAndUseRiskForImportingState": {
            "nullable": true,
            "allOf": [
              {
                "$ref": "#/components/schemas/YesNo"
              }
            ]
          },
          "hazardousWasteTransboundaryMovementsLocatedOecdEuLiechtenstein": {
            "nullable": true,
            "allOf": [
              {
                "$ref": "#/components/schemas/YesNo"
              }
            ]
          },
          "hazardousWasteTransboundaryMovementsOutsideOecdEuOrLiechtenstein": {
            "nullable": true,
            "allOf": [
              {
                "$ref": "#/components/schemas/YesNo"
              }
            ]
          },
          "hazardousWasteDisposal": {
            "nullable": true,
            "allOf": [
              {
                "$ref": "#/components/schemas/YesNo"
              }
            ]
          },
          "hazardousWasteDisposalRiskOfImport": {
            "nullable": true,
            "allOf": [
              {
                "$ref": "#/components/schemas/YesNo"
              }
            ]
          },
          "hazardousWasteDisposalOtherWasteImport": {
            "nullable": true,
            "allOf": [
              {
                "$ref": "#/components/schemas/YesNo"
              }
            ]
          }
        }
      },
      "LksgEnvironmentalProductionAndUseOfPersistentOrganicPollutantsPopsConvention": {
        "type": "object",
        "properties": {
          "persistentOrganicPollutantsProductionAndUse": {
            "nullable": true,
            "allOf": [
              {
                "$ref": "#/components/schemas/YesNo"
              }
            ]
          },
          "persistentOrganicPollutantsUsed": {
            "type": "string",
            "nullable": true
          },
          "persistentOrganicPollutantsProductionAndUseRiskOfExposure": {
            "nullable": true,
            "allOf": [
              {
                "$ref": "#/components/schemas/YesNo"
              }
            ]
          },
          "persistentOrganicPollutantsProductionAndUseRiskOfDisposal": {
            "nullable": true,
            "allOf": [
              {
                "$ref": "#/components/schemas/YesNo"
              }
            ]
          },
          "legalRestrictedWasteProcesses": {
            "nullable": true,
            "allOf": [
              {
                "$ref": "#/components/schemas/YesNo"
              }
            ]
          }
        }
      },
      "LksgEnvironmentalUseOfMercuryMercuryWasteMinamataConvention": {
        "type": "object",
        "properties": {
          "mercuryAndMercuryWasteHandling": {
            "nullable": true,
            "allOf": [
              {
                "$ref": "#/components/schemas/YesNo"
              }
            ]
          },
          "mercuryAndMercuryWasteHandlingPolicy": {
            "nullable": true,
            "allOf": [
              {
                "$ref": "#/components/schemas/BaseDataPointYesNo"
              }
            ]
          },
          "mercuryAddedProductsHandling": {
            "nullable": true,
            "allOf": [
              {
                "$ref": "#/components/schemas/YesNo"
              }
            ]
          },
          "mercuryAddedProductsHandlingRiskOfExposure": {
            "nullable": true,
            "allOf": [
              {
                "$ref": "#/components/schemas/YesNo"
              }
            ]
          },
          "mercuryAddedProductsHandlingRiskOfDisposal": {
            "nullable": true,
            "allOf": [
              {
                "$ref": "#/components/schemas/YesNo"
              }
            ]
          },
          "mercuryAndMercuryCompoundsProductionAndUse": {
            "nullable": true,
            "allOf": [
              {
                "$ref": "#/components/schemas/YesNo"
              }
            ]
          },
          "mercuryAndMercuryCompoundsProductionAndUseRiskOfExposure": {
            "nullable": true,
            "allOf": [
              {
                "$ref": "#/components/schemas/YesNo"
              }
            ]
          }
        }
      },
      "LksgGeneral": {
        "required": [
          "masterData"
        ],
        "type": "object",
        "properties": {
          "masterData": {
            "$ref": "#/components/schemas/LksgGeneralMasterData"
          },
          "productionSpecific": {
            "nullable": true,
            "allOf": [
              {
                "$ref": "#/components/schemas/LksgGeneralProductionSpecific"
              }
            ]
          },
          "productionSpecificOwnOperations": {
            "nullable": true,
            "allOf": [
              {
                "$ref": "#/components/schemas/LksgGeneralProductionSpecificOwnOperations"
              }
            ]
          }
        }
      },
      "LksgGeneralMasterData": {
        "required": [
          "dataDate"
        ],
        "type": "object",
        "properties": {
          "dataDate": {
            "type": "string",
            "format": "date"
          },
          "headOfficeInGermany": {
            "nullable": true,
            "allOf": [
              {
                "$ref": "#/components/schemas/YesNo"
              }
            ]
          },
          "groupOfCompanies": {
            "nullable": true,
            "allOf": [
              {
                "$ref": "#/components/schemas/YesNo"
              }
            ]
          },
          "groupOfCompaniesName": {
            "type": "string",
            "nullable": true
          },
          "industry": {
            "type": "array",
            "nullable": true,
            "items": {
              "type": "string"
            }
          },
          "numberOfEmployees": {
            "type": "number",
            "nullable": true
          },
          "seasonalOrMigrantWorkers": {
            "nullable": true,
            "allOf": [
              {
                "$ref": "#/components/schemas/YesNo"
              }
            ]
          },
          "shareOfTemporaryWorkers": {
            "nullable": true,
            "allOf": [
              {
                "$ref": "#/components/schemas/ShareOfTemporaryWorkers"
              }
            ]
          },
          "annualTotalRevenue": {
            "type": "number",
            "nullable": true
          },
          "totalRevenueCurrency": {
            "type": "string",
            "nullable": true
          },
          "fixedAndWorkingCapital": {
            "type": "number",
            "nullable": true
          }
        }
      },
      "LksgGeneralProductionSpecific": {
        "type": "object",
        "properties": {
          "manufacturingCompany": {
            "nullable": true,
            "allOf": [
              {
                "$ref": "#/components/schemas/YesNo"
              }
            ]
          },
          "capacity": {
            "type": "string",
            "nullable": true
          },
          "productionViaSubcontracting": {
            "nullable": true,
            "allOf": [
              {
                "$ref": "#/components/schemas/YesNo"
              }
            ]
          },
          "subcontractingCompaniesCountries": {
            "type": "array",
            "nullable": true,
            "items": {
              "type": "string"
            }
          },
          "subcontractingCompaniesIndustries": {
            "type": "array",
            "nullable": true,
            "items": {
              "type": "string"
            }
          },
          "productionSites": {
            "nullable": true,
            "allOf": [
              {
                "$ref": "#/components/schemas/YesNo"
              }
            ]
          },
          "listOfProductionSites": {
            "type": "array",
            "nullable": true,
            "items": {
              "$ref": "#/components/schemas/LksgProductionSite"
            }
          },
          "market": {
            "nullable": true,
            "allOf": [
              {
                "$ref": "#/components/schemas/NationalOrInternationalMarket"
              }
            ]
          },
          "specificProcurement": {
            "nullable": true,
            "allOf": [
              {
                "$ref": "#/components/schemas/YesNo"
              }
            ]
          }
        }
      },
      "LksgGeneralProductionSpecificOwnOperations": {
        "type": "object",
        "properties": {
          "mostImportantProducts": {
            "type": "array",
            "nullable": true,
            "items": {
              "$ref": "#/components/schemas/LksgProduct"
            }
          },
          "productsServicesCategoriesPurchased": {
            "type": "object",
            "additionalProperties": {
              "$ref": "#/components/schemas/LksgProcurementCategory"
            },
            "nullable": true,
            "example": {
              "Products": {
                "procuredProductTypesAndServicesNaceCodes": [
                  "string"
                ],
                "numberOfSuppliersPerCountryCode": {
                  "GB": 2
                },
                "shareOfTotalProcurementInPercent": 0
              },
              "Services": {
                "procuredProductTypesAndServicesNaceCodes": [
                  "string"
                ],
                "numberOfSuppliersPerCountryCode": {
                  "GB": 2
                },
                "shareOfTotalProcurementInPercent": 0
              },
              "RawMaterials": {
                "procuredProductTypesAndServicesNaceCodes": [
                  "string"
                ],
                "numberOfSuppliersPerCountryCode": {
                  "GB": 2
                },
                "shareOfTotalProcurementInPercent": 0
              }
            }
          }
        }
      },
      "LksgGovernance": {
        "type": "object",
        "properties": {
          "riskManagementOwnOperations": {
            "nullable": true,
            "allOf": [
              {
                "$ref": "#/components/schemas/LksgGovernanceRiskManagementOwnOperations"
              }
            ]
          },
          "grievanceMechanismOwnOperations": {
            "nullable": true,
            "allOf": [
              {
                "$ref": "#/components/schemas/LksgGovernanceGrievanceMechanismOwnOperations"
              }
            ]
          },
          "certificationsPoliciesAndResponsibilities": {
            "nullable": true,
            "allOf": [
              {
                "$ref": "#/components/schemas/LksgGovernanceCertificationsPoliciesAndResponsibilities"
              }
            ]
          },
          "generalViolations": {
            "nullable": true,
            "allOf": [
              {
                "$ref": "#/components/schemas/LksgGovernanceGeneralViolations"
              }
            ]
          }
        }
      },
      "LksgGovernanceCertificationsPoliciesAndResponsibilities": {
        "type": "object",
        "properties": {
          "sa8000Certification": {
            "nullable": true,
            "allOf": [
              {
                "$ref": "#/components/schemas/BaseDataPointYesNo"
              }
            ]
          },
          "smetaSocialAuditConcept": {
            "nullable": true,
            "allOf": [
              {
                "$ref": "#/components/schemas/BaseDataPointYesNo"
              }
            ]
          },
          "betterWorkProgramCertificate": {
            "nullable": true,
            "allOf": [
              {
                "$ref": "#/components/schemas/BaseDataPointYesNoNa"
              }
            ]
          },
          "iso45001Certification": {
            "nullable": true,
            "allOf": [
              {
                "$ref": "#/components/schemas/BaseDataPointYesNo"
              }
            ]
          },
          "iso14001Certification": {
            "nullable": true,
            "allOf": [
              {
                "$ref": "#/components/schemas/BaseDataPointYesNo"
              }
            ]
          },
          "emasCertification": {
            "nullable": true,
            "allOf": [
              {
                "$ref": "#/components/schemas/BaseDataPointYesNo"
              }
            ]
          },
          "iso37001Certification": {
            "nullable": true,
            "allOf": [
              {
                "$ref": "#/components/schemas/BaseDataPointYesNo"
              }
            ]
          },
          "iso37301Certification": {
            "nullable": true,
            "allOf": [
              {
                "$ref": "#/components/schemas/BaseDataPointYesNo"
              }
            ]
          },
          "riskManagementSystemCertification": {
            "nullable": true,
            "allOf": [
              {
                "$ref": "#/components/schemas/BaseDataPointYesNo"
              }
            ]
          },
          "amforiBsciAuditReport": {
            "nullable": true,
            "allOf": [
              {
                "$ref": "#/components/schemas/BaseDataPointYesNo"
              }
            ]
          },
          "responsibleBusinessAssociationCertification": {
            "nullable": true,
            "allOf": [
              {
                "$ref": "#/components/schemas/BaseDataPointYesNo"
              }
            ]
          },
          "fairLaborAssociationCertification": {
            "nullable": true,
            "allOf": [
              {
                "$ref": "#/components/schemas/BaseDataPointYesNo"
              }
            ]
          },
          "additionalAudits": {
            "type": "string",
            "nullable": true
          },
          "codeOfConduct": {
            "nullable": true,
            "allOf": [
              {
                "$ref": "#/components/schemas/BaseDataPointYesNo"
              }
            ]
          },
          "codeOfConductTraining": {
            "nullable": true,
            "allOf": [
              {
                "$ref": "#/components/schemas/YesNo"
              }
            ]
          },
          "supplierCodeOfConduct": {
            "nullable": true,
            "allOf": [
              {
                "$ref": "#/components/schemas/BaseDataPointYesNo"
              }
            ]
          },
          "policyStatement": {
            "nullable": true,
            "allOf": [
              {
                "$ref": "#/components/schemas/BaseDataPointYesNo"
              }
            ]
          },
          "humanRightsStrategy": {
            "type": "string",
            "nullable": true
          },
          "environmentalImpactPolicy": {
            "nullable": true,
            "allOf": [
              {
                "$ref": "#/components/schemas/BaseDataPointYesNo"
              }
            ]
          },
          "fairWorkingConditionsPolicy": {
            "nullable": true,
            "allOf": [
              {
                "$ref": "#/components/schemas/BaseDataPointYesNo"
              }
            ]
          }
        }
      },
      "LksgGovernanceGeneralViolations": {
        "type": "object",
        "properties": {
          "responsibilitiesForFairWorkingConditions": {
            "nullable": true,
            "allOf": [
              {
                "$ref": "#/components/schemas/YesNo"
              }
            ]
          },
          "responsibilitiesForTheEnvironment": {
            "nullable": true,
            "allOf": [
              {
                "$ref": "#/components/schemas/YesNo"
              }
            ]
          },
          "responsibilitiesForOccupationalSafety": {
            "nullable": true,
            "allOf": [
              {
                "$ref": "#/components/schemas/YesNo"
              }
            ]
          },
          "legalProceedings": {
            "nullable": true,
            "allOf": [
              {
                "$ref": "#/components/schemas/YesNo"
              }
            ]
          },
          "humanRightsViolationS": {
            "nullable": true,
            "allOf": [
              {
                "$ref": "#/components/schemas/YesNo"
              }
            ]
          },
          "humanRightsViolations": {
            "type": "string",
            "nullable": true
          },
          "humanRightsViolationAction": {
            "nullable": true,
            "allOf": [
              {
                "$ref": "#/components/schemas/YesNo"
              }
            ]
          },
          "humanRightsViolationActionMeasures": {
            "type": "string",
            "nullable": true
          },
          "highRiskCountriesRawMaterials": {
            "nullable": true,
            "allOf": [
              {
                "$ref": "#/components/schemas/YesNo"
              }
            ]
          },
          "highRiskCountriesRawMaterialsLocation": {
            "type": "array",
            "nullable": true,
            "items": {
              "type": "string"
            }
          },
          "highRiskCountriesActivity": {
            "nullable": true,
            "allOf": [
              {
                "$ref": "#/components/schemas/YesNo"
              }
            ]
          },
          "highRiskCountries": {
            "type": "array",
            "nullable": true,
            "items": {
              "type": "string"
            }
          },
          "highRiskCountriesProcurement": {
            "nullable": true,
            "allOf": [
              {
                "$ref": "#/components/schemas/YesNo"
              }
            ]
          },
          "highRiskCountriesProcurementName": {
            "type": "array",
            "nullable": true,
            "items": {
              "type": "string"
            }
          }
        }
      },
      "LksgGovernanceGrievanceMechanismOwnOperations": {
        "type": "object",
        "properties": {
          "grievanceHandlingMechanism": {
            "nullable": true,
            "allOf": [
              {
                "$ref": "#/components/schemas/YesNo"
              }
            ]
          },
          "grievanceHandlingReportingAccessible": {
            "nullable": true,
            "allOf": [
              {
                "$ref": "#/components/schemas/YesNo"
              }
            ]
          },
          "appropriateGrievanceHandlingInformation": {
            "nullable": true,
            "allOf": [
              {
                "$ref": "#/components/schemas/YesNo"
              }
            ]
          },
          "appropriateGrievanceHandlingSupport": {
            "nullable": true,
            "allOf": [
              {
                "$ref": "#/components/schemas/YesNo"
              }
            ]
          },
          "accessToExpertiseForGrievanceHandling": {
            "nullable": true,
            "allOf": [
              {
                "$ref": "#/components/schemas/YesNo"
              }
            ]
          },
          "grievanceComplaints": {
            "nullable": true,
            "allOf": [
              {
                "$ref": "#/components/schemas/YesNo"
              }
            ]
          },
          "complaintsNumber": {
            "type": "number",
            "nullable": true
          },
          "complaintsReason": {
            "type": "string",
            "nullable": true
          },
          "actionsForComplaintsUndertaken": {
            "nullable": true,
            "allOf": [
              {
                "$ref": "#/components/schemas/YesNo"
              }
            ]
          },
          "whichActionsForComplaintsUndertaken": {
            "type": "string",
            "nullable": true
          },
          "publicAccessToGrievanceHandling": {
            "nullable": true,
            "allOf": [
              {
                "$ref": "#/components/schemas/YesNo"
              }
            ]
          },
          "whistleblowerProtection": {
            "nullable": true,
            "allOf": [
              {
                "$ref": "#/components/schemas/YesNo"
              }
            ]
          },
          "dueDiligenceProcessForGrievanceHandling": {
            "nullable": true,
            "allOf": [
              {
                "$ref": "#/components/schemas/YesNo"
              }
            ]
          }
        }
      },
      "LksgGovernanceRiskManagementOwnOperations": {
        "type": "object",
        "properties": {
          "riskManagementSystem": {
            "nullable": true,
            "allOf": [
              {
                "$ref": "#/components/schemas/YesNo"
              }
            ]
          },
          "riskAnalysisInFiscalYear": {
            "nullable": true,
            "allOf": [
              {
                "$ref": "#/components/schemas/YesNo"
              }
            ]
          },
          "risksIdentified": {
            "nullable": true,
            "allOf": [
              {
                "$ref": "#/components/schemas/YesNo"
              }
            ]
          },
          "identifiedRisks": {
            "type": "string",
            "nullable": true
          },
          "counteractingMeasures": {
            "nullable": true,
            "allOf": [
              {
                "$ref": "#/components/schemas/YesNo"
              }
            ]
          },
          "whichCounteractingMeasures": {
            "type": "string",
            "nullable": true
          },
          "regulatedRiskManagementResponsibility": {
            "nullable": true,
            "allOf": [
              {
                "$ref": "#/components/schemas/YesNo"
              }
            ]
          },
          "environmentalManagementSystem": {
            "nullable": true,
            "allOf": [
              {
                "$ref": "#/components/schemas/YesNo"
              }
            ]
          },
          "environmentalManagementSystemInternationalCertification": {
            "nullable": true,
            "allOf": [
              {
                "$ref": "#/components/schemas/BaseDataPointYesNo"
              }
            ]
          },
          "environmentalManagementSystemNationalCertification": {
            "nullable": true,
            "allOf": [
              {
                "$ref": "#/components/schemas/BaseDataPointYesNo"
              }
            ]
          }
        }
      },
      "LksgProcurementCategory": {
        "required": [
          "procuredProductTypesAndServicesNaceCodes"
        ],
        "type": "object",
        "properties": {
          "procuredProductTypesAndServicesNaceCodes": {
            "type": "array",
            "items": {
              "type": "string"
            }
          },
          "numberOfSuppliersPerCountryCode": {
            "type": "object",
            "additionalProperties": {
              "type": "integer",
              "format": "int32"
            },
            "nullable": true
          },
          "shareOfTotalProcurementInPercent": {
            "type": "number",
            "nullable": true
          }
        },
        "example": {
          "Products": {
            "procuredProductTypesAndServicesNaceCodes": [
              "string"
            ],
            "numberOfSuppliersPerCountryCode": {
              "GB": 2
            },
            "shareOfTotalProcurementInPercent": 0
          },
          "Services": {
            "procuredProductTypesAndServicesNaceCodes": [
              "string"
            ],
            "numberOfSuppliersPerCountryCode": {
              "GB": 2
            },
            "shareOfTotalProcurementInPercent": 0
          },
          "RawMaterials": {
            "procuredProductTypesAndServicesNaceCodes": [
              "string"
            ],
            "numberOfSuppliersPerCountryCode": {
              "GB": 2
            },
            "shareOfTotalProcurementInPercent": 0
          }
        }
      },
      "LksgProduct": {
        "required": [
          "name"
        ],
        "type": "object",
        "properties": {
          "name": {
            "type": "string"
          },
          "productionSteps": {
            "type": "array",
            "nullable": true,
            "items": {
              "type": "string"
            }
          },
          "relatedCorporateSupplyChain": {
            "type": "string",
            "nullable": true
          }
        }
      },
      "LksgProductionSite": {
        "required": [
          "addressOfProductionSite"
        ],
        "type": "object",
        "properties": {
          "nameOfProductionSite": {
            "type": "string",
            "nullable": true
          },
          "addressOfProductionSite": {
            "$ref": "#/components/schemas/Address"
          },
          "listOfGoodsOrServices": {
            "type": "array",
            "nullable": true,
            "items": {
              "type": "string"
            }
          }
        }
      },
      "LksgSocial": {
        "type": "object",
        "properties": {
          "childLabor": {
            "nullable": true,
            "allOf": [
              {
                "$ref": "#/components/schemas/LksgSocialChildLabor"
              }
            ]
          },
          "forcedLaborSlavery": {
            "nullable": true,
            "allOf": [
              {
                "$ref": "#/components/schemas/LksgSocialForcedLaborSlavery"
              }
            ]
          },
          "withholdingAdequateWages": {
            "nullable": true,
            "allOf": [
              {
                "$ref": "#/components/schemas/LksgSocialWithholdingAdequateWages"
              }
            ]
          },
          "disregardForOccupationalHealthSafety": {
            "nullable": true,
            "allOf": [
              {
                "$ref": "#/components/schemas/LksgSocialDisregardForOccupationalHealthSafety"
              }
            ]
          },
          "disregardForFreedomOfAssociation": {
            "nullable": true,
            "allOf": [
              {
                "$ref": "#/components/schemas/LksgSocialDisregardForFreedomOfAssociation"
              }
            ]
          },
          "unequalTreatmentOfEmployment": {
            "nullable": true,
            "allOf": [
              {
                "$ref": "#/components/schemas/LksgSocialUnequalTreatmentOfEmployment"
              }
            ]
          },
          "contaminationOfSoilWaterAirNoiseEmissionsExcessiveWaterConsumption": {
            "nullable": true,
            "allOf": [
              {
                "$ref": "#/components/schemas/LksgSocialContaminationOfSoilWaterAirNoiseEmissionsExcessiveWaterConsumption"
              }
            ]
          },
          "unlawfulEvictionDeprivationOfLandForestAndWater": {
            "nullable": true,
            "allOf": [
              {
                "$ref": "#/components/schemas/LksgSocialUnlawfulEvictionDeprivationOfLandForestAndWater"
              }
            ]
          },
          "useOfPrivatePublicSecurityForcesWithDisregardForHumanRights": {
            "nullable": true,
            "allOf": [
              {
                "$ref": "#/components/schemas/LksgSocialUseOfPrivatePublicSecurityForcesWithDisregardForHumanRights"
              }
            ]
          }
        }
      },
      "LksgSocialChildLabor": {
        "type": "object",
        "properties": {
          "childLaborPreventionPolicy": {
            "nullable": true,
            "allOf": [
              {
                "$ref": "#/components/schemas/BaseDataPointYesNo"
              }
            ]
          },
          "employeeSUnder18": {
            "nullable": true,
            "allOf": [
              {
                "$ref": "#/components/schemas/YesNo"
              }
            ]
          },
          "employeeSUnder15": {
            "nullable": true,
            "allOf": [
              {
                "$ref": "#/components/schemas/YesNo"
              }
            ]
          },
          "employeeSUnder18InApprenticeship": {
            "nullable": true,
            "allOf": [
              {
                "$ref": "#/components/schemas/YesNo"
              }
            ]
          },
          "worstFormsOfChildLaborProhibition": {
            "nullable": true,
            "allOf": [
              {
                "$ref": "#/components/schemas/YesNo"
              }
            ]
          },
          "worstFormsOfChildLabor": {
            "nullable": true,
            "allOf": [
              {
                "$ref": "#/components/schemas/YesNo"
              }
            ]
          },
          "worstFormsOfChildLaborForms": {
            "type": "string",
            "nullable": true
          },
          "measuresForPreventionOfEmploymentUnderLocalMinimumAge": {
            "nullable": true,
            "allOf": [
              {
                "$ref": "#/components/schemas/YesNo"
              }
            ]
          },
          "employmentUnderLocalMinimumAgePreventionEmploymentContracts": {
            "nullable": true,
            "allOf": [
              {
                "$ref": "#/components/schemas/YesNo"
              }
            ]
          },
          "employmentUnderLocalMinimumAgePreventionJobDescription": {
            "nullable": true,
            "allOf": [
              {
                "$ref": "#/components/schemas/YesNo"
              }
            ]
          },
          "employmentUnderLocalMinimumAgePreventionIdentityDocuments": {
            "nullable": true,
            "allOf": [
              {
                "$ref": "#/components/schemas/YesNo"
              }
            ]
          },
          "employmentUnderLocalMinimumAgePreventionTraining": {
            "nullable": true,
            "allOf": [
              {
                "$ref": "#/components/schemas/YesNo"
              }
            ]
          },
          "employmentUnderLocalMinimumAgePreventionCheckingOfLegalMinimumAge": {
            "nullable": true,
            "allOf": [
              {
                "$ref": "#/components/schemas/YesNo"
              }
            ]
          },
          "additionalChildLaborMeasures": {
            "type": "string",
            "nullable": true
          }
        }
      },
      "LksgSocialContaminationOfSoilWaterAirNoiseEmissionsExcessiveWaterConsumption": {
        "type": "object",
        "properties": {
          "harmfulSoilImpact": {
            "nullable": true,
            "allOf": [
              {
                "$ref": "#/components/schemas/YesNo"
              }
            ]
          },
          "soilDegradation": {
            "nullable": true,
            "allOf": [
              {
                "$ref": "#/components/schemas/YesNo"
              }
            ]
          },
          "soilErosion": {
            "nullable": true,
            "allOf": [
              {
                "$ref": "#/components/schemas/YesNo"
              }
            ]
          },
          "soilBorneDiseases": {
            "nullable": true,
            "allOf": [
              {
                "$ref": "#/components/schemas/YesNo"
              }
            ]
          },
          "soilContamination": {
            "nullable": true,
            "allOf": [
              {
                "$ref": "#/components/schemas/YesNo"
              }
            ]
          },
          "soilSalinization": {
            "nullable": true,
            "allOf": [
              {
                "$ref": "#/components/schemas/YesNo"
              }
            ]
          },
          "harmfulWaterPollution": {
            "nullable": true,
            "allOf": [
              {
                "$ref": "#/components/schemas/YesNo"
              }
            ]
          },
          "fertilizersOrPollutants": {
            "nullable": true,
            "allOf": [
              {
                "$ref": "#/components/schemas/YesNo"
              }
            ]
          },
          "wasteWaterFiltration": {
            "nullable": true,
            "allOf": [
              {
                "$ref": "#/components/schemas/YesNo"
              }
            ]
          },
          "harmfulAirPollution": {
            "nullable": true,
            "allOf": [
              {
                "$ref": "#/components/schemas/YesNo"
              }
            ]
          },
          "airFiltration": {
            "nullable": true,
            "allOf": [
              {
                "$ref": "#/components/schemas/YesNo"
              }
            ]
          },
          "harmfulNoiseEmission": {
            "nullable": true,
            "allOf": [
              {
                "$ref": "#/components/schemas/YesNo"
              }
            ]
          },
          "reduceNoiseEmissions": {
            "nullable": true,
            "allOf": [
              {
                "$ref": "#/components/schemas/YesNo"
              }
            ]
          },
          "excessiveWaterConsumption": {
            "nullable": true,
            "allOf": [
              {
                "$ref": "#/components/schemas/YesNo"
              }
            ]
          },
          "waterSavingMeasures": {
            "nullable": true,
            "allOf": [
              {
                "$ref": "#/components/schemas/YesNo"
              }
            ]
          },
          "waterSavingMeasuresName": {
            "type": "string",
            "nullable": true
          },
          "pipeMaintaining": {
            "nullable": true,
            "allOf": [
              {
                "$ref": "#/components/schemas/YesNo"
              }
            ]
          },
          "waterSources": {
            "nullable": true,
            "allOf": [
              {
                "$ref": "#/components/schemas/YesNo"
              }
            ]
          },
          "contaminationMeasures": {
            "type": "string",
            "nullable": true
          }
        }
      },
      "LksgSocialDisregardForFreedomOfAssociation": {
        "type": "object",
        "properties": {
          "freedomOfAssociation": {
            "nullable": true,
            "allOf": [
              {
                "$ref": "#/components/schemas/YesNo"
              }
            ]
          },
          "employeeRepresentationInPercent": {
            "type": "number",
            "nullable": true
          },
          "discriminationForTradeUnionMembers": {
            "nullable": true,
            "allOf": [
              {
                "$ref": "#/components/schemas/YesNo"
              }
            ]
          },
          "freedomOfOperationForTradeUnion": {
            "nullable": true,
            "allOf": [
              {
                "$ref": "#/components/schemas/YesNo"
              }
            ]
          },
          "freedomOfAssociationTraining": {
            "nullable": true,
            "allOf": [
              {
                "$ref": "#/components/schemas/YesNo"
              }
            ]
          },
          "worksCouncil": {
            "nullable": true,
            "allOf": [
              {
                "$ref": "#/components/schemas/YesNo"
              }
            ]
          }
        }
      },
      "LksgSocialDisregardForOccupationalHealthSafety": {
        "type": "object",
        "properties": {
          "lowSkillWork": {
            "nullable": true,
            "allOf": [
              {
                "$ref": "#/components/schemas/YesNo"
              }
            ]
          },
          "hazardousMachines": {
            "nullable": true,
            "allOf": [
              {
                "$ref": "#/components/schemas/YesNo"
              }
            ]
          },
          "oshPolicy": {
            "nullable": true,
            "allOf": [
              {
                "$ref": "#/components/schemas/YesNo"
              }
            ]
          },
          "oshPolicyPersonalProtectiveEquipment": {
            "nullable": true,
            "allOf": [
              {
                "$ref": "#/components/schemas/YesNoNa"
              }
            ]
          },
          "oshPolicyMachineSafety": {
            "nullable": true,
            "allOf": [
              {
                "$ref": "#/components/schemas/YesNoNa"
              }
            ]
          },
          "oshPolicyDisasterBehavioralResponse": {
            "nullable": true,
            "allOf": [
              {
                "$ref": "#/components/schemas/YesNo"
              }
            ]
          },
          "oshPolicyAccidentsBehavioralResponse": {
            "nullable": true,
            "allOf": [
              {
                "$ref": "#/components/schemas/YesNo"
              }
            ]
          },
          "oshPolicyWorkplaceErgonomics": {
            "nullable": true,
            "allOf": [
              {
                "$ref": "#/components/schemas/YesNo"
              }
            ]
          },
          "oshPolicyAccessToWork": {
            "nullable": true,
            "allOf": [
              {
                "$ref": "#/components/schemas/YesNo"
              }
            ]
          },
          "oshPolicyHandlingChemicalsAndOtherHazardousSubstances": {
            "nullable": true,
            "allOf": [
              {
                "$ref": "#/components/schemas/YesNoNa"
              }
            ]
          },
          "oshPolicyFireProtection": {
            "nullable": true,
            "allOf": [
              {
                "$ref": "#/components/schemas/YesNo"
              }
            ]
          },
          "oshPolicyWorkingHours": {
            "nullable": true,
            "allOf": [
              {
                "$ref": "#/components/schemas/YesNo"
              }
            ]
          },
          "oshPolicyTrainingAddressed": {
            "nullable": true,
            "allOf": [
              {
                "$ref": "#/components/schemas/YesNo"
              }
            ]
          },
          "oshPolicyTraining": {
            "nullable": true,
            "allOf": [
              {
                "$ref": "#/components/schemas/YesNo"
              }
            ]
          },
          "oshManagementSystem": {
            "nullable": true,
            "allOf": [
              {
                "$ref": "#/components/schemas/YesNo"
              }
            ]
          },
          "oshManagementSystemInternationalCertification": {
            "nullable": true,
            "allOf": [
              {
                "$ref": "#/components/schemas/BaseDataPointYesNo"
              }
            ]
          },
          "oshManagementSystemNationalCertification": {
            "nullable": true,
            "allOf": [
              {
                "$ref": "#/components/schemas/BaseDataPointYesNo"
              }
            ]
          },
          "under10WorkplaceAccidents": {
            "nullable": true,
            "allOf": [
              {
                "$ref": "#/components/schemas/YesNo"
              }
            ]
          },
          "oshTraining": {
            "nullable": true,
            "allOf": [
              {
                "$ref": "#/components/schemas/YesNo"
              }
            ]
          },
          "healthAndSafetyPolicy": {
            "nullable": true,
            "allOf": [
              {
                "$ref": "#/components/schemas/BaseDataPointYesNo"
              }
            ]
          }
        }
      },
      "LksgSocialForcedLaborSlavery": {
        "type": "object",
        "properties": {
          "forcedLaborAndSlaveryPrevention": {
            "nullable": true,
            "allOf": [
              {
                "$ref": "#/components/schemas/YesNo"
              }
            ]
          },
          "forcedLaborAndSlaveryPreventionPractices": {
            "type": "string",
            "nullable": true
          },
          "forcedLaborPreventionPolicy": {
            "nullable": true,
            "allOf": [
              {
                "$ref": "#/components/schemas/BaseDataPointYesNo"
              }
            ]
          },
          "forcedLaborAndSlaveryPreventionMeasures": {
            "nullable": true,
            "allOf": [
              {
                "$ref": "#/components/schemas/YesNo"
              }
            ]
          },
          "forcedLaborAndSlaveryPreventionEmploymentContracts": {
            "nullable": true,
            "allOf": [
              {
                "$ref": "#/components/schemas/YesNo"
              }
            ]
          },
          "forcedLaborAndSlaveryPreventionIdentityDocuments": {
            "nullable": true,
            "allOf": [
              {
                "$ref": "#/components/schemas/YesNo"
              }
            ]
          },
          "forcedLaborAndSlaveryPreventionFreeMovement": {
            "nullable": true,
            "allOf": [
              {
                "$ref": "#/components/schemas/YesNo"
              }
            ]
          },
          "forcedLaborAndSlaveryPreventionProvisionSocialRoomsAndToilets": {
            "nullable": true,
            "allOf": [
              {
                "$ref": "#/components/schemas/YesNo"
              }
            ]
          },
          "forcedLaborAndSlaveryPreventionTraining": {
            "nullable": true,
            "allOf": [
              {
                "$ref": "#/components/schemas/YesNo"
              }
            ]
          },
          "forcedLaborAndSlaveryPreventionMeasuresOther": {
            "type": "string",
            "nullable": true
          }
        }
      },
      "LksgSocialUnequalTreatmentOfEmployment": {
        "type": "object",
        "properties": {
          "unequalTreatmentOfEmployment": {
            "nullable": true,
            "allOf": [
              {
                "$ref": "#/components/schemas/YesNo"
              }
            ]
          },
          "diversityAndInclusionRole": {
            "nullable": true,
            "allOf": [
              {
                "$ref": "#/components/schemas/YesNo"
              }
            ]
          },
          "preventionOfMistreatments": {
            "nullable": true,
            "allOf": [
              {
                "$ref": "#/components/schemas/YesNo"
              }
            ]
          },
          "equalOpportunitiesOfficer": {
            "nullable": true,
            "allOf": [
              {
                "$ref": "#/components/schemas/YesNo"
              }
            ]
          },
          "fairAndEthicalRecruitmentPolicy": {
            "nullable": true,
            "allOf": [
              {
                "$ref": "#/components/schemas/BaseDataPointYesNo"
              }
            ]
          },
          "equalOpportunitiesAndNonDiscriminationPolicy": {
            "nullable": true,
            "allOf": [
              {
                "$ref": "#/components/schemas/BaseDataPointYesNo"
              }
            ]
          }
        }
      },
      "LksgSocialUnlawfulEvictionDeprivationOfLandForestAndWater": {
        "type": "object",
        "properties": {
          "unlawfulEvictionAndTakingOfLand": {
            "nullable": true,
            "allOf": [
              {
                "$ref": "#/components/schemas/YesNo"
              }
            ]
          },
          "unlawfulEvictionAndTakingOfLandRisk": {
            "type": "string",
            "nullable": true
          },
          "unlawfulEvictionAndTakingOfLandStrategies": {
            "nullable": true,
            "allOf": [
              {
                "$ref": "#/components/schemas/YesNo"
              }
            ]
          },
          "unlawfulEvictionAndTakingOfLandStrategiesName": {
            "type": "string",
            "nullable": true
          },
          "voluntaryGuidelinesOnTheResponsibleGovernanceOfTenure": {
            "nullable": true,
            "allOf": [
              {
                "$ref": "#/components/schemas/YesNo"
              }
            ]
          }
        }
      },
      "LksgSocialUseOfPrivatePublicSecurityForcesWithDisregardForHumanRights": {
        "type": "object",
        "properties": {
          "useOfPrivatePublicSecurityForces": {
            "nullable": true,
            "allOf": [
              {
                "$ref": "#/components/schemas/YesNo"
              }
            ]
          },
          "useOfPrivatePublicSecurityForcesAndRiskOfViolationOfHumanRights": {
            "nullable": true,
            "allOf": [
              {
                "$ref": "#/components/schemas/YesNo"
              }
            ]
          },
          "instructionOfSecurityForces": {
            "nullable": true,
            "allOf": [
              {
                "$ref": "#/components/schemas/YesNo"
              }
            ]
          },
          "humanRightsTraining": {
            "nullable": true,
            "allOf": [
              {
                "$ref": "#/components/schemas/YesNo"
              }
            ]
          },
          "stateSecurityForces": {
            "nullable": true,
            "allOf": [
              {
                "$ref": "#/components/schemas/YesNoNa"
              }
            ]
          },
          "privateSecurityForces": {
            "nullable": true,
            "allOf": [
              {
                "$ref": "#/components/schemas/YesNoNa"
              }
            ]
          },
          "useOfPrivatePublicSecurityForcesMeasures": {
            "type": "string",
            "nullable": true
          }
        }
      },
      "LksgSocialWithholdingAdequateWages": {
        "type": "object",
        "properties": {
          "adequateWage": {
            "nullable": true,
            "allOf": [
              {
                "$ref": "#/components/schemas/YesNo"
              }
            ]
          },
          "adequateWagesMeasures": {
            "nullable": true,
            "allOf": [
              {
                "$ref": "#/components/schemas/YesNo"
              }
            ]
          },
          "documentedWorkingHoursAndWages": {
            "nullable": true,
            "allOf": [
              {
                "$ref": "#/components/schemas/YesNo"
              }
            ]
          },
          "adequateLivingWage": {
            "nullable": true,
            "allOf": [
              {
                "$ref": "#/components/schemas/YesNo"
              }
            ]
          },
          "regularWagesProcessFlow": {
            "nullable": true,
            "allOf": [
              {
                "$ref": "#/components/schemas/YesNo"
              }
            ]
          },
          "fixedHourlyWages": {
            "nullable": true,
            "allOf": [
              {
                "$ref": "#/components/schemas/YesNoNa"
              }
            ]
          },
          "fixedPieceworkWages": {
            "nullable": true,
            "allOf": [
              {
                "$ref": "#/components/schemas/YesNoNa"
              }
            ]
          },
          "adequateWageMeasures": {
            "type": "string",
            "nullable": true
          }
        }
      },
      "NationalOrInternationalMarket": {
        "type": "string",
        "enum": [
          "National",
          "International",
          "Both"
        ]
      },
      "ShareOfTemporaryWorkers": {
        "type": "string",
        "enum": [
          "Smaller10",
          "Between10And25",
          "Between25And50",
          "Greater50"
        ]
      },
      "BaseDataPointString": {
        "type": "object",
        "properties": {
          "value": {
            "type": "string",
            "nullable": true
          },
          "dataSource": {
            "nullable": true,
            "allOf": [
              {
                "$ref": "#/components/schemas/BaseDocumentReference"
              }
            ]
          }
        }
      },
      "CompanyAssociatedDataHeimathafenData": {
        "required": [
          "companyId",
          "data",
          "reportingPeriod"
        ],
        "type": "object",
        "properties": {
          "companyId": {
            "type": "string"
          },
          "reportingPeriod": {
            "type": "string"
          },
          "data": {
            "$ref": "#/components/schemas/HeimathafenData"
          }
        }
      },
      "HeimathafenData": {
        "type": "object",
        "properties": {
          "general": {
            "nullable": true,
            "allOf": [
              {
                "$ref": "#/components/schemas/HeimathafenGeneral"
              }
            ]
          },
          "environmental": {
            "nullable": true,
            "allOf": [
              {
                "$ref": "#/components/schemas/HeimathafenEnvironmental"
              }
            ]
          },
          "social": {
            "nullable": true,
            "allOf": [
              {
                "$ref": "#/components/schemas/HeimathafenSocial"
              }
            ]
          },
          "governance": {
            "nullable": true,
            "allOf": [
              {
                "$ref": "#/components/schemas/HeimathafenGovernance"
              }
            ]
          }
        }
      },
      "HeimathafenEnvironmental": {
        "type": "object",
        "properties": {
          "nachhaltigskeitsrisiken": {
            "nullable": true,
            "allOf": [
              {
                "$ref": "#/components/schemas/HeimathafenEnvironmentalNachhaltigskeitsrisiken"
              }
            ]
          },
          "pais": {
            "nullable": true,
            "allOf": [
              {
                "$ref": "#/components/schemas/HeimathafenEnvironmentalPais"
              }
            ]
          },
          "paiBiologischeVielfalt": {
            "nullable": true,
            "allOf": [
              {
                "$ref": "#/components/schemas/HeimathafenEnvironmentalPaiBiologischeVielfalt"
              }
            ]
          },
          "paiWasser": {
            "nullable": true,
            "allOf": [
              {
                "$ref": "#/components/schemas/HeimathafenEnvironmentalPaiWasser"
              }
            ]
          },
          "paiAbfall": {
            "nullable": true,
            "allOf": [
              {
                "$ref": "#/components/schemas/HeimathafenEnvironmentalPaiAbfall"
              }
            ]
          },
          "paiUmweltAufDemLand": {
            "nullable": true,
            "allOf": [
              {
                "$ref": "#/components/schemas/HeimathafenEnvironmentalPaiUmweltAufDemLand"
              }
            ]
          },
          "sfdr": {
            "nullable": true,
            "allOf": [
              {
                "$ref": "#/components/schemas/HeimathafenEnvironmentalSfdr"
              }
            ]
          },
          "kontroverseGeschaeftsfelderTabakerzeugung": {
            "nullable": true,
            "allOf": [
              {
                "$ref": "#/components/schemas/HeimathafenEnvironmentalKontroverseGeschaeftsfelderTabakerzeugung"
              }
            ]
          },
          "kontroverseGeschaeftsfelderKohlefoerderungUndVerteilung": {
            "nullable": true,
            "allOf": [
              {
                "$ref": "#/components/schemas/HeimathafenEnvironmentalKontroverseGeschaeftsfelderKohlefoerderungUndVerteilung"
              }
            ]
          }
        }
      },
      "HeimathafenEnvironmentalKontroverseGeschaeftsfelderKohlefoerderungUndVerteilung": {
        "type": "object",
        "properties": {
          "ausschlussDerKohlefoerderungUndVerteilung": {
            "nullable": true,
            "allOf": [
              {
                "$ref": "#/components/schemas/YesNo"
              }
            ]
          },
          "wennNeinBitteBegruenden": {
            "type": "string",
            "nullable": true
          },
          "verwendeteKennzahl": {
            "type": "string",
            "nullable": true
          },
          "methodikDerBerechnung": {
            "type": "string",
            "nullable": true
          },
          "verwendeteQuellen": {
            "type": "array",
            "nullable": true,
            "items": {
              "$ref": "#/components/schemas/BaseDataPointString"
            }
          }
        }
      },
      "HeimathafenEnvironmentalKontroverseGeschaeftsfelderTabakerzeugung": {
        "type": "object",
        "properties": {
          "ausschlussDerTabakerzeugung": {
            "nullable": true,
            "allOf": [
              {
                "$ref": "#/components/schemas/YesNo"
              }
            ]
          },
          "wennNeinBitteBegruenden": {
            "type": "string",
            "nullable": true
          },
          "verwendeteKennzahl": {
            "type": "string",
            "nullable": true
          },
          "methodikDerBerechnung": {
            "type": "string",
            "nullable": true
          },
          "verwendeteQuellen": {
            "type": "array",
            "nullable": true,
            "items": {
              "$ref": "#/components/schemas/BaseDataPointString"
            }
          }
        }
      },
      "HeimathafenEnvironmentalNachhaltigskeitsrisiken": {
        "type": "object",
        "properties": {
          "methodikFuerOekologischeNachhaltigkeitsrisiken": {
            "nullable": true,
            "allOf": [
              {
                "$ref": "#/components/schemas/YesNo"
              }
            ]
          },
          "wennNeinBitteBegruenden": {
            "type": "string",
            "nullable": true
          },
          "kartierteRisikenFuerDieOekologischeNachhaltigkeit": {
            "type": "string",
            "nullable": true
          },
          "identifizierungDerWesentlichenRisikenFuerDieOekologischeNachhaltigkeitUndDerKonstruktionsmethodik": {
            "type": "string",
            "nullable": true
          },
          "umweltbewertungUnterBeruecksichtigungVonNachhaltigkeitsrisiken": {
            "type": "string",
            "nullable": true
          },
          "risikenFuerDieOekologischeNachhaltigkeitAbsichern": {
            "type": "string",
            "nullable": true
          },
          "quellen": {
            "type": "array",
            "nullable": true,
            "items": {
              "$ref": "#/components/schemas/BaseDataPointString"
            }
          },
          "vierAugenPruefung": {
            "nullable": true,
            "allOf": [
              {
                "$ref": "#/components/schemas/YesNo"
              }
            ]
          },
          "wennKeineVierAugenPruefungBitteBegruenden": {
            "type": "string",
            "nullable": true
          },
          "beschreibungDerVierAugenPruefung": {
            "type": "string",
            "nullable": true
          }
        }
      },
      "HeimathafenEnvironmentalPaiAbfall": {
        "type": "object",
        "properties": {
          "paiAbfall": {
            "nullable": true,
            "allOf": [
              {
                "$ref": "#/components/schemas/YesNo"
              }
            ]
          },
          "wennNeinBitteBegruenden": {
            "type": "string",
            "nullable": true
          },
          "verwendeteSchluesselzahlen": {
            "type": "string",
            "nullable": true
          },
          "datenerfassung": {
            "type": "string",
            "nullable": true
          },
          "datenPlausibilitaetspruefung": {
            "type": "string",
            "nullable": true
          },
          "datenquellen": {
            "type": "array",
            "nullable": true,
            "items": {
              "$ref": "#/components/schemas/BaseDataPointString"
            }
          }
        }
      },
      "HeimathafenEnvironmentalPaiBiologischeVielfalt": {
        "type": "object",
        "properties": {
          "paisBiologischeVielfalt": {
            "nullable": true,
            "allOf": [
              {
                "$ref": "#/components/schemas/YesNo"
              }
            ]
          },
          "wennNeinBitteBegruenden": {
            "type": "string",
            "nullable": true
          },
          "verwendeteSchluesselzahlen": {
            "type": "string",
            "nullable": true
          },
          "datenerfassung": {
            "type": "string",
            "nullable": true
          },
          "datenPlausibilitaetspruefung": {
            "type": "string",
            "nullable": true
          },
          "datenquellen": {
            "type": "array",
            "nullable": true,
            "items": {
              "$ref": "#/components/schemas/BaseDataPointString"
            }
          }
        }
      },
      "HeimathafenEnvironmentalPaiUmweltAufDemLand": {
        "type": "object",
        "properties": {
          "paiUmweltAufDemLand": {
            "nullable": true,
            "allOf": [
              {
                "$ref": "#/components/schemas/YesNo"
              }
            ]
          },
          "wennNeinBitteBegruenden": {
            "type": "string",
            "nullable": true
          },
          "verwendeteSchluesselzahlen": {
            "type": "string",
            "nullable": true
          },
          "datenerfassung": {
            "type": "string",
            "nullable": true
          },
          "datenPlausibilitaetspruefung": {
            "type": "string",
            "nullable": true
          },
          "datenquellen": {
            "type": "array",
            "nullable": true,
            "items": {
              "$ref": "#/components/schemas/BaseDataPointString"
            }
          }
        }
      },
      "HeimathafenEnvironmentalPaiWasser": {
        "type": "object",
        "properties": {
          "paiWasser": {
            "nullable": true,
            "allOf": [
              {
                "$ref": "#/components/schemas/YesNo"
              }
            ]
          },
          "wennNeinBitteBegruenden": {
            "type": "string",
            "nullable": true
          },
          "verwendeteSchluesselzahlen": {
            "type": "string",
            "nullable": true
          },
          "datenerfassung": {
            "type": "string",
            "nullable": true
          },
          "datenPlausibilitaetspruefung": {
            "type": "string",
            "nullable": true
          },
          "datenquellen": {
            "type": "array",
            "nullable": true,
            "items": {
              "$ref": "#/components/schemas/BaseDataPointString"
            }
          }
        }
      },
      "HeimathafenEnvironmentalPais": {
        "type": "object",
        "properties": {
          "sechsPaisTreibhausgasemissionen": {
            "nullable": true,
            "allOf": [
              {
                "$ref": "#/components/schemas/YesNo"
              }
            ]
          },
          "wennNeinBitteBegruenden": {
            "type": "string",
            "nullable": true
          },
          "wennJaBitteDiePaisAuflisten": {
            "type": "string",
            "nullable": true
          },
          "verwendeteSchluesselzahlen": {
            "type": "string",
            "nullable": true
          },
          "datenerfassung": {
            "type": "string",
            "nullable": true
          },
          "datenPlausibilitaetspruefung": {
            "type": "string",
            "nullable": true
          },
          "datenquellen": {
            "type": "array",
            "nullable": true,
            "items": {
              "$ref": "#/components/schemas/BaseDataPointString"
            }
          }
        }
      },
      "HeimathafenEnvironmentalSfdr": {
        "type": "object",
        "properties": {
          "methodikZurMessungEinesSignifikantenBeitragsZuEinemUmweltziel": {
            "type": "string",
            "nullable": true
          }
        }
      },
      "HeimathafenGeneral": {
        "type": "object",
        "properties": {
          "unternehmen": {
            "nullable": true,
            "allOf": [
              {
                "$ref": "#/components/schemas/HeimathafenGeneralUnternehmen"
              }
            ]
          },
          "methodik": {
            "nullable": true,
            "allOf": [
              {
                "$ref": "#/components/schemas/HeimathafenGeneralMethodik"
              }
            ]
          },
          "impactmerkmaleKeineArmut": {
            "nullable": true,
            "allOf": [
              {
                "$ref": "#/components/schemas/HeimathafenGeneralImpactmerkmaleKeineArmut"
              }
            ]
          },
          "impactmerkmaleKeinHunger": {
            "nullable": true,
            "allOf": [
              {
                "$ref": "#/components/schemas/HeimathafenGeneralImpactmerkmaleKeinHunger"
              }
            ]
          },
          "impactmerkmaleGesundheitUndWohlergehen": {
            "nullable": true,
            "allOf": [
              {
                "$ref": "#/components/schemas/HeimathafenGeneralImpactmerkmaleGesundheitUndWohlergehen"
              }
            ]
          },
          "impactmerkmaleHochwertigeBildung": {
            "nullable": true,
            "allOf": [
              {
                "$ref": "#/components/schemas/HeimathafenGeneralImpactmerkmaleHochwertigeBildung"
              }
            ]
          },
          "impactmerkmaleGeschlechtergleichheit": {
            "nullable": true,
            "allOf": [
              {
                "$ref": "#/components/schemas/HeimathafenGeneralImpactmerkmaleGeschlechtergleichheit"
              }
            ]
          },
          "impactmerkmaleSauberesWasserUndSanitaereEinrichtungen": {
            "nullable": true,
            "allOf": [
              {
                "$ref": "#/components/schemas/HeimathafenGeneralImpactmerkmaleSauberesWasserUndSanitaereEinrichtungen"
              }
            ]
          },
          "impactmerkmaleBezahlbareUndSaubereEnergie": {
            "nullable": true,
            "allOf": [
              {
                "$ref": "#/components/schemas/HeimathafenGeneralImpactmerkmaleBezahlbareUndSaubereEnergie"
              }
            ]
          },
          "impactmerkmaleMenschenwuerdigeArbeitUndWirtschaftswachstum": {
            "nullable": true,
            "allOf": [
              {
                "$ref": "#/components/schemas/HeimathafenGeneralImpactmerkmaleMenschenwuerdigeArbeitUndWirtschaftswachstum"
              }
            ]
          },
          "impactmerkmaleIndustrieInnovationUndInfrastruktur": {
            "nullable": true,
            "allOf": [
              {
                "$ref": "#/components/schemas/HeimathafenGeneralImpactmerkmaleIndustrieInnovationUndInfrastruktur"
              }
            ]
          },
          "impactmerkmaleWenigerUngleichheiten": {
            "nullable": true,
            "allOf": [
              {
                "$ref": "#/components/schemas/HeimathafenGeneralImpactmerkmaleWenigerUngleichheiten"
              }
            ]
          },
          "impactmerkmaleNachhaltigeStaedteUndGemeinden": {
            "nullable": true,
            "allOf": [
              {
                "$ref": "#/components/schemas/HeimathafenGeneralImpactmerkmaleNachhaltigeStaedteUndGemeinden"
              }
            ]
          },
          "impactmerkmaleNachhaltigerKonsumUndProduktion": {
            "nullable": true,
            "allOf": [
              {
                "$ref": "#/components/schemas/HeimathafenGeneralImpactmerkmaleNachhaltigerKonsumUndProduktion"
              }
            ]
          },
          "impactmerkmaleMassnahmenZumKlimaschutz": {
            "nullable": true,
            "allOf": [
              {
                "$ref": "#/components/schemas/HeimathafenGeneralImpactmerkmaleMassnahmenZumKlimaschutz"
              }
            ]
          },
          "impactmerkmaleLebenUnterWasser": {
            "nullable": true,
            "allOf": [
              {
                "$ref": "#/components/schemas/HeimathafenGeneralImpactmerkmaleLebenUnterWasser"
              }
            ]
          },
          "impactmerkmaleLebenAndLand": {
            "nullable": true,
            "allOf": [
              {
                "$ref": "#/components/schemas/HeimathafenGeneralImpactmerkmaleLebenAndLand"
              }
            ]
          },
          "impactmerkmaleFriedenGerechtigkeitUndStarkeInstitutionen": {
            "nullable": true,
            "allOf": [
              {
                "$ref": "#/components/schemas/HeimathafenGeneralImpactmerkmaleFriedenGerechtigkeitUndStarkeInstitutionen"
              }
            ]
          },
          "impactmerkmalePartnerschaftenZurErreichungDerZiele": {
            "nullable": true,
            "allOf": [
              {
                "$ref": "#/components/schemas/HeimathafenGeneralImpactmerkmalePartnerschaftenZurErreichungDerZiele"
              }
            ]
          },
          "implementierung": {
            "nullable": true,
            "allOf": [
              {
                "$ref": "#/components/schemas/HeimathafenGeneralImplementierung"
              }
            ]
          }
        }
      },
      "HeimathafenGeneralImpactmerkmaleBezahlbareUndSaubereEnergie": {
        "type": "object",
        "properties": {
          "sdgBezahlbareUndSaubereEnergie": {
            "nullable": true,
            "allOf": [
              {
                "$ref": "#/components/schemas/YesNo"
              }
            ]
          },
          "wennNeinBitteBegruenden": {
            "type": "string",
            "nullable": true
          },
          "verwendeteSchluesselzahlen": {
            "type": "string",
            "nullable": true
          },
          "datenerfassung": {
            "type": "string",
            "nullable": true
          },
          "datenPlausibilitaetspruefung": {
            "type": "string",
            "nullable": true
          },
          "datenquellen": {
            "type": "array",
            "nullable": true,
            "items": {
              "$ref": "#/components/schemas/BaseDataPointString"
            }
          }
        }
      },
      "HeimathafenGeneralImpactmerkmaleFriedenGerechtigkeitUndStarkeInstitutionen": {
        "type": "object",
        "properties": {
          "sdgFriedenGerechtigkeitUndStarkeInstitutionen": {
            "nullable": true,
            "allOf": [
              {
                "$ref": "#/components/schemas/YesNo"
              }
            ]
          },
          "wennNeinBitteBegruenden": {
            "type": "string",
            "nullable": true
          },
          "verwendeteSchluesselzahlen": {
            "type": "string",
            "nullable": true
          },
          "datenerfassung": {
            "type": "string",
            "nullable": true
          },
          "datenPlausibilitaetspruefung": {
            "type": "string",
            "nullable": true
          },
          "datenquellen": {
            "type": "array",
            "nullable": true,
            "items": {
              "$ref": "#/components/schemas/BaseDataPointString"
            }
          }
        }
      },
      "HeimathafenGeneralImpactmerkmaleGeschlechtergleichheit": {
        "type": "object",
        "properties": {
          "sdgGeschlechtergleichheit": {
            "nullable": true,
            "allOf": [
              {
                "$ref": "#/components/schemas/YesNo"
              }
            ]
          },
          "wennNeinBitteBegruenden": {
            "type": "string",
            "nullable": true
          },
          "verwendeteSchluesselzahlen": {
            "type": "string",
            "nullable": true
          },
          "datenerfassung": {
            "type": "string",
            "nullable": true
          },
          "datenPlausibilitaetspruefung": {
            "type": "string",
            "nullable": true
          },
          "datenquellen": {
            "type": "array",
            "nullable": true,
            "items": {
              "$ref": "#/components/schemas/BaseDataPointString"
            }
          }
        }
      },
      "HeimathafenGeneralImpactmerkmaleGesundheitUndWohlergehen": {
        "type": "object",
        "properties": {
          "sdgGesundheitUndWohlergehen": {
            "nullable": true,
            "allOf": [
              {
                "$ref": "#/components/schemas/YesNo"
              }
            ]
          },
          "wennNeinBitteBegruenden": {
            "type": "string",
            "nullable": true
          },
          "verwendeteSchluesselzahlen": {
            "type": "string",
            "nullable": true
          },
          "datenerfassung": {
            "type": "string",
            "nullable": true
          },
          "datenPlausibilitaetspruefung": {
            "type": "string",
            "nullable": true
          },
          "datenquellen": {
            "type": "array",
            "nullable": true,
            "items": {
              "$ref": "#/components/schemas/BaseDataPointString"
            }
          }
        }
      },
      "HeimathafenGeneralImpactmerkmaleHochwertigeBildung": {
        "type": "object",
        "properties": {
          "sdgHochwertigeBildung": {
            "nullable": true,
            "allOf": [
              {
                "$ref": "#/components/schemas/YesNo"
              }
            ]
          },
          "wennNeinBitteBegruenden": {
            "type": "string",
            "nullable": true
          },
          "verwendeteSchluesselzahlen": {
            "type": "string",
            "nullable": true
          },
          "datenerfassung": {
            "type": "string",
            "nullable": true
          },
          "datenPlausibilitaetspruefung": {
            "type": "string",
            "nullable": true
          },
          "datenquellen": {
            "type": "array",
            "nullable": true,
            "items": {
              "$ref": "#/components/schemas/BaseDataPointString"
            }
          }
        }
      },
      "HeimathafenGeneralImpactmerkmaleIndustrieInnovationUndInfrastruktur": {
        "type": "object",
        "properties": {
          "sdgIndustrieInnovationUndInfrastruktur": {
            "nullable": true,
            "allOf": [
              {
                "$ref": "#/components/schemas/YesNo"
              }
            ]
          },
          "wennNeinBitteBegruenden": {
            "type": "string",
            "nullable": true
          },
          "verwendeteSchluesselzahlen": {
            "type": "string",
            "nullable": true
          },
          "datenerfassung": {
            "type": "string",
            "nullable": true
          },
          "datenPlausibilitaetspruefung": {
            "type": "string",
            "nullable": true
          },
          "datenquellen": {
            "type": "array",
            "nullable": true,
            "items": {
              "$ref": "#/components/schemas/BaseDataPointString"
            }
          }
        }
      },
      "HeimathafenGeneralImpactmerkmaleKeinHunger": {
        "type": "object",
        "properties": {
          "sdgKeinHunger": {
            "nullable": true,
            "allOf": [
              {
                "$ref": "#/components/schemas/YesNo"
              }
            ]
          },
          "wennNeinBitteBegruenden": {
            "type": "string",
            "nullable": true
          },
          "verwendeteSchluesselzahlen": {
            "type": "string",
            "nullable": true
          },
          "datenerfassung": {
            "type": "string",
            "nullable": true
          },
          "datenPlausibilitaetspruefung": {
            "type": "string",
            "nullable": true
          },
          "datenquellen": {
            "type": "array",
            "nullable": true,
            "items": {
              "$ref": "#/components/schemas/BaseDataPointString"
            }
          }
        }
      },
      "HeimathafenGeneralImpactmerkmaleKeineArmut": {
        "type": "object",
        "properties": {
          "sdgKeineArmut": {
            "nullable": true,
            "allOf": [
              {
                "$ref": "#/components/schemas/YesNo"
              }
            ]
          },
          "wennNeinBitteBegruenden": {
            "type": "string",
            "nullable": true
          },
          "verwendeteSchluesselzahlen": {
            "type": "string",
            "nullable": true
          },
          "datenerfassung": {
            "type": "string",
            "nullable": true
          },
          "datenPlausibilitaetspruefung": {
            "type": "string",
            "nullable": true
          },
          "datenquellen": {
            "type": "array",
            "nullable": true,
            "items": {
              "$ref": "#/components/schemas/BaseDataPointString"
            }
          }
        }
      },
      "HeimathafenGeneralImpactmerkmaleLebenAndLand": {
        "type": "object",
        "properties": {
          "sdgLebenAnLand": {
            "nullable": true,
            "allOf": [
              {
                "$ref": "#/components/schemas/YesNo"
              }
            ]
          },
          "wennNeinBitteBegruenden": {
            "type": "string",
            "nullable": true
          },
          "verwendeteSchluesselzahlen": {
            "type": "string",
            "nullable": true
          },
          "datenerfassung": {
            "type": "string",
            "nullable": true
          },
          "datenPlausibilitaetspruefung": {
            "type": "string",
            "nullable": true
          },
          "datenquellen": {
            "type": "array",
            "nullable": true,
            "items": {
              "$ref": "#/components/schemas/BaseDataPointString"
            }
          }
        }
      },
      "HeimathafenGeneralImpactmerkmaleLebenUnterWasser": {
        "type": "object",
        "properties": {
          "sdgLebenUnterWasser": {
            "nullable": true,
            "allOf": [
              {
                "$ref": "#/components/schemas/YesNo"
              }
            ]
          },
          "wennNeinBitteBegruenden": {
            "type": "string",
            "nullable": true
          },
          "verwendeteSchluesselzahlen": {
            "type": "string",
            "nullable": true
          },
          "datenerfassung": {
            "type": "string",
            "nullable": true
          },
          "datenPlausibilitaetspruefung": {
            "type": "string",
            "nullable": true
          },
          "datenquellen": {
            "type": "array",
            "nullable": true,
            "items": {
              "$ref": "#/components/schemas/BaseDataPointString"
            }
          }
        }
      },
      "HeimathafenGeneralImpactmerkmaleMassnahmenZumKlimaschutz": {
        "type": "object",
        "properties": {
          "sdgMassnahmenZumKlimaschutz": {
            "nullable": true,
            "allOf": [
              {
                "$ref": "#/components/schemas/YesNo"
              }
            ]
          },
          "wennNeinBitteBegruenden": {
            "type": "string",
            "nullable": true
          },
          "verwendeteSchluesselzahlen": {
            "type": "string",
            "nullable": true
          },
          "datenerfassung": {
            "type": "string",
            "nullable": true
          },
          "datenPlausibilitaetspruefung": {
            "type": "string",
            "nullable": true
          },
          "datenquellen": {
            "type": "array",
            "nullable": true,
            "items": {
              "$ref": "#/components/schemas/BaseDataPointString"
            }
          }
        }
      },
      "HeimathafenGeneralImpactmerkmaleMenschenwuerdigeArbeitUndWirtschaftswachstum": {
        "type": "object",
        "properties": {
          "sdgMenschenwuerdigeArbeitUndWirtschaftswachstum": {
            "nullable": true,
            "allOf": [
              {
                "$ref": "#/components/schemas/YesNo"
              }
            ]
          },
          "wennNeinBitteBegruenden": {
            "type": "string",
            "nullable": true
          },
          "verwendeteSchluesselzahlen": {
            "type": "string",
            "nullable": true
          },
          "datenerfassung": {
            "type": "string",
            "nullable": true
          },
          "datenPlausibilitaetspruefung": {
            "type": "string",
            "nullable": true
          },
          "datenquellen": {
            "type": "array",
            "nullable": true,
            "items": {
              "$ref": "#/components/schemas/BaseDataPointString"
            }
          }
        }
      },
      "HeimathafenGeneralImpactmerkmaleNachhaltigeStaedteUndGemeinden": {
        "type": "object",
        "properties": {
          "sdgNachhaltigeStaedteUndGemeinden": {
            "nullable": true,
            "allOf": [
              {
                "$ref": "#/components/schemas/YesNo"
              }
            ]
          },
          "wennNeinBitteBegruenden": {
            "type": "string",
            "nullable": true
          },
          "verwendeteSchluesselzahlen": {
            "type": "string",
            "nullable": true
          },
          "datenerfassung": {
            "type": "string",
            "nullable": true
          },
          "datenPlausibilitaetspruefung": {
            "type": "string",
            "nullable": true
          },
          "datenquellen": {
            "type": "array",
            "nullable": true,
            "items": {
              "$ref": "#/components/schemas/BaseDataPointString"
            }
          }
        }
      },
      "HeimathafenGeneralImpactmerkmaleNachhaltigerKonsumUndProduktion": {
        "type": "object",
        "properties": {
          "sdgNachhaligerKonsumUndProduktion": {
            "nullable": true,
            "allOf": [
              {
                "$ref": "#/components/schemas/YesNo"
              }
            ]
          },
          "wennNeinBitteBegruenden": {
            "type": "string",
            "nullable": true
          },
          "verwendeteSchluesselzahlen": {
            "type": "string",
            "nullable": true
          },
          "datenerfassung": {
            "type": "string",
            "nullable": true
          },
          "datenPlausibilitaetspruefung": {
            "type": "string",
            "nullable": true
          },
          "datenquellen": {
            "type": "array",
            "nullable": true,
            "items": {
              "$ref": "#/components/schemas/BaseDataPointString"
            }
          }
        }
      },
      "HeimathafenGeneralImpactmerkmalePartnerschaftenZurErreichungDerZiele": {
        "type": "object",
        "properties": {
          "sdgPartnerschaftenZurErreichungDerZiele": {
            "nullable": true,
            "allOf": [
              {
                "$ref": "#/components/schemas/YesNo"
              }
            ]
          },
          "wennNeinBitteBegruenden": {
            "type": "string",
            "nullable": true
          },
          "verwendeteSchluesselzahlen": {
            "type": "string",
            "nullable": true
          },
          "datenerfassung": {
            "type": "string",
            "nullable": true
          },
          "datenPlausibilitaetspruefung": {
            "type": "string",
            "nullable": true
          },
          "datenquellen": {
            "type": "array",
            "nullable": true,
            "items": {
              "$ref": "#/components/schemas/BaseDataPointString"
            }
          }
        }
      },
      "HeimathafenGeneralImpactmerkmaleSauberesWasserUndSanitaereEinrichtungen": {
        "type": "object",
        "properties": {
          "sdgSauberesWasserUndSanitaereEinrichtungen": {
            "nullable": true,
            "allOf": [
              {
                "$ref": "#/components/schemas/YesNo"
              }
            ]
          },
          "wennNeinBitteBegruenden": {
            "type": "string",
            "nullable": true
          },
          "verwendeteSchluesselzahlen": {
            "type": "string",
            "nullable": true
          },
          "datenerfassung": {
            "type": "string",
            "nullable": true
          },
          "datenPlausibilitaetspruefung": {
            "type": "string",
            "nullable": true
          },
          "datenquellen": {
            "type": "array",
            "nullable": true,
            "items": {
              "$ref": "#/components/schemas/BaseDataPointString"
            }
          }
        }
      },
      "HeimathafenGeneralImpactmerkmaleWenigerUngleichheiten": {
        "type": "object",
        "properties": {
          "sdgWenigerUngleichheiten": {
            "nullable": true,
            "allOf": [
              {
                "$ref": "#/components/schemas/YesNo"
              }
            ]
          },
          "wennNeinBitteBegruenden": {
            "type": "string",
            "nullable": true
          },
          "verwendeteSchluesselzahlen": {
            "type": "string",
            "nullable": true
          },
          "datenerfassung": {
            "type": "string",
            "nullable": true
          },
          "datenPlausibilitaetspruefung": {
            "type": "string",
            "nullable": true
          },
          "datenquellen": {
            "type": "array",
            "nullable": true,
            "items": {
              "$ref": "#/components/schemas/BaseDataPointString"
            }
          }
        }
      },
      "HeimathafenGeneralImplementierung": {
        "type": "object",
        "properties": {
          "angeboteneSprachen": {
            "type": "string",
            "nullable": true
          },
          "bereitgestellteDokumentationsarten": {
            "type": "string",
            "nullable": true
          },
          "bereitgestellteDokumentationAufDeutsch": {
            "nullable": true,
            "allOf": [
              {
                "$ref": "#/components/schemas/YesNo"
              }
            ]
          },
          "leistungstests": {
            "nullable": true,
            "allOf": [
              {
                "$ref": "#/components/schemas/YesNo"
              }
            ]
          },
          "sicherheitstests": {
            "nullable": true,
            "allOf": [
              {
                "$ref": "#/components/schemas/YesNo"
              }
            ]
          },
          "beschreibungDerSystemarchitektur": {
            "type": "string",
            "nullable": true
          },
          "erforderlichesClientBetriebssystem": {
            "type": "string",
            "nullable": true
          },
          "angebotFuerFetteDuenneZitrischeKunden": {
            "nullable": true,
            "allOf": [
              {
                "$ref": "#/components/schemas/YesNo"
              }
            ]
          },
          "serverBackup": {
            "type": "string",
            "nullable": true
          },
          "standardisiertesKonzeptZurWiederherstellungImKatastrophenfall": {
            "nullable": true,
            "allOf": [
              {
                "$ref": "#/components/schemas/BaseDataPointYesNo"
              }
            ]
          },
          "stammUndBewegungsdatenLesen": {
            "nullable": true,
            "allOf": [
              {
                "$ref": "#/components/schemas/YesNo"
              }
            ]
          },
          "kompatibilitaetMitAnderenDatenquellen": {
            "nullable": true,
            "allOf": [
              {
                "$ref": "#/components/schemas/YesNo"
              }
            ]
          },
          "importDerErgebnisseInDasDataWarehouse": {
            "nullable": true,
            "allOf": [
              {
                "$ref": "#/components/schemas/YesNo"
              }
            ]
          },
          "erforderlichesDatenbanksystem": {
            "type": "string",
            "nullable": true
          },
          "beschreibungDesDesignsUndDerStrukturDerDatenbankEn": {
            "type": "string",
            "nullable": true
          },
          "direkterZugriffAufDieDatenbank": {
            "nullable": true,
            "allOf": [
              {
                "$ref": "#/components/schemas/YesNo"
              }
            ]
          },
          "schreibenderZugriffAufDieDatenbank": {
            "nullable": true,
            "allOf": [
              {
                "$ref": "#/components/schemas/YesNo"
              }
            ]
          },
          "unterstuetzungDerEchtzeitverarbeitung": {
            "nullable": true,
            "allOf": [
              {
                "$ref": "#/components/schemas/YesNo"
              }
            ]
          },
          "unterstuetzungFuerZeitnaheVerarbeitung": {
            "nullable": true,
            "allOf": [
              {
                "$ref": "#/components/schemas/YesNo"
              }
            ]
          },
          "unterstuetzungDerStapelverarbeitung": {
            "nullable": true,
            "allOf": [
              {
                "$ref": "#/components/schemas/YesNo"
              }
            ]
          },
          "unterstuetzteBiLoesung": {
            "type": "string",
            "nullable": true
          },
          "flexibilitaetBeimImportExportVonDaten": {
            "nullable": true,
            "allOf": [
              {
                "$ref": "#/components/schemas/YesNo"
              }
            ]
          },
          "rundUmDieUhrVerfuegbarkeit": {
            "nullable": true,
            "allOf": [
              {
                "$ref": "#/components/schemas/YesNo"
              }
            ]
          },
          "uebertragenVonDatenhistorien": {
            "type": "string",
            "nullable": true
          },
          "unterstuetzterZeitraumDerDatenhistorien": {
            "type": "string",
            "nullable": true
          },
          "fruehesterStartterminFuerEinIntegrationsprojekt": {
            "type": "string",
            "format": "date",
            "nullable": true
          },
          "geschaetzterZeitrahmenFuerDieVollstaendigeIntegrationDesProjekts": {
            "type": "string",
            "nullable": true
          },
          "durchschnittlicheAnzahlDerBenoetigtenRessourcen": {
            "type": "integer",
            "nullable": true
          },
          "anzahlDerVerfuegbarenRessourcen": {
            "type": "string",
            "nullable": true
          },
          "kundenbetreuung": {
            "type": "integer",
            "nullable": true
          }
        }
      },
      "HeimathafenGeneralMethodik": {
        "type": "object",
        "properties": {
          "verstaendnisVonNachhaltigkeitAlsTeilDerBewertung": {
            "type": "string",
            "nullable": true
          },
          "kriterienFuerIhreNachhaltigkeitsratings": {
            "type": "string",
            "nullable": true
          },
          "verfahrenZurVorbereitungDerAnalyseOderMethodik": {
            "type": "string",
            "nullable": true
          },
          "definitionBewertungsskala": {
            "type": "string",
            "nullable": true
          },
          "aktualitaetDerRatings": {
            "type": "string",
            "nullable": true
          },
          "unabhaengigkeitDerRatings": {
            "type": "string",
            "nullable": true
          },
          "datenerfassung": {
            "type": "string",
            "nullable": true
          },
          "methodikUmfasstUmweltSozialesUndGovernance": {
            "type": "string",
            "nullable": true
          },
          "datenquellen": {
            "type": "array",
            "nullable": true,
            "items": {
              "$ref": "#/components/schemas/BaseDataPointString"
            }
          },
          "datenPlausibilitaetspruefung": {
            "type": "string",
            "nullable": true
          },
          "intervalleFuerDieDatenaktualisierung": {
            "type": "string",
            "nullable": true
          },
          "zuverlaessigkeitDerMethodikSicherstellen": {
            "type": "string",
            "nullable": true
          },
          "minimierungOderVerhinderungSubjektiverFaktoren": {
            "type": "string",
            "nullable": true
          },
          "listePotenziellerInteressenkonflikte": {
            "type": "string",
            "nullable": true
          },
          "interessenkonfliktenEntgegenwirken": {
            "type": "string",
            "nullable": true
          },
          "dokumentationDerDatenerfassungUndSicherstellungDesProzesses": {
            "type": "string",
            "nullable": true
          },
          "bewertungVonQualitaetsstandards": {
            "type": "string",
            "nullable": true
          },
          "ratingTransparenzstandards": {
            "type": "string",
            "nullable": true
          },
          "qualitaetssicherungsprozess": {
            "nullable": true,
            "allOf": [
              {
                "$ref": "#/components/schemas/YesNo"
              }
            ]
          },
          "fallsNeinGebenSieBitteDieGruendeAn": {
            "type": "string",
            "nullable": true
          },
          "strukturDesQualitaetssicherungsprozesses": {
            "type": "string",
            "nullable": true
          },
          "dieAktualitaetDerMethodik": {
            "type": "string",
            "nullable": true
          },
          "paisInDieAnalyseEinbezogen": {
            "nullable": true,
            "allOf": [
              {
                "$ref": "#/components/schemas/YesNo"
              }
            ]
          },
          "listeDerEingeschlossenenPais": {
            "type": "string",
            "nullable": true
          },
          "quelleDerPaiSammlung": {
            "type": "array",
            "nullable": true,
            "items": {
              "$ref": "#/components/schemas/BaseDataPointString"
            }
          },
          "umgangMitAusreissern": {
            "type": "string",
            "nullable": true
          },
          "identifizierungVonKontroversenGeschaeften": {
            "type": "string",
            "nullable": true
          },
          "aktuelleKontroversen": {
            "type": "string",
            "nullable": true
          },
          "quellenZurErfassungVonKontroversen": {
            "type": "array",
            "nullable": true,
            "items": {
              "$ref": "#/components/schemas/BaseDataPointString"
            }
          }
        }
      },
      "HeimathafenGeneralUnternehmen": {
        "type": "object",
        "properties": {
          "unternehmenseigentumUndEigentuemerstruktur": {
            "type": "string",
            "nullable": true
          },
          "kernkompetenzenUndGeschaeftsbereiche": {
            "type": "array",
            "nullable": true,
            "items": {
              "type": "string"
            }
          },
          "anzahlDerFuerEsgZustaendigenMitarbeiter": {
            "type": "integer",
            "nullable": true
          }
        }
      },
      "HeimathafenGovernance": {
        "type": "object",
        "properties": {
          "goodGovernance": {
            "nullable": true,
            "allOf": [
              {
                "$ref": "#/components/schemas/HeimathafenGovernanceGoodGovernance"
              }
            ]
          },
          "goodGovernanceUngc": {
            "nullable": true,
            "allOf": [
              {
                "$ref": "#/components/schemas/HeimathafenGovernanceGoodGovernanceUngc"
              }
            ]
          },
          "bestechungUndKorruption": {
            "nullable": true,
            "allOf": [
              {
                "$ref": "#/components/schemas/HeimathafenGovernanceBestechungUndKorruption"
              }
            ]
          }
        }
      },
      "HeimathafenGovernanceBestechungUndKorruption": {
        "type": "object",
        "properties": {
          "kontroversenImBereichDerBestechungUndKorruption": {
            "nullable": true,
            "allOf": [
              {
                "$ref": "#/components/schemas/YesNo"
              }
            ]
          },
          "wennNeinBitteBegruenden": {
            "type": "string",
            "nullable": true
          },
          "verwendeteMetrikenUndMethodik": {
            "type": "string",
            "nullable": true
          },
          "verwendeteQuellen": {
            "type": "array",
            "nullable": true,
            "items": {
              "$ref": "#/components/schemas/BaseDataPointString"
            }
          },
          "dieAktualitaetDerKontroversenImBereichBestechungUndKorruption": {
            "type": "string",
            "nullable": true
          }
        }
      },
      "HeimathafenGovernanceGoodGovernance": {
        "type": "object",
        "properties": {
          "methodikDerGutenRegierungsfuehrung": {
            "nullable": true,
            "allOf": [
              {
                "$ref": "#/components/schemas/YesNo"
              }
            ]
          },
          "wennNeinBitteBegruenden": {
            "type": "string",
            "nullable": true
          },
          "definitionVonGuterRegierungsfuehrung": {
            "type": "string",
            "nullable": true
          },
          "listeDerKpisFuerGuteUnternehmensfuehrung": {
            "type": "string",
            "nullable": true
          },
          "verwendeteQuellen": {
            "type": "array",
            "nullable": true,
            "items": {
              "$ref": "#/components/schemas/BaseDataPointString"
            }
          }
        }
      },
      "HeimathafenGovernanceGoodGovernanceUngc": {
        "type": "object",
        "properties": {
          "beruecksichtigungDesUngc": {
            "nullable": true,
            "allOf": [
              {
                "$ref": "#/components/schemas/YesNo"
              }
            ]
          },
          "wennNeinBitteBegruenden": {
            "type": "string",
            "nullable": true
          },
          "beruecksichtigungDerUngcBeschreibung": {
            "type": "string",
            "nullable": true
          },
          "verwendeteQuellen": {
            "type": "array",
            "nullable": true,
            "items": {
              "$ref": "#/components/schemas/BaseDataPointString"
            }
          }
        }
      },
      "HeimathafenSocial": {
        "type": "object",
        "properties": {
          "nachhaltigskeitsrisiken": {
            "nullable": true,
            "allOf": [
              {
                "$ref": "#/components/schemas/HeimathafenSocialNachhaltigskeitsrisiken"
              }
            ]
          },
          "paiSozial": {
            "nullable": true,
            "allOf": [
              {
                "$ref": "#/components/schemas/HeimathafenSocialPaiSozial"
              }
            ]
          },
          "paiSozialesAufDemLand": {
            "nullable": true,
            "allOf": [
              {
                "$ref": "#/components/schemas/HeimathafenSocialPaiSozialesAufDemLand"
              }
            ]
          },
          "sfdr": {
            "nullable": true,
            "allOf": [
              {
                "$ref": "#/components/schemas/HeimathafenSocialSfdr"
              }
            ]
          },
          "kontroverseGeschaeftsfelderWaffen": {
            "nullable": true,
            "allOf": [
              {
                "$ref": "#/components/schemas/HeimathafenSocialKontroverseGeschaeftsfelderWaffen"
              }
            ]
          },
          "kontroverseGeschaeftsfelder": {
            "nullable": true,
            "allOf": [
              {
                "$ref": "#/components/schemas/HeimathafenSocialKontroverseGeschaeftsfelder"
              }
            ]
          }
        }
      },
      "HeimathafenSocialKontroverseGeschaeftsfelder": {
        "type": "object",
        "properties": {
          "verwendeteQuellen": {
            "type": "array",
            "nullable": true,
            "items": {
              "$ref": "#/components/schemas/BaseDataPointString"
            }
          }
        }
      },
      "HeimathafenSocialKontroverseGeschaeftsfelderWaffen": {
        "type": "object",
        "properties": {
          "herstellungOderVertriebVonWaffenAusschluss": {
            "nullable": true,
            "allOf": [
              {
                "$ref": "#/components/schemas/YesNo"
              }
            ]
          },
          "wennNeinBitteBegruenden": {
            "type": "string",
            "nullable": true
          },
          "verwendeteKennzahlFuerDieUmsatzmessung": {
            "type": "string",
            "nullable": true
          },
          "methodikDerBerechnung": {
            "type": "string",
            "nullable": true
          },
          "verwendeteQuellen": {
            "type": "array",
            "nullable": true,
            "items": {
              "$ref": "#/components/schemas/BaseDataPointString"
            }
          },
          "ausschlussVerbotenerWaffen": {
            "nullable": true,
            "allOf": [
              {
                "$ref": "#/components/schemas/YesNo"
              }
            ]
          },
          "wennAuschlussNichtMoeglichBitteBegruenden": {
            "type": "string",
            "nullable": true
          },
          "verwendeteKennzahlZurAbbildungGeaechteterWaffen": {
            "type": "string",
            "nullable": true
          }
        }
      },
      "HeimathafenSocialNachhaltigskeitsrisiken": {
        "type": "object",
        "properties": {
          "methodikSozialeNachhaltigkeitsrisiken": {
            "nullable": true,
            "allOf": [
              {
                "$ref": "#/components/schemas/YesNo"
              }
            ]
          },
          "wennNeinBitteBegruenden": {
            "type": "string",
            "nullable": true
          },
          "kartierteSozialeNachhaltigkeitsrisiken": {
            "type": "string",
            "nullable": true
          },
          "identifizierungWesentlicherSozialerNachhaltigkeitsrisikenUndKonstruktionsmethodik": {
            "type": "string",
            "nullable": true
          },
          "sozialeBewertungUnterBeruecksichtigungVonNachhaltigkeitsrisiken": {
            "type": "string",
            "nullable": true
          },
          "sozialeNachhaltigkeitsrisikenAbsichern": {
            "type": "string",
            "nullable": true
          },
          "quelle": {
            "type": "array",
            "nullable": true,
            "items": {
              "$ref": "#/components/schemas/BaseDataPointString"
            }
          },
          "vierAugenPruefung": {
            "nullable": true,
            "allOf": [
              {
                "$ref": "#/components/schemas/YesNo"
              }
            ]
          },
          "wennKeineVierAugenPruefungBitteBegruenden": {
            "type": "string",
            "nullable": true
          },
          "beschreibungDerVierAugenPruefung": {
            "type": "string",
            "nullable": true
          }
        }
      },
      "HeimathafenSocialPaiSozial": {
        "type": "object",
        "properties": {
          "paiSozial": {
            "nullable": true,
            "allOf": [
              {
                "$ref": "#/components/schemas/YesNo"
              }
            ]
          },
          "wennNeinBitteBegruenden": {
            "type": "string",
            "nullable": true
          },
          "verwendeteSchluesselzahlen": {
            "type": "string",
            "nullable": true
          },
          "datenerfassung": {
            "type": "string",
            "nullable": true
          },
          "datenPlausibilitaetspruefung": {
            "type": "string",
            "nullable": true
          },
          "datenquellen": {
            "type": "array",
            "nullable": true,
            "items": {
              "$ref": "#/components/schemas/BaseDataPointString"
            }
          }
        }
      },
      "HeimathafenSocialPaiSozialesAufDemLand": {
        "type": "object",
        "properties": {
          "paiSozialesAufDemLand": {
            "nullable": true,
            "allOf": [
              {
                "$ref": "#/components/schemas/YesNo"
              }
            ]
          },
          "wennNeinBitteBegruenden": {
            "type": "string",
            "nullable": true
          },
          "verwendeteSchluesselzahlen": {
            "type": "string",
            "nullable": true
          },
          "datenerfassung": {
            "type": "string",
            "nullable": true
          },
          "datenPlausibilitaetspruefung": {
            "type": "string",
            "nullable": true
          },
          "datenquellen": {
            "type": "array",
            "nullable": true,
            "items": {
              "$ref": "#/components/schemas/BaseDataPointString"
            }
          }
        }
      },
      "HeimathafenSocialSfdr": {
        "type": "object",
        "properties": {
          "methodikZurMessungDesSignifikantenBeitragsZuEinemGesellschaftlichenZiel": {
            "type": "string",
            "nullable": true
          }
        }
      },
      "Activity": {
        "type": "string",
        "enum": [
          "Afforestation",
          "RehabilitationAndRestorationOfForestsIncludingReforestationAndNaturalForestRegenerationAfterAnExtremeEvent",
          "ForestManagement",
          "ConservationForestry",
          "RestorationOfWetlands",
          "ManufactureOfRenewableEnergyTechnologies",
          "ManufactureOfEquipmentForTheProductionAndUseOfHydrogen",
          "ManufactureOfLowCarbonTechnologiesForTransport",
          "ManufactureOfBatteries",
          "ManufactureOfEnergyEfficiencyEquipmentForBuildings",
          "ManufactureOfOtherLowCarbonTechnologies",
          "ManufactureOfCement",
          "ManufactureOfAluminium",
          "ManufactureOfIronAndSteel",
          "ManufactureOfHydrogen",
          "ManufactureOfCarbonBlack",
          "ManufactureOfSodaAsh",
          "ManufactureOfChlorine",
          "ManufactureOfOrganicBasicChemicals",
          "ManufactureOfAnhydrousAmmonia",
          "ManufactureOfNitricAcid",
          "ManufactureOfPlasticsInPrimaryForm",
          "ElectricityGenerationUsingSolarPhotovoltaicTechnology",
          "ElectricityGenerationUsingConcentratedSolarPowerCspTechnology",
          "ElectricityGenerationFromWindPower",
          "ElectricityGenerationFromOceanEnergyTechnologies",
          "ElectricityGenerationFromHydropower",
          "ElectricityGenerationFromGeothermalEnergy",
          "ElectricityGenerationFromRenewableNonFossilGaseousAndLiquidFuels",
          "ElectricityGenerationFromBioenergy",
          "TransmissionAndDistributionOfElectricity",
          "StorageOfElectricity",
          "StorageOfThermalEnergy",
          "StorageOfHydrogen",
          "ManufactureOfBiogasAndBiofuelsForUseInTransportAndOfBioliquids",
          "TransmissionAndDistributionNetworksForRenewableAndLowCarbonGases",
          "DistrictHeatingCoolingDistribution",
          "InstallationAndOperationOfElectricHeatPumps",
          "CogenerationOfHeatCoolAndPowerFromSolarEnergy",
          "CogenerationOfHeatCoolAndPowerFromGeothermalEnergy",
          "CogenerationOfHeatCoolAndPowerFromRenewableNonFossilGaseousAndLiquidFuels",
          "CogenerationOfHeatCoolAndPowerFromBioenergy",
          "ProductionOfHeatCoolFromSolarThermalHeating",
          "ProductionOfHeatCoolFromGeothermalEnergy",
          "ProductionOfHeatCoolFromRenewableNonFossilGaseousAndLiquidFuels",
          "ProductionOfHeatCoolFromBioenergy",
          "ProductionOfHeatCoolUsingWasteHeat",
          "PreCommercialStagesOfAdvancedTechnologiesToProduceEnergyFromNuclearProcessesWithMinimalWasteFromTheFuelCycle",
          "ConstructionAndSafeOperationOfNewNuclearPowerPlantsForTheGenerationOfElectricityAndOrHeatIncludingForHydrogenProductionUsingBestAvailableTechnologies",
          "ElectricityGenerationFromNuclearEnergyInExistingInstallations",
          "ElectricityGenerationFromFossilGaseousFuels",
          "HighEfficiencyCoGenerationOfHeatCoolAndPowerFromFossilGaseousFuels",
          "ProductionOfHeatCoolFromFossilGaseousFuelsInAnEfficientDistrictHeatingAndCoolingSystem",
          "ConstructionExtensionAndOperationOfWaterCollectionTreatmentAndSupplySystems",
          "RenewalOfWaterCollectionTreatmentAndSupplySystems",
          "ConstructionExtensionAndOperationOfWasteWaterCollectionAndTreatment",
          "RenewalOfWasteWaterCollectionAndTreatment",
          "CollectionAndTransportOfNonHazardousWasteInSourceSegregatedFractions",
          "AnaerobicDigestionOfSewageSludge",
          "AnaerobicDigestionOfBioWaste",
          "CompostingOfBioWaste",
          "MaterialRecoveryFromNonHazardousWaste",
          "LandfillGasCaptureAndUtilisation",
          "TransportOfCo2",
          "UndergroundPermanentGeologicalStorageOfCo2",
          "PassengerInterurbanRailTransport",
          "FreightRailTransport",
          "UrbanAndSuburbanTransportRoadPassengerTransport",
          "OperationOfPersonalMobilityDevicesCycleLogistics",
          "TransportByMotorbikesPassengerCarsAndLightCommercialVehicles",
          "FreightTransportServicesByRoad",
          "InlandPassengerWaterTransport",
          "InlandFreightWaterTransport",
          "RetrofittingOfInlandWaterPassengerAndFreightTransport",
          "SeaAndCoastalFreightWaterTransportVesselsForPortOperationsAndAuxiliaryActivities",
          "SeaAndCoastalPassengerWaterTransport",
          "RetrofittingOfSeaAndCoastalFreightAndPassengerWaterTransport",
          "InfrastructureForPersonalMobilityCycleLogistics",
          "InfrastructureForRailTransport",
          "InfrastructureEnablingLowCarbonRoadTransportAndPublicTransport",
          "InfrastructureEnablingLowCarbonWaterTransport",
          "LowCarbonAirportInfrastructure",
          "ConstructionOfNewBuildings",
          "RenovationOfExistingBuildings",
          "InstallationMaintenanceAndRepairOfEnergyEfficiencyEquipment",
          "InstallationMaintenanceAndRepairOfChargingStationsForElectricVehiclesInBuildingsAndParkingSpacesAttachedToBuildings",
          "InstallationMaintenanceAndRepairOfInstrumentsAndDevicesForMeasuringRegulationAndControllingEnergyPerformanceOfBuildings",
          "InstallationMaintenanceAndRepairOfRenewableEnergyTechnologies",
          "AcquisitionAndOwnershipOfBuildings",
          "DataProcessingHostingAndRelatedActivities",
          "DataDrivenSolutionsForGhgEmissionsReductions",
          "CloseToMarketResearchDevelopmentAndInnovation",
          "ResearchDevelopmentAndInnovationForDirectAirCaptureOfCo2",
          "ProfessionalServicesRelatedToEnergyPerformanceOfBuildings",
          "InfrastructureEnablingRoadTransportAndPublicTransport",
          "InfrastructureForWaterTransport",
          "AirportInfrastructure",
          "ComputerProgrammingConsultancyAndRelatedActivities",
          "ProgrammingAndBroadcastingActivities",
          "EngineeringActivitiesAndRelatedTechnicalConsultancyDedicatedToAdaptationToClimateChange",
          "NonLifeInsuranceUnderwritingOfClimateRelatedPerils",
          "Reinsurance",
          "Education",
          "ResidentialCareActivities",
          "CreativeArtsAndEntertainmentActivities",
          "LibrariesArchivesMuseumsAndCulturalActivities",
          "MotionPictureVideoAndTelevisionProgrammeProductionSoundRecordingAndMusicPublishingActivities"
        ]
      },
      "AmountWithCurrency": {
        "type": "object",
        "properties": {
          "amount": {
            "type": "number",
            "nullable": true
          },
          "currency": {
            "type": "string",
            "nullable": true
          }
        }
      },
      "AssuranceDataPoint": {
        "required": [
          "value"
        ],
        "type": "object",
        "properties": {
          "value": {
            "type": "string",
            "enum": [
              "None",
              "LimitedAssurance",
              "ReasonableAssurance"
            ]
          },
          "dataSource": {
            "nullable": true,
            "allOf": [
              {
                "$ref": "#/components/schemas/ExtendedDocumentReference"
              }
            ]
          },
          "provider": {
            "type": "string",
            "nullable": true
          }
        }
      },
      "CompanyAssociatedDataEuTaxonomyDataForNonFinancials": {
        "required": [
          "companyId",
          "data",
          "reportingPeriod"
        ],
        "type": "object",
        "properties": {
          "companyId": {
            "type": "string"
          },
          "reportingPeriod": {
            "type": "string"
          },
          "data": {
            "$ref": "#/components/schemas/EuTaxonomyDataForNonFinancials"
          }
        }
      },
      "CompanyReport": {
        "required": [
          "fileReference"
        ],
        "type": "object",
        "properties": {
          "fileReference": {
            "type": "string"
          },
          "fileName": {
            "type": "string",
            "nullable": true
          },
          "isGroupLevel": {
            "nullable": true,
            "allOf": [
              {
                "$ref": "#/components/schemas/YesNoNa"
              }
            ]
          },
          "reportDate": {
            "type": "string",
            "format": "date",
            "nullable": true
          },
          "currency": {
            "type": "string",
            "nullable": true
          }
        },
        "example": {
          "string": {
            "fileReference": "string",
            "fileName": "string",
            "isGroupLevel": "Yes",
            "reportDate": "2023-10-12",
            "currency": "string"
          }
        }
      },
      "EuTaxonomyActivity": {
        "required": [
          "activityName"
        ],
        "type": "object",
        "properties": {
          "activityName": {
            "$ref": "#/components/schemas/Activity"
          },
          "naceCodes": {
            "type": "array",
            "nullable": true,
            "items": {
              "type": "string"
            }
          },
          "share": {
            "nullable": true,
            "allOf": [
              {
                "$ref": "#/components/schemas/RelativeAndAbsoluteFinancialShare"
              }
            ]
          }
        }
      },
      "EuTaxonomyAlignedActivity": {
        "required": [
          "activityName"
        ],
        "type": "object",
        "properties": {
          "activityName": {
            "$ref": "#/components/schemas/Activity"
          },
          "naceCodes": {
            "type": "array",
            "nullable": true,
            "items": {
              "type": "string"
            }
          },
          "share": {
            "nullable": true,
            "allOf": [
              {
                "$ref": "#/components/schemas/RelativeAndAbsoluteFinancialShare"
              }
            ]
          },
          "substantialContributionToClimateChangeMitigationInPercent": {
            "type": "number",
            "nullable": true
          },
          "substantialContributionToClimateChangeAdaptionInPercent": {
            "type": "number",
            "nullable": true
          },
          "substantialContributionToSustainableUseAndProtectionOfWaterAndMarineResourcesInPercent": {
            "type": "number",
            "nullable": true
          },
          "substantialContributionToTransitionToACircularEconomyInPercent": {
            "type": "number",
            "nullable": true
          },
          "substantialContributionToPollutionPreventionAndControlInPercent": {
            "type": "number",
            "nullable": true
          },
          "substantialContributionToProtectionAndRestorationOfBiodiversityAndEcosystemsInPercent": {
            "type": "number",
            "nullable": true
          },
          "dnshToClimateChangeMitigation": {
            "nullable": true,
            "allOf": [
              {
                "$ref": "#/components/schemas/YesNo"
              }
            ]
          },
          "dnshToClimateChangeAdaption": {
            "nullable": true,
            "allOf": [
              {
                "$ref": "#/components/schemas/YesNo"
              }
            ]
          },
          "dnshToSustainableUseAndProtectionOfWaterAndMarineResources": {
            "nullable": true,
            "allOf": [
              {
                "$ref": "#/components/schemas/YesNo"
              }
            ]
          },
          "dnshToTransitionToACircularEconomy": {
            "nullable": true,
            "allOf": [
              {
                "$ref": "#/components/schemas/YesNo"
              }
            ]
          },
          "dnshToPollutionPreventionAndControl": {
            "nullable": true,
            "allOf": [
              {
                "$ref": "#/components/schemas/YesNo"
              }
            ]
          },
          "dnshToProtectionAndRestorationOfBiodiversityAndEcosystems": {
            "nullable": true,
            "allOf": [
              {
                "$ref": "#/components/schemas/YesNo"
              }
            ]
          },
          "minimumSafeguards": {
            "nullable": true,
            "allOf": [
              {
                "$ref": "#/components/schemas/YesNo"
              }
            ]
          }
        }
      },
      "EuTaxonomyDataForNonFinancials": {
        "type": "object",
        "properties": {
          "general": {
            "nullable": true,
            "allOf": [
              {
                "$ref": "#/components/schemas/EuTaxonomyGeneral"
              }
            ]
          },
          "revenue": {
            "nullable": true,
            "allOf": [
              {
                "$ref": "#/components/schemas/EuTaxonomyDetailsPerCashFlowType"
              }
            ]
          },
          "capex": {
            "nullable": true,
            "allOf": [
              {
                "$ref": "#/components/schemas/EuTaxonomyDetailsPerCashFlowType"
              }
            ]
          },
          "opex": {
            "nullable": true,
            "allOf": [
              {
                "$ref": "#/components/schemas/EuTaxonomyDetailsPerCashFlowType"
              }
            ]
          }
        }
      },
      "EuTaxonomyDetailsPerCashFlowType": {
        "type": "object",
        "properties": {
          "totalAmount": {
            "nullable": true,
            "allOf": [
              {
                "$ref": "#/components/schemas/CurrencyDataPoint"
              }
            ]
          },
          "nonEligibleShare": {
            "nullable": true,
            "allOf": [
              {
                "$ref": "#/components/schemas/RelativeAndAbsoluteFinancialShare"
              }
            ]
          },
          "eligibleShare": {
            "nullable": true,
            "allOf": [
              {
                "$ref": "#/components/schemas/RelativeAndAbsoluteFinancialShare"
              }
            ]
          },
          "nonAlignedShare": {
            "nullable": true,
            "allOf": [
              {
                "$ref": "#/components/schemas/RelativeAndAbsoluteFinancialShare"
              }
            ]
          },
          "nonAlignedActivities": {
            "type": "array",
            "nullable": true,
            "items": {
              "$ref": "#/components/schemas/EuTaxonomyActivity"
            }
          },
          "alignedShare": {
            "nullable": true,
            "allOf": [
              {
                "$ref": "#/components/schemas/RelativeAndAbsoluteFinancialShare"
              }
            ]
          },
          "substantialContributionToClimateChangeMitigationInPercent": {
            "type": "number",
            "nullable": true
          },
          "substantialContributionToClimateChangeAdaptionInPercent": {
            "type": "number",
            "nullable": true
          },
          "substantialContributionToSustainableUseAndProtectionOfWaterAndMarineResourcesInPercent": {
            "type": "number",
            "nullable": true
          },
          "substantialContributionToTransitionToACircularEconomyInPercent": {
            "type": "number",
            "nullable": true
          },
          "substantialContributionToPollutionPreventionAndControlInPercent": {
            "type": "number",
            "nullable": true
          },
          "substantialContributionToProtectionAndRestorationOfBiodiversityAndEcosystemsInPercent": {
            "type": "number",
            "nullable": true
          },
          "alignedActivities": {
            "type": "array",
            "nullable": true,
            "items": {
              "$ref": "#/components/schemas/EuTaxonomyAlignedActivity"
            }
          },
          "enablingShareInPercent": {
            "type": "number",
            "nullable": true
          },
          "transitionalShareInPercent": {
            "type": "number",
            "nullable": true
          }
        }
      },
      "EuTaxonomyGeneral": {
        "type": "object",
        "properties": {
          "fiscalYearDeviation": {
            "nullable": true,
            "allOf": [
              {
                "$ref": "#/components/schemas/FiscalYearDeviation"
              }
            ]
          },
          "fiscalYearEnd": {
            "type": "string",
            "format": "date",
            "nullable": true
          },
          "scopeOfEntities": {
            "nullable": true,
            "allOf": [
              {
                "$ref": "#/components/schemas/YesNoNa"
              }
            ]
          },
          "nfrdMandatory": {
            "nullable": true,
            "allOf": [
              {
                "$ref": "#/components/schemas/YesNo"
              }
            ]
          },
          "euTaxonomyActivityLevelReporting": {
            "nullable": true,
            "allOf": [
              {
                "$ref": "#/components/schemas/YesNo"
              }
            ]
          },
          "assurance": {
            "nullable": true,
            "allOf": [
              {
                "$ref": "#/components/schemas/AssuranceDataPoint"
              }
            ]
          },
          "numberOfEmployees": {
            "type": "number",
            "nullable": true
          },
          "referencedReports": {
            "type": "object",
            "additionalProperties": {
              "$ref": "#/components/schemas/CompanyReport"
            },
            "nullable": true,
            "example": {
              "string": {
                "fileReference": "string",
                "fileName": "string",
                "isGroupLevel": "Yes",
                "reportDate": "2023-10-12",
                "currency": "string"
              }
            }
          }
        }
      },
      "FiscalYearDeviation": {
        "type": "string",
        "enum": [
          "Deviation",
          "NoDeviation"
        ]
      },
      "RelativeAndAbsoluteFinancialShare": {
        "type": "object",
        "properties": {
          "relativeShareInPercent": {
            "type": "number",
            "nullable": true
          },
          "absoluteShare": {
            "nullable": true,
            "allOf": [
              {
                "$ref": "#/components/schemas/AmountWithCurrency"
              }
            ]
          }
        }
      },
      "CompanyAssociatedDataEuTaxonomyDataForFinancials": {
        "required": [
          "companyId",
          "data",
          "reportingPeriod"
        ],
        "type": "object",
        "properties": {
          "companyId": {
            "type": "string"
          },
          "reportingPeriod": {
            "type": "string"
          },
          "data": {
            "$ref": "#/components/schemas/EuTaxonomyDataForFinancials"
          }
        }
      },
      "CreditInstitutionKpis": {
        "type": "object",
        "properties": {
          "tradingPortfolioInPercent": {
            "nullable": true,
            "allOf": [
              {
                "$ref": "#/components/schemas/ExtendedDataPointBigDecimal"
              }
            ]
          },
          "interbankLoansInPercent": {
            "nullable": true,
            "allOf": [
              {
                "$ref": "#/components/schemas/ExtendedDataPointBigDecimal"
              }
            ]
          },
          "tradingPortfolioAndInterbankLoansInPercent": {
            "nullable": true,
            "allOf": [
              {
                "$ref": "#/components/schemas/ExtendedDataPointBigDecimal"
              }
            ]
          },
          "greenAssetRatioInPercent": {
            "nullable": true,
            "allOf": [
              {
                "$ref": "#/components/schemas/ExtendedDataPointBigDecimal"
              }
            ]
          }
        }
      },
      "EligibilityKpis": {
        "type": "object",
        "properties": {
          "taxonomyEligibleActivityInPercent": {
            "nullable": true,
            "allOf": [
              {
                "$ref": "#/components/schemas/ExtendedDataPointBigDecimal"
              }
            ]
          },
          "taxonomyNonEligibleActivityInPercent": {
            "nullable": true,
            "allOf": [
              {
                "$ref": "#/components/schemas/ExtendedDataPointBigDecimal"
              }
            ]
          },
          "derivativesInPercent": {
            "nullable": true,
            "allOf": [
              {
                "$ref": "#/components/schemas/ExtendedDataPointBigDecimal"
              }
            ]
          },
          "banksAndIssuersInPercent": {
            "nullable": true,
            "allOf": [
              {
                "$ref": "#/components/schemas/ExtendedDataPointBigDecimal"
              }
            ]
          },
          "investmentNonNfrdInPercent": {
            "nullable": true,
            "allOf": [
              {
                "$ref": "#/components/schemas/ExtendedDataPointBigDecimal"
              }
            ]
          }
        },
        "example": {
          "CreditInstitution": {
            "taxonomyEligibleActivityInPercent": {
              "value": 0,
              "quality": "Audited",
              "dataSource": {
                "page": 0,
                "tagName": "string",
                "fileName": "string",
                "fileReference": "string"
              },
              "comment": "string"
            }
          },
          "InsuranceOrReinsurance": {
            "taxonomyEligibleActivityInPercent": {
              "value": 0,
              "quality": "Audited",
              "dataSource": {
                "page": 0,
                "tagName": "string",
                "fileName": "string",
                "fileReference": "string"
              },
              "comment": "string"
            }
          },
          "AssetManagement": {
            "taxonomyEligibleActivityInPercent": {
              "value": 0,
              "quality": "Audited",
              "dataSource": {
                "page": 0,
                "tagName": "string",
                "fileName": "string",
                "fileReference": "string"
              },
              "comment": "string"
            }
          },
          "InvestmentFirm": {
            "taxonomyEligibleActivityInPercent": {
              "value": 0,
              "quality": "Audited",
              "dataSource": {
                "page": 0,
                "tagName": "string",
                "fileName": "string",
                "fileReference": "string"
              },
              "comment": "string"
            }
          }
        }
      },
      "EuTaxonomyDataForFinancials": {
        "type": "object",
        "properties": {
          "financialServicesTypes": {
            "type": "array",
            "nullable": true,
            "items": {
              "type": "string",
              "enum": [
                "CreditInstitution",
                "InsuranceOrReinsurance",
                "AssetManagement",
                "InvestmentFirm"
              ]
            }
          },
          "eligibilityKpis": {
            "type": "object",
            "additionalProperties": {
              "$ref": "#/components/schemas/EligibilityKpis"
            },
            "nullable": true,
            "example": {
              "CreditInstitution": {
                "taxonomyEligibleActivityInPercent": {
                  "value": 0,
                  "quality": "Audited",
                  "dataSource": {
                    "page": 0,
                    "tagName": "string",
                    "fileName": "string",
                    "fileReference": "string"
                  },
                  "comment": "string"
                }
              },
              "InsuranceOrReinsurance": {
                "taxonomyEligibleActivityInPercent": {
                  "value": 0,
                  "quality": "Audited",
                  "dataSource": {
                    "page": 0,
                    "tagName": "string",
                    "fileName": "string",
                    "fileReference": "string"
                  },
                  "comment": "string"
                }
              },
              "AssetManagement": {
                "taxonomyEligibleActivityInPercent": {
                  "value": 0,
                  "quality": "Audited",
                  "dataSource": {
                    "page": 0,
                    "tagName": "string",
                    "fileName": "string",
                    "fileReference": "string"
                  },
                  "comment": "string"
                }
              },
              "InvestmentFirm": {
                "taxonomyEligibleActivityInPercent": {
                  "value": 0,
                  "quality": "Audited",
                  "dataSource": {
                    "page": 0,
                    "tagName": "string",
                    "fileName": "string",
                    "fileReference": "string"
                  },
                  "comment": "string"
                }
              }
            }
          },
          "creditInstitutionKpis": {
            "nullable": true,
            "allOf": [
              {
                "$ref": "#/components/schemas/CreditInstitutionKpis"
              }
            ]
          },
          "investmentFirmKpis": {
            "nullable": true,
            "allOf": [
              {
                "$ref": "#/components/schemas/InvestmentFirmKpis"
              }
            ]
          },
          "insuranceKpis": {
            "nullable": true,
            "allOf": [
              {
                "$ref": "#/components/schemas/InsuranceKpis"
              }
            ]
          },
          "fiscalYearDeviation": {
            "nullable": true,
            "allOf": [
              {
                "$ref": "#/components/schemas/FiscalYearDeviation"
              }
            ]
          },
          "fiscalYearEnd": {
            "type": "string",
            "format": "date",
            "nullable": true
          },
          "scopeOfEntities": {
            "nullable": true,
            "allOf": [
              {
                "$ref": "#/components/schemas/YesNoNa"
              }
            ]
          },
          "nfrdMandatory": {
            "nullable": true,
            "allOf": [
              {
                "$ref": "#/components/schemas/YesNo"
              }
            ]
          },
          "euTaxonomyActivityLevelReporting": {
            "nullable": true,
            "allOf": [
              {
                "$ref": "#/components/schemas/YesNo"
              }
            ]
          },
          "assurance": {
            "nullable": true,
            "allOf": [
              {
                "$ref": "#/components/schemas/AssuranceDataPoint"
              }
            ]
          },
          "numberOfEmployees": {
            "type": "number",
            "nullable": true
          },
          "referencedReports": {
            "type": "object",
            "additionalProperties": {
              "$ref": "#/components/schemas/CompanyReport"
            },
            "nullable": true,
            "example": {
              "string": {
                "fileReference": "string",
                "fileName": "string",
                "isGroupLevel": "Yes",
                "reportDate": "2023-10-12",
                "currency": "string"
              }
            }
          }
        }
      },
      "InsuranceKpis": {
        "type": "object",
        "properties": {
          "taxonomyEligibleNonLifeInsuranceActivitiesInPercent": {
            "nullable": true,
            "allOf": [
              {
                "$ref": "#/components/schemas/ExtendedDataPointBigDecimal"
              }
            ]
          }
        }
      },
      "InvestmentFirmKpis": {
        "type": "object",
        "properties": {
          "greenAssetRatioInPercent": {
            "nullable": true,
            "allOf": [
              {
                "$ref": "#/components/schemas/ExtendedDataPointBigDecimal"
              }
            ]
          }
        }
      },
      "AuflistungDerSektorenOptions": {
        "type": "string",
        "enum": [
          "ALandwirtschaftForstwirtschaftUndFischerei",
          "BBergbauUndGewinnungVonSteinenUndErden",
          "CVerarbeitendesGewerbeHerstellungVonWaren",
          "DEnergieversorgung",
          "EWasserversorgungAbwasserAndAbfallentsorgungBeseitigungenVonUmweltverschmutzungen",
          "FBaugewerbeBau",
          "GHandelInstandhaltungUndReparaturVonKraftfahrzeugen",
          "HVerkehrUndLagerhaltung",
          "LGrundstuecksUndWohnungswesen"
        ]
      },
      "AuswirkungenAufAnteilBefristerVertraegeUndFluktuationValues": {
        "type": "object",
        "properties": {
          "anzahlDerBefristetenVertraege": {
            "type": "number",
            "nullable": true
          },
          "fluktuation": {
            "type": "number",
            "nullable": true
          }
        }
      },
      "BerichterstattungAbfallproduktionValues": {
        "type": "object",
        "properties": {
          "gesamteAbfallmenge": {
            "type": "number",
            "nullable": true
          },
          "prozentAbfallRecyclet": {
            "type": "number",
            "nullable": true
          },
          "prozentGefaehrlicherAbfall": {
            "type": "number",
            "nullable": true
          }
        }
      },
      "BerichterstattungEinnahmenAusFossilenBrennstoffenValues": {
        "type": "object",
        "properties": {
          "prozentDerEinnahmenAusFossilenBrennstoffen": {
            "type": "number",
            "nullable": true
          }
        }
      },
      "BerichterstattungEnergieverbrauchValues": {
        "type": "object",
        "properties": {
          "energieverbrauch": {
            "type": "number",
            "nullable": true
          },
          "prozentDesVerbrauchsErneuerbarerEnergien": {
            "type": "number",
            "nullable": true
          },
          "ggfProzentDerErneuerbarenEnergieerzeugung": {
            "type": "number",
            "nullable": true
          }
        }
      },
      "BerichterstattungEnergieverbrauchVonImmobilienvermoegenValues": {
        "type": "object",
        "properties": {
          "engagementAnteilInEnergieineffizientenImmobilienanlagen": {
            "type": "number",
            "nullable": true
          }
        }
      },
      "BerichterstattungWasserverbrauchValues": {
        "type": "object",
        "properties": {
          "wasserverbrauch": {
            "type": "number",
            "nullable": true
          },
          "emissionenInWasser": {
            "type": "number",
            "nullable": true
          }
        }
      },
      "BudgetFuerSchulungAusbildungValues": {
        "type": "object",
        "properties": {
          "budgetProMitarbeiter": {
            "type": "number",
            "nullable": true
          }
        }
      },
      "CompanyAssociatedDataEsgQuestionnaireData": {
        "required": [
          "companyId",
          "data",
          "reportingPeriod"
        ],
        "type": "object",
        "properties": {
          "companyId": {
            "type": "string"
          },
          "reportingPeriod": {
            "type": "string"
          },
          "data": {
            "$ref": "#/components/schemas/EsgQuestionnaireData"
          }
        },
        "example": "{\n  \"companyId\": \"string\",\n  \"reportingPeriod\": \"2022\",\n  \"data\": {\n    \"general\": {\n      \"masterData\": {\n        \"berichtspflichtUndEinwilligungZurVeroeffentlichung\": \"Yes\",\n        \"gueltigkeitsDatum\": \"2022-12-31\"\n      }\n    },\n    \"allgemein\": {\n      \"esgZiele\": {\n        \"existenzVonEsgZielen\": \"Yes\",\n        \"beschreibungDerEsgZiele\": \"Transitioning to energy consumption from 100% renewable resources\",\n        \"investitionenInZielerreichung\": \"50000 EUR\"\n      },\n      \"sektoren\": {\n        \"sektorenMitHohenKlimaauswirkungen\": \"Yes\",\n        \"auflistungDerSektoren\": [\n          \"GHandelInstandhaltungUndReparaturVonKraftfahrzeugen\",\n          \"LGrundstuecksUndWohnungswesen\"\n        ]\n      },\n      \"esgBerichte\": {\n        \"nachhaltigkeitsberichte\": \"Yes\",\n        \"frequenzDerBerichterstattung\": \"Halbjaehrlich\",\n        \"aktuelleBerichte\": [\n          {\n            \"value\": \"Bayer Geschäftsbericht 2022\",\n            \"dataSource\": {\n              \"fileName\": \"Bayer-Geschaeftsbericht-2022\",\n              \"fileReference\": \"3bbdc1879acbc211af4b87a8593cfd7523adedd7100ca59326df05f8adbfe881\"\n            }\n          }\n        ]\n      },\n      \"akkreditierungen\": {\n        \"iso14001\": {\n          \"value\": \"Yes\",\n          \"dataSource\": {\n            \"fileName\": \"\",\n            \"fileReference\": \"\"\n          }\n        },\n        \"iso45001\": {\n          \"value\": \"No\",\n          \"dataSource\": null\n        },\n        \"iso27001\": {\n          \"value\": \"No\",\n          \"dataSource\": null\n        },\n        \"iso50001\": {\n          \"value\": \"No\",\n          \"dataSource\": null\n        },\n        \"weitereAkkreditierungen\": [\n          {\n            \"value\": \"Data quality\",\n            \"dataSource\": {\n              \"fileName\": \"Data_Quality_1_28_2019_FINAL_1\",\n              \"fileReference\": \"21567034fc692753175270d7eadeb135e9e885c77f71b79358a1fb897d992a7d\"\n            }\n          }\n        ]\n      },\n      \"unGlobalConceptPrinzipien\": {\n        \"mechanismenZurUeberwachungDerEinhaltungDerUngcp\": \"No\",\n        \"richtlinienZurEinhaltungDerUngcp\": null,\n        \"erklaerungDerEinhaltungDerUngcp\": null\n      },\n      \"oecdLeitsaetze\": {\n        \"mechanismenZurUeberwachungDerEinhaltungDerOecdLeitsaetze\": \"Yes\",\n        \"richtlinienZurEinhaltungDerOecdLeitsaetze\": [\n          {\n            \"value\": \"Annual report\",\n            \"dataSource\": {\n              \"fileName\": \"Bayer-Geschaeftsbericht-2022\",\n              \"fileReference\": \"3bbdc1879acbc211af4b87a8593cfd7523adedd7100ca59326df05f8adbfe881\"\n            }\n          }\n        ],\n        \"erklaerungDerEinhaltungDerOecdLeitsaetze\": \"Erklärung der Einhaltung\"\n      },\n      \"sonstige\": {\n        \"ausrichtungAufDieUnSdgsUndAktivesVerfolgen\": \"n/a\",\n        \"ausschlusslistenAufBasisVonEsgKriterien\": \"Yes\",\n        \"ausschlusslisten\": \"controversial weapons, tobacco, alcohol, gambling, adult entertainment, fossil fuels\"\n      },\n      \"fuehrungsstandards\": {\n        \"oekologischeSozialeFuehrungsstandardsOderPrinzipien\": \"Yes\",\n        \"anreizmechanismenFuerDasManagementUmwelt\": \"JaGeschaeftsleitung\",\n        \"anreizmechanismenFuerDasManagementSoziales\": \"JaAufsichtsrat\"\n      },\n      \"rechtsstreitigkeiten\": {\n        \"esgBezogeneRechtsstreitigkeiten\": \"Yes\",\n        \"rechtsstreitigkeitenMitBezugZuE\": \"Yes\",\n        \"statusZuE\": \"Geklaert\",\n        \"einzelheitenZuDenRechtsstreitigkeitenZuE\": \"Wasserverschmutzung\",\n        \"rechtsstreitigkeitenMitBezugZuS\": \"No\",\n        \"statusZuS\": null,\n        \"einzelheitenZuDenRechtsstreitigkeitenZuS\": null,\n        \"rechtsstreitigkeitenMitBezugZuG\": \"No\",\n        \"statusZuG\": null,\n        \"einzelheitenZuDenRechtsstreitigkeitenZuG\": null\n      },\n      \"rating\": {\n        \"esgRating\": \"Yes\",\n        \"agentur\": \"MSCI\",\n        \"ergebnis\": \"A\",\n        \"ratingbericht\": {\n          \"value\": \"No\",\n          \"dataSource\": null\n        },\n        \"kritischePunkte\": \"n/a\"\n      },\n      \"anleihen\": {\n        \"grueneSozialeUndOderNachhaltigeEmissionen\": \"Yes\",\n        \"ausstehendeGrueneSozialeUndOderNachhaltigeEmissionen\": 10000,\n        \"sustainibilityLinkedDebt\": \"Yes\",\n        \"ausstehendeSustainibilityLinkedDebt\": 20000\n      },\n      \"risiken\": {\n        \"wichtigsteESUndGRisikenUndBewertung\": \"Risiken und Bewertung\",\n        \"hindernisseBeimUmgangMitEsgBedenken\": \"Hindernisse 1, Hindernisse 2\"\n      }\n    },\n    \"umwelt\": {\n      \"treibhausgasemissionen\": {\n        \"treibhausgasBerichterstattungUndPrognosen\": {\n          \"currentYear\": 2023,\n          \"yearlyData\": {\n            \"2019\": {\n              \"scope1\": null,\n              \"scope2\": null,\n              \"scope3\": null\n            },\n            \"2020\": {\n              \"scope1\": null,\n              \"scope2\": null,\n              \"scope3\": null\n            },\n            \"2021\": {\n              \"scope1\": 305000,\n              \"scope2\": 51900,\n              \"scope3\": 223000\n            },\n            \"2022\": {\n              \"scope1\": 351000,\n              \"scope2\": 195000,\n              \"scope3\": 405000\n            },\n            \"2023\": {\n              \"scope1\": 293000,\n              \"scope2\": 318000,\n              \"scope3\": 561000\n            },\n            \"2024\": {\n              \"scope1\": null,\n              \"scope2\": null,\n              \"scope3\": null\n            },\n            \"2025\": {\n              \"scope1\": null,\n              \"scope2\": null,\n              \"scope3\": null\n            }\n          }\n        },\n        \"treibhausgasEmissionsintensitaetDerUnternehmenInDieInvestiertWird\": \"223000\",\n        \"strategieUndZieleZurReduzierungVonTreibhausgasEmissionen\": \"Strategie und Ziele\"\n      },\n      \"produktion\": {\n        \"produkteZurVerringerungDerUmweltbelastung\": \"Yes\",\n        \"verringerungenDerUmweltbelastung\": null,\n        \"oekologischerMindestStandardFuerProduktionsprozesse\": \"No\"\n      },\n      \"energieverbrauch\": {\n        \"berichterstattungEnergieverbrauch\": {\n          \"currentYear\": 2023,\n          \"yearlyData\": {\n            \"2019\": {\n              \"energieverbrauch\": null,\n              \"prozentDesVerbrauchsErneuerbarerEnergien\": null,\n              \"ggfProzentDerErneuerbarenEnergieerzeugung\": null\n            },\n            \"2020\": {\n              \"energieverbrauch\": null,\n              \"prozentDesVerbrauchsErneuerbarerEnergien\": null,\n              \"ggfProzentDerErneuerbarenEnergieerzeugung\": null\n            },\n            \"2021\": {\n              \"energieverbrauch\": 195000,\n              \"prozentDesVerbrauchsErneuerbarerEnergien\": 25,\n              \"ggfProzentDerErneuerbarenEnergieerzeugung\": null\n            },\n            \"2022\": {\n              \"energieverbrauch\": 561000,\n              \"prozentDesVerbrauchsErneuerbarerEnergien\": 70,\n              \"ggfProzentDerErneuerbarenEnergieerzeugung\": null\n            },\n            \"2023\": {\n              \"energieverbrauch\": 51900,\n              \"prozentDesVerbrauchsErneuerbarerEnergien\": 100,\n              \"ggfProzentDerErneuerbarenEnergieerzeugung\": 5\n            },\n            \"2024\": {\n              \"energieverbrauch\": null,\n              \"prozentDesVerbrauchsErneuerbarerEnergien\": null,\n              \"ggfProzentDerErneuerbarenEnergieerzeugung\": null\n            },\n            \"2025\": {\n              \"energieverbrauch\": null,\n              \"prozentDesVerbrauchsErneuerbarerEnergien\": null,\n              \"ggfProzentDerErneuerbarenEnergieerzeugung\": null\n            }\n          }\n        },\n        \"unternehmensGruppenStrategieBzglEnergieverbrauch\": null\n      },\n      \"energieeffizienzImmobilienanlagen\": {\n        \"berichterstattungEnergieverbrauchVonImmobilienvermoegen\": {\n          \"currentYear\": 2023,\n          \"yearlyData\": {\n            \"2019\": {\n              \"engagementAnteilInEnergieineffizientenImmobilienanlagen\": null\n            },\n            \"2020\": {\n              \"engagementAnteilInEnergieineffizientenImmobilienanlagen\": null\n            },\n            \"2021\": {\n              \"engagementAnteilInEnergieineffizientenImmobilienanlagen\": 30\n            },\n            \"2022\": {\n              \"engagementAnteilInEnergieineffizientenImmobilienanlagen\": 70\n            },\n            \"2023\": {\n              \"engagementAnteilInEnergieineffizientenImmobilienanlagen\": 90\n            },\n            \"2024\": {\n              \"engagementAnteilInEnergieineffizientenImmobilienanlagen\": null\n            },\n            \"2025\": {\n              \"engagementAnteilInEnergieineffizientenImmobilienanlagen\": null\n            }\n          }\n        },\n        \"unternehmensGruppenStrategieBzglEnergieeffizientenImmobilienanlagen\": null\n      },\n      \"wasserverbrauch\": {\n        \"berichterstattungWasserverbrauch\": {\n          \"currentYear\": 2023,\n          \"yearlyData\": {\n            \"2019\": {\n              \"wasserverbrauch\": null,\n              \"emissionenInWasser\": null\n            },\n            \"2020\": {\n              \"wasserverbrauch\": null,\n              \"emissionenInWasser\": null\n            },\n            \"2021\": {\n              \"wasserverbrauch\": 30000,\n              \"emissionenInWasser\": 5\n            },\n            \"2022\": {\n              \"wasserverbrauch\": 15000,\n              \"emissionenInWasser\": 0\n            },\n            \"2023\": {\n              \"wasserverbrauch\": 10000,\n              \"emissionenInWasser\": 0\n            },\n            \"2024\": {\n              \"wasserverbrauch\": null,\n              \"emissionenInWasser\": null\n            },\n            \"2025\": {\n              \"wasserverbrauch\": null,\n              \"emissionenInWasser\": null\n            }\n          }\n        },\n        \"unternehmensGruppenStrategieBzglWasserverbrauch\": null\n      },\n      \"abfallproduktion\": {\n        \"berichterstattungAbfallproduktion\": {\n          \"currentYear\": 2023,\n          \"yearlyData\": {\n            \"2019\": {\n              \"gesamteAbfallmenge\": null,\n              \"prozentAbfallRecyclet\": null,\n              \"prozentGefaehrlicherAbfall\": null\n            },\n            \"2020\": {\n              \"gesamteAbfallmenge\": null,\n              \"prozentAbfallRecyclet\": null,\n              \"prozentGefaehrlicherAbfall\": null\n            },\n            \"2021\": {\n              \"gesamteAbfallmenge\": 30,\n              \"prozentAbfallRecyclet\": 15,\n              \"prozentGefaehrlicherAbfall\": 0\n            },\n            \"2022\": {\n              \"gesamteAbfallmenge\": 20,\n              \"prozentAbfallRecyclet\": 47,\n              \"prozentGefaehrlicherAbfall\": 0\n            },\n            \"2023\": {\n              \"gesamteAbfallmenge\": 10,\n              \"prozentAbfallRecyclet\": 68,\n              \"prozentGefaehrlicherAbfall\": 0\n            },\n            \"2024\": {\n              \"gesamteAbfallmenge\": null,\n              \"prozentAbfallRecyclet\": null,\n              \"prozentGefaehrlicherAbfall\": null\n            },\n            \"2025\": {\n              \"gesamteAbfallmenge\": null,\n              \"prozentAbfallRecyclet\": null,\n              \"prozentGefaehrlicherAbfall\": null\n            }\n          }\n        },\n        \"unternehmensGruppenStrategieBzglAbfallproduktion\": null,\n        \"recyclingImProduktionsprozess\": {\n          \"currentYear\": 2023,\n          \"yearlyData\": {\n            \"2019\": {\n              \"prozentRecycelteWerkstoffeImProduktionsprozess\": null\n            },\n            \"2020\": {\n              \"prozentRecycelteWerkstoffeImProduktionsprozess\": null\n            },\n            \"2021\": {\n              \"prozentRecycelteWerkstoffeImProduktionsprozess\": 0\n            },\n            \"2022\": {\n              \"prozentRecycelteWerkstoffeImProduktionsprozess\": 0\n            },\n            \"2023\": {\n              \"prozentRecycelteWerkstoffeImProduktionsprozess\": 0\n            },\n            \"2024\": {\n              \"prozentRecycelteWerkstoffeImProduktionsprozess\": null\n            },\n            \"2025\": {\n              \"prozentRecycelteWerkstoffeImProduktionsprozess\": null\n            }\n          }\n        },\n        \"gefaehrlicherAbfall\": \"0\"\n      },\n      \"biodiversitaet\": {\n        \"negativeAktivitaetenFuerDieBiologischeVielfalt\": \"No\",\n        \"negativeMassnahmenFuerDieBiologischeVielfalt\": null,\n        \"positiveAktivitaetenFuerDieBiologischeVielfalt\": \"Yes\",\n        \"positiveMassnahmenFuerDieBiologischeVielfalt\": \"Positive Maßnahme\"\n      },\n      \"fossileBrennstoffe\": {\n        \"einnahmenAusFossilenBrennstoffen\": \"Yes\",\n        \"berichterstattungEinnahmenAusFossilenBrennstoffen\": {\n          \"currentYear\": 2022,\n          \"yearlyData\": {\n            \"2019\": {\n              \"prozentDerEinnahmenAusFossilenBrennstoffen\": null\n            },\n            \"2020\": {\n              \"prozentDerEinnahmenAusFossilenBrennstoffen\": null\n            },\n            \"2021\": {\n              \"prozentDerEinnahmenAusFossilenBrennstoffen\": 60\n            },\n            \"2022\": {\n              \"prozentDerEinnahmenAusFossilenBrennstoffen\": 15\n            },\n            \"2023\": {\n              \"prozentDerEinnahmenAusFossilenBrennstoffen\": 0\n            },\n            \"2024\": {\n              \"prozentDerEinnahmenAusFossilenBrennstoffen\": null\n            },\n            \"2025\": {\n              \"prozentDerEinnahmenAusFossilenBrennstoffen\": null\n            }\n          }\n        }\n      },\n      \"taxonomie\": {\n        \"taxonomieBerichterstattung\": \"Nfrd\",\n        \"euTaxonomieKompassAktivitaeten\": [\n          \"ForestManagement\",\n          \"ManufactureOfLowCarbonTechnologiesForTransport\",\n          \"ManufactureOfIronAndSteel\"\n        ],\n        \"umsatzInvestitionsaufwandFuerNachhaltigeAktivitaeten\": {\n          \"currentYear\": 2023,\n          \"yearlyData\": {\n            \"2019\": {\n              \"taxonomieGeeignetNachProzentUmsatz\": null,\n              \"taxonomieGeeignetNachProzentCapex\": null,\n              \"taxonomieKonformNachProzentUmsatz\": null,\n              \"taxonomieKonformNachProzentCapex\": null\n            },\n            \"2020\": {\n              \"taxonomieGeeignetNachProzentUmsatz\": null,\n              \"taxonomieGeeignetNachProzentCapex\": null,\n              \"taxonomieKonformNachProzentUmsatz\": null,\n              \"taxonomieKonformNachProzentCapex\": null\n            },\n            \"2021\": {\n              \"taxonomieGeeignetNachProzentUmsatz\": 25,\n              \"taxonomieGeeignetNachProzentCapex\": 7,\n              \"taxonomieKonformNachProzentUmsatz\": 15,\n              \"taxonomieKonformNachProzentCapex\": 5\n            },\n            \"2022\": {\n              \"taxonomieGeeignetNachProzentUmsatz\": 56,\n              \"taxonomieGeeignetNachProzentCapex\": 8,\n              \"taxonomieKonformNachProzentUmsatz\": 18,\n              \"taxonomieKonformNachProzentCapex\": 6\n            },\n            \"2023\": {\n              \"taxonomieGeeignetNachProzentUmsatz\": 70,\n              \"taxonomieGeeignetNachProzentCapex\": 14,\n              \"taxonomieKonformNachProzentUmsatz\": 24,\n              \"taxonomieKonformNachProzentCapex\": 10\n            },\n            \"2024\": {\n              \"taxonomieGeeignetNachProzentUmsatz\": null,\n              \"taxonomieGeeignetNachProzentCapex\": null,\n              \"taxonomieKonformNachProzentUmsatz\": null,\n              \"taxonomieKonformNachProzentCapex\": null\n            },\n            \"2025\": {\n              \"taxonomieGeeignetNachProzentUmsatz\": null,\n              \"taxonomieGeeignetNachProzentCapex\": null,\n              \"taxonomieKonformNachProzentUmsatz\": null,\n              \"taxonomieKonformNachProzentCapex\": null\n            }\n          }\n        }\n      }\n    },\n    \"soziales\": {\n      \"unternehmensstrukturaenderungen\": {\n        \"vorhandenseinKuerzlicherAenderungenDerUnternehmensstruktur\": \"Yes\",\n        \"anzahlUnbefristeterVertraegeInDeutschland\": 543,\n        \"anzahlDerVonEinemVerkaufBetroffenenUnbefristetenVertraegeInDeutschland\": 63,\n        \"anzahlDerVonEinerAkquisitionBetroffenenUnbefristetenVertraegeInDeutschland\": 34,\n        \"anzahlUnbefristeterVertraegeInDerGesamtgruppe\": 453,\n        \"anzahlDerVonEinemVerkaufBetroffenenUnbefristetenVertraegeInDerGesamtgruppe\": 75,\n        \"anzahlDerVonEinerAkquisitionBetroffenenUnbefristetenVertraegeInDerGesamtgruppe\": 967,\n        \"auswirkungenAufAnteilBefristerVertraegeUndFluktuation\": {\n          \"currentYear\": 2022,\n          \"yearlyData\": {\n            \"2019\": {\n              \"anzahlDerBefristetenVertraege\": null,\n              \"fluktuation\": null\n            },\n            \"2020\": {\n              \"anzahlDerBefristetenVertraege\": null,\n              \"fluktuation\": null\n            },\n            \"2021\": {\n              \"anzahlDerBefristetenVertraege\": 456,\n              \"fluktuation\": 24\n            },\n            \"2022\": {\n              \"anzahlDerBefristetenVertraege\": 477,\n              \"fluktuation\": 57\n            }\n          }\n        }\n      },\n      \"sicherheitUndWeiterbildung\": {\n        \"sicherheitsmassnahmenFuerMitarbeiter\": \"Sicherheitsmaßnahme\",\n        \"unfallrate\": {\n          \"currentYear\": 2023,\n          \"yearlyData\": {\n            \"2019\": {\n              \"haeufigkeitsrateVonArbeitsunfaellenMitZeitverlust\": null\n            },\n            \"2020\": {\n              \"haeufigkeitsrateVonArbeitsunfaellenMitZeitverlust\": null\n            },\n            \"2021\": {\n              \"haeufigkeitsrateVonArbeitsunfaellenMitZeitverlust\": 8\n            },\n            \"2022\": {\n              \"haeufigkeitsrateVonArbeitsunfaellenMitZeitverlust\": 3\n            }\n          }\n        },\n        \"budgetFuerSchulungAusbildung\": {\n          \"currentYear\": 2023,\n          \"yearlyData\": {\n            \"2019\": {\n              \"budgetProMitarbeiter\": null\n            },\n            \"2020\": {\n              \"budgetProMitarbeiter\": null\n            },\n            \"2021\": {\n              \"budgetProMitarbeiter\": 500\n            },\n            \"2022\": {\n              \"budgetProMitarbeiter\": 1000\n            }\n          }\n        }\n      },\n      \"einkommensgleichheit\": {\n        \"ueberwachungDerEinkommensungleichheit\": {\n          \"currentYear\": 2023,\n          \"yearlyData\": {\n            \"2019\": {\n              \"unbereinigtesGeschlechtsspezifischesLohngefaelle\": null,\n              \"einkommensungleichheitsverhaeltnis\": null,\n              \"ceoEinkommensungleichheitsverhaeltnis\": null\n            },\n            \"2020\": {\n              \"unbereinigtesGeschlechtsspezifischesLohngefaelle\": null,\n              \"einkommensungleichheitsverhaeltnis\": null,\n              \"ceoEinkommensungleichheitsverhaeltnis\": null\n            },\n            \"2021\": {\n              \"unbereinigtesGeschlechtsspezifischesLohngefaelle\": 45,\n              \"einkommensungleichheitsverhaeltnis\": 23,\n              \"ceoEinkommensungleichheitsverhaeltnis\": 12\n            },\n            \"2022\": {\n              \"unbereinigtesGeschlechtsspezifischesLohngefaelle\": 34,\n              \"einkommensungleichheitsverhaeltnis\": 34,\n              \"ceoEinkommensungleichheitsverhaeltnis\": 76\n            }\n          }\n        },\n        \"massnahmenZurVerbesserungDerEinkommensungleichheit\": null\n      },\n      \"geschlechterdiversitaet\": {\n        \"mitarbeiterAufTopManagementEbene\": 2,\n        \"frauenAufTopManagementEbene\": 6,\n        \"mitgliederGeschaeftsfuehrung\": 4671,\n        \"frauenInDerGeschaeftsfuehrung\": 2,\n        \"definitionTopManagement\": \"Definition \",\n        \"einhaltungRechtlicherVorgaben\": null\n      },\n      \"audit\": {\n        \"auditsZurEinhaltungVonArbeitsstandards\": \"Yes\",\n        \"artDesAudits\": \"PruefungDurchDritte\",\n        \"auditErgebnisse\": \"\"\n      }\n    },\n    \"unternehmensfuehrungGovernance\": {\n      \"aufsichtsrat\": {\n        \"anzahlDerMitgliederImAufsichtsrat\": 34,\n        \"anzahlUnabhaengigerMitgliederImAufsichtsrat\": 23,\n        \"anzahlVonFrauenImAufsichtsrat\": 15\n      },\n      \"verguetungsausschuss\": {\n        \"anzahlDerMitgliederImVerguetungsausschuss\": 36,\n        \"anzahlUnabhaengigerMitgliederImVerguetungsausschuss\": null,\n        \"anzahlVonFrauenImVerguetungsausschuss\": null\n      },\n      \"nominierungsausschuss\": {\n        \"anzahlDerMitgliederImNominierungsausschuss\": 43,\n        \"anzahlUnabhaengigerMitgliederImNominierungsausschuss\": null,\n        \"anzahlVonFrauenImVerguetungsausschuss\": 23\n      },\n      \"pruefungsausschuss\": {\n        \"anzahlDerMitgliederImPruefungsausschuss\": 41,\n        \"anzahlUnabhaengigerMitgliederImPruefungsausschuss\": 35,\n        \"anzahlVonFrauenImPruefungsausschuss\": null\n      },\n      \"nachhaltigkeitsausschuss\": {\n        \"anzahlDerMitgliederImNachhaltigkeitsausschuss\": 12,\n        \"anzahlUnabhaengigerMitgliederImNachhaltigkeitsausschuss\": 4,\n        \"anzahlVonFrauenImNachhaltigkeitsausschuss\": 4\n      },\n      \"sonstige\": {\n        \"wirtschaftspruefer\": \"John Doe\",\n        \"trennungVonCeoOderVorsitzenden\": \"Yes\",\n        \"amtszeitBisZurTrennung\": \"4\"\n      },\n      \"stakeholder\": {\n        \"einbeziehungVonStakeholdern\": \"Yes\",\n        \"prozessDerEinbeziehungVonStakeholdern\": \"Prozess\",\n        \"mechanismenZurAusrichtungAufStakeholder\": null\n      },\n      \"unternehmensrichtlinien\": {\n        \"veroeffentlichteUnternehmensrichtlinien\": [\n          \"Verhaltenskodex\",\n          \"Zwangsarbeit\",\n          \"MgtVonUmweltgefahren\"\n        ],\n        \"weitereVeroeffentlicheUnternehmensrichtlinien\": \"Keine\"\n      },\n      \"lieferantenauswahl\": {\n        \"esgKriterienUndUeberwachungDerLieferanten\": \"Yes\",\n        \"auswahlkriterien\": null\n      }\n    }\n  }\n}"
      },
      "EsgQuestionnaireAllgemein": {
        "type": "object",
        "properties": {
          "esgZiele": {
            "nullable": true,
            "allOf": [
              {
                "$ref": "#/components/schemas/EsgQuestionnaireAllgemeinEsgZiele"
              }
            ]
          },
          "sektoren": {
            "nullable": true,
            "allOf": [
              {
                "$ref": "#/components/schemas/EsgQuestionnaireAllgemeinSektoren"
              }
            ]
          },
          "esgBerichte": {
            "nullable": true,
            "allOf": [
              {
                "$ref": "#/components/schemas/EsgQuestionnaireAllgemeinEsgBerichte"
              }
            ]
          },
          "akkreditierungen": {
            "nullable": true,
            "allOf": [
              {
                "$ref": "#/components/schemas/EsgQuestionnaireAllgemeinAkkreditierungen"
              }
            ]
          },
          "unGlobalConceptPrinzipien": {
            "nullable": true,
            "allOf": [
              {
                "$ref": "#/components/schemas/EsgQuestionnaireAllgemeinUnGlobalConceptPrinzipien"
              }
            ]
          },
          "oecdLeitsaetze": {
            "nullable": true,
            "allOf": [
              {
                "$ref": "#/components/schemas/EsgQuestionnaireAllgemeinOecdLeitsaetze"
              }
            ]
          },
          "sonstige": {
            "nullable": true,
            "allOf": [
              {
                "$ref": "#/components/schemas/EsgQuestionnaireAllgemeinSonstige"
              }
            ]
          },
          "fuehrungsstandards": {
            "nullable": true,
            "allOf": [
              {
                "$ref": "#/components/schemas/EsgQuestionnaireAllgemeinFuehrungsstandards"
              }
            ]
          },
          "rechtsstreitigkeiten": {
            "nullable": true,
            "allOf": [
              {
                "$ref": "#/components/schemas/EsgQuestionnaireAllgemeinRechtsstreitigkeiten"
              }
            ]
          },
          "rating": {
            "nullable": true,
            "allOf": [
              {
                "$ref": "#/components/schemas/EsgQuestionnaireAllgemeinRating"
              }
            ]
          },
          "anleihen": {
            "nullable": true,
            "allOf": [
              {
                "$ref": "#/components/schemas/EsgQuestionnaireAllgemeinAnleihen"
              }
            ]
          },
          "risiken": {
            "nullable": true,
            "allOf": [
              {
                "$ref": "#/components/schemas/EsgQuestionnaireAllgemeinRisiken"
              }
            ]
          }
        }
      },
      "EsgQuestionnaireAllgemeinAkkreditierungen": {
        "type": "object",
        "properties": {
          "iso14001": {
            "nullable": true,
            "allOf": [
              {
                "$ref": "#/components/schemas/BaseDataPointYesNo"
              }
            ]
          },
          "iso45001": {
            "nullable": true,
            "allOf": [
              {
                "$ref": "#/components/schemas/BaseDataPointYesNo"
              }
            ]
          },
          "iso27001": {
            "nullable": true,
            "allOf": [
              {
                "$ref": "#/components/schemas/BaseDataPointYesNo"
              }
            ]
          },
          "iso50001": {
            "nullable": true,
            "allOf": [
              {
                "$ref": "#/components/schemas/BaseDataPointYesNo"
              }
            ]
          },
          "weitereAkkreditierungen": {
            "type": "array",
            "nullable": true,
            "items": {
              "$ref": "#/components/schemas/BaseDataPointString"
            }
          }
        }
      },
      "EsgQuestionnaireAllgemeinAnleihen": {
        "type": "object",
        "properties": {
          "grueneSozialeUndOderNachhaltigeEmissionen": {
            "nullable": true,
            "allOf": [
              {
                "$ref": "#/components/schemas/YesNo"
              }
            ]
          },
          "ausstehendeGrueneSozialeUndOderNachhaltigeEmissionen": {
            "type": "number",
            "nullable": true
          },
          "sustainibilityLinkedDebt": {
            "nullable": true,
            "allOf": [
              {
                "$ref": "#/components/schemas/YesNo"
              }
            ]
          },
          "ausstehendeSustainibilityLinkedDebt": {
            "type": "number",
            "nullable": true
          }
        }
      },
      "EsgQuestionnaireAllgemeinEsgBerichte": {
        "type": "object",
        "properties": {
          "nachhaltigkeitsberichte": {
            "nullable": true,
            "allOf": [
              {
                "$ref": "#/components/schemas/YesNo"
              }
            ]
          },
          "frequenzDerBerichterstattung": {
            "nullable": true,
            "allOf": [
              {
                "$ref": "#/components/schemas/EsgQuestionnaireAllgemeinEsgberichteFrequenzDerBerichterstattungOptions"
              }
            ]
          },
          "aktuelleBerichte": {
            "type": "array",
            "nullable": true,
            "items": {
              "$ref": "#/components/schemas/BaseDataPointString"
            }
          }
        }
      },
      "EsgQuestionnaireAllgemeinEsgZiele": {
        "type": "object",
        "properties": {
          "existenzVonEsgZielen": {
            "nullable": true,
            "allOf": [
              {
                "$ref": "#/components/schemas/YesNo"
              }
            ]
          },
          "beschreibungDerEsgZiele": {
            "type": "string",
            "nullable": true
          },
          "investitionenInZielerreichung": {
            "type": "string",
            "nullable": true
          }
        }
      },
      "EsgQuestionnaireAllgemeinEsgberichteFrequenzDerBerichterstattungOptions": {
        "type": "string",
        "enum": [
          "Jaehrlich",
          "Halbjaehrlich",
          "Vierteljaehrlich",
          "Monatlich"
        ]
      },
      "EsgQuestionnaireAllgemeinFuehrungsstandards": {
        "type": "object",
        "properties": {
          "oekologischeSozialeFuehrungsstandardsOderPrinzipien": {
            "nullable": true,
            "allOf": [
              {
                "$ref": "#/components/schemas/YesNo"
              }
            ]
          },
          "anreizmechanismenFuerDasManagementUmwelt": {
            "nullable": true,
            "allOf": [
              {
                "$ref": "#/components/schemas/EsgQuestionnaireAllgemeinFuehrungsstandardsAnreizmechanismenFuerDasManagementUmweltOptions"
              }
            ]
          },
          "anreizmechanismenFuerDasManagementSoziales": {
            "nullable": true,
            "allOf": [
              {
                "$ref": "#/components/schemas/EsgQuestionnaireAllgemeinFuehrungsstandardsAnreizmechanismenFuerDasManagementSozialesOptions"
              }
            ]
          }
        }
      },
      "EsgQuestionnaireAllgemeinFuehrungsstandardsAnreizmechanismenFuerDasManagementSozialesOptions": {
        "type": "string",
        "enum": [
          "Nein",
          "JaAufsichtsrat",
          "JaGeschaeftsleitung",
          "JaAufsichtsratUndGeschaeftsleitung"
        ]
      },
      "EsgQuestionnaireAllgemeinFuehrungsstandardsAnreizmechanismenFuerDasManagementUmweltOptions": {
        "type": "string",
        "enum": [
          "Nein",
          "JaAufsichtsrat",
          "JaGeschaeftsleitung",
          "JaAufsichtsratUndGeschaeftsleitung"
        ]
      },
      "EsgQuestionnaireAllgemeinOecdLeitsaetze": {
        "type": "object",
        "properties": {
          "mechanismenZurUeberwachungDerEinhaltungDerOecdLeitsaetze": {
            "nullable": true,
            "allOf": [
              {
                "$ref": "#/components/schemas/YesNo"
              }
            ]
          },
          "richtlinienZurEinhaltungDerOecdLeitsaetze": {
            "type": "array",
            "nullable": true,
            "items": {
              "$ref": "#/components/schemas/BaseDataPointString"
            }
          },
          "erklaerungDerEinhaltungDerOecdLeitsaetze": {
            "type": "string",
            "nullable": true
          }
        }
      },
      "EsgQuestionnaireAllgemeinRating": {
        "type": "object",
        "properties": {
          "esgRating": {
            "nullable": true,
            "allOf": [
              {
                "$ref": "#/components/schemas/YesNo"
              }
            ]
          },
          "agentur": {
            "type": "string",
            "nullable": true
          },
          "ergebnis": {
            "type": "string",
            "nullable": true
          },
          "ratingbericht": {
            "nullable": true,
            "allOf": [
              {
                "$ref": "#/components/schemas/BaseDataPointYesNo"
              }
            ]
          },
          "kritischePunkte": {
            "type": "string",
            "nullable": true
          }
        }
      },
      "EsgQuestionnaireAllgemeinRechtsstreitigkeiten": {
        "type": "object",
        "properties": {
          "esgBezogeneRechtsstreitigkeiten": {
            "nullable": true,
            "allOf": [
              {
                "$ref": "#/components/schemas/YesNo"
              }
            ]
          },
          "rechtsstreitigkeitenMitBezugZuE": {
            "nullable": true,
            "allOf": [
              {
                "$ref": "#/components/schemas/YesNo"
              }
            ]
          },
          "statusZuE": {
            "nullable": true,
            "allOf": [
              {
                "$ref": "#/components/schemas/EsgQuestionnaireAllgemeinRechtsstreitigkeitenStatusZuEOptions"
              }
            ]
          },
          "einzelheitenZuDenRechtsstreitigkeitenZuE": {
            "type": "string",
            "nullable": true
          },
          "rechtsstreitigkeitenMitBezugZuS": {
            "nullable": true,
            "allOf": [
              {
                "$ref": "#/components/schemas/YesNo"
              }
            ]
          },
          "statusZuS": {
            "nullable": true,
            "allOf": [
              {
                "$ref": "#/components/schemas/EsgQuestionnaireAllgemeinRechtsstreitigkeitenStatusZuSOptions"
              }
            ]
          },
          "einzelheitenZuDenRechtsstreitigkeitenZuS": {
            "type": "string",
            "nullable": true
          },
          "rechtsstreitigkeitenMitBezugZuG": {
            "nullable": true,
            "allOf": [
              {
                "$ref": "#/components/schemas/YesNo"
              }
            ]
          },
          "statusZuG": {
            "nullable": true,
            "allOf": [
              {
                "$ref": "#/components/schemas/EsgQuestionnaireAllgemeinRechtsstreitigkeitenStatusZuGOptions"
              }
            ]
          },
          "einzelheitenZuDenRechtsstreitigkeitenZuG": {
            "type": "string",
            "nullable": true
          }
        }
      },
      "EsgQuestionnaireAllgemeinRechtsstreitigkeitenStatusZuEOptions": {
        "type": "string",
        "enum": [
          "Offen",
          "Geklaert"
        ]
      },
      "EsgQuestionnaireAllgemeinRechtsstreitigkeitenStatusZuGOptions": {
        "type": "string",
        "enum": [
          "Offen",
          "Geklaert"
        ]
      },
      "EsgQuestionnaireAllgemeinRechtsstreitigkeitenStatusZuSOptions": {
        "type": "string",
        "enum": [
          "Offen",
          "Geklaert"
        ]
      },
      "EsgQuestionnaireAllgemeinRisiken": {
        "type": "object",
        "properties": {
          "wichtigsteESUndGRisikenUndBewertung": {
            "type": "string",
            "nullable": true
          },
          "hindernisseBeimUmgangMitEsgBedenken": {
            "type": "string",
            "nullable": true
          }
        }
      },
      "EsgQuestionnaireAllgemeinSektoren": {
        "type": "object",
        "properties": {
          "sektorenMitHohenKlimaauswirkungen": {
            "nullable": true,
            "allOf": [
              {
                "$ref": "#/components/schemas/YesNo"
              }
            ]
          },
          "auflistungDerSektoren": {
            "type": "array",
            "nullable": true,
            "items": {
              "$ref": "#/components/schemas/AuflistungDerSektorenOptions"
            }
          }
        }
      },
      "EsgQuestionnaireAllgemeinSonstige": {
        "type": "object",
        "properties": {
          "ausrichtungAufDieUnSdgsUndAktivesVerfolgen": {
            "type": "string",
            "nullable": true
          },
          "ausschlusslistenAufBasisVonEsgKriterien": {
            "nullable": true,
            "allOf": [
              {
                "$ref": "#/components/schemas/YesNo"
              }
            ]
          },
          "ausschlusslisten": {
            "type": "string",
            "nullable": true
          }
        }
      },
      "EsgQuestionnaireAllgemeinUnGlobalConceptPrinzipien": {
        "type": "object",
        "properties": {
          "mechanismenZurUeberwachungDerEinhaltungDerUngcp": {
            "nullable": true,
            "allOf": [
              {
                "$ref": "#/components/schemas/YesNo"
              }
            ]
          },
          "richtlinienZurEinhaltungDerUngcp": {
            "type": "array",
            "nullable": true,
            "items": {
              "$ref": "#/components/schemas/BaseDataPointString"
            }
          },
          "erklaerungDerEinhaltungDerUngcp": {
            "type": "string",
            "nullable": true
          }
        }
      },
      "EsgQuestionnaireData": {
        "required": [
          "general"
        ],
        "type": "object",
        "properties": {
          "general": {
            "$ref": "#/components/schemas/EsgQuestionnaireGeneral"
          },
          "allgemein": {
            "nullable": true,
            "allOf": [
              {
                "$ref": "#/components/schemas/EsgQuestionnaireAllgemein"
              }
            ]
          },
          "umwelt": {
            "nullable": true,
            "allOf": [
              {
                "$ref": "#/components/schemas/EsgQuestionnaireUmwelt"
              }
            ]
          },
          "soziales": {
            "nullable": true,
            "allOf": [
              {
                "$ref": "#/components/schemas/EsgQuestionnaireSoziales"
              }
            ]
          },
          "unternehmensfuehrungGovernance": {
            "nullable": true,
            "allOf": [
              {
                "$ref": "#/components/schemas/EsgQuestionnaireUnternehmensfuehrungGovernance"
              }
            ]
          }
        }
      },
      "EsgQuestionnaireGeneral": {
        "required": [
          "masterData"
        ],
        "type": "object",
        "properties": {
          "masterData": {
            "$ref": "#/components/schemas/EsgQuestionnaireGeneralMasterData"
          }
        }
      },
      "EsgQuestionnaireGeneralMasterData": {
        "required": [
          "berichtspflichtUndEinwilligungZurVeroeffentlichung"
        ],
        "type": "object",
        "properties": {
          "berichtspflichtUndEinwilligungZurVeroeffentlichung": {
            "$ref": "#/components/schemas/YesNo"
          },
          "gueltigkeitsDatum": {
            "type": "string",
            "format": "date",
            "nullable": true
          }
        }
      },
      "EsgQuestionnaireSoziales": {
        "type": "object",
        "properties": {
          "unternehmensstrukturaenderungen": {
            "nullable": true,
            "allOf": [
              {
                "$ref": "#/components/schemas/EsgQuestionnaireSozialesUnternehmensstrukturaenderungen"
              }
            ]
          },
          "sicherheitUndWeiterbildung": {
            "nullable": true,
            "allOf": [
              {
                "$ref": "#/components/schemas/EsgQuestionnaireSozialesSicherheitUndWeiterbildung"
              }
            ]
          },
          "einkommensgleichheit": {
            "nullable": true,
            "allOf": [
              {
                "$ref": "#/components/schemas/EsgQuestionnaireSozialesEinkommensgleichheit"
              }
            ]
          },
          "geschlechterdiversitaet": {
            "nullable": true,
            "allOf": [
              {
                "$ref": "#/components/schemas/EsgQuestionnaireSozialesGeschlechterdiversitaet"
              }
            ]
          },
          "audit": {
            "nullable": true,
            "allOf": [
              {
                "$ref": "#/components/schemas/EsgQuestionnaireSozialesAudit"
              }
            ]
          }
        }
      },
      "EsgQuestionnaireSozialesAudit": {
        "type": "object",
        "properties": {
          "auditsZurEinhaltungVonArbeitsstandards": {
            "nullable": true,
            "allOf": [
              {
                "$ref": "#/components/schemas/YesNo"
              }
            ]
          },
          "artDesAudits": {
            "nullable": true,
            "allOf": [
              {
                "$ref": "#/components/schemas/EsgQuestionnaireSozialesAuditArtDesAuditsOptions"
              }
            ]
          },
          "auditErgebnisse": {
            "type": "string",
            "nullable": true
          }
        }
      },
      "EsgQuestionnaireSozialesAuditArtDesAuditsOptions": {
        "type": "string",
        "enum": [
          "InterneAnhoerung",
          "PruefungDurchDritte",
          "SowohlInternAlsAuchVonDrittanbietern"
        ]
      },
      "EsgQuestionnaireSozialesEinkommensgleichheit": {
        "type": "object",
        "properties": {
          "ueberwachungDerEinkommensungleichheit": {
            "nullable": true,
            "allOf": [
              {
                "$ref": "#/components/schemas/YearlyTimeseriesDataUeberwachungDerEinkommensungleichheitValues"
              }
            ]
          },
          "massnahmenZurVerbesserungDerEinkommensungleichheit": {
            "type": "string",
            "nullable": true
          }
        }
      },
      "EsgQuestionnaireSozialesGeschlechterdiversitaet": {
        "type": "object",
        "properties": {
          "mitarbeiterAufTopManagementEbene": {
            "type": "integer",
            "nullable": true
          },
          "frauenAufTopManagementEbene": {
            "type": "integer",
            "nullable": true
          },
          "mitgliederGeschaeftsfuehrung": {
            "type": "integer",
            "nullable": true
          },
          "frauenInDerGeschaeftsfuehrung": {
            "type": "integer",
            "nullable": true
          },
          "definitionTopManagement": {
            "type": "string",
            "nullable": true
          },
          "einhaltungRechtlicherVorgaben": {
            "type": "string",
            "nullable": true
          }
        }
      },
      "EsgQuestionnaireSozialesSicherheitUndWeiterbildung": {
        "type": "object",
        "properties": {
          "sicherheitsmassnahmenFuerMitarbeiter": {
            "type": "string",
            "nullable": true
          },
          "unfallrate": {
            "nullable": true,
            "allOf": [
              {
                "$ref": "#/components/schemas/YearlyTimeseriesDataUnfallrateValues"
              }
            ]
          },
          "budgetFuerSchulungAusbildung": {
            "nullable": true,
            "allOf": [
              {
                "$ref": "#/components/schemas/YearlyTimeseriesDataBudgetFuerSchulungAusbildungValues"
              }
            ]
          }
        }
      },
      "EsgQuestionnaireSozialesUnternehmensstrukturaenderungen": {
        "type": "object",
        "properties": {
          "vorhandenseinKuerzlicherAenderungenDerUnternehmensstruktur": {
            "nullable": true,
            "allOf": [
              {
                "$ref": "#/components/schemas/YesNo"
              }
            ]
          },
          "anzahlUnbefristeterVertraegeInDeutschland": {
            "type": "integer",
            "nullable": true
          },
          "anzahlDerVonEinemVerkaufBetroffenenUnbefristetenVertraegeInDeutschland": {
            "type": "integer",
            "nullable": true
          },
          "anzahlDerVonEinerAkquisitionBetroffenenUnbefristetenVertraegeInDeutschland": {
            "type": "integer",
            "nullable": true
          },
          "anzahlUnbefristeterVertraegeInDerGesamtgruppe": {
            "type": "integer",
            "nullable": true
          },
          "anzahlDerVonEinemVerkaufBetroffenenUnbefristetenVertraegeInDerGesamtgruppe": {
            "type": "integer",
            "nullable": true
          },
          "anzahlDerVonEinerAkquisitionBetroffenenUnbefristetenVertraegeInDerGesamtgruppe": {
            "type": "integer",
            "nullable": true
          },
          "auswirkungenAufAnteilBefristerVertraegeUndFluktuation": {
            "nullable": true,
            "allOf": [
              {
                "$ref": "#/components/schemas/YearlyTimeseriesDataAuswirkungenAufAnteilBefristerVertraegeUndFluktuationValues"
              }
            ]
          }
        }
      },
      "EsgQuestionnaireUmwelt": {
        "type": "object",
        "properties": {
          "treibhausgasemissionen": {
            "nullable": true,
            "allOf": [
              {
                "$ref": "#/components/schemas/EsgQuestionnaireUmweltTreibhausgasemissionen"
              }
            ]
          },
          "produktion": {
            "nullable": true,
            "allOf": [
              {
                "$ref": "#/components/schemas/EsgQuestionnaireUmweltProduktion"
              }
            ]
          },
          "energieverbrauch": {
            "nullable": true,
            "allOf": [
              {
                "$ref": "#/components/schemas/EsgQuestionnaireUmweltEnergieverbrauch"
              }
            ]
          },
          "energieeffizienzImmobilienanlagen": {
            "nullable": true,
            "allOf": [
              {
                "$ref": "#/components/schemas/EsgQuestionnaireUmweltEnergieeffizienzImmobilienanlagen"
              }
            ]
          },
          "wasserverbrauch": {
            "nullable": true,
            "allOf": [
              {
                "$ref": "#/components/schemas/EsgQuestionnaireUmweltWasserverbrauch"
              }
            ]
          },
          "abfallproduktion": {
            "nullable": true,
            "allOf": [
              {
                "$ref": "#/components/schemas/EsgQuestionnaireUmweltAbfallproduktion"
              }
            ]
          },
          "biodiversitaet": {
            "nullable": true,
            "allOf": [
              {
                "$ref": "#/components/schemas/EsgQuestionnaireUmweltBiodiversitaet"
              }
            ]
          },
          "fossileBrennstoffe": {
            "nullable": true,
            "allOf": [
              {
                "$ref": "#/components/schemas/EsgQuestionnaireUmweltFossileBrennstoffe"
              }
            ]
          },
          "taxonomie": {
            "nullable": true,
            "allOf": [
              {
                "$ref": "#/components/schemas/EsgQuestionnaireUmweltTaxonomie"
              }
            ]
          }
        }
      },
      "EsgQuestionnaireUmweltAbfallproduktion": {
        "type": "object",
        "properties": {
          "berichterstattungAbfallproduktion": {
            "nullable": true,
            "allOf": [
              {
                "$ref": "#/components/schemas/YearlyTimeseriesDataBerichterstattungAbfallproduktionValues"
              }
            ]
          },
          "unternehmensGruppenStrategieBzglAbfallproduktion": {
            "type": "string",
            "nullable": true
          },
          "recyclingImProduktionsprozess": {
            "nullable": true,
            "allOf": [
              {
                "$ref": "#/components/schemas/YearlyTimeseriesDataRecyclingImProduktionsprozessValues"
              }
            ]
          },
          "gefaehrlicherAbfall": {
            "type": "string",
            "nullable": true
          }
        }
      },
      "EsgQuestionnaireUmweltBiodiversitaet": {
        "type": "object",
        "properties": {
          "negativeAktivitaetenFuerDieBiologischeVielfalt": {
            "nullable": true,
            "allOf": [
              {
                "$ref": "#/components/schemas/YesNo"
              }
            ]
          },
          "negativeMassnahmenFuerDieBiologischeVielfalt": {
            "type": "string",
            "nullable": true
          },
          "positiveAktivitaetenFuerDieBiologischeVielfalt": {
            "nullable": true,
            "allOf": [
              {
                "$ref": "#/components/schemas/YesNo"
              }
            ]
          },
          "positiveMassnahmenFuerDieBiologischeVielfalt": {
            "type": "string",
            "nullable": true
          }
        }
      },
      "EsgQuestionnaireUmweltEnergieeffizienzImmobilienanlagen": {
        "type": "object",
        "properties": {
          "berichterstattungEnergieverbrauchVonImmobilienvermoegen": {
            "nullable": true,
            "allOf": [
              {
                "$ref": "#/components/schemas/YearlyTimeseriesDataBerichterstattungEnergieverbrauchVonImmobilienvermoegenValues"
              }
            ]
          },
          "unternehmensGruppenStrategieBzglEnergieeffizientenImmobilienanlagen": {
            "type": "string",
            "nullable": true
          }
        }
      },
      "EsgQuestionnaireUmweltEnergieverbrauch": {
        "type": "object",
        "properties": {
          "berichterstattungEnergieverbrauch": {
            "nullable": true,
            "allOf": [
              {
                "$ref": "#/components/schemas/YearlyTimeseriesDataBerichterstattungEnergieverbrauchValues"
              }
            ]
          },
          "unternehmensGruppenStrategieBzglEnergieverbrauch": {
            "type": "string",
            "nullable": true
          }
        }
      },
      "EsgQuestionnaireUmweltFossileBrennstoffe": {
        "type": "object",
        "properties": {
          "einnahmenAusFossilenBrennstoffen": {
            "nullable": true,
            "allOf": [
              {
                "$ref": "#/components/schemas/YesNo"
              }
            ]
          },
          "berichterstattungEinnahmenAusFossilenBrennstoffen": {
            "nullable": true,
            "allOf": [
              {
                "$ref": "#/components/schemas/YearlyTimeseriesDataBerichterstattungEinnahmenAusFossilenBrennstoffenValues"
              }
            ]
          }
        }
      },
      "EsgQuestionnaireUmweltProduktion": {
        "type": "object",
        "properties": {
          "produkteZurVerringerungDerUmweltbelastung": {
            "nullable": true,
            "allOf": [
              {
                "$ref": "#/components/schemas/YesNo"
              }
            ]
          },
          "verringerungenDerUmweltbelastung": {
            "type": "string",
            "nullable": true
          },
          "oekologischerMindestStandardFuerProduktionsprozesse": {
            "nullable": true,
            "allOf": [
              {
                "$ref": "#/components/schemas/YesNo"
              }
            ]
          }
        }
      },
      "EsgQuestionnaireUmweltTaxonomie": {
        "type": "object",
        "properties": {
          "taxonomieBerichterstattung": {
            "nullable": true,
            "allOf": [
              {
                "$ref": "#/components/schemas/EsgQuestionnaireUmweltTaxonomieTaxonomieBerichterstattungOptions"
              }
            ]
          },
          "euTaxonomieKompassAktivitaeten": {
            "type": "array",
            "nullable": true,
            "items": {
              "$ref": "#/components/schemas/Activity"
            }
          },
          "umsatzInvestitionsaufwandFuerNachhaltigeAktivitaeten": {
            "nullable": true,
            "allOf": [
              {
                "$ref": "#/components/schemas/YearlyTimeseriesDataUmsatzInvestitionsaufwandFuerNachhaltigeAktivitaetenValues"
              }
            ]
          }
        }
      },
      "EsgQuestionnaireUmweltTaxonomieTaxonomieBerichterstattungOptions": {
        "type": "string",
        "enum": [
          "Nfrd",
          "Csrd"
        ]
      },
      "EsgQuestionnaireUmweltTreibhausgasemissionen": {
        "type": "object",
        "properties": {
          "treibhausgasBerichterstattungUndPrognosen": {
            "nullable": true,
            "allOf": [
              {
                "$ref": "#/components/schemas/YearlyTimeseriesDataTreibhausgasBerichterstattungUndPrognosenValues"
              }
            ]
          },
          "treibhausgasEmissionsintensitaetDerUnternehmenInDieInvestiertWird": {
            "type": "string",
            "nullable": true
          },
          "strategieUndZieleZurReduzierungVonTreibhausgasEmissionen": {
            "type": "string",
            "nullable": true
          }
        }
      },
      "EsgQuestionnaireUmweltWasserverbrauch": {
        "type": "object",
        "properties": {
          "berichterstattungWasserverbrauch": {
            "nullable": true,
            "allOf": [
              {
                "$ref": "#/components/schemas/YearlyTimeseriesDataBerichterstattungWasserverbrauchValues"
              }
            ]
          },
          "unternehmensGruppenStrategieBzglWasserverbrauch": {
            "type": "string",
            "nullable": true
          }
        }
      },
      "EsgQuestionnaireUnternehmensfuehrungGovernance": {
        "type": "object",
        "properties": {
          "aufsichtsrat": {
            "nullable": true,
            "allOf": [
              {
                "$ref": "#/components/schemas/EsgQuestionnaireUnternehmensfuehrunggovernanceAufsichtsrat"
              }
            ]
          },
          "verguetungsausschuss": {
            "nullable": true,
            "allOf": [
              {
                "$ref": "#/components/schemas/EsgQuestionnaireUnternehmensfuehrunggovernanceVerguetungsausschuss"
              }
            ]
          },
          "nominierungsausschuss": {
            "nullable": true,
            "allOf": [
              {
                "$ref": "#/components/schemas/EsgQuestionnaireUnternehmensfuehrunggovernanceNominierungsausschuss"
              }
            ]
          },
          "pruefungsausschuss": {
            "nullable": true,
            "allOf": [
              {
                "$ref": "#/components/schemas/EsgQuestionnaireUnternehmensfuehrunggovernancePruefungsausschuss"
              }
            ]
          },
          "nachhaltigkeitsausschuss": {
            "nullable": true,
            "allOf": [
              {
                "$ref": "#/components/schemas/EsgQuestionnaireUnternehmensfuehrunggovernanceNachhaltigkeitsausschuss"
              }
            ]
          },
          "sonstige": {
            "nullable": true,
            "allOf": [
              {
                "$ref": "#/components/schemas/EsgQuestionnaireUnternehmensfuehrunggovernanceSonstige"
              }
            ]
          },
          "stakeholder": {
            "nullable": true,
            "allOf": [
              {
                "$ref": "#/components/schemas/EsgQuestionnaireUnternehmensfuehrunggovernanceStakeholder"
              }
            ]
          },
          "unternehmensrichtlinien": {
            "nullable": true,
            "allOf": [
              {
                "$ref": "#/components/schemas/EsgQuestionnaireUnternehmensfuehrunggovernanceUnternehmensrichtlinien"
              }
            ]
          },
          "lieferantenauswahl": {
            "nullable": true,
            "allOf": [
              {
                "$ref": "#/components/schemas/EsgQuestionnaireUnternehmensfuehrunggovernanceLieferantenauswahl"
              }
            ]
          }
        }
      },
      "EsgQuestionnaireUnternehmensfuehrunggovernanceAufsichtsrat": {
        "type": "object",
        "properties": {
          "anzahlDerMitgliederImAufsichtsrat": {
            "type": "integer",
            "nullable": true
          },
          "anzahlUnabhaengigerMitgliederImAufsichtsrat": {
            "type": "integer",
            "nullable": true
          },
          "anzahlVonFrauenImAufsichtsrat": {
            "type": "integer",
            "nullable": true
          }
        }
      },
      "EsgQuestionnaireUnternehmensfuehrunggovernanceLieferantenauswahl": {
        "type": "object",
        "properties": {
          "esgKriterienUndUeberwachungDerLieferanten": {
            "nullable": true,
            "allOf": [
              {
                "$ref": "#/components/schemas/YesNo"
              }
            ]
          },
          "auswahlkriterien": {
            "type": "string",
            "nullable": true
          }
        }
      },
      "EsgQuestionnaireUnternehmensfuehrunggovernanceNachhaltigkeitsausschuss": {
        "type": "object",
        "properties": {
          "anzahlDerMitgliederImNachhaltigkeitsausschuss": {
            "type": "integer",
            "nullable": true
          },
          "anzahlUnabhaengigerMitgliederImNachhaltigkeitsausschuss": {
            "type": "integer",
            "nullable": true
          },
          "anzahlVonFrauenImNachhaltigkeitsausschuss": {
            "type": "integer",
            "nullable": true
          }
        }
      },
      "EsgQuestionnaireUnternehmensfuehrunggovernanceNominierungsausschuss": {
        "type": "object",
        "properties": {
          "anzahlDerMitgliederImNominierungsausschuss": {
            "type": "integer",
            "nullable": true
          },
          "anzahlUnabhaengigerMitgliederImNominierungsausschuss": {
            "type": "integer",
            "nullable": true
          },
          "anzahlVonFrauenImVerguetungsausschuss": {
            "type": "integer",
            "nullable": true
          }
        }
      },
      "EsgQuestionnaireUnternehmensfuehrunggovernancePruefungsausschuss": {
        "type": "object",
        "properties": {
          "anzahlDerMitgliederImPruefungsausschuss": {
            "type": "integer",
            "nullable": true
          },
          "anzahlUnabhaengigerMitgliederImPruefungsausschuss": {
            "type": "integer",
            "nullable": true
          },
          "anzahlVonFrauenImPruefungsausschuss": {
            "type": "integer",
            "nullable": true
          }
        }
      },
      "EsgQuestionnaireUnternehmensfuehrunggovernanceSonstige": {
        "type": "object",
        "properties": {
          "wirtschaftspruefer": {
            "type": "string",
            "nullable": true
          },
          "trennungVonCeoOderVorsitzenden": {
            "nullable": true,
            "allOf": [
              {
                "$ref": "#/components/schemas/YesNo"
              }
            ]
          },
          "amtszeitBisZurTrennung": {
            "type": "integer",
            "nullable": true
          }
        }
      },
      "EsgQuestionnaireUnternehmensfuehrunggovernanceStakeholder": {
        "type": "object",
        "properties": {
          "einbeziehungVonStakeholdern": {
            "nullable": true,
            "allOf": [
              {
                "$ref": "#/components/schemas/YesNo"
              }
            ]
          },
          "prozessDerEinbeziehungVonStakeholdern": {
            "type": "string",
            "nullable": true
          },
          "mechanismenZurAusrichtungAufStakeholder": {
            "type": "string",
            "nullable": true
          }
        }
      },
      "EsgQuestionnaireUnternehmensfuehrunggovernanceUnternehmensrichtlinien": {
        "type": "object",
        "properties": {
          "veroeffentlichteUnternehmensrichtlinien": {
            "type": "array",
            "nullable": true,
            "items": {
              "$ref": "#/components/schemas/VeroeffentlichteUnternehmensrichtlinienOptions"
            }
          },
          "weitereVeroeffentlicheUnternehmensrichtlinien": {
            "type": "string",
            "nullable": true
          }
        }
      },
      "EsgQuestionnaireUnternehmensfuehrunggovernanceVerguetungsausschuss": {
        "type": "object",
        "properties": {
          "anzahlDerMitgliederImVerguetungsausschuss": {
            "type": "integer",
            "nullable": true
          },
          "anzahlUnabhaengigerMitgliederImVerguetungsausschuss": {
            "type": "integer",
            "nullable": true
          },
          "anzahlVonFrauenImVerguetungsausschuss": {
            "type": "integer",
            "nullable": true
          }
        }
      },
      "RecyclingImProduktionsprozessValues": {
        "type": "object",
        "properties": {
          "prozentRecycelteWerkstoffeImProduktionsprozess": {
            "type": "number",
            "nullable": true
          }
        }
      },
      "TreibhausgasBerichterstattungUndPrognosenValues": {
        "type": "object",
        "properties": {
          "scope1": {
            "type": "number",
            "nullable": true
          },
          "scope2": {
            "type": "number",
            "nullable": true
          },
          "scope3": {
            "type": "number",
            "nullable": true
          }
        }
      },
      "UeberwachungDerEinkommensungleichheitValues": {
        "type": "object",
        "properties": {
          "unbereinigtesGeschlechtsspezifischesLohngefaelle": {
            "type": "number",
            "nullable": true
          },
          "einkommensungleichheitsverhaeltnis": {
            "type": "number",
            "nullable": true
          },
          "ceoEinkommensungleichheitsverhaeltnis": {
            "type": "number",
            "nullable": true
          }
        }
      },
      "UmsatzInvestitionsaufwandFuerNachhaltigeAktivitaetenValues": {
        "type": "object",
        "properties": {
          "taxonomieGeeignetNachProzentUmsatz": {
            "type": "number",
            "nullable": true
          },
          "taxonomieGeeignetNachProzentCapex": {
            "type": "number",
            "nullable": true
          },
          "taxonomieKonformNachProzentUmsatz": {
            "type": "number",
            "nullable": true
          },
          "taxonomieKonformNachProzentCapex": {
            "type": "number",
            "nullable": true
          }
        }
      },
      "UnfallrateValues": {
        "type": "object",
        "properties": {
          "haeufigkeitsrateVonArbeitsunfaellenMitZeitverlust": {
            "type": "number",
            "nullable": true
          }
        }
      },
      "VeroeffentlichteUnternehmensrichtlinienOptions": {
        "type": "string",
        "enum": [
          "AntiKorruption",
          "Verhaltenskodex",
          "Interessenkonflikte",
          "Datenschutz",
          "DiversitaetAndInklusion",
          "FaireBehandlungVonKunden",
          "Zwangsarbeit",
          "GesundheitUndSicherheit",
          "MgtVonUmweltgefahren",
          "VerantwortungsvollesMarketing",
          "Whistleblowing",
          "Other"
        ]
      },
      "YearlyTimeseriesDataAuswirkungenAufAnteilBefristerVertraegeUndFluktuationValues": {
        "required": [
          "currentYear",
          "yearlyData"
        ],
        "type": "object",
        "properties": {
          "currentYear": {
            "type": "integer",
            "format": "int32"
          },
          "yearlyData": {
            "type": "object",
            "additionalProperties": {
              "$ref": "#/components/schemas/AuswirkungenAufAnteilBefristerVertraegeUndFluktuationValues"
            }
          }
        }
      },
      "YearlyTimeseriesDataBerichterstattungAbfallproduktionValues": {
        "required": [
          "currentYear",
          "yearlyData"
        ],
        "type": "object",
        "properties": {
          "currentYear": {
            "type": "integer",
            "format": "int32"
          },
          "yearlyData": {
            "type": "object",
            "additionalProperties": {
              "$ref": "#/components/schemas/BerichterstattungAbfallproduktionValues"
            }
          }
        }
      },
      "YearlyTimeseriesDataBerichterstattungEinnahmenAusFossilenBrennstoffenValues": {
        "required": [
          "currentYear",
          "yearlyData"
        ],
        "type": "object",
        "properties": {
          "currentYear": {
            "type": "integer",
            "format": "int32"
          },
          "yearlyData": {
            "type": "object",
            "additionalProperties": {
              "$ref": "#/components/schemas/BerichterstattungEinnahmenAusFossilenBrennstoffenValues"
            }
          }
        }
      },
      "YearlyTimeseriesDataBerichterstattungEnergieverbrauchValues": {
        "required": [
          "currentYear",
          "yearlyData"
        ],
        "type": "object",
        "properties": {
          "currentYear": {
            "type": "integer",
            "format": "int32"
          },
          "yearlyData": {
            "type": "object",
            "additionalProperties": {
              "$ref": "#/components/schemas/BerichterstattungEnergieverbrauchValues"
            }
          }
        }
      },
      "YearlyTimeseriesDataBerichterstattungEnergieverbrauchVonImmobilienvermoegenValues": {
        "required": [
          "currentYear",
          "yearlyData"
        ],
        "type": "object",
        "properties": {
          "currentYear": {
            "type": "integer",
            "format": "int32"
          },
          "yearlyData": {
            "type": "object",
            "additionalProperties": {
              "$ref": "#/components/schemas/BerichterstattungEnergieverbrauchVonImmobilienvermoegenValues"
            }
          }
        }
      },
      "YearlyTimeseriesDataBerichterstattungWasserverbrauchValues": {
        "required": [
          "currentYear",
          "yearlyData"
        ],
        "type": "object",
        "properties": {
          "currentYear": {
            "type": "integer",
            "format": "int32"
          },
          "yearlyData": {
            "type": "object",
            "additionalProperties": {
              "$ref": "#/components/schemas/BerichterstattungWasserverbrauchValues"
            }
          }
        }
      },
      "YearlyTimeseriesDataBudgetFuerSchulungAusbildungValues": {
        "required": [
          "currentYear",
          "yearlyData"
        ],
        "type": "object",
        "properties": {
          "currentYear": {
            "type": "integer",
            "format": "int32"
          },
          "yearlyData": {
            "type": "object",
            "additionalProperties": {
              "$ref": "#/components/schemas/BudgetFuerSchulungAusbildungValues"
            }
          }
        }
      },
      "YearlyTimeseriesDataRecyclingImProduktionsprozessValues": {
        "required": [
          "currentYear",
          "yearlyData"
        ],
        "type": "object",
        "properties": {
          "currentYear": {
            "type": "integer",
            "format": "int32"
          },
          "yearlyData": {
            "type": "object",
            "additionalProperties": {
              "$ref": "#/components/schemas/RecyclingImProduktionsprozessValues"
            }
          }
        }
      },
      "YearlyTimeseriesDataTreibhausgasBerichterstattungUndPrognosenValues": {
        "required": [
          "currentYear",
          "yearlyData"
        ],
        "type": "object",
        "properties": {
          "currentYear": {
            "type": "integer",
            "format": "int32"
          },
          "yearlyData": {
            "type": "object",
            "additionalProperties": {
              "$ref": "#/components/schemas/TreibhausgasBerichterstattungUndPrognosenValues"
            }
          }
        }
      },
      "YearlyTimeseriesDataUeberwachungDerEinkommensungleichheitValues": {
        "required": [
          "currentYear",
          "yearlyData"
        ],
        "type": "object",
        "properties": {
          "currentYear": {
            "type": "integer",
            "format": "int32"
          },
          "yearlyData": {
            "type": "object",
            "additionalProperties": {
              "$ref": "#/components/schemas/UeberwachungDerEinkommensungleichheitValues"
            }
          }
        }
      },
      "YearlyTimeseriesDataUmsatzInvestitionsaufwandFuerNachhaltigeAktivitaetenValues": {
        "required": [
          "currentYear",
          "yearlyData"
        ],
        "type": "object",
        "properties": {
          "currentYear": {
            "type": "integer",
            "format": "int32"
          },
          "yearlyData": {
            "type": "object",
            "additionalProperties": {
              "$ref": "#/components/schemas/UmsatzInvestitionsaufwandFuerNachhaltigeAktivitaetenValues"
            }
          }
        }
      },
      "YearlyTimeseriesDataUnfallrateValues": {
        "required": [
          "currentYear",
          "yearlyData"
        ],
        "type": "object",
        "properties": {
          "currentYear": {
            "type": "integer",
            "format": "int32"
          },
          "yearlyData": {
            "type": "object",
            "additionalProperties": {
              "$ref": "#/components/schemas/UnfallrateValues"
            }
          }
        }
      },
      "CompanyDataOwners": {
        "required": [
          "companyId",
          "dataOwners"
        ],
        "type": "object",
        "properties": {
          "companyId": {
            "type": "string"
          },
          "dataOwners": {
            "type": "array",
            "items": {
              "type": "string"
            }
          }
        }
      },
      "CompanyInformationPatch": {
        "type": "object",
        "properties": {
          "companyName": {
            "type": "string",
            "nullable": true
          },
          "companyAlternativeNames": {
            "type": "array",
            "nullable": true,
            "items": {
              "type": "string"
            }
          },
          "companyLegalForm": {
            "type": "string",
            "nullable": true
          },
          "headquarters": {
            "type": "string",
            "nullable": true
          },
          "headquartersPostalCode": {
            "type": "string",
            "nullable": true
          },
          "sector": {
            "type": "string",
            "nullable": true
          },
          "identifiers": {
            "type": "object",
            "additionalProperties": {
              "type": "array",
              "example": {
                "Lei": [
                  "ExampleLei"
                ]
              },
              "items": {
                "type": "string",
                "example": "{\"Lei\":[\"ExampleLei\"]}"
              }
            },
            "nullable": true,
            "example": {
              "Lei": [
                "ExampleLei"
              ]
            }
          },
          "countryCode": {
            "type": "string",
            "nullable": true
          },
          "isTeaserCompany": {
            "type": "boolean",
            "nullable": true
          },
          "website": {
            "type": "string",
            "nullable": true
          }
        }
      },
      "IdentifierType": {
        "type": "string",
        "enum": [
          "Lei",
          "Isin",
          "PermId",
          "Ticker",
          "Duns",
          "CompanyRegistrationNumber",
          "VatNumber"
        ]
      },
      "DataMetaInformationForMyDatasets": {
        "required": [
          "companyId",
          "companyName",
          "dataId",
          "dataType",
          "qualityStatus",
          "reportingPeriod",
          "uploadTime"
        ],
        "type": "object",
        "properties": {
          "companyId": {
            "type": "string"
          },
          "dataId": {
            "type": "string"
          },
          "companyName": {
            "type": "string"
          },
          "dataType": {
            "$ref": "#/components/schemas/DataTypeEnum"
          },
          "reportingPeriod": {
            "type": "string"
          },
          "qualityStatus": {
            "$ref": "#/components/schemas/QaStatus"
          },
          "currentlyActive": {
            "type": "boolean",
            "nullable": true
          },
          "uploadTime": {
            "type": "integer",
            "format": "int64"
          }
        }
      },
      "DataAndMetaInformationSmeData": {
        "required": [
          "data",
          "metaInfo"
        ],
        "type": "object",
        "properties": {
          "metaInfo": {
            "$ref": "#/components/schemas/DataMetaInformation"
          },
          "data": {
            "$ref": "#/components/schemas/SmeData"
          }
        }
      },
      "DataAndMetaInformationSfdrData": {
        "required": [
          "data",
          "metaInfo"
        ],
        "type": "object",
        "properties": {
          "metaInfo": {
            "$ref": "#/components/schemas/DataMetaInformation"
          },
          "data": {
            "$ref": "#/components/schemas/SfdrData"
          }
        }
      },
      "DataAndMetaInformationPathwaysToParisData": {
        "required": [
          "data",
          "metaInfo"
        ],
        "type": "object",
        "properties": {
          "metaInfo": {
            "$ref": "#/components/schemas/DataMetaInformation"
          },
          "data": {
            "$ref": "#/components/schemas/PathwaysToParisData"
          }
        }
      },
      "DataAndMetaInformationLksgData": {
        "required": [
          "data",
          "metaInfo"
        ],
        "type": "object",
        "properties": {
          "metaInfo": {
            "$ref": "#/components/schemas/DataMetaInformation"
          },
          "data": {
            "$ref": "#/components/schemas/LksgData"
          }
        }
      },
      "DataAndMetaInformationHeimathafenData": {
        "required": [
          "data",
          "metaInfo"
        ],
        "type": "object",
        "properties": {
          "metaInfo": {
            "$ref": "#/components/schemas/DataMetaInformation"
          },
          "data": {
            "$ref": "#/components/schemas/HeimathafenData"
          }
        }
      },
      "DataAndMetaInformationEuTaxonomyDataForNonFinancials": {
        "required": [
          "data",
          "metaInfo"
        ],
        "type": "object",
        "properties": {
          "metaInfo": {
            "$ref": "#/components/schemas/DataMetaInformation"
          },
          "data": {
            "$ref": "#/components/schemas/EuTaxonomyDataForNonFinancials"
          }
        }
      },
      "DataAndMetaInformationEuTaxonomyDataForFinancials": {
        "required": [
          "data",
          "metaInfo"
        ],
        "type": "object",
        "properties": {
          "metaInfo": {
            "$ref": "#/components/schemas/DataMetaInformation"
          },
          "data": {
            "$ref": "#/components/schemas/EuTaxonomyDataForFinancials"
          }
        }
      },
      "DataAndMetaInformationEsgQuestionnaireData": {
        "required": [
          "data",
          "metaInfo"
        ],
        "type": "object",
        "properties": {
          "metaInfo": {
            "$ref": "#/components/schemas/DataMetaInformation"
          },
          "data": {
            "$ref": "#/components/schemas/EsgQuestionnaireData"
          }
        }
      },
      "BasicCompanyInformation": {
        "required": [
          "companyId",
          "companyName",
          "countryCode",
          "headquarters"
        ],
        "type": "object",
        "properties": {
          "companyName": {
            "type": "string"
          },
<<<<<<< HEAD
=======
          "companyName": {
            "type": "string"
          },
>>>>>>> dd473def
          "companyId": {
            "type": "string"
          },
          "headquarters": {
            "type": "string"
          },
          "countryCode": {
            "type": "string"
          },
          "sector": {
            "type": "string",
            "nullable": true
<<<<<<< HEAD
          },
          "permId": {
            "type": "string",
            "nullable": true
=======
>>>>>>> dd473def
          }
        }
      },
      "AggregatedFrameworkDataSummary": {
        "required": [
          "numberOfProvidedReportingPeriods"
        ],
        "type": "object",
        "properties": {
          "numberOfProvidedReportingPeriods": {
            "type": "integer",
            "format": "int64"
          }
        }
      },
      "CompanyIdAndName": {
        "required": [
          "companyId",
          "companyName"
        ],
        "type": "object",
        "properties": {
          "companyName": {
            "type": "string"
          },
          "companyId": {
            "type": "string"
          }
        }
      },
      "CompanyAvailableDistinctValues": {
        "required": [
          "countryCodes",
          "sectors"
        ],
        "type": "object",
        "properties": {
          "countryCodes": {
            "uniqueItems": true,
            "type": "array",
            "items": {
              "type": "string"
            }
          },
          "sectors": {
            "uniqueItems": true,
            "type": "array",
            "items": {
              "type": "string"
            }
          }
        }
      },
      "CompanyId": {
        "required": [
          "companyId"
        ],
        "type": "object",
        "properties": {
          "companyId": {
            "type": "string"
          }
        }
      },
      "Link": {
        "type": "object",
        "properties": {
          "href": {
            "type": "string",
            "nullable": true
          },
          "templated": {
            "type": "boolean",
            "nullable": true
          }
        }
      },
      "DataTypeEnum": {
        "type": "string",
        "enum": [
          "eutaxonomy-financials",
          "eutaxonomy-non-financials",
          "lksg",
          "p2p",
          "sfdr",
          "sme",
          "esg-questionnaire",
          "heimathafen"
        ]
      },
      "ErrorDetails": {
        "required": [
          "errorType",
          "httpStatus",
          "message",
          "summary"
        ],
        "type": "object",
        "properties": {
          "errorType": {
            "type": "string"
          },
          "summary": {
            "type": "string"
          },
          "message": {
            "type": "string"
          },
          "httpStatus": {
            "type": "number"
          },
          "metaInformation": {
            "type": "object"
          }
        }
      },
      "ErrorResponse": {
        "required": [
          "errors"
        ],
        "type": "object",
        "properties": {
          "errors": {
            "type": "array",
            "items": {
              "$ref": "#/components/schemas/ErrorDetails"
            }
          }
        }
      }
    },
    "securitySchemes": {
      "default-bearer-auth": {
        "type": "http",
        "in": "header",
        "scheme": "bearer"
      },
      "default-oauth": {
        "type": "oauth2",
        "flows": {
          "authorizationCode": {
            "authorizationUrl": "/keycloak/realms/datalandsecurity/protocol/openid-connect/auth",
            "tokenUrl": "/keycloak/realms/datalandsecurity/protocol/openid-connect/token",
            "scopes": {}
          }
        }
      }
    }
  }
}<|MERGE_RESOLUTION|>--- conflicted
+++ resolved
@@ -13343,15 +13343,13 @@
         ],
         "type": "object",
         "properties": {
+          "permId": {
+            "type": "string",
+            "nullable": true
+          },
           "companyName": {
             "type": "string"
           },
-<<<<<<< HEAD
-=======
-          "companyName": {
-            "type": "string"
-          },
->>>>>>> dd473def
           "companyId": {
             "type": "string"
           },
@@ -13364,13 +13362,6 @@
           "sector": {
             "type": "string",
             "nullable": true
-<<<<<<< HEAD
-          },
-          "permId": {
-            "type": "string",
-            "nullable": true
-=======
->>>>>>> dd473def
           }
         }
       },
