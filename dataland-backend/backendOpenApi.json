{
  "openapi": "3.0.1",
  "info": {
    "title": "Dataland Backend API documentation",
    "version": "1.0.0"
  },
  "servers": [
    {
      "url": "/api"
    }
  ],
  "tags": [
    {
      "name": "Actuator",
      "description": "Monitor and interact",
      "externalDocs": {
        "description": "Spring Boot Actuator Web API Documentation",
        "url": "https://docs.spring.io/spring-boot/docs/current/actuator-api/html/"
      }
    }
  ],
  "paths": {
    "/companies/{companyId}": {
      "get": {
        "tags": [
          "company-data-controller"
        ],
        "summary": "Retrieve company information.",
        "description": "Company information behind the given company Id is retrieved.",
        "operationId": "getCompanyById",
        "parameters": [
          {
            "name": "companyId",
            "in": "path",
            "required": true,
            "schema": {
              "type": "string"
            }
          }
        ],
        "responses": {
          "200": {
            "description": "Successfully retrieved company information.",
            "content": {
              "application/json": {
                "schema": {
                  "$ref": "#/components/schemas/StoredCompany"
                }
              }
            }
          },
          "default": {
            "description": "An error occurred",
            "content": {
              "application/json": {
                "schema": {
                  "$ref": "#/components/schemas/ErrorResponse"
                }
              }
            }
          },
          "401": {
            "description": "Unauthorized",
            "headers": {
              "WWW-Authenticate": {
                "schema": {
                  "type": "string"
                }
              }
            }
          }
        },
        "security": [
          {
            "default-oauth": []
          },
          {
            "default-bearer-auth": []
          }
        ]
      },
      "put": {
        "tags": [
          "company-data-controller"
        ],
        "summary": "Update company information entirely",
        "description": "Replace all company information of the company associated with the given company Id",
        "operationId": "putCompanyById",
        "parameters": [
          {
            "name": "companyId",
            "in": "path",
            "required": true,
            "schema": {
              "type": "string"
            }
          }
        ],
        "requestBody": {
          "content": {
            "application/json": {
              "schema": {
                "$ref": "#/components/schemas/CompanyInformation"
              }
            }
          },
          "required": true
        },
        "responses": {
          "200": {
            "description": "Successfully updated company information.",
            "content": {
              "application/json": {
                "schema": {
                  "$ref": "#/components/schemas/StoredCompany"
                }
              }
            }
          },
          "default": {
            "description": "An error occurred",
            "content": {
              "application/json": {
                "schema": {
                  "$ref": "#/components/schemas/ErrorResponse"
                }
              }
            }
          },
          "401": {
            "description": "Unauthorized",
            "headers": {
              "WWW-Authenticate": {
                "schema": {
                  "type": "string"
                }
              }
            }
          }
        },
        "security": [
          {
            "default-oauth": []
          },
          {
            "default-bearer-auth": []
          }
        ]
      },
      "patch": {
        "tags": [
          "company-data-controller"
        ],
        "summary": "Update company information selectively",
        "description": "Provided fields of the company associated with the given company Id are updated.",
        "operationId": "patchCompanyById",
        "parameters": [
          {
            "name": "companyId",
            "in": "path",
            "required": true,
            "schema": {
              "type": "string"
            }
          }
        ],
        "requestBody": {
          "content": {
            "application/json": {
              "schema": {
                "$ref": "#/components/schemas/CompanyInformationPatch"
              }
            }
          },
          "required": true
        },
        "responses": {
          "200": {
            "description": "Successfully updated company information.",
            "content": {
              "application/json": {
                "schema": {
                  "$ref": "#/components/schemas/StoredCompany"
                }
              }
            }
          },
          "default": {
            "description": "An error occurred",
            "content": {
              "application/json": {
                "schema": {
                  "$ref": "#/components/schemas/ErrorResponse"
                }
              }
            }
          },
          "401": {
            "description": "Unauthorized",
            "headers": {
              "WWW-Authenticate": {
                "schema": {
                  "type": "string"
                }
              }
            }
          }
        },
        "security": [
          {
            "default-oauth": []
          },
          {
            "default-bearer-auth": []
          }
        ]
      }
    },
    "/data/sme": {
      "post": {
        "tags": [
          "sme-data-controller"
        ],
        "operationId": "postSmeJsonAndDocuments",
        "requestBody": {
          "content": {
            "multipart/form-data": {
              "schema": {
                "required": [
                  "companyAssociatedSmeData",
                  "documents"
                ],
                "type": "object",
                "properties": {
                  "companyAssociatedSmeData": {
                    "$ref": "#/components/schemas/CompanyAssociatedDataSmeData"
                  },
                  "documents": {
                    "type": "array",
                    "items": {
                      "type": "string",
                      "format": "binary"
                    }
                  }
                }
              }
            }
          }
        },
        "responses": {
          "200": {
            "description": "Successfully added data to the private data store.",
            "content": {
              "application/json": {
                "schema": {
                  "$ref": "#/components/schemas/DataMetaInformation"
                }
              }
            }
          },
          "default": {
            "description": "An error occurred",
            "content": {
              "application/json": {
                "schema": {
                  "$ref": "#/components/schemas/ErrorResponse"
                }
              }
            }
          },
          "401": {
            "description": "Unauthorized",
            "headers": {
              "WWW-Authenticate": {
                "schema": {
                  "type": "string"
                }
              }
            }
          }
        },
        "security": [
          {
            "default-oauth": []
          },
          {
            "default-bearer-auth": []
          }
        ]
      }
    },
    "/data/sfdr": {
      "post": {
        "tags": [
          "sfdr-public-data-controller"
        ],
        "operationId": "postCompanyAssociatedSfdrData",
        "parameters": [
          {
            "name": "bypassQa",
            "in": "query",
            "required": false,
            "schema": {
              "type": "boolean",
              "default": false
            }
          }
        ],
        "requestBody": {
          "content": {
            "application/json": {
              "schema": {
                "$ref": "#/components/schemas/CompanyAssociatedDataSfdrData"
              }
            }
          },
          "required": true
        },
        "responses": {
          "200": {
            "description": "Successfully added data to the data store.",
            "content": {
              "application/json": {
                "schema": {
                  "$ref": "#/components/schemas/DataMetaInformation"
                }
              }
            }
          },
          "default": {
            "description": "An error occurred",
            "content": {
              "application/json": {
                "schema": {
                  "$ref": "#/components/schemas/ErrorResponse"
                }
              }
            }
          },
          "401": {
            "description": "Unauthorized",
            "headers": {
              "WWW-Authenticate": {
                "schema": {
                  "type": "string"
                }
              }
            }
          }
        },
        "security": [
          {
            "default-oauth": []
          },
          {
            "default-bearer-auth": []
          }
        ]
      }
    },
    "/data/p2p": {
      "post": {
        "tags": [
          "p-2p-public-data-controller"
        ],
        "operationId": "postCompanyAssociatedP2pData",
        "parameters": [
          {
            "name": "bypassQa",
            "in": "query",
            "required": false,
            "schema": {
              "type": "boolean",
              "default": false
            }
          }
        ],
        "requestBody": {
          "content": {
            "application/json": {
              "schema": {
                "$ref": "#/components/schemas/CompanyAssociatedDataPathwaysToParisData"
              }
            }
          },
          "required": true
        },
        "responses": {
          "200": {
            "description": "Successfully added data to the data store.",
            "content": {
              "application/json": {
                "schema": {
                  "$ref": "#/components/schemas/DataMetaInformation"
                }
              }
            }
          },
          "default": {
            "description": "An error occurred",
            "content": {
              "application/json": {
                "schema": {
                  "$ref": "#/components/schemas/ErrorResponse"
                }
              }
            }
          },
          "401": {
            "description": "Unauthorized",
            "headers": {
              "WWW-Authenticate": {
                "schema": {
                  "type": "string"
                }
              }
            }
          }
        },
        "security": [
          {
            "default-oauth": []
          },
          {
            "default-bearer-auth": []
          }
        ]
      }
    },
    "/data/lksg": {
      "post": {
        "tags": [
          "lksg-public-data-controller"
        ],
        "operationId": "postCompanyAssociatedLksgData",
        "parameters": [
          {
            "name": "bypassQa",
            "in": "query",
            "required": false,
            "schema": {
              "type": "boolean",
              "default": false
            }
          }
        ],
        "requestBody": {
          "content": {
            "application/json": {
              "schema": {
                "$ref": "#/components/schemas/CompanyAssociatedDataLksgData"
              }
            }
          },
          "required": true
        },
        "responses": {
          "200": {
            "description": "Successfully added data to the data store.",
            "content": {
              "application/json": {
                "schema": {
                  "$ref": "#/components/schemas/DataMetaInformation"
                }
              }
            }
          },
          "default": {
            "description": "An error occurred",
            "content": {
              "application/json": {
                "schema": {
                  "$ref": "#/components/schemas/ErrorResponse"
                }
              }
            }
          },
          "401": {
            "description": "Unauthorized",
            "headers": {
              "WWW-Authenticate": {
                "schema": {
                  "type": "string"
                }
              }
            }
          }
        },
        "security": [
          {
            "default-oauth": []
          },
          {
            "default-bearer-auth": []
          }
        ]
      }
    },
    "/data/heimathafen": {
      "post": {
        "tags": [
          "heimathafen-public-data-controller"
        ],
        "operationId": "postCompanyAssociatedHeimathafenData",
        "parameters": [
          {
            "name": "bypassQa",
            "in": "query",
            "required": false,
            "schema": {
              "type": "boolean",
              "default": false
            }
          }
        ],
        "requestBody": {
          "content": {
            "application/json": {
              "schema": {
                "$ref": "#/components/schemas/CompanyAssociatedDataHeimathafenData"
              }
            }
          },
          "required": true
        },
        "responses": {
          "200": {
            "description": "Successfully added data to the data store.",
            "content": {
              "application/json": {
                "schema": {
                  "$ref": "#/components/schemas/DataMetaInformation"
                }
              }
            }
          },
          "default": {
            "description": "An error occurred",
            "content": {
              "application/json": {
                "schema": {
                  "$ref": "#/components/schemas/ErrorResponse"
                }
              }
            }
          },
          "401": {
            "description": "Unauthorized",
            "headers": {
              "WWW-Authenticate": {
                "schema": {
                  "type": "string"
                }
              }
            }
          }
        },
        "security": [
          {
            "default-oauth": []
          },
          {
            "default-bearer-auth": []
          }
        ]
      }
    },
    "/data/eutaxonomy-non-financials": {
      "post": {
        "tags": [
          "eutaxonomy-non-financials-public-data-controller"
        ],
        "operationId": "postCompanyAssociatedEutaxonomyNonFinancialsData",
        "parameters": [
          {
            "name": "bypassQa",
            "in": "query",
            "required": false,
            "schema": {
              "type": "boolean",
              "default": false
            }
          }
        ],
        "requestBody": {
          "content": {
            "application/json": {
              "schema": {
                "$ref": "#/components/schemas/CompanyAssociatedDataEutaxonomyNonFinancialsData"
              }
            }
          },
          "required": true
        },
        "responses": {
          "200": {
            "description": "Successfully added data to the data store.",
            "content": {
              "application/json": {
                "schema": {
                  "$ref": "#/components/schemas/DataMetaInformation"
                }
              }
            }
          },
          "default": {
            "description": "An error occurred",
            "content": {
              "application/json": {
                "schema": {
                  "$ref": "#/components/schemas/ErrorResponse"
                }
              }
            }
          },
          "401": {
            "description": "Unauthorized",
            "headers": {
              "WWW-Authenticate": {
                "schema": {
                  "type": "string"
                }
              }
            }
          }
        },
        "security": [
          {
            "default-oauth": []
          },
          {
            "default-bearer-auth": []
          }
        ]
      }
    },
    "/data/eutaxonomy-financials": {
      "post": {
        "tags": [
          "eu-taxonomy-public-data-for-financials-controller"
        ],
        "operationId": "postCompanyAssociatedEuTaxonomyDataForFinancials",
        "parameters": [
          {
            "name": "bypassQa",
            "in": "query",
            "required": false,
            "schema": {
              "type": "boolean",
              "default": false
            }
          }
        ],
        "requestBody": {
          "content": {
            "application/json": {
              "schema": {
                "$ref": "#/components/schemas/CompanyAssociatedDataEuTaxonomyDataForFinancials"
              }
            }
          },
          "required": true
        },
        "responses": {
          "200": {
            "description": "Successfully added data to the data store.",
            "content": {
              "application/json": {
                "schema": {
                  "$ref": "#/components/schemas/DataMetaInformation"
                }
              }
            }
          },
          "default": {
            "description": "An error occurred",
            "content": {
              "application/json": {
                "schema": {
                  "$ref": "#/components/schemas/ErrorResponse"
                }
              }
            }
          },
          "401": {
            "description": "Unauthorized",
            "headers": {
              "WWW-Authenticate": {
                "schema": {
                  "type": "string"
                }
              }
            }
          }
        },
        "security": [
          {
            "default-oauth": []
          },
          {
            "default-bearer-auth": []
          }
        ]
      }
    },
    "/data/esg-questionnaire": {
      "post": {
        "tags": [
          "esg-questionnaire-public-data-controller"
        ],
        "operationId": "postCompanyAssociatedEsgQuestionnaireData",
        "parameters": [
          {
            "name": "bypassQa",
            "in": "query",
            "required": false,
            "schema": {
              "type": "boolean",
              "default": false
            }
          }
        ],
        "requestBody": {
          "content": {
            "application/json": {
              "schema": {
                "$ref": "#/components/schemas/CompanyAssociatedDataEsgQuestionnaireData"
              }
            }
          },
          "required": true
        },
        "responses": {
          "200": {
            "description": "Successfully added data to the data store.",
            "content": {
              "application/json": {
                "schema": {
                  "$ref": "#/components/schemas/DataMetaInformation"
                }
              }
            }
          },
          "default": {
            "description": "An error occurred",
            "content": {
              "application/json": {
                "schema": {
                  "$ref": "#/components/schemas/ErrorResponse"
                }
              }
            }
          },
          "401": {
            "description": "Unauthorized",
            "headers": {
              "WWW-Authenticate": {
                "schema": {
                  "type": "string"
                }
              }
            }
          }
        },
        "security": [
          {
            "default-oauth": []
          },
          {
            "default-bearer-auth": []
          }
        ]
      }
    },
    "/companies": {
      "get": {
        "tags": [
          "company-data-controller"
        ],
        "summary": "Retrieve just the basic information about specific companies.",
        "description": "The basic information about companies via the provided company name/identifier are retrieved and filtered by countryCode, sector and available framework data. Empty/Unspecified filters are ignored.",
        "operationId": "getCompanies",
        "parameters": [
          {
            "name": "searchString",
            "in": "query",
            "required": false,
            "schema": {
              "type": "string"
            }
          },
          {
            "name": "dataTypes",
            "in": "query",
            "required": false,
            "schema": {
              "uniqueItems": true,
              "type": "array",
              "items": {
                "$ref": "#/components/schemas/DataTypeEnum"
              }
            }
          },
          {
            "name": "countryCodes",
            "in": "query",
            "required": false,
            "schema": {
              "uniqueItems": true,
              "type": "array",
              "items": {
                "type": "string"
              }
            }
          },
          {
            "name": "sectors",
            "in": "query",
            "required": false,
            "schema": {
              "uniqueItems": true,
              "type": "array",
              "items": {
                "type": "string"
              }
            }
          },
          {
            "name": "chunkSize",
            "in": "query",
            "required": false,
            "schema": {
              "type": "integer",
              "format": "int32"
            }
          },
          {
            "name": "chunkIndex",
            "in": "query",
            "required": false,
            "schema": {
              "type": "integer",
              "format": "int32"
            }
          }
        ],
        "responses": {
          "200": {
            "description": "Successfully retrieved basic company information.",
            "content": {
              "application/json": {
                "schema": {
                  "type": "array",
                  "items": {
                    "$ref": "#/components/schemas/BasicCompanyInformation"
                  }
                }
              }
            }
          },
          "default": {
            "description": "An error occurred",
            "content": {
              "application/json": {
                "schema": {
                  "$ref": "#/components/schemas/ErrorResponse"
                }
              }
            }
          },
          "401": {
            "description": "Unauthorized",
            "headers": {
              "WWW-Authenticate": {
                "schema": {
                  "type": "string"
                }
              }
            }
          }
        },
        "security": [
          {
            "default-oauth": []
          },
          {
            "default-bearer-auth": []
          }
        ]
      },
      "post": {
        "tags": [
          "company-data-controller"
        ],
        "summary": "Add a new company.",
        "description": "A new company is added using the provided information, the generated company ID is returned.",
        "operationId": "postCompany",
        "requestBody": {
          "content": {
            "application/json": {
              "schema": {
                "$ref": "#/components/schemas/CompanyInformation"
              }
            }
          },
          "required": true
        },
        "responses": {
          "200": {
            "description": "Successfully added company.",
            "content": {
              "application/json": {
                "schema": {
                  "$ref": "#/components/schemas/StoredCompany"
                }
              }
            }
          },
          "default": {
            "description": "An error occurred",
            "content": {
              "application/json": {
                "schema": {
                  "$ref": "#/components/schemas/ErrorResponse"
                }
              }
            }
          },
          "401": {
            "description": "Unauthorized",
            "headers": {
              "WWW-Authenticate": {
                "schema": {
                  "type": "string"
                }
              }
            }
          }
        },
        "security": [
          {
            "default-oauth": []
          },
          {
            "default-bearer-auth": []
          }
        ]
      }
    },
    "/companies/{companyId}/data-ownership-requests": {
      "post": {
        "tags": [
          "company-data-controller"
        ],
        "summary": "Request data ownership for a company.",
        "description": "Request data ownership for one of the existing company on Dataland.",
        "operationId": "postDataOwnershipRequest",
        "parameters": [
          {
            "name": "companyId",
            "in": "path",
            "required": true,
            "schema": {
              "type": "string",
              "format": "uuid"
            }
          },
          {
            "name": "comment",
            "in": "query",
            "required": false,
            "schema": {
              "type": "string"
            }
          }
        ],
        "responses": {
          "200": {
            "description": "Successfully requested data ownership."
          },
          "default": {
            "description": "An error occurred",
            "content": {
              "application/json": {
                "schema": {
                  "$ref": "#/components/schemas/ErrorResponse"
                }
              }
            }
          },
          "401": {
            "description": "Unauthorized",
            "headers": {
              "WWW-Authenticate": {
                "schema": {
                  "type": "string"
                }
              }
            }
          }
        },
        "security": [
          {
            "default-oauth": []
          },
          {
            "default-bearer-auth": []
          }
        ]
      }
    },
    "/companies/{companyId}/data-owners/{userId}": {
      "post": {
        "tags": [
          "company-data-controller"
        ],
        "summary": "Add a new data owner to a company.",
        "description": "A new data owner is added to the existing list for the specified company.",
        "operationId": "postDataOwner",
        "parameters": [
          {
            "name": "companyId",
            "in": "path",
            "required": true,
            "schema": {
              "type": "string",
              "format": "uuid"
            }
          },
          {
            "name": "userId",
            "in": "path",
            "required": true,
            "schema": {
              "type": "string",
              "format": "uuid"
            }
          }
        ],
        "responses": {
          "200": {
            "description": "Successfully added data owner.",
            "content": {
              "application/json": {
                "schema": {
                  "$ref": "#/components/schemas/CompanyDataOwners"
                }
              }
            }
          },
          "default": {
            "description": "An error occurred",
            "content": {
              "application/json": {
                "schema": {
                  "$ref": "#/components/schemas/ErrorResponse"
                }
              }
            }
          },
          "401": {
            "description": "Unauthorized",
            "headers": {
              "WWW-Authenticate": {
                "schema": {
                  "type": "string"
                }
              }
            }
          }
        },
        "security": [
          {
            "default-oauth": []
          },
          {
            "default-bearer-auth": []
          }
        ]
      },
      "delete": {
        "tags": [
          "company-data-controller"
        ],
        "summary": "Delete a data owner from a specified company.",
        "description": "An existing data owner is deleted from the existing list for the specified company.",
        "operationId": "deleteDataOwner",
        "parameters": [
          {
            "name": "companyId",
            "in": "path",
            "required": true,
            "schema": {
              "type": "string",
              "format": "uuid"
            }
          },
          {
            "name": "userId",
            "in": "path",
            "required": true,
            "schema": {
              "type": "string",
              "format": "uuid"
            }
          }
        ],
        "responses": {
          "200": {
            "description": "Successfully deleted data owner.",
            "content": {
              "application/json": {
                "schema": {
                  "$ref": "#/components/schemas/CompanyDataOwners"
                }
              }
            }
          },
          "default": {
            "description": "An error occurred",
            "content": {
              "application/json": {
                "schema": {
                  "$ref": "#/components/schemas/ErrorResponse"
                }
              }
            }
          },
          "401": {
            "description": "Unauthorized",
            "headers": {
              "WWW-Authenticate": {
                "schema": {
                  "type": "string"
                }
              }
            }
          }
        },
        "security": [
          {
            "default-oauth": []
          },
          {
            "default-bearer-auth": []
          }
        ]
      },
      "head": {
        "tags": [
          "company-data-controller"
        ],
        "summary": "Validation of a user-company combination with regards to data ownership.",
        "description": "Checks whether a user is data owner of a company.",
        "operationId": "isUserDataOwnerForCompany",
        "parameters": [
          {
            "name": "companyId",
            "in": "path",
            "required": true,
            "schema": {
              "type": "string",
              "format": "uuid"
            }
          },
          {
            "name": "userId",
            "in": "path",
            "required": true,
            "schema": {
              "type": "string",
              "format": "uuid"
            }
          }
        ],
        "responses": {
          "200": {
            "description": "The specified user is data owner of the company."
          },
          "404": {
            "description": "Either the specified company does not exist on Dataland or the user isn\u0027t data owner of that company."
          },
          "default": {
            "description": "An error occurred",
            "content": {
              "application/json": {
                "schema": {
                  "$ref": "#/components/schemas/ErrorResponse"
                }
              }
            }
          },
          "401": {
            "description": "Unauthorized",
            "headers": {
              "WWW-Authenticate": {
                "schema": {
                  "type": "string"
                }
              }
            }
          }
        },
        "security": [
          {
            "default-oauth": []
          },
          {
            "default-bearer-auth": []
          }
        ]
      }
    },
    "/companies/{companyId}/data-owners": {
      "get": {
        "tags": [
          "company-data-controller"
        ],
        "summary": "Retrieve data owner(s) of a company.",
        "description": "Get a list of data owner(s) for the specified company.",
        "operationId": "getDataOwners",
        "parameters": [
          {
            "name": "companyId",
            "in": "path",
            "required": true,
            "schema": {
              "type": "string",
              "format": "uuid"
            }
          }
        ],
        "responses": {
          "404": {
            "description": "The specified company does not exist on Dataland.",
            "content": {
              "application/json": {
                "schema": {
                  "type": "array",
                  "items": {
                    "type": "string"
                  }
                }
              }
            }
          },
          "200": {
            "description": "Successfully retrieved data owner.",
            "content": {
              "application/json": {
                "schema": {
                  "type": "array",
                  "items": {
                    "type": "string"
                  }
                }
              }
            }
          },
          "default": {
            "description": "An error occurred",
            "content": {
              "application/json": {
                "schema": {
                  "$ref": "#/components/schemas/ErrorResponse"
                }
              }
            }
          },
          "401": {
            "description": "Unauthorized",
            "headers": {
              "WWW-Authenticate": {
                "schema": {
                  "type": "string"
                }
              }
            }
          }
        },
        "security": [
          {
            "default-oauth": []
          },
          {
            "default-bearer-auth": []
          }
        ]
      },
      "head": {
        "tags": [
          "company-data-controller"
        ],
        "summary": "Validation if data owners exists for the specified company.",
        "description": "Checks whether company has data owners or not",
        "operationId": "hasCompanyDataOwner",
        "parameters": [
          {
            "name": "companyId",
            "in": "path",
            "required": true,
            "schema": {
              "type": "string",
              "format": "uuid"
            }
          }
        ],
        "responses": {
          "200": {
            "description": "The specified company has data owner(s)."
          },
          "404": {
            "description": "The specified company has no data owner(s) yet"
          },
          "default": {
            "description": "An error occurred",
            "content": {
              "application/json": {
                "schema": {
                  "$ref": "#/components/schemas/ErrorResponse"
                }
              }
            }
          },
          "401": {
            "description": "Unauthorized",
            "headers": {
              "WWW-Authenticate": {
                "schema": {
                  "type": "string"
                }
              }
            }
          }
        },
        "security": [
          {
            "default-oauth": []
          },
          {
            "default-bearer-auth": []
          }
        ]
      }
    },
    "/companies/identifiers/{identifierType}/{identifier}": {
      "get": {
        "tags": [
          "company-data-controller"
        ],
        "summary": "Gets the company ID for an identifier of specified type.",
        "description": "Get the company ID for an identifier of specified type.",
        "operationId": "getCompanyIdByIdentifier",
        "parameters": [
          {
            "name": "identifierType",
            "in": "path",
            "required": true,
            "schema": {
              "$ref": "#/components/schemas/IdentifierType"
            }
          },
          {
            "name": "identifier",
            "in": "path",
            "required": true,
            "schema": {
              "type": "string"
            }
          }
        ],
        "responses": {
          "404": {
            "description": "Found no company corresponding the identifier.",
            "content": {
              "application/json": {
                "schema": {
                  "$ref": "#/components/schemas/CompanyId"
                }
              }
            }
          },
          "200": {
            "description": "Found a company corresponding the identifier.",
            "content": {
              "application/json": {
                "schema": {
                  "$ref": "#/components/schemas/CompanyId"
                }
              }
            }
          },
          "default": {
            "description": "An error occurred",
            "content": {
              "application/json": {
                "schema": {
                  "$ref": "#/components/schemas/ErrorResponse"
                }
              }
            }
          },
          "401": {
            "description": "Unauthorized",
            "headers": {
              "WWW-Authenticate": {
                "schema": {
                  "type": "string"
                }
              }
            }
          }
        },
        "security": [
          {
            "default-oauth": []
          },
          {
            "default-bearer-auth": []
          }
        ]
      },
      "head": {
        "tags": [
          "company-data-controller"
        ],
        "summary": "Checks that an identifier of specified type exists.",
        "description": "Checks that an identifier of specified type exists.",
        "operationId": "existsIdentifier",
        "parameters": [
          {
            "name": "identifierType",
            "in": "path",
            "required": true,
            "schema": {
              "$ref": "#/components/schemas/IdentifierType"
            }
          },
          {
            "name": "identifier",
            "in": "path",
            "required": true,
            "schema": {
              "type": "string"
            }
          }
        ],
        "responses": {
          "200": {
            "description": "Successfully checked that identifier exists."
          },
          "404": {
            "description": "Successfully checked that identifier does not exist."
          },
          "default": {
            "description": "An error occurred",
            "content": {
              "application/json": {
                "schema": {
                  "$ref": "#/components/schemas/ErrorResponse"
                }
              }
            }
          },
          "401": {
            "description": "Unauthorized",
            "headers": {
              "WWW-Authenticate": {
                "schema": {
                  "type": "string"
                }
              }
            }
          }
        },
        "security": [
          {
            "default-oauth": []
          },
          {
            "default-bearer-auth": []
          }
        ]
      }
    },
    "/users/{userId}/uploads": {
      "get": {
        "tags": [
          "user-uploads-controller"
        ],
        "summary": "Retrieve an augmented dataset meta information uploaded by a specific user.",
        "description": "Retrieve an augmented dataset meta information uploaded by a specific user for the \"My Datasets\" page.",
        "operationId": "getUserUploadsDataMetaInformation",
        "parameters": [
          {
            "name": "userId",
            "in": "path",
            "required": true,
            "schema": {
              "type": "string"
            }
          }
        ],
        "responses": {
          "200": {
            "description": "Successfully retrieved augmented dataset meta information.",
            "content": {
              "application/json": {
                "schema": {
                  "type": "array",
                  "items": {
                    "$ref": "#/components/schemas/DataMetaInformationForMyDatasets"
                  }
                }
              }
            }
          },
          "default": {
            "description": "An error occurred",
            "content": {
              "application/json": {
                "schema": {
                  "$ref": "#/components/schemas/ErrorResponse"
                }
              }
            }
          },
          "401": {
            "description": "Unauthorized",
            "headers": {
              "WWW-Authenticate": {
                "schema": {
                  "type": "string"
                }
              }
            }
          }
        },
        "security": [
          {
            "default-oauth": []
          },
          {
            "default-bearer-auth": []
          }
        ]
      }
    },
    "/token": {
      "get": {
        "tags": [
          "token-validity-controller"
        ],
        "summary": "Validates if a token is valid",
        "description": "Validates if a token is valid",
        "operationId": "validateToken",
        "responses": {
          "200": {
            "description": "OK"
          },
          "default": {
            "description": "An error occurred",
            "content": {
              "application/json": {
                "schema": {
                  "$ref": "#/components/schemas/ErrorResponse"
                }
              }
            }
          },
          "401": {
            "description": "Unauthorized",
            "headers": {
              "WWW-Authenticate": {
                "schema": {
                  "type": "string"
                }
              }
            }
          }
        },
        "security": [
          {
            "default-oauth": []
          },
          {
            "default-bearer-auth": []
          }
        ]
      }
    },
    "/metadata": {
      "get": {
        "tags": [
          "meta-data-controller"
        ],
        "summary": "Search in Dataland for meta info about data.",
        "description": "Meta info about data sets registered by Dataland can be retrieved.",
        "operationId": "getListOfDataMetaInfo",
        "parameters": [
          {
            "name": "companyId",
            "in": "query",
            "required": false,
            "schema": {
              "type": "string"
            }
          },
          {
            "name": "dataType",
            "in": "query",
            "required": false,
            "schema": {
              "$ref": "#/components/schemas/DataTypeEnum"
            }
          },
          {
            "name": "showOnlyActive",
            "in": "query",
            "required": false,
            "schema": {
              "type": "boolean",
              "default": true
            }
          },
          {
            "name": "reportingPeriod",
            "in": "query",
            "required": false,
            "schema": {
              "type": "string"
            }
          }
        ],
        "responses": {
          "200": {
            "description": "Successfully retrieved meta info.",
            "content": {
              "application/json": {
                "schema": {
                  "type": "array",
                  "items": {
                    "$ref": "#/components/schemas/DataMetaInformation"
                  }
                }
              }
            }
          },
          "default": {
            "description": "An error occurred",
            "content": {
              "application/json": {
                "schema": {
                  "$ref": "#/components/schemas/ErrorResponse"
                }
              }
            }
          },
          "401": {
            "description": "Unauthorized",
            "headers": {
              "WWW-Authenticate": {
                "schema": {
                  "type": "string"
                }
              }
            }
          }
        },
        "security": [
          {
            "default-oauth": []
          },
          {
            "default-bearer-auth": []
          }
        ]
      }
    },
    "/metadata/{dataId}": {
      "get": {
        "tags": [
          "meta-data-controller"
        ],
        "summary": "Look up meta info about a specific data set.",
        "description": "Meta info about a specific data set registered by Dataland and identified by its data ID is retrieved.",
        "operationId": "getDataMetaInfo",
        "parameters": [
          {
            "name": "dataId",
            "in": "path",
            "required": true,
            "schema": {
              "type": "string"
            }
          }
        ],
        "responses": {
          "200": {
            "description": "Successfully retrieved specific meta info.",
            "content": {
              "application/json": {
                "schema": {
                  "$ref": "#/components/schemas/DataMetaInformation"
                }
              }
            }
          },
          "default": {
            "description": "An error occurred",
            "content": {
              "application/json": {
                "schema": {
                  "$ref": "#/components/schemas/ErrorResponse"
                }
              }
            }
          },
          "401": {
            "description": "Unauthorized",
            "headers": {
              "WWW-Authenticate": {
                "schema": {
                  "type": "string"
                }
              }
            }
          }
        },
        "security": [
          {
            "default-oauth": []
          },
          {
            "default-bearer-auth": []
          }
        ]
      }
    },
    "/internal/cached/public/{dataId}": {
      "get": {
        "tags": [
          "temporarily-cached-data-controller"
        ],
        "summary": "Retrieve specific data from the cache store of the backend.",
        "description": "Data identified by the provided data ID is retrieved.",
        "operationId": "getReceivedPublicData",
        "parameters": [
          {
            "name": "dataId",
            "in": "path",
            "required": true,
            "schema": {
              "type": "string"
            }
          }
        ],
        "responses": {
          "200": {
            "description": "Successfully retrieved data set.",
            "content": {
              "application/json": {
                "schema": {
                  "type": "string"
                }
              }
            }
          },
          "default": {
            "description": "An error occurred",
            "content": {
              "application/json": {
                "schema": {
                  "$ref": "#/components/schemas/ErrorResponse"
                }
              }
            }
          },
          "401": {
            "description": "Unauthorized",
            "headers": {
              "WWW-Authenticate": {
                "schema": {
                  "type": "string"
                }
              }
            }
          }
        }
      }
    },
    "/internal/cached/private/{dataId}": {
      "get": {
        "tags": [
          "temporarily-cached-data-controller"
        ],
        "summary": "Retrieve specific data from the cache store of the backend.",
        "description": "Data identified by the provided data ID is retrieved.",
        "operationId": "getReceivedPrivateJson",
        "parameters": [
          {
            "name": "dataId",
            "in": "path",
            "required": true,
            "schema": {
              "type": "string"
            }
          }
        ],
        "responses": {
          "200": {
            "description": "Successfully retrieved data set.",
            "content": {
              "application/json": {
                "schema": {
                  "type": "string"
                }
              }
            }
          },
          "default": {
            "description": "An error occurred",
            "content": {
              "application/json": {
                "schema": {
                  "$ref": "#/components/schemas/ErrorResponse"
                }
              }
            }
          },
          "401": {
            "description": "Unauthorized",
            "headers": {
              "WWW-Authenticate": {
                "schema": {
                  "type": "string"
                }
              }
            }
          }
        }
      }
    },
    "/internal/cached/private/document/{hash}": {
      "get": {
        "tags": [
          "temporarily-cached-data-controller"
        ],
        "summary": "Retrieve specific data from the cache store of the backend.",
        "description": "Data identified by the provided sha256 hash is retrieved.",
        "operationId": "getReceivedPrivateDocument",
        "parameters": [
          {
            "name": "hash",
            "in": "path",
            "required": true,
            "schema": {
              "type": "string"
            }
          }
        ],
        "responses": {
          "200": {
            "description": "Successfully retrieved blob.",
            "content": {
              "application/octet-stream": {
                "schema": {
                  "type": "string",
                  "format": "binary"
                }
              }
            }
          },
          "default": {
            "description": "An error occurred",
            "content": {
              "application/json": {
                "schema": {
                  "$ref": "#/components/schemas/ErrorResponse"
                }
              }
            }
          },
          "401": {
            "description": "Unauthorized",
            "headers": {
              "WWW-Authenticate": {
                "schema": {
                  "type": "string"
                }
              }
            }
          }
        }
      }
    },
    "/data/sfdr/{dataId}": {
      "get": {
        "tags": [
          "sfdr-public-data-controller"
        ],
        "operationId": "getCompanyAssociatedSfdrData",
        "parameters": [
          {
            "name": "dataId",
            "in": "path",
            "required": true,
            "schema": {
              "type": "string"
            }
          }
        ],
        "responses": {
          "200": {
            "description": "Successfully retrieved data set.",
            "content": {
              "application/json": {
                "schema": {
                  "$ref": "#/components/schemas/CompanyAssociatedDataSfdrData"
                }
              }
            }
          },
          "default": {
            "description": "An error occurred",
            "content": {
              "application/json": {
                "schema": {
                  "$ref": "#/components/schemas/ErrorResponse"
                }
              }
            }
          },
          "401": {
            "description": "Unauthorized",
            "headers": {
              "WWW-Authenticate": {
                "schema": {
                  "type": "string"
                }
              }
            }
          }
        },
        "security": [
          {
            "default-oauth": []
          },
          {
            "default-bearer-auth": []
          }
        ]
      }
    },
    "/data/sfdr/companies/{companyId}": {
      "get": {
        "tags": [
          "sfdr-public-data-controller"
        ],
        "operationId": "getAllCompanySfdrData",
        "parameters": [
          {
            "name": "companyId",
            "in": "path",
            "required": true,
            "schema": {
              "type": "string"
            }
          },
          {
            "name": "showOnlyActive",
            "in": "query",
            "required": false,
            "schema": {
              "type": "boolean",
              "default": true
            }
          },
          {
            "name": "reportingPeriod",
            "in": "query",
            "required": false,
            "schema": {
              "type": "string"
            }
          }
        ],
        "responses": {
          "200": {
            "description": "Successfully retrieved framework datasets with meta info.",
            "content": {
              "application/json": {
                "schema": {
                  "type": "array",
                  "items": {
                    "$ref": "#/components/schemas/DataAndMetaInformationSfdrData"
                  }
                }
              }
            }
          },
          "default": {
            "description": "An error occurred",
            "content": {
              "application/json": {
                "schema": {
                  "$ref": "#/components/schemas/ErrorResponse"
                }
              }
            }
          },
          "401": {
            "description": "Unauthorized",
            "headers": {
              "WWW-Authenticate": {
                "schema": {
                  "type": "string"
                }
              }
            }
          }
        },
        "security": [
          {
            "default-oauth": []
          },
          {
            "default-bearer-auth": []
          }
        ]
      }
    },
    "/data/p2p/{dataId}": {
      "get": {
        "tags": [
          "p-2p-public-data-controller"
        ],
        "operationId": "getCompanyAssociatedP2pData",
        "parameters": [
          {
            "name": "dataId",
            "in": "path",
            "required": true,
            "schema": {
              "type": "string"
            }
          }
        ],
        "responses": {
          "200": {
            "description": "Successfully retrieved data set.",
            "content": {
              "application/json": {
                "schema": {
                  "$ref": "#/components/schemas/CompanyAssociatedDataPathwaysToParisData"
                }
              }
            }
          },
          "default": {
            "description": "An error occurred",
            "content": {
              "application/json": {
                "schema": {
                  "$ref": "#/components/schemas/ErrorResponse"
                }
              }
            }
          },
          "401": {
            "description": "Unauthorized",
            "headers": {
              "WWW-Authenticate": {
                "schema": {
                  "type": "string"
                }
              }
            }
          }
        },
        "security": [
          {
            "default-oauth": []
          },
          {
            "default-bearer-auth": []
          }
        ]
      }
    },
    "/data/p2p/companies/{companyId}": {
      "get": {
        "tags": [
          "p-2p-public-data-controller"
        ],
        "operationId": "getAllCompanyP2pData",
        "parameters": [
          {
            "name": "companyId",
            "in": "path",
            "required": true,
            "schema": {
              "type": "string"
            }
          },
          {
            "name": "showOnlyActive",
            "in": "query",
            "required": false,
            "schema": {
              "type": "boolean",
              "default": true
            }
          },
          {
            "name": "reportingPeriod",
            "in": "query",
            "required": false,
            "schema": {
              "type": "string"
            }
          }
        ],
        "responses": {
          "200": {
            "description": "Successfully retrieved framework datasets with meta info.",
            "content": {
              "application/json": {
                "schema": {
                  "type": "array",
                  "items": {
                    "$ref": "#/components/schemas/DataAndMetaInformationPathwaysToParisData"
                  }
                }
              }
            }
          },
          "default": {
            "description": "An error occurred",
            "content": {
              "application/json": {
                "schema": {
                  "$ref": "#/components/schemas/ErrorResponse"
                }
              }
            }
          },
          "401": {
            "description": "Unauthorized",
            "headers": {
              "WWW-Authenticate": {
                "schema": {
                  "type": "string"
                }
              }
            }
          }
        },
        "security": [
          {
            "default-oauth": []
          },
          {
            "default-bearer-auth": []
          }
        ]
      }
    },
    "/data/lksg/{dataId}": {
      "get": {
        "tags": [
          "lksg-public-data-controller"
        ],
        "operationId": "getCompanyAssociatedLksgData",
        "parameters": [
          {
            "name": "dataId",
            "in": "path",
            "required": true,
            "schema": {
              "type": "string"
            }
          }
        ],
        "responses": {
          "200": {
            "description": "Successfully retrieved data set.",
            "content": {
              "application/json": {
                "schema": {
                  "$ref": "#/components/schemas/CompanyAssociatedDataLksgData"
                }
              }
            }
          },
          "default": {
            "description": "An error occurred",
            "content": {
              "application/json": {
                "schema": {
                  "$ref": "#/components/schemas/ErrorResponse"
                }
              }
            }
          },
          "401": {
            "description": "Unauthorized",
            "headers": {
              "WWW-Authenticate": {
                "schema": {
                  "type": "string"
                }
              }
            }
          }
        },
        "security": [
          {
            "default-oauth": []
          },
          {
            "default-bearer-auth": []
          }
        ]
      }
    },
    "/data/lksg/companies/{companyId}": {
      "get": {
        "tags": [
          "lksg-public-data-controller"
        ],
        "operationId": "getAllCompanyLksgData",
        "parameters": [
          {
            "name": "companyId",
            "in": "path",
            "required": true,
            "schema": {
              "type": "string"
            }
          },
          {
            "name": "showOnlyActive",
            "in": "query",
            "required": false,
            "schema": {
              "type": "boolean",
              "default": true
            }
          },
          {
            "name": "reportingPeriod",
            "in": "query",
            "required": false,
            "schema": {
              "type": "string"
            }
          }
        ],
        "responses": {
          "200": {
            "description": "Successfully retrieved framework datasets with meta info.",
            "content": {
              "application/json": {
                "schema": {
                  "type": "array",
                  "items": {
                    "$ref": "#/components/schemas/DataAndMetaInformationLksgData"
                  }
                }
              }
            }
          },
          "default": {
            "description": "An error occurred",
            "content": {
              "application/json": {
                "schema": {
                  "$ref": "#/components/schemas/ErrorResponse"
                }
              }
            }
          },
          "401": {
            "description": "Unauthorized",
            "headers": {
              "WWW-Authenticate": {
                "schema": {
                  "type": "string"
                }
              }
            }
          }
        },
        "security": [
          {
            "default-oauth": []
          },
          {
            "default-bearer-auth": []
          }
        ]
      }
    },
    "/data/heimathafen/{dataId}": {
      "get": {
        "tags": [
          "heimathafen-public-data-controller"
        ],
        "operationId": "getCompanyAssociatedHeimathafenData",
        "parameters": [
          {
            "name": "dataId",
            "in": "path",
            "required": true,
            "schema": {
              "type": "string"
            }
          }
        ],
        "responses": {
          "200": {
            "description": "Successfully retrieved data set.",
            "content": {
              "application/json": {
                "schema": {
                  "$ref": "#/components/schemas/CompanyAssociatedDataHeimathafenData"
                }
              }
            }
          },
          "default": {
            "description": "An error occurred",
            "content": {
              "application/json": {
                "schema": {
                  "$ref": "#/components/schemas/ErrorResponse"
                }
              }
            }
          },
          "401": {
            "description": "Unauthorized",
            "headers": {
              "WWW-Authenticate": {
                "schema": {
                  "type": "string"
                }
              }
            }
          }
        },
        "security": [
          {
            "default-oauth": []
          },
          {
            "default-bearer-auth": []
          }
        ]
      }
    },
    "/data/heimathafen/companies/{companyId}": {
      "get": {
        "tags": [
          "heimathafen-public-data-controller"
        ],
        "operationId": "getAllCompanyHeimathafenData",
        "parameters": [
          {
            "name": "companyId",
            "in": "path",
            "required": true,
            "schema": {
              "type": "string"
            }
          },
          {
            "name": "showOnlyActive",
            "in": "query",
            "required": false,
            "schema": {
              "type": "boolean",
              "default": true
            }
          },
          {
            "name": "reportingPeriod",
            "in": "query",
            "required": false,
            "schema": {
              "type": "string"
            }
          }
        ],
        "responses": {
          "200": {
            "description": "Successfully retrieved framework datasets with meta info.",
            "content": {
              "application/json": {
                "schema": {
                  "type": "array",
                  "items": {
                    "$ref": "#/components/schemas/DataAndMetaInformationHeimathafenData"
                  }
                }
              }
            }
          },
          "default": {
            "description": "An error occurred",
            "content": {
              "application/json": {
                "schema": {
                  "$ref": "#/components/schemas/ErrorResponse"
                }
              }
            }
          },
          "401": {
            "description": "Unauthorized",
            "headers": {
              "WWW-Authenticate": {
                "schema": {
                  "type": "string"
                }
              }
            }
          }
        },
        "security": [
          {
            "default-oauth": []
          },
          {
            "default-bearer-auth": []
          }
        ]
      }
    },
    "/data/eutaxonomy-non-financials/{dataId}": {
      "get": {
        "tags": [
          "eutaxonomy-non-financials-public-data-controller"
        ],
        "operationId": "getCompanyAssociatedEutaxonomyNonFinancialsData",
        "parameters": [
          {
            "name": "dataId",
            "in": "path",
            "required": true,
            "schema": {
              "type": "string"
            }
          }
        ],
        "responses": {
          "200": {
            "description": "Successfully retrieved data set.",
            "content": {
              "application/json": {
                "schema": {
                  "$ref": "#/components/schemas/CompanyAssociatedDataEutaxonomyNonFinancialsData"
                }
              }
            }
          },
          "default": {
            "description": "An error occurred",
            "content": {
              "application/json": {
                "schema": {
                  "$ref": "#/components/schemas/ErrorResponse"
                }
              }
            }
          },
          "401": {
            "description": "Unauthorized",
            "headers": {
              "WWW-Authenticate": {
                "schema": {
                  "type": "string"
                }
              }
            }
          }
        },
        "security": [
          {
            "default-oauth": []
          },
          {
            "default-bearer-auth": []
          }
        ]
      }
    },
    "/data/eutaxonomy-non-financials/companies/{companyId}": {
      "get": {
        "tags": [
          "eutaxonomy-non-financials-public-data-controller"
        ],
        "operationId": "getAllCompanyEutaxonomyNonFinancialsData",
        "parameters": [
          {
            "name": "companyId",
            "in": "path",
            "required": true,
            "schema": {
              "type": "string"
            }
          },
          {
            "name": "showOnlyActive",
            "in": "query",
            "required": false,
            "schema": {
              "type": "boolean",
              "default": true
            }
          },
          {
            "name": "reportingPeriod",
            "in": "query",
            "required": false,
            "schema": {
              "type": "string"
            }
          }
        ],
        "responses": {
          "200": {
            "description": "Successfully retrieved framework datasets with meta info.",
            "content": {
              "application/json": {
                "schema": {
                  "type": "array",
                  "items": {
                    "$ref": "#/components/schemas/DataAndMetaInformationEutaxonomyNonFinancialsData"
                  }
                }
              }
            }
          },
          "default": {
            "description": "An error occurred",
            "content": {
              "application/json": {
                "schema": {
                  "$ref": "#/components/schemas/ErrorResponse"
                }
              }
            }
          },
          "401": {
            "description": "Unauthorized",
            "headers": {
              "WWW-Authenticate": {
                "schema": {
                  "type": "string"
                }
              }
            }
          }
        },
        "security": [
          {
            "default-oauth": []
          },
          {
            "default-bearer-auth": []
          }
        ]
      }
    },
    "/data/eutaxonomy-financials/{dataId}": {
      "get": {
        "tags": [
          "eu-taxonomy-public-data-for-financials-controller"
        ],
        "operationId": "getCompanyAssociatedEuTaxonomyDataForFinancials",
        "parameters": [
          {
            "name": "dataId",
            "in": "path",
            "required": true,
            "schema": {
              "type": "string"
            }
          }
        ],
        "responses": {
          "200": {
            "description": "Successfully retrieved data set.",
            "content": {
              "application/json": {
                "schema": {
                  "$ref": "#/components/schemas/CompanyAssociatedDataEuTaxonomyDataForFinancials"
                }
              }
            }
          },
          "default": {
            "description": "An error occurred",
            "content": {
              "application/json": {
                "schema": {
                  "$ref": "#/components/schemas/ErrorResponse"
                }
              }
            }
          },
          "401": {
            "description": "Unauthorized",
            "headers": {
              "WWW-Authenticate": {
                "schema": {
                  "type": "string"
                }
              }
            }
          }
        },
        "security": [
          {
            "default-oauth": []
          },
          {
            "default-bearer-auth": []
          }
        ]
      }
    },
    "/data/eutaxonomy-financials/companies/{companyId}": {
      "get": {
        "tags": [
          "eu-taxonomy-public-data-for-financials-controller"
        ],
        "operationId": "getAllCompanyEuTaxonomyDataForFinancials",
        "parameters": [
          {
            "name": "companyId",
            "in": "path",
            "required": true,
            "schema": {
              "type": "string"
            }
          },
          {
            "name": "showOnlyActive",
            "in": "query",
            "required": false,
            "schema": {
              "type": "boolean",
              "default": true
            }
          },
          {
            "name": "reportingPeriod",
            "in": "query",
            "required": false,
            "schema": {
              "type": "string"
            }
          }
        ],
        "responses": {
          "200": {
            "description": "Successfully retrieved framework datasets with meta info.",
            "content": {
              "application/json": {
                "schema": {
                  "type": "array",
                  "items": {
                    "$ref": "#/components/schemas/DataAndMetaInformationEuTaxonomyDataForFinancials"
                  }
                }
              }
            }
          },
          "default": {
            "description": "An error occurred",
            "content": {
              "application/json": {
                "schema": {
                  "$ref": "#/components/schemas/ErrorResponse"
                }
              }
            }
          },
          "401": {
            "description": "Unauthorized",
            "headers": {
              "WWW-Authenticate": {
                "schema": {
                  "type": "string"
                }
              }
            }
          }
        },
        "security": [
          {
            "default-oauth": []
          },
          {
            "default-bearer-auth": []
          }
        ]
      }
    },
    "/data/esg-questionnaire/{dataId}": {
      "get": {
        "tags": [
          "esg-questionnaire-public-data-controller"
        ],
        "operationId": "getCompanyAssociatedEsgQuestionnaireData",
        "parameters": [
          {
            "name": "dataId",
            "in": "path",
            "required": true,
            "schema": {
              "type": "string"
            }
          }
        ],
        "responses": {
          "200": {
            "description": "Successfully retrieved data set.",
            "content": {
              "application/json": {
                "schema": {
                  "$ref": "#/components/schemas/CompanyAssociatedDataEsgQuestionnaireData"
                }
              }
            }
          },
          "default": {
            "description": "An error occurred",
            "content": {
              "application/json": {
                "schema": {
                  "$ref": "#/components/schemas/ErrorResponse"
                }
              }
            }
          },
          "401": {
            "description": "Unauthorized",
            "headers": {
              "WWW-Authenticate": {
                "schema": {
                  "type": "string"
                }
              }
            }
          }
        },
        "security": [
          {
            "default-oauth": []
          },
          {
            "default-bearer-auth": []
          }
        ]
      }
    },
    "/data/esg-questionnaire/companies/{companyId}": {
      "get": {
        "tags": [
          "esg-questionnaire-public-data-controller"
        ],
        "operationId": "getAllCompanyEsgQuestionnaireData",
        "parameters": [
          {
            "name": "companyId",
            "in": "path",
            "required": true,
            "schema": {
              "type": "string"
            }
          },
          {
            "name": "showOnlyActive",
            "in": "query",
            "required": false,
            "schema": {
              "type": "boolean",
              "default": true
            }
          },
          {
            "name": "reportingPeriod",
            "in": "query",
            "required": false,
            "schema": {
              "type": "string"
            }
          }
        ],
        "responses": {
          "200": {
            "description": "Successfully retrieved framework datasets with meta info.",
            "content": {
              "application/json": {
                "schema": {
                  "type": "array",
                  "items": {
                    "$ref": "#/components/schemas/DataAndMetaInformationEsgQuestionnaireData"
                  }
                }
              }
            }
          },
          "default": {
            "description": "An error occurred",
            "content": {
              "application/json": {
                "schema": {
                  "$ref": "#/components/schemas/ErrorResponse"
                }
              }
            }
          },
          "401": {
            "description": "Unauthorized",
            "headers": {
              "WWW-Authenticate": {
                "schema": {
                  "type": "string"
                }
              }
            }
          }
        },
        "security": [
          {
            "default-oauth": []
          },
          {
            "default-bearer-auth": []
          }
        ]
      }
    },
    "/companies/{companyId}/info": {
      "get": {
        "tags": [
          "company-data-controller"
        ],
        "summary": "Retrieve company information.",
        "description": "Company information behind the given company ID is retrieved.",
        "operationId": "getCompanyInfo",
        "parameters": [
          {
            "name": "companyId",
            "in": "path",
            "required": true,
            "schema": {
              "type": "string"
            }
          }
        ],
        "responses": {
          "200": {
            "description": "Successfully retrieved company information.",
            "content": {
              "application/json": {
                "schema": {
                  "$ref": "#/components/schemas/CompanyInformation"
                }
              }
            }
          },
          "default": {
            "description": "An error occurred",
            "content": {
              "application/json": {
                "schema": {
                  "$ref": "#/components/schemas/ErrorResponse"
                }
              }
            }
          },
          "401": {
            "description": "Unauthorized",
            "headers": {
              "WWW-Authenticate": {
                "schema": {
                  "type": "string"
                }
              }
            }
          }
        },
        "security": [
          {
            "default-oauth": []
          },
          {
            "default-bearer-auth": []
          }
        ]
      }
    },
    "/companies/{companyId}/aggregated-framework-data-summary": {
      "get": {
        "tags": [
          "company-data-controller"
        ],
        "summary": "Retrieve aggregated data summary for all frameworks",
        "description": "For each framework retrieves the amount of available reporting periods",
        "operationId": "getAggregatedFrameworkDataSummary",
        "parameters": [
          {
            "name": "companyId",
            "in": "path",
            "required": true,
            "schema": {
              "type": "string"
            }
          }
        ],
        "responses": {
          "200": {
            "description": "Successfully retrieved values.",
            "content": {
              "application/json": {
                "schema": {
                  "type": "object",
                  "additionalProperties": {
                    "$ref": "#/components/schemas/AggregatedFrameworkDataSummary"
                  }
                }
              }
            }
          },
          "default": {
            "description": "An error occurred",
            "content": {
              "application/json": {
                "schema": {
                  "$ref": "#/components/schemas/ErrorResponse"
                }
              }
            }
          },
          "401": {
            "description": "Unauthorized",
            "headers": {
              "WWW-Authenticate": {
                "schema": {
                  "type": "string"
                }
              }
            }
          }
        },
        "security": [
          {
            "default-oauth": []
          },
          {
            "default-bearer-auth": []
          }
        ]
      }
    },
    "/companies/teaser": {
      "get": {
        "tags": [
          "company-data-controller"
        ],
        "summary": "Get the company IDs of the teaser companies.",
        "description": "A list of all company IDs that are currently set as teaser companies (accessible without authentication).",
        "operationId": "getTeaserCompanies",
        "responses": {
          "200": {
            "description": "Successfully returned teaser companies.",
            "content": {
              "application/json": {
                "schema": {
                  "type": "array",
                  "items": {
                    "type": "string"
                  }
                }
              }
            }
          },
          "default": {
            "description": "An error occurred",
            "content": {
              "application/json": {
                "schema": {
                  "$ref": "#/components/schemas/ErrorResponse"
                }
              }
            }
          },
          "401": {
            "description": "Unauthorized",
            "headers": {
              "WWW-Authenticate": {
                "schema": {
                  "type": "string"
                }
              }
            }
          }
        },
        "security": [
          {
            "default-oauth": []
          },
          {
            "default-bearer-auth": []
          }
        ]
      }
    },
    "/companies/numberOfCompanies": {
      "get": {
        "tags": [
          "company-data-controller"
        ],
        "summary": "Retrieve the number of companies satisfying different filters.",
        "description": "The number of companies via the provided company name/identifier are retrieved and filtered by countryCode, sector and available framework data. Empty/Unspecified filters are ignored.",
        "operationId": "getNumberOfCompanies",
        "parameters": [
          {
            "name": "searchString",
            "in": "query",
            "required": false,
            "schema": {
              "type": "string"
            }
          },
          {
            "name": "dataTypes",
            "in": "query",
            "required": false,
            "schema": {
              "uniqueItems": true,
              "type": "array",
              "items": {
                "$ref": "#/components/schemas/DataTypeEnum"
              }
            }
          },
          {
            "name": "countryCodes",
            "in": "query",
            "required": false,
            "schema": {
              "uniqueItems": true,
              "type": "array",
              "items": {
                "type": "string"
              }
            }
          },
          {
            "name": "sectors",
            "in": "query",
            "required": false,
            "schema": {
              "uniqueItems": true,
              "type": "array",
              "items": {
                "type": "string"
              }
            }
          }
        ],
        "responses": {
          "200": {
            "description": "Successfully retrieved number of companies.",
            "content": {
              "application/json": {
                "schema": {
                  "type": "integer",
                  "format": "int32"
                }
              }
            }
          },
          "default": {
            "description": "An error occurred",
            "content": {
              "application/json": {
                "schema": {
                  "$ref": "#/components/schemas/ErrorResponse"
                }
              }
            }
          },
          "401": {
            "description": "Unauthorized",
            "headers": {
              "WWW-Authenticate": {
                "schema": {
                  "type": "string"
                }
              }
            }
          }
        },
        "security": [
          {
            "default-oauth": []
          },
          {
            "default-bearer-auth": []
          }
        ]
      }
    },
    "/companies/names": {
      "get": {
        "tags": [
          "company-data-controller"
        ],
        "summary": "Retrieve specific companies by searching their names and identifiers",
        "description": "Companies identified via the provided company name/identifier are retrieved",
        "operationId": "getCompaniesBySearchString",
        "parameters": [
          {
            "name": "searchString",
            "in": "query",
            "required": true,
            "schema": {
              "type": "string"
            }
          },
          {
            "name": "resultLimit",
            "in": "query",
            "required": false,
            "schema": {
              "type": "integer",
              "format": "int32",
              "default": 100
            }
          }
        ],
        "responses": {
          "200": {
            "description": "Successfully retrieved company names.",
            "content": {
              "application/json": {
                "schema": {
                  "type": "array",
                  "items": {
                    "$ref": "#/components/schemas/CompanyIdAndName"
                  }
                }
              }
            }
          },
          "default": {
            "description": "An error occurred",
            "content": {
              "application/json": {
                "schema": {
                  "$ref": "#/components/schemas/ErrorResponse"
                }
              }
            }
          },
          "401": {
            "description": "Unauthorized",
            "headers": {
              "WWW-Authenticate": {
                "schema": {
                  "type": "string"
                }
              }
            }
          }
        },
        "security": [
          {
            "default-oauth": []
          },
          {
            "default-bearer-auth": []
          }
        ]
      }
    },
    "/companies/meta-information": {
      "get": {
        "tags": [
          "company-data-controller"
        ],
        "summary": "Retrieve available distinct values for company search filters",
        "description": "Distinct values for the parameter countryCode and sector are returned",
        "operationId": "getAvailableCompanySearchFilters",
        "responses": {
          "200": {
            "description": "Successfully retrieved values.",
            "content": {
              "application/json": {
                "schema": {
                  "$ref": "#/components/schemas/CompanyAvailableDistinctValues"
                }
              }
            }
          },
          "default": {
            "description": "An error occurred",
            "content": {
              "application/json": {
                "schema": {
                  "$ref": "#/components/schemas/ErrorResponse"
                }
              }
            }
          },
          "401": {
            "description": "Unauthorized",
            "headers": {
              "WWW-Authenticate": {
                "schema": {
                  "type": "string"
                }
              }
            }
          }
        },
        "security": [
          {
            "default-oauth": []
          },
          {
            "default-bearer-auth": []
          }
        ]
      }
    },
    "/actuator": {
      "get": {
        "tags": [
          "Actuator"
        ],
        "summary": "Actuator root web endpoint",
        "operationId": "links",
        "responses": {
          "200": {
            "description": "OK",
            "content": {
              "application/vnd.spring-boot.actuator.v3+json": {
                "schema": {
                  "type": "object",
                  "additionalProperties": {
                    "type": "object",
                    "additionalProperties": {
                      "$ref": "#/components/schemas/Link"
                    }
                  }
                }
              },
              "application/vnd.spring-boot.actuator.v2+json": {
                "schema": {
                  "type": "object",
                  "additionalProperties": {
                    "type": "object",
                    "additionalProperties": {
                      "$ref": "#/components/schemas/Link"
                    }
                  }
                }
              },
              "application/json": {
                "schema": {
                  "type": "object",
                  "additionalProperties": {
                    "type": "object",
                    "additionalProperties": {
                      "$ref": "#/components/schemas/Link"
                    }
                  }
                }
              }
            }
          },
          "default": {
            "description": "An error occurred",
            "content": {
              "application/json": {
                "schema": {
                  "$ref": "#/components/schemas/ErrorResponse"
                }
              }
            }
          },
          "401": {
            "description": "Unauthorized",
            "headers": {
              "WWW-Authenticate": {
                "schema": {
                  "type": "string"
                }
              }
            }
          }
        }
      }
    },
    "/actuator/info": {
      "get": {
        "tags": [
          "Actuator"
        ],
        "summary": "Actuator web endpoint \u0027info\u0027",
        "operationId": "info",
        "responses": {
          "200": {
            "description": "OK",
            "content": {
              "application/vnd.spring-boot.actuator.v3+json": {
                "schema": {
                  "type": "object"
                }
              },
              "application/vnd.spring-boot.actuator.v2+json": {
                "schema": {
                  "type": "object"
                }
              },
              "application/json": {
                "schema": {
                  "type": "object"
                }
              }
            }
          },
          "default": {
            "description": "An error occurred",
            "content": {
              "application/json": {
                "schema": {
                  "$ref": "#/components/schemas/ErrorResponse"
                }
              }
            }
          },
          "401": {
            "description": "Unauthorized",
            "headers": {
              "WWW-Authenticate": {
                "schema": {
                  "type": "string"
                }
              }
            }
          }
        }
      }
    },
    "/actuator/health": {
      "get": {
        "tags": [
          "Actuator"
        ],
        "summary": "Actuator web endpoint \u0027health\u0027",
        "operationId": "health",
        "responses": {
          "200": {
            "description": "OK",
            "content": {
              "application/vnd.spring-boot.actuator.v3+json": {
                "schema": {
                  "type": "object"
                }
              },
              "application/vnd.spring-boot.actuator.v2+json": {
                "schema": {
                  "type": "object"
                }
              },
              "application/json": {
                "schema": {
                  "type": "object"
                }
              }
            }
          },
          "default": {
            "description": "An error occurred",
            "content": {
              "application/json": {
                "schema": {
                  "$ref": "#/components/schemas/ErrorResponse"
                }
              }
            }
          },
          "401": {
            "description": "Unauthorized",
            "headers": {
              "WWW-Authenticate": {
                "schema": {
                  "type": "string"
                }
              }
            }
          }
        }
      }
    },
    "/actuator/health/**": {
      "get": {
        "tags": [
          "Actuator"
        ],
        "summary": "Actuator web endpoint \u0027health-path\u0027",
        "operationId": "health-path",
        "responses": {
          "200": {
            "description": "OK",
            "content": {
              "application/vnd.spring-boot.actuator.v3+json": {
                "schema": {
                  "type": "object"
                }
              },
              "application/vnd.spring-boot.actuator.v2+json": {
                "schema": {
                  "type": "object"
                }
              },
              "application/json": {
                "schema": {
                  "type": "object"
                }
              }
            }
          },
          "default": {
            "description": "An error occurred",
            "content": {
              "application/json": {
                "schema": {
                  "$ref": "#/components/schemas/ErrorResponse"
                }
              }
            }
          },
          "401": {
            "description": "Unauthorized",
            "headers": {
              "WWW-Authenticate": {
                "schema": {
                  "type": "string"
                }
              }
            }
          }
        }
      }
    },
    "/data/{dataId}": {
      "delete": {
        "tags": [
          "admin-data-manipulation-controller"
        ],
        "summary": "Delete a data set.",
        "description": "The data is removed from the data store.",
        "operationId": "deleteCompanyAssociatedData",
        "parameters": [
          {
            "name": "dataId",
            "in": "path",
            "required": true,
            "schema": {
              "type": "string"
            }
          }
        ],
        "responses": {
          "200": {
            "description": "Successfully deleted the dataset."
          },
          "default": {
            "description": "An error occurred",
            "content": {
              "application/json": {
                "schema": {
                  "$ref": "#/components/schemas/ErrorResponse"
                }
              }
            }
          },
          "401": {
            "description": "Unauthorized",
            "headers": {
              "WWW-Authenticate": {
                "schema": {
                  "type": "string"
                }
              }
            }
          }
        },
        "security": [
          {
            "default-oauth": []
          },
          {
            "default-bearer-auth": []
          }
        ]
      }
    }
  },
  "components": {
    "schemas": {
      "CompanyInformation": {
        "required": [
          "companyName",
          "countryCode",
          "headquarters",
          "identifiers"
        ],
        "type": "object",
        "properties": {
          "companyName": {
            "type": "string"
          },
          "companyAlternativeNames": {
            "type": "array",
            "nullable": true,
            "items": {
              "type": "string"
            }
          },
          "companyLegalForm": {
            "type": "string",
            "nullable": true
          },
          "headquarters": {
            "type": "string"
          },
          "headquartersPostalCode": {
            "type": "string",
            "nullable": true
          },
          "sector": {
            "type": "string",
            "nullable": true
          },
          "identifiers": {
            "type": "object",
            "additionalProperties": {
              "type": "array",
              "example": {
                "Lei": [
                  "ExampleLei"
                ]
              },
              "items": {
                "type": "string",
                "example": "{\"Lei\":[\"ExampleLei\"]}"
              }
            },
            "example": {
              "Lei": [
                "ExampleLei"
              ]
            }
          },
          "countryCode": {
            "type": "string"
          },
          "isTeaserCompany": {
            "type": "boolean",
            "nullable": true
          },
          "website": {
            "type": "string",
            "nullable": true
          }
        }
      },
      "DataMetaInformation": {
        "required": [
          "companyId",
          "currentlyActive",
          "dataId",
          "dataType",
          "qaStatus",
          "reportingPeriod",
          "uploadTime"
        ],
        "type": "object",
        "properties": {
          "dataId": {
            "type": "string"
          },
          "companyId": {
            "type": "string"
          },
          "dataType": {
            "$ref": "#/components/schemas/DataTypeEnum"
          },
          "uploaderUserId": {
            "type": "string",
            "nullable": true
          },
          "uploadTime": {
            "type": "integer",
            "format": "int64"
          },
          "reportingPeriod": {
            "type": "string"
          },
          "currentlyActive": {
            "type": "boolean"
          },
          "qaStatus": {
            "$ref": "#/components/schemas/QaStatus"
          }
        }
      },
      "QaStatus": {
        "type": "string",
        "enum": [
          "Pending",
          "Accepted",
          "Rejected"
        ]
      },
      "StoredCompany": {
        "required": [
          "companyId",
          "companyInformation",
          "dataRegisteredByDataland"
        ],
        "type": "object",
        "properties": {
          "companyId": {
            "type": "string"
          },
          "companyInformation": {
            "$ref": "#/components/schemas/CompanyInformation"
          },
          "dataRegisteredByDataland": {
            "type": "array",
            "items": {
              "$ref": "#/components/schemas/DataMetaInformation"
            }
          }
        }
      },
      "CompanyAssociatedDataSmeData": {
        "required": [
          "companyId",
          "data",
          "reportingPeriod"
        ],
        "type": "object",
        "properties": {
          "companyId": {
            "type": "string"
          },
          "reportingPeriod": {
            "type": "string"
          },
          "data": {
            "$ref": "#/components/schemas/SmeData"
          }
        }
      },
      "ExtendedDataPointBigDecimal": {
        "required": [
          "quality"
        ],
        "type": "object",
        "properties": {
          "value": {
            "type": "number",
            "nullable": true
          },
          "quality": {
            "$ref": "#/components/schemas/QualityOptions"
          },
          "comment": {
            "type": "string",
            "nullable": true
          },
          "dataSource": {
            "nullable": true,
            "allOf": [
              {
                "$ref": "#/components/schemas/ExtendedDocumentReference"
              }
            ]
          }
        }
      },
      "ExtendedDocumentReference": {
        "required": [
          "fileReference"
        ],
        "type": "object",
        "properties": {
          "page": {
            "type": "integer",
            "format": "int64",
            "nullable": true
          },
          "tagName": {
            "type": "string",
            "nullable": true
          },
          "fileName": {
            "type": "string",
            "nullable": true
          },
          "fileReference": {
            "type": "string"
          }
        }
      },
      "NaturalHazardsCoveredOptions": {
        "type": "string",
        "enum": [
          "Hail",
          "Wind",
          "Flooding",
          "EarthQuake",
          "Avalanche",
          "Snow"
        ]
      },
      "QualityOptions": {
        "type": "string",
        "enum": [
          "Audited",
          "Reported",
          "Estimated",
          "Incomplete",
          "NA"
        ]
      },
      "SmeData": {
        "required": [
          "general"
        ],
        "type": "object",
        "properties": {
          "general": {
            "$ref": "#/components/schemas/SmeGeneral"
          },
          "power": {
            "nullable": true,
            "allOf": [
              {
                "$ref": "#/components/schemas/SmePower"
              }
            ]
          },
          "insurances": {
            "nullable": true,
            "allOf": [
              {
                "$ref": "#/components/schemas/SmeInsurances"
              }
            ]
          }
        }
      },
      "SmeGeneral": {
        "required": [
          "basicInformation"
        ],
        "type": "object",
        "properties": {
          "basicInformation": {
            "$ref": "#/components/schemas/SmeGeneralBasicInformation"
          },
          "financialInformation": {
            "nullable": true,
            "allOf": [
              {
                "$ref": "#/components/schemas/SmeGeneralFinancialInformation"
              }
            ]
          }
        }
      },
      "SmeGeneralBasicInformation": {
        "required": [
          "fiscalYearStart",
          "numberOfEmployees",
          "reportingDate",
          "sectors"
        ],
        "type": "object",
        "properties": {
          "reportingDate": {
            "type": "string",
            "format": "date"
          },
          "sectors": {
            "type": "array",
            "items": {
              "type": "string"
            }
          },
          "numberOfEmployees": {
            "type": "integer"
          },
          "fiscalYearStart": {
            "type": "string",
            "format": "date"
          },
          "referencedReports": {
            "type": "object",
            "nullable": true,
            "example": {
              "string": {
                "fileReference": "string",
                "fileName": "string",
                "isGroupLevel": "Yes",
                "reportDate": "2023-10-12",
                "currency": "string"
              }
            }
          }
        }
      },
      "SmeGeneralFinancialInformation": {
        "type": "object",
        "properties": {
          "revenueInEur": {
            "type": "number",
            "nullable": true
          },
          "operatingCostInEur": {
            "type": "number",
            "nullable": true
          },
          "capitalAssetsInEur": {
            "type": "number",
            "nullable": true
          }
        }
      },
      "SmeInsurances": {
        "type": "object",
        "properties": {
          "naturalHazards": {
            "nullable": true,
            "allOf": [
              {
                "$ref": "#/components/schemas/SmeInsurancesNaturalHazards"
              }
            ]
          }
        }
      },
      "SmeInsurancesNaturalHazards": {
        "type": "object",
        "properties": {
          "insuranceAgainstNaturalHazards": {
            "nullable": true,
            "allOf": [
              {
                "$ref": "#/components/schemas/YesNo"
              }
            ]
          },
          "amountCoveredByInsuranceAgainstNaturalHazardsInEur": {
            "type": "number",
            "nullable": true
          },
          "naturalHazardsCovered": {
            "type": "array",
            "nullable": true,
            "items": {
              "$ref": "#/components/schemas/NaturalHazardsCoveredOptions"
            }
          }
        }
      },
      "SmePower": {
        "type": "object",
        "properties": {
          "investments": {
            "nullable": true,
            "allOf": [
              {
                "$ref": "#/components/schemas/SmePowerInvestments"
              }
            ]
          },
          "consumption": {
            "nullable": true,
            "allOf": [
              {
                "$ref": "#/components/schemas/SmePowerConsumption"
              }
            ]
          }
        }
      },
      "SmePowerConsumption": {
        "type": "object",
        "properties": {
          "powerConsumptionInMwh": {
            "nullable": true,
            "allOf": [
              {
                "$ref": "#/components/schemas/ExtendedDataPointBigDecimal"
              }
            ]
          },
          "powerFromRenewableSources": {
            "nullable": true,
            "allOf": [
              {
                "$ref": "#/components/schemas/YesNo"
              }
            ]
          },
          "energyConsumptionHeatingAndHotWaterInMwh": {
            "type": "number",
            "nullable": true
          },
          "primaryEnergySourceForHeatingAndHotWater": {
            "nullable": true,
            "allOf": [
              {
                "$ref": "#/components/schemas/SmePowerConsumptionPrimaryEnergySourceForHeatingAndHotWaterOptions"
              }
            ]
          },
          "energyConsumptionCoveredByOwnRenewablePowerGeneration": {
            "nullable": true,
            "allOf": [
              {
                "$ref": "#/components/schemas/SmePowerConsumptionEnergyConsumptionCoveredByOwnRenewablePowerGenerationOptions"
              }
            ]
          }
        }
      },
      "SmePowerConsumptionEnergyConsumptionCoveredByOwnRenewablePowerGenerationOptions": {
        "type": "string",
        "enum": [
          "LessThan25Percent",
          "Between25And50Percent",
          "Between50And75Percent",
          "Over75Percent"
        ]
      },
      "SmePowerConsumptionPrimaryEnergySourceForHeatingAndHotWaterOptions": {
        "type": "string",
        "enum": [
          "Oil",
          "Gas",
          "Electric",
          "DistrictHeating"
        ]
      },
      "SmePowerInvestments": {
        "type": "object",
        "properties": {
          "investmentsInEnhancingEnergyEfficiency": {
            "nullable": true,
            "allOf": [
              {
                "$ref": "#/components/schemas/SmePowerInvestmentsInvestmentsInEnhancingEnergyEfficiencyOptions"
              }
            ]
          }
        }
      },
      "SmePowerInvestmentsInvestmentsInEnhancingEnergyEfficiencyOptions": {
        "type": "string",
        "enum": [
          "LessThan1Percent",
          "Between1And5Percent",
          "Between5And10Percent",
          "Between10And15Percent",
          "Between15And20Percent",
          "Between20And25Percent",
          "Over25Percent"
        ]
      },
      "YesNo": {
        "type": "string",
        "enum": [
          "Yes",
          "No"
        ]
      },
      "BaseDataPointYesNo": {
        "type": "object",
        "properties": {
          "value": {
            "nullable": true,
            "allOf": [
              {
                "$ref": "#/components/schemas/YesNo"
              }
            ]
          },
          "dataSource": {
            "nullable": true,
            "allOf": [
              {
                "$ref": "#/components/schemas/BaseDocumentReference"
              }
            ]
          }
        }
      },
      "BaseDocumentReference": {
        "required": [
          "fileReference"
        ],
        "type": "object",
        "properties": {
          "fileName": {
            "type": "string",
            "nullable": true
          },
          "fileReference": {
            "type": "string"
          }
        }
      },
      "CompanyAssociatedDataSfdrData": {
        "required": [
          "companyId",
          "data",
          "reportingPeriod"
        ],
        "type": "object",
        "properties": {
          "companyId": {
            "type": "string"
          },
          "reportingPeriod": {
            "type": "string"
          },
          "data": {
            "$ref": "#/components/schemas/SfdrData"
          }
        }
      },
      "CurrencyDataPoint": {
        "required": [
          "quality"
        ],
        "type": "object",
        "properties": {
          "value": {
            "type": "number",
            "nullable": true
          },
          "quality": {
            "$ref": "#/components/schemas/QualityOptions"
          },
          "comment": {
            "type": "string",
            "nullable": true
          },
          "dataSource": {
            "nullable": true,
            "allOf": [
              {
                "$ref": "#/components/schemas/ExtendedDocumentReference"
              }
            ]
          },
          "currency": {
            "type": "string",
            "nullable": true
          }
        }
      },
      "ExtendedDataPointBigInteger": {
        "required": [
          "quality"
        ],
        "type": "object",
        "properties": {
          "value": {
            "type": "integer",
            "nullable": true
          },
          "quality": {
            "$ref": "#/components/schemas/QualityOptions"
          },
          "comment": {
            "type": "string",
            "nullable": true
          },
          "dataSource": {
            "nullable": true,
            "allOf": [
              {
                "$ref": "#/components/schemas/ExtendedDocumentReference"
              }
            ]
          }
        }
      },
      "ExtendedDataPointYesNo": {
        "required": [
          "quality"
        ],
        "type": "object",
        "properties": {
          "value": {
            "nullable": true,
            "allOf": [
              {
                "$ref": "#/components/schemas/YesNo"
              }
            ]
          },
          "quality": {
            "$ref": "#/components/schemas/QualityOptions"
          },
          "comment": {
            "type": "string",
            "nullable": true
          },
          "dataSource": {
            "nullable": true,
            "allOf": [
              {
                "$ref": "#/components/schemas/ExtendedDocumentReference"
              }
            ]
          }
        }
      },
      "SfdrData": {
        "required": [
          "general"
        ],
        "type": "object",
        "properties": {
          "general": {
            "$ref": "#/components/schemas/SfdrGeneral"
          },
          "environmental": {
            "nullable": true,
            "allOf": [
              {
                "$ref": "#/components/schemas/SfdrEnvironmental"
              }
            ]
          },
          "social": {
            "nullable": true,
            "allOf": [
              {
                "$ref": "#/components/schemas/SfdrSocial"
              }
            ]
          }
        }
      },
      "SfdrEnvironmental": {
        "type": "object",
        "properties": {
          "greenhouseGasEmissions": {
            "nullable": true,
            "allOf": [
              {
                "$ref": "#/components/schemas/SfdrEnvironmentalGreenhouseGasEmissions"
              }
            ]
          },
          "energyPerformance": {
            "nullable": true,
            "allOf": [
              {
                "$ref": "#/components/schemas/SfdrEnvironmentalEnergyPerformance"
              }
            ]
          },
          "biodiversity": {
            "nullable": true,
            "allOf": [
              {
                "$ref": "#/components/schemas/SfdrEnvironmentalBiodiversity"
              }
            ]
          },
          "water": {
            "nullable": true,
            "allOf": [
              {
                "$ref": "#/components/schemas/SfdrEnvironmentalWater"
              }
            ]
          },
          "waste": {
            "nullable": true,
            "allOf": [
              {
                "$ref": "#/components/schemas/SfdrEnvironmentalWaste"
              }
            ]
          },
          "emissions": {
            "nullable": true,
            "allOf": [
              {
                "$ref": "#/components/schemas/SfdrEnvironmentalEmissions"
              }
            ]
          }
        }
      },
      "SfdrEnvironmentalBiodiversity": {
        "type": "object",
        "properties": {
          "primaryForestAndWoodedLandOfNativeSpeciesExposure": {
            "nullable": true,
            "allOf": [
              {
                "$ref": "#/components/schemas/ExtendedDataPointYesNo"
              }
            ]
          },
          "protectedAreasExposure": {
            "nullable": true,
            "allOf": [
              {
                "$ref": "#/components/schemas/ExtendedDataPointYesNo"
              }
            ]
          },
          "rareOrEndangeredEcosystemsExposure": {
            "nullable": true,
            "allOf": [
              {
                "$ref": "#/components/schemas/ExtendedDataPointYesNo"
              }
            ]
          },
          "highlyBiodiverseGrasslandExposure": {
            "nullable": true,
            "allOf": [
              {
                "$ref": "#/components/schemas/ExtendedDataPointYesNo"
              }
            ]
          }
        }
      },
      "SfdrEnvironmentalEmissions": {
        "type": "object",
        "properties": {
          "emissionsOfInorganicPollutantsInTonnes": {
            "nullable": true,
            "allOf": [
              {
                "$ref": "#/components/schemas/ExtendedDataPointBigDecimal"
              }
            ]
          },
          "emissionsOfAirPollutantsInTonnes": {
            "nullable": true,
            "allOf": [
              {
                "$ref": "#/components/schemas/ExtendedDataPointBigDecimal"
              }
            ]
          },
          "emissionsOfOzoneDepletionSubstancesInTonnes": {
            "nullable": true,
            "allOf": [
              {
                "$ref": "#/components/schemas/ExtendedDataPointBigDecimal"
              }
            ]
          },
          "carbonReductionInitiatives": {
            "nullable": true,
            "allOf": [
              {
                "$ref": "#/components/schemas/ExtendedDataPointYesNo"
              }
            ]
          }
        }
      },
      "SfdrEnvironmentalEnergyPerformance": {
        "type": "object",
        "properties": {
          "renewableEnergyProductionInGWh": {
            "nullable": true,
            "allOf": [
              {
                "$ref": "#/components/schemas/ExtendedDataPointBigDecimal"
              }
            ]
          },
          "renewableEnergyConsumptionInGWh": {
            "nullable": true,
            "allOf": [
              {
                "$ref": "#/components/schemas/ExtendedDataPointBigDecimal"
              }
            ]
          },
          "nonRenewableEnergyProductionInGWh": {
            "nullable": true,
            "allOf": [
              {
                "$ref": "#/components/schemas/ExtendedDataPointBigDecimal"
              }
            ]
          },
          "relativeNonRenewableEnergyProductionInPercent": {
            "nullable": true,
            "allOf": [
              {
                "$ref": "#/components/schemas/ExtendedDataPointBigDecimal"
              }
            ]
          },
          "nonRenewableEnergyConsumptionInGWh": {
            "nullable": true,
            "allOf": [
              {
                "$ref": "#/components/schemas/ExtendedDataPointBigDecimal"
              }
            ]
          },
          "relativeNonRenewableEnergyConsumptionInPercent": {
            "nullable": true,
            "allOf": [
              {
                "$ref": "#/components/schemas/ExtendedDataPointBigDecimal"
              }
            ]
          },
          "applicableHighImpactClimateSectors": {
            "type": "object",
            "additionalProperties": {
              "$ref": "#/components/schemas/SfdrHighImpactClimateSectorEnergyConsumption"
            },
            "nullable": true,
            "example": {
              "NaceCodeA": {
                "highImpactClimateSectorEnergyConsumptionInGWh": {
                  "quality": "Audited",
                  "dataSource": {
                    "page": 0,
                    "tagName": "string",
                    "fileName": "string",
                    "fileReference": "string"
                  },
                  "comment": "string",
                  "value": 0
                },
                "highImpactClimateSectorEnergyConsumptionInGWhPerMillionEURRevenue": {
                  "quality": "Audited",
                  "dataSource": {
                    "page": 0,
                    "tagName": "string",
                    "fileName": "string",
                    "fileReference": "string"
                  },
                  "comment": "string",
                  "value": 0
                }
              },
              "NaceCodeB": {
                "highImpactClimateSectorEnergyConsumptionInGWh": {
                  "quality": "Audited",
                  "dataSource": {
                    "page": 0,
                    "tagName": "string",
                    "fileName": "string",
                    "fileReference": "string"
                  },
                  "comment": "string",
                  "value": 0
                },
                "highImpactClimateSectorEnergyConsumptionInGWhPerMillionEURRevenue": {
                  "quality": "Audited",
                  "dataSource": {
                    "page": 0,
                    "tagName": "string",
                    "fileName": "string",
                    "fileReference": "string"
                  },
                  "comment": "string",
                  "value": 0
                }
              },
              "NaceCodeC": {
                "highImpactClimateSectorEnergyConsumptionInGWh": {
                  "quality": "Audited",
                  "dataSource": {
                    "page": 0,
                    "tagName": "string",
                    "fileName": "string",
                    "fileReference": "string"
                  },
                  "comment": "string",
                  "value": 0
                },
                "highImpactClimateSectorEnergyConsumptionInGWhPerMillionEURRevenue": {
                  "quality": "Audited",
                  "dataSource": {
                    "page": 0,
                    "tagName": "string",
                    "fileName": "string",
                    "fileReference": "string"
                  },
                  "comment": "string",
                  "value": 0
                }
              },
              "NaceCodeD": {
                "highImpactClimateSectorEnergyConsumptionInGWh": {
                  "quality": "Audited",
                  "dataSource": {
                    "page": 0,
                    "tagName": "string",
                    "fileName": "string",
                    "fileReference": "string"
                  },
                  "comment": "string",
                  "value": 0
                },
                "highImpactClimateSectorEnergyConsumptionInGWhPerMillionEURRevenue": {
                  "quality": "Audited",
                  "dataSource": {
                    "page": 0,
                    "tagName": "string",
                    "fileName": "string",
                    "fileReference": "string"
                  },
                  "comment": "string",
                  "value": 0
                }
              },
              "NaceCodeE": {
                "highImpactClimateSectorEnergyConsumptionInGWh": {
                  "quality": "Audited",
                  "dataSource": {
                    "page": 0,
                    "tagName": "string",
                    "fileName": "string",
                    "fileReference": "string"
                  },
                  "comment": "string",
                  "value": 0
                },
                "highImpactClimateSectorEnergyConsumptionInGWhPerMillionEURRevenue": {
                  "quality": "Audited",
                  "dataSource": {
                    "page": 0,
                    "tagName": "string",
                    "fileName": "string",
                    "fileReference": "string"
                  },
                  "comment": "string",
                  "value": 0
                }
              },
              "NaceCodeF": {
                "highImpactClimateSectorEnergyConsumptionInGWh": {
                  "quality": "Audited",
                  "dataSource": {
                    "page": 0,
                    "tagName": "string",
                    "fileName": "string",
                    "fileReference": "string"
                  },
                  "comment": "string",
                  "value": 0
                },
                "highImpactClimateSectorEnergyConsumptionInGWhPerMillionEURRevenue": {
                  "quality": "Audited",
                  "dataSource": {
                    "page": 0,
                    "tagName": "string",
                    "fileName": "string",
                    "fileReference": "string"
                  },
                  "comment": "string",
                  "value": 0
                }
              },
              "NaceCodeG": {
                "highImpactClimateSectorEnergyConsumptionInGWh": {
                  "quality": "Audited",
                  "dataSource": {
                    "page": 0,
                    "tagName": "string",
                    "fileName": "string",
                    "fileReference": "string"
                  },
                  "comment": "string",
                  "value": 0
                },
                "highImpactClimateSectorEnergyConsumptionInGWhPerMillionEURRevenue": {
                  "quality": "Audited",
                  "dataSource": {
                    "page": 0,
                    "tagName": "string",
                    "fileName": "string",
                    "fileReference": "string"
                  },
                  "comment": "string",
                  "value": 0
                }
              },
              "NaceCodeH": {
                "highImpactClimateSectorEnergyConsumptionInGWh": {
                  "quality": "Audited",
                  "dataSource": {
                    "page": 0,
                    "tagName": "string",
                    "fileName": "string",
                    "fileReference": "string"
                  },
                  "comment": "string",
                  "value": 0
                },
                "highImpactClimateSectorEnergyConsumptionInGWhPerMillionEURRevenue": {
                  "quality": "Audited",
                  "dataSource": {
                    "page": 0,
                    "tagName": "string",
                    "fileName": "string",
                    "fileReference": "string"
                  },
                  "comment": "string",
                  "value": 0
                }
              },
              "NaceCodeL": {
                "highImpactClimateSectorEnergyConsumptionInGWh": {
                  "quality": "Audited",
                  "dataSource": {
                    "page": 0,
                    "tagName": "string",
                    "fileName": "string",
                    "fileReference": "string"
                  },
                  "comment": "string",
                  "value": 0
                },
                "highImpactClimateSectorEnergyConsumptionInGWhPerMillionEURRevenue": {
                  "quality": "Audited",
                  "dataSource": {
                    "page": 0,
                    "tagName": "string",
                    "fileName": "string",
                    "fileReference": "string"
                  },
                  "comment": "string",
                  "value": 0
                }
              }
            }
          },
          "totalHighImpactClimateSectorEnergyConsumptionInGWh": {
            "nullable": true,
            "allOf": [
              {
                "$ref": "#/components/schemas/ExtendedDataPointBigDecimal"
              }
            ]
          },
          "nonRenewableEnergyConsumptionFossilFuelsInGWh": {
            "nullable": true,
            "allOf": [
              {
                "$ref": "#/components/schemas/ExtendedDataPointBigDecimal"
              }
            ]
          },
          "nonRenewableEnergyConsumptionCrudeOilInGWh": {
            "nullable": true,
            "allOf": [
              {
                "$ref": "#/components/schemas/ExtendedDataPointBigDecimal"
              }
            ]
          },
          "nonRenewableEnergyConsumptionNaturalGasInGWh": {
            "nullable": true,
            "allOf": [
              {
                "$ref": "#/components/schemas/ExtendedDataPointBigDecimal"
              }
            ]
          },
          "nonRenewableEnergyConsumptionLigniteInGWh": {
            "nullable": true,
            "allOf": [
              {
                "$ref": "#/components/schemas/ExtendedDataPointBigDecimal"
              }
            ]
          },
          "nonRenewableEnergyConsumptionCoalInGWh": {
            "nullable": true,
            "allOf": [
              {
                "$ref": "#/components/schemas/ExtendedDataPointBigDecimal"
              }
            ]
          },
          "nonRenewableEnergyConsumptionNuclearEnergyInGWh": {
            "nullable": true,
            "allOf": [
              {
                "$ref": "#/components/schemas/ExtendedDataPointBigDecimal"
              }
            ]
          },
          "nonRenewableEnergyConsumptionOtherInGWh": {
            "nullable": true,
            "allOf": [
              {
                "$ref": "#/components/schemas/ExtendedDataPointBigDecimal"
              }
            ]
          }
        }
      },
      "SfdrEnvironmentalGreenhouseGasEmissions": {
        "type": "object",
        "properties": {
          "scope1GhgEmissionsInTonnes": {
            "nullable": true,
            "allOf": [
              {
                "$ref": "#/components/schemas/ExtendedDataPointBigDecimal"
              }
            ]
          },
          "scope2GhgEmissionsInTonnes": {
            "nullable": true,
            "allOf": [
              {
                "$ref": "#/components/schemas/ExtendedDataPointBigDecimal"
              }
            ]
          },
          "scope2GhgEmissionsLocationBasedInTonnes": {
            "nullable": true,
            "allOf": [
              {
                "$ref": "#/components/schemas/ExtendedDataPointBigDecimal"
              }
            ]
          },
          "scope2GhgEmissionsMarketBasedInTonnes": {
            "nullable": true,
            "allOf": [
              {
                "$ref": "#/components/schemas/ExtendedDataPointBigDecimal"
              }
            ]
          },
          "scope1And2GhgEmissionsInTonnes": {
            "nullable": true,
            "allOf": [
              {
                "$ref": "#/components/schemas/ExtendedDataPointBigDecimal"
              }
            ]
          },
          "scope1And2GhgEmissionsLocationBasedInTonnes": {
            "nullable": true,
            "allOf": [
              {
                "$ref": "#/components/schemas/ExtendedDataPointBigDecimal"
              }
            ]
          },
          "scope1And2GhgEmissionsMarketBasedInTonnes": {
            "nullable": true,
            "allOf": [
              {
                "$ref": "#/components/schemas/ExtendedDataPointBigDecimal"
              }
            ]
          },
          "scope3GhgEmissionsInTonnes": {
            "nullable": true,
            "allOf": [
              {
                "$ref": "#/components/schemas/ExtendedDataPointBigDecimal"
              }
            ]
          },
          "scope1And2And3GhgEmissionsInTonnes": {
            "nullable": true,
            "allOf": [
              {
                "$ref": "#/components/schemas/ExtendedDataPointBigDecimal"
              }
            ]
          },
          "enterpriseValue": {
            "nullable": true,
            "allOf": [
              {
                "$ref": "#/components/schemas/CurrencyDataPoint"
              }
            ]
          },
          "totalRevenue": {
            "nullable": true,
            "allOf": [
              {
                "$ref": "#/components/schemas/CurrencyDataPoint"
              }
            ]
          },
          "carbonFootprintInTonnesPerMillionEURRevenue": {
            "nullable": true,
            "allOf": [
              {
                "$ref": "#/components/schemas/ExtendedDataPointBigDecimal"
              }
            ]
          },
          "ghgIntensityInTonnesPerMillionEURRevenue": {
            "nullable": true,
            "allOf": [
              {
                "$ref": "#/components/schemas/ExtendedDataPointBigDecimal"
              }
            ]
          },
          "fossilFuelSectorExposure": {
            "nullable": true,
            "allOf": [
              {
                "$ref": "#/components/schemas/ExtendedDataPointYesNo"
              }
            ]
          }
        }
      },
      "SfdrEnvironmentalWaste": {
        "type": "object",
        "properties": {
          "hazardousAndRadioactiveWasteInTonnes": {
            "nullable": true,
            "allOf": [
              {
                "$ref": "#/components/schemas/ExtendedDataPointBigDecimal"
              }
            ]
          },
          "manufactureOfAgrochemicalPesticidesProducts": {
            "nullable": true,
            "allOf": [
              {
                "$ref": "#/components/schemas/ExtendedDataPointYesNo"
              }
            ]
          },
          "landDegradationDesertificationSoilSealingExposure": {
            "nullable": true,
            "allOf": [
              {
                "$ref": "#/components/schemas/ExtendedDataPointYesNo"
              }
            ]
          },
          "sustainableAgriculturePolicy": {
            "nullable": true,
            "allOf": [
              {
                "$ref": "#/components/schemas/BaseDataPointYesNo"
              }
            ]
          },
          "sustainableOceansAndSeasPolicy": {
            "nullable": true,
            "allOf": [
              {
                "$ref": "#/components/schemas/BaseDataPointYesNo"
              }
            ]
          },
          "nonRecycledWasteInTonnes": {
            "nullable": true,
            "allOf": [
              {
                "$ref": "#/components/schemas/ExtendedDataPointBigDecimal"
              }
            ]
          },
          "threatenedSpeciesExposure": {
            "nullable": true,
            "allOf": [
              {
                "$ref": "#/components/schemas/ExtendedDataPointYesNo"
              }
            ]
          },
          "biodiversityProtectionPolicy": {
            "nullable": true,
            "allOf": [
              {
                "$ref": "#/components/schemas/BaseDataPointYesNo"
              }
            ]
          },
          "deforestationPolicy": {
            "nullable": true,
            "allOf": [
              {
                "$ref": "#/components/schemas/BaseDataPointYesNo"
              }
            ]
          }
        }
      },
      "SfdrEnvironmentalWater": {
        "type": "object",
        "properties": {
          "emissionsToWaterInTonnes": {
            "nullable": true,
            "allOf": [
              {
                "$ref": "#/components/schemas/ExtendedDataPointBigDecimal"
              }
            ]
          },
          "waterConsumptionInCubicMeters": {
            "nullable": true,
            "allOf": [
              {
                "$ref": "#/components/schemas/ExtendedDataPointBigDecimal"
              }
            ]
          },
          "waterReusedInCubicMeters": {
            "nullable": true,
            "allOf": [
              {
                "$ref": "#/components/schemas/ExtendedDataPointBigDecimal"
              }
            ]
          },
          "relativeWaterUsageInCubicMetersPerMillionEURRevenue": {
            "nullable": true,
            "allOf": [
              {
                "$ref": "#/components/schemas/ExtendedDataPointBigDecimal"
              }
            ]
          },
          "waterManagementPolicy": {
            "nullable": true,
            "allOf": [
              {
                "$ref": "#/components/schemas/ExtendedDataPointYesNo"
              }
            ]
          },
          "highWaterStressAreaExposure": {
            "nullable": true,
            "allOf": [
              {
                "$ref": "#/components/schemas/ExtendedDataPointYesNo"
              }
            ]
          }
        }
      },
      "SfdrGeneral": {
        "required": [
          "general"
        ],
        "type": "object",
        "properties": {
          "general": {
            "$ref": "#/components/schemas/SfdrGeneralGeneral"
          }
        }
      },
      "SfdrGeneralGeneral": {
        "required": [
          "dataDate",
          "fiscalYearDeviation",
          "fiscalYearEnd"
        ],
        "type": "object",
        "properties": {
          "dataDate": {
            "type": "string",
            "format": "date"
          },
          "fiscalYearDeviation": {
            "$ref": "#/components/schemas/SfdrGeneralGeneralFiscalYearDeviationOptions"
          },
          "fiscalYearEnd": {
            "type": "string",
            "format": "date"
          },
          "referencedReports": {
            "type": "object",
            "nullable": true,
            "example": {
              "string": {
                "fileReference": "string",
                "fileName": "string",
                "isGroupLevel": "Yes",
                "reportDate": "2023-10-12",
                "currency": "string"
              }
            }
          },
          "scopeOfEntities": {
            "nullable": true,
            "allOf": [
              {
                "$ref": "#/components/schemas/YesNoNa"
              }
            ]
          }
        }
      },
      "SfdrGeneralGeneralFiscalYearDeviationOptions": {
        "type": "string",
        "enum": [
          "Deviation",
          "NoDeviation"
        ]
      },
      "SfdrHighImpactClimateSectorEnergyConsumption": {
        "type": "object",
        "properties": {
          "highImpactClimateSectorEnergyConsumptionInGWh": {
            "nullable": true,
            "allOf": [
              {
                "$ref": "#/components/schemas/ExtendedDataPointBigDecimal"
              }
            ]
          },
          "highImpactClimateSectorEnergyConsumptionInGWhPerMillionEURRevenue": {
            "nullable": true,
            "allOf": [
              {
                "$ref": "#/components/schemas/ExtendedDataPointBigDecimal"
              }
            ]
          }
        },
        "example": {
          "NaceCodeA": {
            "highImpactClimateSectorEnergyConsumptionInGWh": {
              "quality": "Audited",
              "dataSource": {
                "page": 0,
                "tagName": "string",
                "fileName": "string",
                "fileReference": "string"
              },
              "comment": "string",
              "value": 0
            },
            "highImpactClimateSectorEnergyConsumptionInGWhPerMillionEURRevenue": {
              "quality": "Audited",
              "dataSource": {
                "page": 0,
                "tagName": "string",
                "fileName": "string",
                "fileReference": "string"
              },
              "comment": "string",
              "value": 0
            }
          },
          "NaceCodeB": {
            "highImpactClimateSectorEnergyConsumptionInGWh": {
              "quality": "Audited",
              "dataSource": {
                "page": 0,
                "tagName": "string",
                "fileName": "string",
                "fileReference": "string"
              },
              "comment": "string",
              "value": 0
            },
            "highImpactClimateSectorEnergyConsumptionInGWhPerMillionEURRevenue": {
              "quality": "Audited",
              "dataSource": {
                "page": 0,
                "tagName": "string",
                "fileName": "string",
                "fileReference": "string"
              },
              "comment": "string",
              "value": 0
            }
          },
          "NaceCodeC": {
            "highImpactClimateSectorEnergyConsumptionInGWh": {
              "quality": "Audited",
              "dataSource": {
                "page": 0,
                "tagName": "string",
                "fileName": "string",
                "fileReference": "string"
              },
              "comment": "string",
              "value": 0
            },
            "highImpactClimateSectorEnergyConsumptionInGWhPerMillionEURRevenue": {
              "quality": "Audited",
              "dataSource": {
                "page": 0,
                "tagName": "string",
                "fileName": "string",
                "fileReference": "string"
              },
              "comment": "string",
              "value": 0
            }
          },
          "NaceCodeD": {
            "highImpactClimateSectorEnergyConsumptionInGWh": {
              "quality": "Audited",
              "dataSource": {
                "page": 0,
                "tagName": "string",
                "fileName": "string",
                "fileReference": "string"
              },
              "comment": "string",
              "value": 0
            },
            "highImpactClimateSectorEnergyConsumptionInGWhPerMillionEURRevenue": {
              "quality": "Audited",
              "dataSource": {
                "page": 0,
                "tagName": "string",
                "fileName": "string",
                "fileReference": "string"
              },
              "comment": "string",
              "value": 0
            }
          },
          "NaceCodeE": {
            "highImpactClimateSectorEnergyConsumptionInGWh": {
              "quality": "Audited",
              "dataSource": {
                "page": 0,
                "tagName": "string",
                "fileName": "string",
                "fileReference": "string"
              },
              "comment": "string",
              "value": 0
            },
            "highImpactClimateSectorEnergyConsumptionInGWhPerMillionEURRevenue": {
              "quality": "Audited",
              "dataSource": {
                "page": 0,
                "tagName": "string",
                "fileName": "string",
                "fileReference": "string"
              },
              "comment": "string",
              "value": 0
            }
          },
          "NaceCodeF": {
            "highImpactClimateSectorEnergyConsumptionInGWh": {
              "quality": "Audited",
              "dataSource": {
                "page": 0,
                "tagName": "string",
                "fileName": "string",
                "fileReference": "string"
              },
              "comment": "string",
              "value": 0
            },
            "highImpactClimateSectorEnergyConsumptionInGWhPerMillionEURRevenue": {
              "quality": "Audited",
              "dataSource": {
                "page": 0,
                "tagName": "string",
                "fileName": "string",
                "fileReference": "string"
              },
              "comment": "string",
              "value": 0
            }
          },
          "NaceCodeG": {
            "highImpactClimateSectorEnergyConsumptionInGWh": {
              "quality": "Audited",
              "dataSource": {
                "page": 0,
                "tagName": "string",
                "fileName": "string",
                "fileReference": "string"
              },
              "comment": "string",
              "value": 0
            },
            "highImpactClimateSectorEnergyConsumptionInGWhPerMillionEURRevenue": {
              "quality": "Audited",
              "dataSource": {
                "page": 0,
                "tagName": "string",
                "fileName": "string",
                "fileReference": "string"
              },
              "comment": "string",
              "value": 0
            }
          },
          "NaceCodeH": {
            "highImpactClimateSectorEnergyConsumptionInGWh": {
              "quality": "Audited",
              "dataSource": {
                "page": 0,
                "tagName": "string",
                "fileName": "string",
                "fileReference": "string"
              },
              "comment": "string",
              "value": 0
            },
            "highImpactClimateSectorEnergyConsumptionInGWhPerMillionEURRevenue": {
              "quality": "Audited",
              "dataSource": {
                "page": 0,
                "tagName": "string",
                "fileName": "string",
                "fileReference": "string"
              },
              "comment": "string",
              "value": 0
            }
          },
          "NaceCodeL": {
            "highImpactClimateSectorEnergyConsumptionInGWh": {
              "quality": "Audited",
              "dataSource": {
                "page": 0,
                "tagName": "string",
                "fileName": "string",
                "fileReference": "string"
              },
              "comment": "string",
              "value": 0
            },
            "highImpactClimateSectorEnergyConsumptionInGWhPerMillionEURRevenue": {
              "quality": "Audited",
              "dataSource": {
                "page": 0,
                "tagName": "string",
                "fileName": "string",
                "fileReference": "string"
              },
              "comment": "string",
              "value": 0
            }
          }
        }
      },
      "SfdrSocial": {
        "type": "object",
        "properties": {
          "socialAndEmployeeMatters": {
            "nullable": true,
            "allOf": [
              {
                "$ref": "#/components/schemas/SfdrSocialSocialAndEmployeeMatters"
              }
            ]
          },
          "greenSecurities": {
            "nullable": true,
            "allOf": [
              {
                "$ref": "#/components/schemas/SfdrSocialGreenSecurities"
              }
            ]
          },
          "humanRights": {
            "nullable": true,
            "allOf": [
              {
                "$ref": "#/components/schemas/SfdrSocialHumanRights"
              }
            ]
          },
          "antiCorruptionAndAntiBribery": {
            "nullable": true,
            "allOf": [
              {
                "$ref": "#/components/schemas/SfdrSocialAntiCorruptionAndAntiBribery"
              }
            ]
          }
        }
      },
      "SfdrSocialAntiCorruptionAndAntiBribery": {
        "type": "object",
        "properties": {
          "casesOfInsufficientActionAgainstBriberyAndCorruption": {
            "nullable": true,
            "allOf": [
              {
                "$ref": "#/components/schemas/ExtendedDataPointBigInteger"
              }
            ]
          },
          "reportedConvictionsOfBriberyAndCorruption": {
            "nullable": true,
            "allOf": [
              {
                "$ref": "#/components/schemas/ExtendedDataPointBigInteger"
              }
            ]
          },
          "totalAmountOfReportedFinesOfBriberyAndCorruption": {
            "nullable": true,
            "allOf": [
              {
                "$ref": "#/components/schemas/CurrencyDataPoint"
              }
            ]
          }
        }
      },
      "SfdrSocialGreenSecurities": {
        "type": "object",
        "properties": {
          "securitiesNotCertifiedAsGreen": {
            "nullable": true,
            "allOf": [
              {
                "$ref": "#/components/schemas/ExtendedDataPointYesNo"
              }
            ]
          }
        }
      },
      "SfdrSocialHumanRights": {
        "type": "object",
        "properties": {
          "humanRightsPolicy": {
            "nullable": true,
            "allOf": [
              {
                "$ref": "#/components/schemas/BaseDataPointYesNo"
              }
            ]
          },
          "humanRightsDueDiligence": {
            "nullable": true,
            "allOf": [
              {
                "$ref": "#/components/schemas/ExtendedDataPointYesNo"
              }
            ]
          },
          "traffickingInHumanBeingsPolicy": {
            "nullable": true,
            "allOf": [
              {
                "$ref": "#/components/schemas/BaseDataPointYesNo"
              }
            ]
          },
          "reportedChildLabourIncidents": {
            "nullable": true,
            "allOf": [
              {
                "$ref": "#/components/schemas/ExtendedDataPointYesNo"
              }
            ]
          },
          "reportedForcedOrCompulsoryLabourIncidents": {
            "nullable": true,
            "allOf": [
              {
                "$ref": "#/components/schemas/ExtendedDataPointYesNo"
              }
            ]
          },
          "numberOfReportedIncidentsOfHumanRightsViolations": {
            "nullable": true,
            "allOf": [
              {
                "$ref": "#/components/schemas/ExtendedDataPointBigInteger"
              }
            ]
          }
        }
      },
      "SfdrSocialSocialAndEmployeeMatters": {
        "type": "object",
        "properties": {
          "humanRightsLegalProceedings": {
            "nullable": true,
            "allOf": [
              {
                "$ref": "#/components/schemas/ExtendedDataPointYesNo"
              }
            ]
          },
          "iloCoreLabourStandards": {
            "nullable": true,
            "allOf": [
              {
                "$ref": "#/components/schemas/ExtendedDataPointYesNo"
              }
            ]
          },
          "environmentalPolicy": {
            "nullable": true,
            "allOf": [
              {
                "$ref": "#/components/schemas/BaseDataPointYesNo"
              }
            ]
          },
          "corruptionLegalProceedings": {
            "nullable": true,
            "allOf": [
              {
                "$ref": "#/components/schemas/ExtendedDataPointYesNo"
              }
            ]
          },
          "transparencyDisclosurePolicy": {
            "nullable": true,
            "allOf": [
              {
                "$ref": "#/components/schemas/BaseDataPointYesNo"
              }
            ]
          },
          "humanRightsDueDiligencePolicy": {
            "nullable": true,
            "allOf": [
              {
                "$ref": "#/components/schemas/BaseDataPointYesNo"
              }
            ]
          },
          "policyAgainstChildLabour": {
            "nullable": true,
            "allOf": [
              {
                "$ref": "#/components/schemas/BaseDataPointYesNo"
              }
            ]
          },
          "policyAgainstForcedLabour": {
            "nullable": true,
            "allOf": [
              {
                "$ref": "#/components/schemas/BaseDataPointYesNo"
              }
            ]
          },
          "policyAgainstDiscriminationInTheWorkplace": {
            "nullable": true,
            "allOf": [
              {
                "$ref": "#/components/schemas/BaseDataPointYesNo"
              }
            ]
          },
          "iso14001Certificate": {
            "nullable": true,
            "allOf": [
              {
                "$ref": "#/components/schemas/BaseDataPointYesNo"
              }
            ]
          },
          "policyAgainstBriberyAndCorruption": {
            "nullable": true,
            "allOf": [
              {
                "$ref": "#/components/schemas/BaseDataPointYesNo"
              }
            ]
          },
          "fairBusinessMarketingAdvertisingPolicy": {
            "nullable": true,
            "allOf": [
              {
                "$ref": "#/components/schemas/ExtendedDataPointYesNo"
              }
            ]
          },
          "technologiesExpertiseTransferPolicy": {
            "nullable": true,
            "allOf": [
              {
                "$ref": "#/components/schemas/ExtendedDataPointYesNo"
              }
            ]
          },
          "fairCompetitionPolicy": {
            "nullable": true,
            "allOf": [
              {
                "$ref": "#/components/schemas/ExtendedDataPointYesNo"
              }
            ]
          },
          "violationOfTaxRulesAndRegulation": {
            "nullable": true,
            "allOf": [
              {
                "$ref": "#/components/schemas/ExtendedDataPointYesNo"
              }
            ]
          },
          "unGlobalCompactPrinciplesCompliancePolicy": {
            "nullable": true,
            "allOf": [
              {
                "$ref": "#/components/schemas/BaseDataPointYesNo"
              }
            ]
          },
          "oecdGuidelinesForMultinationalEnterprisesGrievanceHandling": {
            "nullable": true,
            "allOf": [
              {
                "$ref": "#/components/schemas/ExtendedDataPointYesNo"
              }
            ]
          },
          "averageGrossHourlyEarningsMaleEmployees": {
            "nullable": true,
            "allOf": [
              {
                "$ref": "#/components/schemas/CurrencyDataPoint"
              }
            ]
          },
          "averageGrossHourlyEarningsFemaleEmployees": {
            "nullable": true,
            "allOf": [
              {
                "$ref": "#/components/schemas/CurrencyDataPoint"
              }
            ]
          },
          "unadjustedGenderPayGapInPercent": {
            "nullable": true,
            "allOf": [
              {
                "$ref": "#/components/schemas/ExtendedDataPointBigDecimal"
              }
            ]
          },
          "femaleBoardMembers": {
            "nullable": true,
            "allOf": [
              {
                "$ref": "#/components/schemas/ExtendedDataPointBigInteger"
              }
            ]
          },
          "maleBoardMembers": {
            "nullable": true,
            "allOf": [
              {
                "$ref": "#/components/schemas/ExtendedDataPointBigInteger"
              }
            ]
          },
          "boardGenderDiversityInPercent": {
            "nullable": true,
            "allOf": [
              {
                "$ref": "#/components/schemas/ExtendedDataPointBigDecimal"
              }
            ]
          },
          "controversialWeaponsExposure": {
            "nullable": true,
            "allOf": [
              {
                "$ref": "#/components/schemas/ExtendedDataPointYesNo"
              }
            ]
          },
          "workplaceAccidentPreventionPolicy": {
            "nullable": true,
            "allOf": [
              {
                "$ref": "#/components/schemas/BaseDataPointYesNo"
              }
            ]
          },
          "rateOfAccidentsInPercent": {
            "nullable": true,
            "allOf": [
              {
                "$ref": "#/components/schemas/ExtendedDataPointBigDecimal"
              }
            ]
          },
          "workdaysLostInDays": {
            "nullable": true,
            "allOf": [
              {
                "$ref": "#/components/schemas/ExtendedDataPointBigDecimal"
              }
            ]
          },
          "supplierCodeOfConduct": {
            "nullable": true,
            "allOf": [
              {
                "$ref": "#/components/schemas/BaseDataPointYesNo"
              }
            ]
          },
          "grievanceHandlingMechanism": {
            "nullable": true,
            "allOf": [
              {
                "$ref": "#/components/schemas/ExtendedDataPointYesNo"
              }
            ]
          },
          "whistleblowerProtectionPolicy": {
            "nullable": true,
            "allOf": [
              {
                "$ref": "#/components/schemas/BaseDataPointYesNo"
              }
            ]
          },
          "reportedIncidentsOfDiscrimination": {
            "nullable": true,
            "allOf": [
              {
                "$ref": "#/components/schemas/ExtendedDataPointBigInteger"
              }
            ]
          },
          "sanctionedIncidentsOfDiscrimination": {
            "nullable": true,
            "allOf": [
              {
                "$ref": "#/components/schemas/ExtendedDataPointBigInteger"
              }
            ]
          },
          "ceoToEmployeePayGapRatio": {
            "nullable": true,
            "allOf": [
              {
                "$ref": "#/components/schemas/ExtendedDataPointBigDecimal"
              }
            ]
          },
          "excessiveCeoPayRatioInPercent": {
            "nullable": true,
            "allOf": [
              {
                "$ref": "#/components/schemas/ExtendedDataPointBigDecimal"
              }
            ]
          }
        }
      },
      "YesNoNa": {
        "type": "string",
        "enum": [
          "Yes",
          "No",
          "NA"
        ]
      },
      "CompanyAssociatedDataPathwaysToParisData": {
        "required": [
          "companyId",
          "data",
          "reportingPeriod"
        ],
        "type": "object",
        "properties": {
          "companyId": {
            "type": "string"
          },
          "reportingPeriod": {
            "type": "string"
          },
          "data": {
            "$ref": "#/components/schemas/PathwaysToParisData"
          }
        }
      },
      "P2pAmmonia": {
        "type": "object",
        "properties": {
          "decarbonisation": {
            "nullable": true,
            "allOf": [
              {
                "$ref": "#/components/schemas/P2pAmmoniaDecarbonisation"
              }
            ]
          },
          "defossilisation": {
            "nullable": true,
            "allOf": [
              {
                "$ref": "#/components/schemas/P2pAmmoniaDefossilisation"
              }
            ]
          }
        }
      },
      "P2pAmmoniaDecarbonisation": {
        "type": "object",
        "properties": {
          "energyMixInPercent": {
            "type": "number",
            "nullable": true
          },
          "ccsTechnologyAdoptionInPercent": {
            "type": "number",
            "nullable": true
          },
          "electrificationInPercent": {
            "type": "number",
            "nullable": true
          }
        }
      },
      "P2pAmmoniaDefossilisation": {
        "type": "object",
        "properties": {
          "useOfRenewableFeedstocksInPercent": {
            "type": "number",
            "nullable": true
          }
        }
      },
      "P2pAutomotive": {
        "type": "object",
        "properties": {
          "energy": {
            "nullable": true,
            "allOf": [
              {
                "$ref": "#/components/schemas/P2pAutomotiveEnergy"
              }
            ]
          },
          "technologyValueCreation": {
            "nullable": true,
            "allOf": [
              {
                "$ref": "#/components/schemas/P2pAutomotiveTechnologyValueCreation"
              }
            ]
          },
          "materials": {
            "nullable": true,
            "allOf": [
              {
                "$ref": "#/components/schemas/P2pAutomotiveMaterials"
              }
            ]
          }
        }
      },
      "P2pAutomotiveEnergy": {
        "type": "object",
        "properties": {
          "productionSiteEnergyConsumptionInMWh": {
            "type": "number",
            "nullable": true
          },
          "energyMixInPercent": {
            "type": "number",
            "nullable": true
          }
        }
      },
      "P2pAutomotiveMaterials": {
        "type": "object",
        "properties": {
          "materialUseManagementInPercent": {
            "type": "number",
            "nullable": true
          },
          "useOfSecondaryMaterialsInPercent": {
            "type": "number",
            "nullable": true
          }
        }
      },
      "P2pAutomotiveTechnologyValueCreation": {
        "type": "object",
        "properties": {
          "driveMixInPercent": {
            "type": "number",
            "nullable": true
          },
          "icAndHybridEnginePhaseOutDate": {
            "type": "string",
            "format": "date",
            "nullable": true
          },
          "futureValueCreationStrategy": {
            "nullable": true,
            "allOf": [
              {
                "$ref": "#/components/schemas/YesNo"
              }
            ]
          }
        }
      },
      "P2pCement": {
        "type": "object",
        "properties": {
          "energy": {
            "nullable": true,
            "allOf": [
              {
                "$ref": "#/components/schemas/P2pCementEnergy"
              }
            ]
          },
          "technology": {
            "nullable": true,
            "allOf": [
              {
                "$ref": "#/components/schemas/P2pCementTechnology"
              }
            ]
          },
          "material": {
            "nullable": true,
            "allOf": [
              {
                "$ref": "#/components/schemas/P2pCementMaterial"
              }
            ]
          }
        }
      },
      "P2pCementEnergy": {
        "type": "object",
        "properties": {
          "energyMixInPercent": {
            "type": "number",
            "nullable": true
          },
          "fuelMixInPercent": {
            "type": "number",
            "nullable": true
          },
          "thermalEnergyEfficiencyInPercent": {
            "type": "number",
            "nullable": true
          },
          "compositionOfThermalInputInPercent": {
            "type": "number",
            "nullable": true
          }
        }
      },
      "P2pCementMaterial": {
        "type": "object",
        "properties": {
          "clinkerFactorReduction": {
            "type": "number",
            "nullable": true
          },
          "preCalcinedClayUsageInPercent": {
            "type": "number",
            "nullable": true
          },
          "circularEconomyContribution": {
            "nullable": true,
            "allOf": [
              {
                "$ref": "#/components/schemas/YesNo"
              }
            ]
          }
        }
      },
      "P2pCementTechnology": {
        "type": "object",
        "properties": {
          "carbonCaptureAndUseTechnologyUsage": {
            "nullable": true,
            "allOf": [
              {
                "$ref": "#/components/schemas/YesNo"
              }
            ]
          },
          "electrificationOfProcessHeatInPercent": {
            "type": "number",
            "nullable": true
          }
        }
      },
      "P2pDriveMix": {
        "type": "object",
        "properties": {
          "driveMixPerFleetSegmentInPercent": {
            "type": "number",
            "nullable": true
          },
          "totalAmountOfVehicles": {
            "type": "number",
            "nullable": true
          }
        },
        "example": {
          "SmallTrucks": {
            "driveMixPerFleetSegmentInPercent": 0,
            "totalAmountOfVehicles": 0
          },
          "MediumTrucks": {
            "driveMixPerFleetSegmentInPercent": 0,
            "totalAmountOfVehicles": 0
          },
          "LargeTrucks": {
            "driveMixPerFleetSegmentInPercent": 0,
            "totalAmountOfVehicles": 0
          }
        }
      },
      "P2pElectricityGeneration": {
        "type": "object",
        "properties": {
          "technology": {
            "nullable": true,
            "allOf": [
              {
                "$ref": "#/components/schemas/P2pElectricityGenerationTechnology"
              }
            ]
          }
        }
      },
      "P2pElectricityGenerationTechnology": {
        "type": "object",
        "properties": {
          "electricityMixEmissionsInCorrespondingUnit": {
            "type": "number",
            "nullable": true
          },
          "shareOfRenewableElectricityInPercent": {
            "type": "number",
            "nullable": true
          },
          "naturalGasPhaseOut": {
            "type": "string",
            "format": "date",
            "nullable": true
          },
          "coalPhaseOut": {
            "type": "string",
            "format": "date",
            "nullable": true
          },
          "storageCapacityExpansionInPercent": {
            "type": "number",
            "nullable": true
          }
        }
      },
      "P2pFreightTransportByRoad": {
        "type": "object",
        "properties": {
          "technology": {
            "nullable": true,
            "allOf": [
              {
                "$ref": "#/components/schemas/P2pFreightTransportByRoadTechnology"
              }
            ]
          },
          "energy": {
            "nullable": true,
            "allOf": [
              {
                "$ref": "#/components/schemas/P2pFreightTransportByRoadEnergy"
              }
            ]
          }
        }
      },
      "P2pFreightTransportByRoadEnergy": {
        "type": "object",
        "properties": {
          "fuelMixInPercent": {
            "type": "number",
            "nullable": true
          }
        }
      },
      "P2pFreightTransportByRoadTechnology": {
        "type": "object",
        "properties": {
          "driveMixPerFleetSegment": {
            "type": "object",
            "additionalProperties": {
              "$ref": "#/components/schemas/P2pDriveMix"
            },
            "nullable": true,
            "example": {
              "SmallTrucks": {
                "driveMixPerFleetSegmentInPercent": 0,
                "totalAmountOfVehicles": 0
              },
              "MediumTrucks": {
                "driveMixPerFleetSegmentInPercent": 0,
                "totalAmountOfVehicles": 0
              },
              "LargeTrucks": {
                "driveMixPerFleetSegmentInPercent": 0,
                "totalAmountOfVehicles": 0
              }
            }
          },
          "icePhaseOut": {
            "type": "string",
            "format": "date",
            "nullable": true
          }
        }
      },
      "P2pGeneral": {
        "required": [
          "general"
        ],
        "type": "object",
        "properties": {
          "general": {
            "$ref": "#/components/schemas/P2pGeneralGeneral"
          },
          "governance": {
            "nullable": true,
            "allOf": [
              {
                "$ref": "#/components/schemas/P2pGeneralGovernance"
              }
            ]
          },
          "climateTargets": {
            "nullable": true,
            "allOf": [
              {
                "$ref": "#/components/schemas/P2pGeneralClimateTargets"
              }
            ]
          },
          "emissionsPlanning": {
            "nullable": true,
            "allOf": [
              {
                "$ref": "#/components/schemas/P2pGeneralEmissionsPlanning"
              }
            ]
          },
          "investmentPlanning": {
            "nullable": true,
            "allOf": [
              {
                "$ref": "#/components/schemas/P2pGeneralInvestmentPlanning"
              }
            ]
          }
        }
      },
      "P2pGeneralClimateTargets": {
        "type": "object",
        "properties": {
          "shortTermScienceBasedClimateTarget": {
            "nullable": true,
            "allOf": [
              {
                "$ref": "#/components/schemas/YesNo"
              }
            ]
          },
          "longTermScienceBasedClimateTarget": {
            "nullable": true,
            "allOf": [
              {
                "$ref": "#/components/schemas/YesNo"
              }
            ]
          }
        }
      },
      "P2pGeneralEmissionsPlanning": {
        "type": "object",
        "properties": {
          "absoluteEmissionsInTonnesCO2e": {
            "type": "number",
            "nullable": true
          },
          "relativeEmissionsInPercent": {
            "type": "number",
            "nullable": true
          },
          "reductionOfAbsoluteEmissionsInTonnesCO2e": {
            "type": "number",
            "nullable": true
          },
          "reductionOfRelativeEmissionsInPercent": {
            "type": "number",
            "nullable": true
          },
          "climateActionPlan": {
            "nullable": true,
            "allOf": [
              {
                "$ref": "#/components/schemas/YesNo"
              }
            ]
          },
          "useOfInternalCarbonPrice": {
            "nullable": true,
            "allOf": [
              {
                "$ref": "#/components/schemas/YesNo"
              }
            ]
          }
        }
      },
      "P2pGeneralGeneral": {
        "required": [
          "dataDate",
          "sectors"
        ],
        "type": "object",
        "properties": {
          "dataDate": {
            "type": "string",
            "format": "date"
          },
          "sectors": {
            "type": "array",
            "items": {
              "$ref": "#/components/schemas/P2pSector"
            }
          }
        }
      },
      "P2pGeneralGovernance": {
        "type": "object",
        "properties": {
          "organisationalResponsibilityForParisCompatibility": {
            "nullable": true,
            "allOf": [
              {
                "$ref": "#/components/schemas/YesNo"
              }
            ]
          },
          "parisCompatibilityInExecutiveRemunerationInPercent": {
            "type": "number",
            "nullable": true
          },
          "parisCompatibilityInAverageRemunerationInPercent": {
            "type": "number",
            "nullable": true
          },
          "shareOfEmployeesTrainedOnParisCompatibilityInPercent": {
            "type": "number",
            "nullable": true
          },
          "qualificationRequirementsOnParisCompatibility": {
            "nullable": true,
            "allOf": [
              {
                "$ref": "#/components/schemas/YesNo"
              }
            ]
          },
          "mobilityAndTravelPolicy": {
            "nullable": true,
            "allOf": [
              {
                "$ref": "#/components/schemas/YesNo"
              }
            ]
          },
          "upstreamSupplierEngagementStrategy": {
            "nullable": true,
            "allOf": [
              {
                "$ref": "#/components/schemas/YesNo"
              }
            ]
          },
          "upstreamSupplierProcurementPolicy": {
            "nullable": true,
            "allOf": [
              {
                "$ref": "#/components/schemas/BaseDataPointYesNo"
              }
            ]
          },
          "downstreamCustomerEngagement": {
            "nullable": true,
            "allOf": [
              {
                "$ref": "#/components/schemas/YesNo"
              }
            ]
          },
          "policymakerEngagement": {
            "nullable": true,
            "allOf": [
              {
                "$ref": "#/components/schemas/YesNo"
              }
            ]
          }
        }
      },
      "P2pGeneralInvestmentPlanning": {
        "type": "object",
        "properties": {
          "investmentPlanForClimateTargets": {
            "nullable": true,
            "allOf": [
              {
                "$ref": "#/components/schemas/YesNo"
              }
            ]
          },
          "capexShareInNetZeroSolutionsInPercent": {
            "type": "number",
            "nullable": true
          },
          "capexShareInGhgIntensivePlantsInPercent": {
            "type": "number",
            "nullable": true
          },
          "researchAndDevelopmentExpenditureForNetZeroSolutionsInPercent": {
            "type": "number",
            "nullable": true
          }
        }
      },
      "P2pHvcPlastics": {
        "type": "object",
        "properties": {
          "decarbonisation": {
            "nullable": true,
            "allOf": [
              {
                "$ref": "#/components/schemas/P2pHvcPlasticsDecarbonisation"
              }
            ]
          },
          "defossilisation": {
            "nullable": true,
            "allOf": [
              {
                "$ref": "#/components/schemas/P2pHvcPlasticsDefossilisation"
              }
            ]
          },
          "recycling": {
            "nullable": true,
            "allOf": [
              {
                "$ref": "#/components/schemas/P2pHvcPlasticsRecycling"
              }
            ]
          }
        }
      },
      "P2pHvcPlasticsDecarbonisation": {
        "type": "object",
        "properties": {
          "energyMixInPercent": {
            "type": "number",
            "nullable": true
          },
          "electrificationInPercent": {
            "type": "number",
            "nullable": true
          }
        }
      },
      "P2pHvcPlasticsDefossilisation": {
        "type": "object",
        "properties": {
          "useOfRenewableFeedstocksInPercent": {
            "type": "number",
            "nullable": true
          },
          "useOfBioplasticsInPercent": {
            "type": "number",
            "nullable": true
          },
          "useOfCo2FromCarbonCaptureAndReUseTechnologiesInPercent": {
            "type": "number",
            "nullable": true
          },
          "carbonCaptureAndUseStorageTechnologies": {
            "nullable": true,
            "allOf": [
              {
                "$ref": "#/components/schemas/YesNo"
              }
            ]
          }
        }
      },
      "P2pHvcPlasticsRecycling": {
        "type": "object",
        "properties": {
          "contributionToCircularEconomy": {
            "nullable": true,
            "allOf": [
              {
                "$ref": "#/components/schemas/YesNo"
              }
            ]
          },
          "materialRecyclingInPercent": {
            "type": "number",
            "nullable": true
          },
          "chemicalRecyclingInPercent": {
            "type": "number",
            "nullable": true
          }
        }
      },
      "P2pLivestockFarming": {
        "type": "object",
        "properties": {
          "emissionsFromManureAndFertiliserAndLivestock": {
            "nullable": true,
            "allOf": [
              {
                "$ref": "#/components/schemas/P2pLivestockFarmingEmissionsFromManureAndFertiliserAndLivestock"
              }
            ]
          },
          "animalWelfare": {
            "nullable": true,
            "allOf": [
              {
                "$ref": "#/components/schemas/P2pLivestockFarmingAnimalWelfare"
              }
            ]
          },
          "animalFeed": {
            "nullable": true,
            "allOf": [
              {
                "$ref": "#/components/schemas/P2pLivestockFarmingAnimalFeed"
              }
            ]
          },
          "energy": {
            "nullable": true,
            "allOf": [
              {
                "$ref": "#/components/schemas/P2pLivestockFarmingEnergy"
              }
            ]
          }
        }
      },
      "P2pLivestockFarmingAnimalFeed": {
        "type": "object",
        "properties": {
          "ownFeedInPercent": {
            "type": "number",
            "nullable": true
          },
          "externalFeedCertification": {
            "nullable": true,
            "allOf": [
              {
                "$ref": "#/components/schemas/BaseDataPointYesNo"
              }
            ]
          },
          "originOfExternalFeed": {
            "type": "string",
            "nullable": true
          },
          "excessNitrogenInKilogramsPerHectare": {
            "type": "number",
            "nullable": true
          },
          "cropRotation": {
            "type": "number",
            "nullable": true
          },
          "climateFriendlyProteinProductionInPercent": {
            "type": "number",
            "nullable": true
          },
          "greenFodderInPercent": {
            "type": "number",
            "nullable": true
          }
        }
      },
      "P2pLivestockFarmingAnimalWelfare": {
        "type": "object",
        "properties": {
          "mortalityRateInPercent": {
            "type": "number",
            "nullable": true
          }
        }
      },
      "P2pLivestockFarmingEmissionsFromManureAndFertiliserAndLivestock": {
        "type": "object",
        "properties": {
          "compostedFermentedManureInPercent": {
            "type": "number",
            "nullable": true
          },
          "emissionProofFertiliserStorageInPercent": {
            "type": "number",
            "nullable": true
          }
        }
      },
      "P2pLivestockFarmingEnergy": {
        "type": "object",
        "properties": {
          "renewableElectricityInPercent": {
            "type": "number",
            "nullable": true
          },
          "renewableHeatingInPercent": {
            "type": "number",
            "nullable": true
          },
          "electricGasPoweredMachineryVehicleInPercent": {
            "type": "number",
            "nullable": true
          }
        }
      },
      "P2pRealEstate": {
        "type": "object",
        "properties": {
          "buildingEfficiency": {
            "nullable": true,
            "allOf": [
              {
                "$ref": "#/components/schemas/P2pRealEstateBuildingEfficiency"
              }
            ]
          },
          "energySource": {
            "nullable": true,
            "allOf": [
              {
                "$ref": "#/components/schemas/P2pRealEstateEnergySource"
              }
            ]
          },
          "technology": {
            "nullable": true,
            "allOf": [
              {
                "$ref": "#/components/schemas/P2plRealEstateTechnology"
              }
            ]
          }
        }
      },
      "P2pRealEstateBuildingEfficiency": {
        "type": "object",
        "properties": {
          "buildingSpecificRefurbishmentRoadmapInPercent": {
            "type": "number",
            "nullable": true
          },
          "zeroEmissionBuildingShareInPercent": {
            "type": "number",
            "nullable": true
          },
          "buildingEnergyEfficiencyInCorrespondingUnit": {
            "type": "number",
            "nullable": true
          }
        }
      },
      "P2pRealEstateEnergySource": {
        "type": "object",
        "properties": {
          "renewableHeatingInPercent": {
            "type": "number",
            "nullable": true
          }
        }
      },
      "P2pSector": {
        "type": "string",
        "enum": [
          "Ammonia",
          "Automotive",
          "Cement",
          "CommercialRealEstate",
          "ElectricityGeneration",
          "FreightTransportByRoad",
          "HVCPlastics",
          "LivestockFarming",
          "ResidentialRealEstate",
          "Steel",
          "Other"
        ]
      },
      "P2pSteel": {
        "type": "object",
        "properties": {
          "energy": {
            "nullable": true,
            "allOf": [
              {
                "$ref": "#/components/schemas/P2pSteelEnergy"
              }
            ]
          },
          "technology": {
            "nullable": true,
            "allOf": [
              {
                "$ref": "#/components/schemas/P2pSteelTechnology"
              }
            ]
          }
        }
      },
      "P2pSteelEnergy": {
        "type": "object",
        "properties": {
          "emissionIntensityOfElectricityInCorrespondingUnit": {
            "type": "number",
            "nullable": true
          },
          "greenHydrogenUsage": {
            "nullable": true,
            "allOf": [
              {
                "$ref": "#/components/schemas/YesNo"
              }
            ]
          }
        }
      },
      "P2pSteelTechnology": {
        "type": "object",
        "properties": {
          "blastFurnacePhaseOutInPercent": {
            "type": "number",
            "nullable": true
          },
          "lowCarbonSteelScaleUpInPercent": {
            "type": "number",
            "nullable": true
          }
        }
      },
      "P2plRealEstateTechnology": {
        "type": "object",
        "properties": {
          "useOfDistrictHeatingNetworksInPercent": {
            "type": "number",
            "nullable": true
          },
          "heatPumpUsageInPercent": {
            "type": "number",
            "nullable": true
          }
        }
      },
      "PathwaysToParisData": {
        "required": [
          "general"
        ],
        "type": "object",
        "properties": {
          "general": {
            "$ref": "#/components/schemas/P2pGeneral"
          },
          "ammonia": {
            "nullable": true,
            "allOf": [
              {
                "$ref": "#/components/schemas/P2pAmmonia"
              }
            ]
          },
          "automotive": {
            "nullable": true,
            "allOf": [
              {
                "$ref": "#/components/schemas/P2pAutomotive"
              }
            ]
          },
          "hvcPlastics": {
            "nullable": true,
            "allOf": [
              {
                "$ref": "#/components/schemas/P2pHvcPlastics"
              }
            ]
          },
          "commercialRealEstate": {
            "nullable": true,
            "allOf": [
              {
                "$ref": "#/components/schemas/P2pRealEstate"
              }
            ]
          },
          "residentialRealEstate": {
            "nullable": true,
            "allOf": [
              {
                "$ref": "#/components/schemas/P2pRealEstate"
              }
            ]
          },
          "steel": {
            "nullable": true,
            "allOf": [
              {
                "$ref": "#/components/schemas/P2pSteel"
              }
            ]
          },
          "freightTransportByRoad": {
            "nullable": true,
            "allOf": [
              {
                "$ref": "#/components/schemas/P2pFreightTransportByRoad"
              }
            ]
          },
          "electricityGeneration": {
            "nullable": true,
            "allOf": [
              {
                "$ref": "#/components/schemas/P2pElectricityGeneration"
              }
            ]
          },
          "livestockFarming": {
            "nullable": true,
            "allOf": [
              {
                "$ref": "#/components/schemas/P2pLivestockFarming"
              }
            ]
          },
          "cement": {
            "nullable": true,
            "allOf": [
              {
                "$ref": "#/components/schemas/P2pCement"
              }
            ]
          }
        }
      },
      "Address": {
        "required": [
          "city",
          "country"
        ],
        "type": "object",
        "properties": {
          "streetAndHouseNumber": {
            "type": "string",
            "nullable": true
          },
          "postalCode": {
            "type": "string",
            "nullable": true
          },
          "city": {
            "type": "string"
          },
          "state": {
            "type": "string",
            "nullable": true
          },
          "country": {
            "type": "string"
          }
        }
      },
      "AmountWithCurrency": {
        "type": "object",
        "properties": {
          "amount": {
            "type": "number",
            "nullable": true
          },
          "currency": {
            "type": "string",
            "nullable": true
          }
        }
      },
      "BaseDataPointYesNoNa": {
        "type": "object",
        "properties": {
          "value": {
            "nullable": true,
            "allOf": [
              {
                "$ref": "#/components/schemas/YesNoNa"
              }
            ]
          },
          "dataSource": {
            "nullable": true,
            "allOf": [
              {
                "$ref": "#/components/schemas/BaseDocumentReference"
              }
            ]
          }
        }
      },
      "CompanyAssociatedDataLksgData": {
        "required": [
          "companyId",
          "data",
          "reportingPeriod"
        ],
        "type": "object",
        "properties": {
          "companyId": {
            "type": "string"
          },
          "reportingPeriod": {
            "type": "string"
          },
          "data": {
            "$ref": "#/components/schemas/LksgData"
          }
        }
      },
      "LksgAttachment": {
        "type": "object",
        "properties": {
          "attachment": {
            "nullable": true,
            "allOf": [
              {
                "$ref": "#/components/schemas/LksgAttachmentAttachment"
              }
            ]
          }
        }
      },
      "LksgAttachmentAttachment": {
        "type": "object",
        "properties": {
          "attachment": {
            "nullable": true,
            "allOf": [
              {
                "$ref": "#/components/schemas/BaseDataPointYesNo"
              }
            ]
          }
        }
      },
      "LksgData": {
        "required": [
          "general"
        ],
        "type": "object",
        "properties": {
          "general": {
            "$ref": "#/components/schemas/LksgGeneral"
          },
          "governance": {
            "nullable": true,
            "allOf": [
              {
                "$ref": "#/components/schemas/LksgGovernance"
              }
            ]
          },
          "social": {
            "nullable": true,
            "allOf": [
              {
                "$ref": "#/components/schemas/LksgSocial"
              }
            ]
          },
          "environmental": {
            "nullable": true,
            "allOf": [
              {
                "$ref": "#/components/schemas/LksgEnvironmental"
              }
            ]
          },
          "attachment": {
            "nullable": true,
            "allOf": [
              {
                "$ref": "#/components/schemas/LksgAttachment"
              }
            ]
          }
        }
      },
      "LksgEnvironmental": {
        "type": "object",
        "properties": {
          "useOfMercuryMercuryWasteMinamataConvention": {
            "nullable": true,
            "allOf": [
              {
                "$ref": "#/components/schemas/LksgEnvironmentalUseOfMercuryMercuryWasteMinamataConvention"
              }
            ]
          },
          "productionAndUseOfPersistentOrganicPollutantsPopsConvention": {
            "nullable": true,
            "allOf": [
              {
                "$ref": "#/components/schemas/LksgEnvironmentalProductionAndUseOfPersistentOrganicPollutantsPopsConvention"
              }
            ]
          },
          "exportImportOfHazardousWasteBaselConvention": {
            "nullable": true,
            "allOf": [
              {
                "$ref": "#/components/schemas/LksgEnvironmentalExportImportOfHazardousWasteBaselConvention"
              }
            ]
          }
        }
      },
      "LksgEnvironmentalExportImportOfHazardousWasteBaselConvention": {
        "type": "object",
        "properties": {
          "persistentOrganicPollutantsProductionAndUseTransboundaryMovements": {
            "nullable": true,
            "allOf": [
              {
                "$ref": "#/components/schemas/YesNo"
              }
            ]
          },
          "persistentOrganicPollutantsProductionAndUseRiskForImportingState": {
            "nullable": true,
            "allOf": [
              {
                "$ref": "#/components/schemas/YesNo"
              }
            ]
          },
          "hazardousWasteTransboundaryMovementsLocatedOecdEuLiechtenstein": {
            "nullable": true,
            "allOf": [
              {
                "$ref": "#/components/schemas/YesNo"
              }
            ]
          },
          "hazardousWasteTransboundaryMovementsOutsideOecdEuOrLiechtenstein": {
            "nullable": true,
            "allOf": [
              {
                "$ref": "#/components/schemas/YesNo"
              }
            ]
          },
          "hazardousWasteTransportPreventionMeasures": {
            "nullable": true,
            "allOf": [
              {
                "$ref": "#/components/schemas/YesNo"
              }
            ]
          },
          "wastePolicy": {
            "nullable": true,
            "allOf": [
              {
                "$ref": "#/components/schemas/BaseDataPointYesNo"
              }
            ]
          },
          "hazardousWasteTransportPreventionOtherMeasures": {
            "nullable": true,
            "allOf": [
              {
                "$ref": "#/components/schemas/BaseDataPointYesNo"
              }
            ]
          },
          "hazardousWasteTransportPreventionOtherMeasuresDescription": {
            "type": "string",
            "nullable": true
          },
          "hazardousWasteDisposal": {
            "nullable": true,
            "allOf": [
              {
                "$ref": "#/components/schemas/YesNo"
              }
            ]
          },
          "hazardousWasteDisposalRiskOfImport": {
            "nullable": true,
            "allOf": [
              {
                "$ref": "#/components/schemas/YesNo"
              }
            ]
          },
          "hazardousWasteDisposalOtherWasteImport": {
            "nullable": true,
            "allOf": [
              {
                "$ref": "#/components/schemas/YesNo"
              }
            ]
          },
          "hazardousWasteDisposalOtherWasteImportDescription": {
            "type": "string",
            "nullable": true
          }
        }
      },
      "LksgEnvironmentalProductionAndUseOfPersistentOrganicPollutantsPopsConvention": {
        "type": "object",
        "properties": {
          "persistentOrganicPollutantsProductionAndUse": {
            "nullable": true,
            "allOf": [
              {
                "$ref": "#/components/schemas/YesNo"
              }
            ]
          },
          "persistentOrganicPollutantsUsed": {
            "type": "string",
            "nullable": true
          },
          "persistentOrganicPollutantsProductionAndUseRiskOfExposure": {
            "nullable": true,
            "allOf": [
              {
                "$ref": "#/components/schemas/YesNo"
              }
            ]
          },
          "persistentOrganicPollutantsProductionAndUseRiskOfDisposal": {
            "nullable": true,
            "allOf": [
              {
                "$ref": "#/components/schemas/YesNo"
              }
            ]
          },
          "persistentOrganicPollutantsUsePreventionMeasures": {
            "nullable": true,
            "allOf": [
              {
                "$ref": "#/components/schemas/YesNo"
              }
            ]
          },
          "persistentOrganicPollutantsUsePolicy": {
            "nullable": true,
            "allOf": [
              {
                "$ref": "#/components/schemas/BaseDataPointYesNo"
              }
            ]
          },
          "persistentOrganicPollutantsUsePreventionOtherMeasures": {
            "nullable": true,
            "allOf": [
              {
                "$ref": "#/components/schemas/BaseDataPointYesNo"
              }
            ]
          },
          "persistentOrganicPollutantsUsePreventionOtherMeasuresDescription": {
            "type": "string",
            "nullable": true
          }
        }
      },
      "LksgEnvironmentalUseOfMercuryMercuryWasteMinamataConvention": {
        "type": "object",
        "properties": {
          "mercuryAndMercuryWasteHandling": {
            "nullable": true,
            "allOf": [
              {
                "$ref": "#/components/schemas/YesNo"
              }
            ]
          },
          "mercuryAddedProductsHandling": {
            "nullable": true,
            "allOf": [
              {
                "$ref": "#/components/schemas/YesNo"
              }
            ]
          },
          "mercuryAddedProductsHandlingRiskOfExposure": {
            "nullable": true,
            "allOf": [
              {
                "$ref": "#/components/schemas/YesNo"
              }
            ]
          },
          "mercuryAddedProductsHandlingRiskOfDisposal": {
            "nullable": true,
            "allOf": [
              {
                "$ref": "#/components/schemas/YesNo"
              }
            ]
          },
          "mercuryAndMercuryCompoundsProductionAndUse": {
            "nullable": true,
            "allOf": [
              {
                "$ref": "#/components/schemas/YesNo"
              }
            ]
          },
          "mercuryAndMercuryCompoundsProductionAndUseRiskOfExposure": {
            "nullable": true,
            "allOf": [
              {
                "$ref": "#/components/schemas/YesNo"
              }
            ]
          },
          "mercuryAndMercuryWasteUsePreventionMeasures": {
            "nullable": true,
            "allOf": [
              {
                "$ref": "#/components/schemas/YesNo"
              }
            ]
          },
          "mercuryAndMercuryWasteHandlingPolicy": {
            "nullable": true,
            "allOf": [
              {
                "$ref": "#/components/schemas/BaseDataPointYesNo"
              }
            ]
          },
          "mercuryAndMercuryWasteUsePreventionOtherMeasures": {
            "nullable": true,
            "allOf": [
              {
                "$ref": "#/components/schemas/BaseDataPointYesNo"
              }
            ]
          },
          "mercuryAndMercuryWasteUsePreventionOtherMeasuresDescription": {
            "type": "string",
            "nullable": true
          }
        }
      },
      "LksgGeneral": {
        "required": [
          "masterData"
        ],
        "type": "object",
        "properties": {
          "masterData": {
            "$ref": "#/components/schemas/LksgGeneralMasterData"
          },
          "productionSpecific": {
            "nullable": true,
            "allOf": [
              {
                "$ref": "#/components/schemas/LksgGeneralProductionSpecific"
              }
            ]
          },
          "productionSpecificOwnOperations": {
            "nullable": true,
            "allOf": [
              {
                "$ref": "#/components/schemas/LksgGeneralProductionSpecificOwnOperations"
              }
            ]
          }
        }
      },
      "LksgGeneralMasterData": {
        "required": [
          "dataDate"
        ],
        "type": "object",
        "properties": {
          "dataDate": {
            "type": "string",
            "format": "date"
          },
          "headOfficeInGermany": {
            "nullable": true,
            "allOf": [
              {
                "$ref": "#/components/schemas/YesNo"
              }
            ]
          },
          "groupOfCompanies": {
            "nullable": true,
            "allOf": [
              {
                "$ref": "#/components/schemas/YesNo"
              }
            ]
          },
          "groupOfCompaniesName": {
            "type": "string",
            "nullable": true
          },
          "industry": {
            "type": "array",
            "nullable": true,
            "items": {
              "type": "string"
            }
          },
          "numberOfEmployees": {
            "type": "number",
            "nullable": true
          },
          "seasonalOrMigrantWorkers": {
            "nullable": true,
            "allOf": [
              {
                "$ref": "#/components/schemas/YesNo"
              }
            ]
          },
          "shareOfTemporaryWorkers": {
            "nullable": true,
            "allOf": [
              {
                "$ref": "#/components/schemas/LksgGeneralMasterdataShareOfTemporaryWorkersOptions"
              }
            ]
          },
          "annualTotalRevenue": {
            "nullable": true,
            "allOf": [
              {
                "$ref": "#/components/schemas/AmountWithCurrency"
              }
            ]
          },
          "fixedAndWorkingCapital": {
            "nullable": true,
            "allOf": [
              {
                "$ref": "#/components/schemas/AmountWithCurrency"
              }
            ]
          }
        }
      },
      "LksgGeneralMasterdataShareOfTemporaryWorkersOptions": {
        "type": "string",
        "enum": [
          "Smaller10",
          "Between10And25",
          "Between25And50",
          "Greater50"
        ]
      },
      "LksgGeneralProductionSpecific": {
        "type": "object",
        "properties": {
          "manufacturingCompany": {
            "nullable": true,
            "allOf": [
              {
                "$ref": "#/components/schemas/YesNo"
              }
            ]
          },
          "capacity": {
            "type": "string",
            "nullable": true
          },
          "productionViaSubcontracting": {
            "nullable": true,
            "allOf": [
              {
                "$ref": "#/components/schemas/YesNo"
              }
            ]
          },
          "subcontractingCompaniesCountries": {
            "type": "object",
            "additionalProperties": {
              "type": "array",
              "example": {
                "DE": [
                  "NaceCodeA, NaceCodeB"
                ],
                "GB": [
                  "NaceCodeC"
                ]
              },
              "items": {
                "type": "string",
                "example": "{\"DE\":[\"NaceCodeA, NaceCodeB\"],\"GB\":[\"NaceCodeC\"]}"
              }
            },
            "nullable": true,
            "example": {
              "DE": [
                "NaceCodeA, NaceCodeB"
              ],
              "GB": [
                "NaceCodeC"
              ]
            }
          },
          "productionSites": {
            "nullable": true,
            "allOf": [
              {
                "$ref": "#/components/schemas/YesNo"
              }
            ]
          },
          "numberOfProductionSites": {
            "type": "number",
            "nullable": true
          },
          "listOfProductionSites": {
            "type": "array",
            "nullable": true,
            "items": {
              "$ref": "#/components/schemas/LksgProductionSite"
            }
          },
          "market": {
            "nullable": true,
            "allOf": [
              {
                "$ref": "#/components/schemas/LksgGeneralProductionspecificMarketOptions"
              }
            ]
          },
          "specificProcurement": {
            "type": "array",
            "nullable": true,
            "items": {
              "$ref": "#/components/schemas/SpecificProcurementOptions"
            }
          }
        }
      },
      "LksgGeneralProductionSpecificOwnOperations": {
        "type": "object",
        "properties": {
          "mostImportantProducts": {
            "type": "array",
            "nullable": true,
            "items": {
              "$ref": "#/components/schemas/LksgProduct"
            }
          },
          "procurementCategories": {
            "type": "object",
            "additionalProperties": {
              "$ref": "#/components/schemas/LksgProcurementCategory"
            },
            "nullable": true,
            "example": {
              "Products": {
                "procuredProductTypesAndServicesNaceCodes": [
                  "string"
                ],
                "numberOfSuppliersPerCountryCode": {
                  "GB": 2
                },
                "shareOfTotalProcurementInPercent": 0
              },
              "Services": {
                "procuredProductTypesAndServicesNaceCodes": [
                  "string"
                ],
                "numberOfSuppliersPerCountryCode": {
                  "GB": 2
                },
                "shareOfTotalProcurementInPercent": 0
              },
              "RawMaterials": {
                "procuredProductTypesAndServicesNaceCodes": [
                  "string"
                ],
                "numberOfSuppliersPerCountryCode": {
                  "GB": 2
                },
                "shareOfTotalProcurementInPercent": 0
              }
            }
          }
        }
      },
      "LksgGeneralProductionspecificMarketOptions": {
        "type": "string",
        "enum": [
          "National",
          "International",
          "Both"
        ]
      },
      "LksgGovernance": {
        "type": "object",
        "properties": {
          "riskManagementOwnOperations": {
            "nullable": true,
            "allOf": [
              {
                "$ref": "#/components/schemas/LksgGovernanceRiskManagementOwnOperations"
              }
            ]
          },
          "grievanceMechanismOwnOperations": {
            "nullable": true,
            "allOf": [
              {
                "$ref": "#/components/schemas/LksgGovernanceGrievanceMechanismOwnOperations"
              }
            ]
          },
          "certificationsPoliciesAndResponsibilities": {
            "nullable": true,
            "allOf": [
              {
                "$ref": "#/components/schemas/LksgGovernanceCertificationsPoliciesAndResponsibilities"
              }
            ]
          },
          "generalViolations": {
            "nullable": true,
            "allOf": [
              {
                "$ref": "#/components/schemas/LksgGovernanceGeneralViolations"
              }
            ]
          }
        }
      },
      "LksgGovernanceCertificationsPoliciesAndResponsibilities": {
        "type": "object",
        "properties": {
          "codeOfConduct": {
            "nullable": true,
            "allOf": [
              {
                "$ref": "#/components/schemas/BaseDataPointYesNo"
              }
            ]
          },
          "codeOfConductTraining": {
            "nullable": true,
            "allOf": [
              {
                "$ref": "#/components/schemas/YesNo"
              }
            ]
          },
          "supplierCodeOfConduct": {
            "nullable": true,
            "allOf": [
              {
                "$ref": "#/components/schemas/BaseDataPointYesNo"
              }
            ]
          },
          "policyStatement": {
            "nullable": true,
            "allOf": [
              {
                "$ref": "#/components/schemas/BaseDataPointYesNo"
              }
            ]
          },
          "humanRightsStrategy": {
            "type": "string",
            "nullable": true
          },
          "environmentalImpactPolicy": {
            "nullable": true,
            "allOf": [
              {
                "$ref": "#/components/schemas/BaseDataPointYesNo"
              }
            ]
          },
          "fairWorkingConditionsPolicy": {
            "nullable": true,
            "allOf": [
              {
                "$ref": "#/components/schemas/BaseDataPointYesNo"
              }
            ]
          },
          "responsibilitiesForFairWorkingConditions": {
            "nullable": true,
            "allOf": [
              {
                "$ref": "#/components/schemas/YesNo"
              }
            ]
          },
          "responsibilitiesForTheEnvironment": {
            "nullable": true,
            "allOf": [
              {
                "$ref": "#/components/schemas/YesNo"
              }
            ]
          },
          "responsibilitiesForOccupationalSafety": {
            "nullable": true,
            "allOf": [
              {
                "$ref": "#/components/schemas/YesNo"
              }
            ]
          },
          "amforiBsci": {
            "nullable": true,
            "allOf": [
              {
                "$ref": "#/components/schemas/BaseDataPointYesNo"
              }
            ]
          },
          "betterWorkProgram": {
            "nullable": true,
            "allOf": [
              {
                "$ref": "#/components/schemas/BaseDataPointYesNo"
              }
            ]
          },
          "ecoManagementAndAuditSchemeEmas": {
            "nullable": true,
            "allOf": [
              {
                "$ref": "#/components/schemas/BaseDataPointYesNo"
              }
            ]
          },
          "flaFairLaborCodeAndComplianceBenchmarksForAgriculture": {
            "nullable": true,
            "allOf": [
              {
                "$ref": "#/components/schemas/BaseDataPointYesNo"
              }
            ]
          },
          "flaFairLaborCodeAndComplianceBenchmarksForManufacturing": {
            "nullable": true,
            "allOf": [
              {
                "$ref": "#/components/schemas/BaseDataPointYesNo"
              }
            ]
          },
          "fairtradeTraderStandard": {
            "nullable": true,
            "allOf": [
              {
                "$ref": "#/components/schemas/BaseDataPointYesNo"
              }
            ]
          },
          "globalOrganicTextileStandardGots": {
            "nullable": true,
            "allOf": [
              {
                "$ref": "#/components/schemas/BaseDataPointYesNo"
              }
            ]
          },
          "gotsOrganicInConversion": {
            "nullable": true,
            "allOf": [
              {
                "$ref": "#/components/schemas/BaseDataPointYesNo"
              }
            ]
          },
          "iatf16949": {
            "nullable": true,
            "allOf": [
              {
                "$ref": "#/components/schemas/BaseDataPointYesNo"
              }
            ]
          },
          "iso10007": {
            "nullable": true,
            "allOf": [
              {
                "$ref": "#/components/schemas/BaseDataPointYesNo"
              }
            ]
          },
          "iso14001": {
            "nullable": true,
            "allOf": [
              {
                "$ref": "#/components/schemas/BaseDataPointYesNo"
              }
            ]
          },
          "iso20400": {
            "nullable": true,
            "allOf": [
              {
                "$ref": "#/components/schemas/BaseDataPointYesNo"
              }
            ]
          },
          "iso26000": {
            "nullable": true,
            "allOf": [
              {
                "$ref": "#/components/schemas/BaseDataPointYesNo"
              }
            ]
          },
          "iso31000": {
            "nullable": true,
            "allOf": [
              {
                "$ref": "#/components/schemas/BaseDataPointYesNo"
              }
            ]
          },
          "iso37001": {
            "nullable": true,
            "allOf": [
              {
                "$ref": "#/components/schemas/BaseDataPointYesNo"
              }
            ]
          },
          "iso37002": {
            "nullable": true,
            "allOf": [
              {
                "$ref": "#/components/schemas/BaseDataPointYesNo"
              }
            ]
          },
          "iso37301": {
            "nullable": true,
            "allOf": [
              {
                "$ref": "#/components/schemas/BaseDataPointYesNo"
              }
            ]
          },
          "iso44001": {
            "nullable": true,
            "allOf": [
              {
                "$ref": "#/components/schemas/BaseDataPointYesNo"
              }
            ]
          },
          "iso45001": {
            "nullable": true,
            "allOf": [
              {
                "$ref": "#/components/schemas/BaseDataPointYesNo"
              }
            ]
          },
          "iso50001": {
            "nullable": true,
            "allOf": [
              {
                "$ref": "#/components/schemas/BaseDataPointYesNo"
              }
            ]
          },
          "iso9001": {
            "nullable": true,
            "allOf": [
              {
                "$ref": "#/components/schemas/BaseDataPointYesNo"
              }
            ]
          },
          "isoIec27001": {
            "nullable": true,
            "allOf": [
              {
                "$ref": "#/components/schemas/BaseDataPointYesNo"
              }
            ]
          },
          "isoIecTs33061": {
            "nullable": true,
            "allOf": [
              {
                "$ref": "#/components/schemas/BaseDataPointYesNo"
              }
            ]
          },
          "isoIecIeee15288": {
            "nullable": true,
            "allOf": [
              {
                "$ref": "#/components/schemas/BaseDataPointYesNo"
              }
            ]
          },
          "naturlandStandards": {
            "nullable": true,
            "allOf": [
              {
                "$ref": "#/components/schemas/BaseDataPointYesNo"
              }
            ]
          },
          "responsibleBusinessAlliance": {
            "nullable": true,
            "allOf": [
              {
                "$ref": "#/components/schemas/BaseDataPointYesNo"
              }
            ]
          },
          "sa8000": {
            "nullable": true,
            "allOf": [
              {
                "$ref": "#/components/schemas/BaseDataPointYesNo"
              }
            ]
          },
          "sedexMembersEthicalTradeAuditSmeta": {
            "nullable": true,
            "allOf": [
              {
                "$ref": "#/components/schemas/BaseDataPointYesNo"
              }
            ]
          },
          "textileExchangeGlobalRecycledStandard": {
            "nullable": true,
            "allOf": [
              {
                "$ref": "#/components/schemas/BaseDataPointYesNo"
              }
            ]
          },
          "znuStandardNachhaltigerWirtschaften": {
            "nullable": true,
            "allOf": [
              {
                "$ref": "#/components/schemas/BaseDataPointYesNo"
              }
            ]
          },
          "additionalCertifications": {
            "nullable": true,
            "allOf": [
              {
                "$ref": "#/components/schemas/BaseDataPointYesNo"
              }
            ]
          }
        }
      },
      "LksgGovernanceGeneralViolations": {
        "type": "object",
        "properties": {
          "legalProceedings": {
            "nullable": true,
            "allOf": [
              {
                "$ref": "#/components/schemas/YesNo"
              }
            ]
          },
          "humanRightsOrEnvironmentalViolations": {
            "nullable": true,
            "allOf": [
              {
                "$ref": "#/components/schemas/YesNo"
              }
            ]
          },
          "humanRightsOrEnvironmentalViolationsDefinition": {
            "type": "array",
            "nullable": true,
            "items": {
              "$ref": "#/components/schemas/LksgRiskOrViolationAssessment"
            }
          },
          "highRiskCountriesRawMaterials": {
            "nullable": true,
            "allOf": [
              {
                "$ref": "#/components/schemas/YesNo"
              }
            ]
          },
          "highRiskCountriesRawMaterialsLocation": {
            "type": "array",
            "nullable": true,
            "items": {
              "type": "string"
            }
          },
          "highRiskCountriesActivity": {
            "nullable": true,
            "allOf": [
              {
                "$ref": "#/components/schemas/YesNo"
              }
            ]
          },
          "highRiskCountries": {
            "type": "array",
            "nullable": true,
            "items": {
              "type": "string"
            }
          },
          "highRiskCountriesProcurement": {
            "nullable": true,
            "allOf": [
              {
                "$ref": "#/components/schemas/YesNo"
              }
            ]
          },
          "highRiskCountriesProcurementName": {
            "type": "array",
            "nullable": true,
            "items": {
              "type": "string"
            }
          }
        }
      },
      "LksgGovernanceGrievanceMechanismOwnOperations": {
        "type": "object",
        "properties": {
          "grievanceHandlingMechanism": {
            "nullable": true,
            "allOf": [
              {
                "$ref": "#/components/schemas/BaseDataPointYesNo"
              }
            ]
          },
          "grievanceHandlingReportingAccessible": {
            "nullable": true,
            "allOf": [
              {
                "$ref": "#/components/schemas/YesNo"
              }
            ]
          },
          "appropriateGrievanceHandlingInformation": {
            "nullable": true,
            "allOf": [
              {
                "$ref": "#/components/schemas/YesNo"
              }
            ]
          },
          "appropriateGrievanceHandlingSupport": {
            "nullable": true,
            "allOf": [
              {
                "$ref": "#/components/schemas/YesNo"
              }
            ]
          },
          "accessToExpertiseForGrievanceHandling": {
            "nullable": true,
            "allOf": [
              {
                "$ref": "#/components/schemas/YesNo"
              }
            ]
          },
          "grievanceComplaints": {
            "nullable": true,
            "allOf": [
              {
                "$ref": "#/components/schemas/YesNo"
              }
            ]
          },
          "complaintsNumber": {
            "type": "number",
            "nullable": true
          },
          "complaintsRiskPosition": {
            "type": "array",
            "nullable": true,
            "items": {
              "$ref": "#/components/schemas/LksgGrievanceAssessmentMechanism"
            }
          },
          "publicAccessToGrievanceHandling": {
            "nullable": true,
            "allOf": [
              {
                "$ref": "#/components/schemas/YesNo"
              }
            ]
          },
          "whistleblowerProtection": {
            "nullable": true,
            "allOf": [
              {
                "$ref": "#/components/schemas/YesNo"
              }
            ]
          },
          "dueDiligenceProcessForGrievanceHandling": {
            "nullable": true,
            "allOf": [
              {
                "$ref": "#/components/schemas/YesNo"
              }
            ]
          }
        }
      },
      "LksgGovernanceRiskManagementOwnOperations": {
        "type": "object",
        "properties": {
          "riskManagementSystem": {
            "nullable": true,
            "allOf": [
              {
                "$ref": "#/components/schemas/BaseDataPointYesNo"
              }
            ]
          },
          "riskAnalysisInFiscalYear": {
            "nullable": true,
            "allOf": [
              {
                "$ref": "#/components/schemas/YesNo"
              }
            ]
          },
          "risksIdentified": {
            "nullable": true,
            "allOf": [
              {
                "$ref": "#/components/schemas/YesNo"
              }
            ]
          },
          "identifiedRisks": {
            "type": "array",
            "nullable": true,
            "items": {
              "$ref": "#/components/schemas/LksgRiskOrViolationAssessment"
            }
          },
          "regulatedRiskManagementResponsibility": {
            "nullable": true,
            "allOf": [
              {
                "$ref": "#/components/schemas/YesNo"
              }
            ]
          }
        }
      },
      "LksgGrievanceAssessmentMechanism": {
        "required": [
          "measuresTaken",
          "riskPositions",
          "specifiedComplaint"
        ],
        "type": "object",
        "properties": {
          "riskPositions": {
            "type": "array",
            "items": {
              "$ref": "#/components/schemas/RiskPositionType"
            }
          },
          "specifiedComplaint": {
            "type": "string"
          },
          "measuresTaken": {
            "$ref": "#/components/schemas/YesNo"
          },
          "listedMeasures": {
            "type": "string",
            "nullable": true
          }
        }
      },
      "LksgProcurementCategory": {
        "required": [
          "procuredProductTypesAndServicesNaceCodes"
        ],
        "type": "object",
        "properties": {
          "procuredProductTypesAndServicesNaceCodes": {
            "type": "array",
            "items": {
              "type": "string"
            }
          },
          "numberOfSuppliersPerCountryCode": {
            "type": "object",
            "additionalProperties": {
              "type": "integer",
              "format": "int32"
            },
            "nullable": true
          },
          "shareOfTotalProcurementInPercent": {
            "type": "number",
            "nullable": true
          }
        },
        "example": {
          "Products": {
            "procuredProductTypesAndServicesNaceCodes": [
              "string"
            ],
            "numberOfSuppliersPerCountryCode": {
              "GB": 2
            },
            "shareOfTotalProcurementInPercent": 0
          },
          "Services": {
            "procuredProductTypesAndServicesNaceCodes": [
              "string"
            ],
            "numberOfSuppliersPerCountryCode": {
              "GB": 2
            },
            "shareOfTotalProcurementInPercent": 0
          },
          "RawMaterials": {
            "procuredProductTypesAndServicesNaceCodes": [
              "string"
            ],
            "numberOfSuppliersPerCountryCode": {
              "GB": 2
            },
            "shareOfTotalProcurementInPercent": 0
          }
        }
      },
      "LksgProduct": {
        "required": [
          "name"
        ],
        "type": "object",
        "properties": {
          "name": {
            "type": "string"
          },
          "productionSteps": {
            "type": "array",
            "nullable": true,
            "items": {
              "type": "string"
            }
          },
          "relatedCorporateSupplyChain": {
            "type": "string",
            "nullable": true
          }
        }
      },
      "LksgProductionSite": {
        "required": [
          "addressOfProductionSite"
        ],
        "type": "object",
        "properties": {
          "nameOfProductionSite": {
            "type": "string",
            "nullable": true
          },
          "addressOfProductionSite": {
            "$ref": "#/components/schemas/Address"
          },
          "listOfGoodsOrServices": {
            "type": "array",
            "nullable": true,
            "items": {
              "type": "string"
            }
          }
        }
      },
      "LksgRiskOrViolationAssessment": {
        "required": [
          "measuresTaken",
          "riskPosition"
        ],
        "type": "object",
        "properties": {
          "riskPosition": {
            "$ref": "#/components/schemas/RiskPositionType"
          },
          "measuresTaken": {
            "$ref": "#/components/schemas/YesNo"
          },
          "listedMeasures": {
            "type": "string",
            "nullable": true
          }
        }
      },
      "LksgSocial": {
        "type": "object",
        "properties": {
          "childLabor": {
            "nullable": true,
            "allOf": [
              {
                "$ref": "#/components/schemas/LksgSocialChildLabor"
              }
            ]
          },
          "forcedLaborSlavery": {
            "nullable": true,
            "allOf": [
              {
                "$ref": "#/components/schemas/LksgSocialForcedLaborSlavery"
              }
            ]
          },
          "withholdingAdequateWages": {
            "nullable": true,
            "allOf": [
              {
                "$ref": "#/components/schemas/LksgSocialWithholdingAdequateWages"
              }
            ]
          },
          "disregardForOccupationalHealthSafety": {
            "nullable": true,
            "allOf": [
              {
                "$ref": "#/components/schemas/LksgSocialDisregardForOccupationalHealthSafety"
              }
            ]
          },
          "disregardForFreedomOfAssociation": {
            "nullable": true,
            "allOf": [
              {
                "$ref": "#/components/schemas/LksgSocialDisregardForFreedomOfAssociation"
              }
            ]
          },
          "unequalTreatmentOfEmployment": {
            "nullable": true,
            "allOf": [
              {
                "$ref": "#/components/schemas/LksgSocialUnequalTreatmentOfEmployment"
              }
            ]
          },
          "contaminationOfSoilWaterAirNoiseEmissionsExcessiveWaterConsumption": {
            "nullable": true,
            "allOf": [
              {
                "$ref": "#/components/schemas/LksgSocialContaminationOfSoilWaterAirNoiseEmissionsExcessiveWaterConsumption"
              }
            ]
          },
          "unlawfulEvictionDeprivationOfLandForestAndWater": {
            "nullable": true,
            "allOf": [
              {
                "$ref": "#/components/schemas/LksgSocialUnlawfulEvictionDeprivationOfLandForestAndWater"
              }
            ]
          },
          "useOfPrivatePublicSecurityForcesWithDisregardForHumanRights": {
            "nullable": true,
            "allOf": [
              {
                "$ref": "#/components/schemas/LksgSocialUseOfPrivatePublicSecurityForcesWithDisregardForHumanRights"
              }
            ]
          }
        }
      },
      "LksgSocialChildLabor": {
        "type": "object",
        "properties": {
          "employeeSUnder18": {
            "nullable": true,
            "allOf": [
              {
                "$ref": "#/components/schemas/YesNo"
              }
            ]
          },
          "employeeSUnder15": {
            "nullable": true,
            "allOf": [
              {
                "$ref": "#/components/schemas/YesNo"
              }
            ]
          },
          "employeeSUnder18InApprenticeship": {
            "nullable": true,
            "allOf": [
              {
                "$ref": "#/components/schemas/YesNo"
              }
            ]
          },
          "worstFormsOfChildLaborProhibition": {
            "nullable": true,
            "allOf": [
              {
                "$ref": "#/components/schemas/YesNo"
              }
            ]
          },
          "worstFormsOfChildLaborForms": {
            "type": "string",
            "nullable": true
          },
          "measuresForPreventionOfEmploymentUnderLocalMinimumAge": {
            "nullable": true,
            "allOf": [
              {
                "$ref": "#/components/schemas/YesNo"
              }
            ]
          },
          "employmentUnderLocalMinimumAgePreventionEmploymentContracts": {
            "nullable": true,
            "allOf": [
              {
                "$ref": "#/components/schemas/YesNo"
              }
            ]
          },
          "employmentUnderLocalMinimumAgePreventionJobDescription": {
            "nullable": true,
            "allOf": [
              {
                "$ref": "#/components/schemas/YesNo"
              }
            ]
          },
          "employmentUnderLocalMinimumAgePreventionIdentityDocuments": {
            "nullable": true,
            "allOf": [
              {
                "$ref": "#/components/schemas/YesNo"
              }
            ]
          },
          "employmentUnderLocalMinimumAgePreventionTraining": {
            "nullable": true,
            "allOf": [
              {
                "$ref": "#/components/schemas/BaseDataPointYesNo"
              }
            ]
          },
          "employmentUnderLocalMinimumAgePreventionCheckingOfLegalMinimumAge": {
            "nullable": true,
            "allOf": [
              {
                "$ref": "#/components/schemas/YesNo"
              }
            ]
          },
          "childLaborPreventionPolicy": {
            "nullable": true,
            "allOf": [
              {
                "$ref": "#/components/schemas/BaseDataPointYesNo"
              }
            ]
          },
          "additionalChildLaborOtherMeasures": {
            "nullable": true,
            "allOf": [
              {
                "$ref": "#/components/schemas/BaseDataPointYesNo"
              }
            ]
          },
          "additionalChildLaborOtherMeasuresDescription": {
            "type": "string",
            "nullable": true
          }
        }
      },
      "LksgSocialContaminationOfSoilWaterAirNoiseEmissionsExcessiveWaterConsumption": {
        "type": "object",
        "properties": {
          "harmfulSoilChange": {
            "nullable": true,
            "allOf": [
              {
                "$ref": "#/components/schemas/YesNo"
              }
            ]
          },
          "soilDegradation": {
            "nullable": true,
            "allOf": [
              {
                "$ref": "#/components/schemas/YesNo"
              }
            ]
          },
          "soilErosion": {
            "nullable": true,
            "allOf": [
              {
                "$ref": "#/components/schemas/YesNo"
              }
            ]
          },
          "soilBorneDiseases": {
            "nullable": true,
            "allOf": [
              {
                "$ref": "#/components/schemas/YesNo"
              }
            ]
          },
          "soilContamination": {
            "nullable": true,
            "allOf": [
              {
                "$ref": "#/components/schemas/YesNo"
              }
            ]
          },
          "soilSalinization": {
            "nullable": true,
            "allOf": [
              {
                "$ref": "#/components/schemas/YesNo"
              }
            ]
          },
          "soilProtectionPolicy": {
            "nullable": true,
            "allOf": [
              {
                "$ref": "#/components/schemas/BaseDataPointYesNo"
              }
            ]
          },
          "soilSpotChecks": {
            "nullable": true,
            "allOf": [
              {
                "$ref": "#/components/schemas/BaseDataPointYesNo"
              }
            ]
          },
          "harmfulWaterPollution": {
            "nullable": true,
            "allOf": [
              {
                "$ref": "#/components/schemas/YesNo"
              }
            ]
          },
          "fertilizersOrPollutants": {
            "nullable": true,
            "allOf": [
              {
                "$ref": "#/components/schemas/YesNo"
              }
            ]
          },
          "wasteWaterFiltration": {
            "nullable": true,
            "allOf": [
              {
                "$ref": "#/components/schemas/YesNo"
              }
            ]
          },
          "waterProtectionPolicy": {
            "nullable": true,
            "allOf": [
              {
                "$ref": "#/components/schemas/BaseDataPointYesNo"
              }
            ]
          },
          "waterSpotChecks": {
            "nullable": true,
            "allOf": [
              {
                "$ref": "#/components/schemas/BaseDataPointYesNo"
              }
            ]
          },
          "harmfulAirPollution": {
            "nullable": true,
            "allOf": [
              {
                "$ref": "#/components/schemas/YesNo"
              }
            ]
          },
          "airFiltration": {
            "nullable": true,
            "allOf": [
              {
                "$ref": "#/components/schemas/YesNo"
              }
            ]
          },
          "airQualityProtectionPolicy": {
            "nullable": true,
            "allOf": [
              {
                "$ref": "#/components/schemas/BaseDataPointYesNo"
              }
            ]
          },
          "airQualitySpotChecks": {
            "nullable": true,
            "allOf": [
              {
                "$ref": "#/components/schemas/BaseDataPointYesNo"
              }
            ]
          },
          "harmfulNoiseEmission": {
            "nullable": true,
            "allOf": [
              {
                "$ref": "#/components/schemas/YesNo"
              }
            ]
          },
          "reductionOfNoiseEmissions": {
            "nullable": true,
            "allOf": [
              {
                "$ref": "#/components/schemas/YesNo"
              }
            ]
          },
          "noiseReductionPolicy": {
            "nullable": true,
            "allOf": [
              {
                "$ref": "#/components/schemas/BaseDataPointYesNo"
              }
            ]
          },
          "noiseEmissionsSpotChecks": {
            "nullable": true,
            "allOf": [
              {
                "$ref": "#/components/schemas/BaseDataPointYesNo"
              }
            ]
          },
          "excessiveWaterConsumption": {
            "nullable": true,
            "allOf": [
              {
                "$ref": "#/components/schemas/YesNo"
              }
            ]
          },
          "waterSavingMeasures": {
            "nullable": true,
            "allOf": [
              {
                "$ref": "#/components/schemas/YesNo"
              }
            ]
          },
          "waterSavingMeasuresName": {
            "type": "string",
            "nullable": true
          },
          "waterUseReductionPolicy": {
            "nullable": true,
            "allOf": [
              {
                "$ref": "#/components/schemas/BaseDataPointYesNo"
              }
            ]
          },
          "waterConsumptionSpotChecks": {
            "nullable": true,
            "allOf": [
              {
                "$ref": "#/components/schemas/BaseDataPointYesNo"
              }
            ]
          },
          "waterSources": {
            "nullable": true,
            "allOf": [
              {
                "$ref": "#/components/schemas/YesNo"
              }
            ]
          },
          "contaminationPreventionMeasures": {
            "nullable": true,
            "allOf": [
              {
                "$ref": "#/components/schemas/BaseDataPointYesNo"
              }
            ]
          },
          "contaminationPreventionMeasuresDescription": {
            "type": "string",
            "nullable": true
          }
        }
      },
      "LksgSocialDisregardForFreedomOfAssociation": {
        "type": "object",
        "properties": {
          "freedomOfAssociation": {
            "nullable": true,
            "allOf": [
              {
                "$ref": "#/components/schemas/YesNo"
              }
            ]
          },
          "employeeRepresentation": {
            "type": "number",
            "nullable": true
          },
          "freedomOfAssociationDisregardPrevention": {
            "nullable": true,
            "allOf": [
              {
                "$ref": "#/components/schemas/YesNo"
              }
            ]
          },
          "discriminationForTradeUnionMembers": {
            "nullable": true,
            "allOf": [
              {
                "$ref": "#/components/schemas/YesNo"
              }
            ]
          },
          "freedomOfOperationForTradeUnion": {
            "nullable": true,
            "allOf": [
              {
                "$ref": "#/components/schemas/YesNo"
              }
            ]
          },
          "freedomOfAssociationTraining": {
            "nullable": true,
            "allOf": [
              {
                "$ref": "#/components/schemas/BaseDataPointYesNo"
              }
            ]
          },
          "worksCouncil": {
            "nullable": true,
            "allOf": [
              {
                "$ref": "#/components/schemas/BaseDataPointYesNo"
              }
            ]
          },
          "freedomOfAssociationOtherMeasures": {
            "nullable": true,
            "allOf": [
              {
                "$ref": "#/components/schemas/BaseDataPointYesNo"
              }
            ]
          },
          "freedomOfAssociationOtherMeasuresDescription": {
            "type": "string",
            "nullable": true
          }
        }
      },
      "LksgSocialDisregardForOccupationalHealthSafety": {
        "type": "object",
        "properties": {
          "lowSkillWork": {
            "nullable": true,
            "allOf": [
              {
                "$ref": "#/components/schemas/YesNo"
              }
            ]
          },
          "hazardousMachines": {
            "nullable": true,
            "allOf": [
              {
                "$ref": "#/components/schemas/YesNo"
              }
            ]
          },
          "oshMeasures": {
            "nullable": true,
            "allOf": [
              {
                "$ref": "#/components/schemas/YesNo"
              }
            ]
          },
          "oshPolicy": {
            "nullable": true,
            "allOf": [
              {
                "$ref": "#/components/schemas/BaseDataPointYesNo"
              }
            ]
          },
          "oshTraining": {
            "nullable": true,
            "allOf": [
              {
                "$ref": "#/components/schemas/BaseDataPointYesNo"
              }
            ]
          },
          "healthAndSafetyPolicy": {
            "nullable": true,
            "allOf": [
              {
                "$ref": "#/components/schemas/BaseDataPointYesNo"
              }
            ]
          },
          "otherOshMeasures": {
            "nullable": true,
            "allOf": [
              {
                "$ref": "#/components/schemas/BaseDataPointYesNo"
              }
            ]
          },
          "otherOshMeasuresDescription": {
            "type": "string",
            "nullable": true
          },
          "under10WorkplaceAccidents": {
            "nullable": true,
            "allOf": [
              {
                "$ref": "#/components/schemas/YesNo"
              }
            ]
          }
        }
      },
      "LksgSocialForcedLaborSlavery": {
        "type": "object",
        "properties": {
          "forcedLaborAndSlaveryPractices": {
            "nullable": true,
            "allOf": [
              {
                "$ref": "#/components/schemas/YesNo"
              }
            ]
          },
          "forcedLaborAndSlaveryPracticesSpecification": {
            "type": "string",
            "nullable": true
          },
          "forcedLaborAndSlaveryPreventionMeasures": {
            "nullable": true,
            "allOf": [
              {
                "$ref": "#/components/schemas/YesNo"
              }
            ]
          },
          "forcedLaborAndSlaveryPreventionEmploymentContracts": {
            "nullable": true,
            "allOf": [
              {
                "$ref": "#/components/schemas/YesNo"
              }
            ]
          },
          "forcedLaborAndSlaveryPreventionIdentityDocuments": {
            "nullable": true,
            "allOf": [
              {
                "$ref": "#/components/schemas/YesNo"
              }
            ]
          },
          "forcedLaborAndSlaveryPreventionFreeMovement": {
            "nullable": true,
            "allOf": [
              {
                "$ref": "#/components/schemas/YesNo"
              }
            ]
          },
          "forcedLaborAndSlaveryPreventionProvisionSocialRoomsAndToilets": {
            "nullable": true,
            "allOf": [
              {
                "$ref": "#/components/schemas/YesNo"
              }
            ]
          },
          "forcedLaborAndSlaveryPreventionTraining": {
            "nullable": true,
            "allOf": [
              {
                "$ref": "#/components/schemas/BaseDataPointYesNo"
              }
            ]
          },
          "forcedLaborPreventionPolicy": {
            "nullable": true,
            "allOf": [
              {
                "$ref": "#/components/schemas/BaseDataPointYesNo"
              }
            ]
          },
          "forcedLaborAndSlaveryPreventionOtherMeasures": {
            "nullable": true,
            "allOf": [
              {
                "$ref": "#/components/schemas/BaseDataPointYesNo"
              }
            ]
          },
          "forcedLaborAndSlaveryPreventionOtherMeasuresDescription": {
            "type": "string",
            "nullable": true
          }
        }
      },
      "LksgSocialUnequalTreatmentOfEmployment": {
        "type": "object",
        "properties": {
          "unequalTreatmentOfEmployment": {
            "nullable": true,
            "allOf": [
              {
                "$ref": "#/components/schemas/YesNo"
              }
            ]
          },
          "unequalTreatmentOfEmploymentPreventionMeasures": {
            "nullable": true,
            "allOf": [
              {
                "$ref": "#/components/schemas/YesNo"
              }
            ]
          },
          "diversityAndInclusionRole": {
            "nullable": true,
            "allOf": [
              {
                "$ref": "#/components/schemas/YesNo"
              }
            ]
          },
          "preventionOfMistreatments": {
            "nullable": true,
            "allOf": [
              {
                "$ref": "#/components/schemas/YesNo"
              }
            ]
          },
          "unequalTreatmentPreventionTraining": {
            "nullable": true,
            "allOf": [
              {
                "$ref": "#/components/schemas/BaseDataPointYesNo"
              }
            ]
          },
          "equalOpportunitiesOfficer": {
            "nullable": true,
            "allOf": [
              {
                "$ref": "#/components/schemas/YesNo"
              }
            ]
          },
          "equalEmploymentPolicy": {
            "nullable": true,
            "allOf": [
              {
                "$ref": "#/components/schemas/BaseDataPointYesNo"
              }
            ]
          },
          "unequalTreatmentPreventionOtherMeasures": {
            "nullable": true,
            "allOf": [
              {
                "$ref": "#/components/schemas/BaseDataPointYesNo"
              }
            ]
          },
          "unequalTreatmentPreventionOtherMeasuresDescription": {
            "type": "string",
            "nullable": true
          }
        }
      },
      "LksgSocialUnlawfulEvictionDeprivationOfLandForestAndWater": {
        "type": "object",
        "properties": {
          "unlawfulEvictionAndTakingOfLand": {
            "nullable": true,
            "allOf": [
              {
                "$ref": "#/components/schemas/YesNo"
              }
            ]
          },
          "unlawfulEvictionAndTakingOfLandRisk": {
            "type": "string",
            "nullable": true
          },
          "unlawfulEvictionAndTakingOfLandMeasures": {
            "nullable": true,
            "allOf": [
              {
                "$ref": "#/components/schemas/YesNo"
              }
            ]
          },
          "modelContractsForLandPurchaseOrLeasing": {
            "nullable": true,
            "allOf": [
              {
                "$ref": "#/components/schemas/BaseDataPointYesNo"
              }
            ]
          },
          "involvementOfLocalsInDecisionMaking": {
            "nullable": true,
            "allOf": [
              {
                "$ref": "#/components/schemas/YesNo"
              }
            ]
          },
          "governanceOfTenurePolicy": {
            "nullable": true,
            "allOf": [
              {
                "$ref": "#/components/schemas/BaseDataPointYesNo"
              }
            ]
          },
          "unlawfulEvictionAndTakingOfLandOtherMeasures": {
            "nullable": true,
            "allOf": [
              {
                "$ref": "#/components/schemas/BaseDataPointYesNo"
              }
            ]
          },
          "unlawfulEvictionAndTakingOfLandOtherMeasuresDescription": {
            "type": "string",
            "nullable": true
          }
        }
      },
      "LksgSocialUseOfPrivatePublicSecurityForcesWithDisregardForHumanRights": {
        "type": "object",
        "properties": {
          "useOfPrivatePublicSecurityForces": {
            "nullable": true,
            "allOf": [
              {
                "$ref": "#/components/schemas/YesNo"
              }
            ]
          },
          "useOfPrivatePublicSecurityForcesAndRiskOfViolationOfHumanRights": {
            "nullable": true,
            "allOf": [
              {
                "$ref": "#/components/schemas/YesNo"
              }
            ]
          },
          "instructionOfSecurityForces": {
            "nullable": true,
            "allOf": [
              {
                "$ref": "#/components/schemas/BaseDataPointYesNo"
              }
            ]
          },
          "humanRightsTraining": {
            "nullable": true,
            "allOf": [
              {
                "$ref": "#/components/schemas/BaseDataPointYesNo"
              }
            ]
          },
          "stateSecurityForces": {
            "nullable": true,
            "allOf": [
              {
                "$ref": "#/components/schemas/YesNoNa"
              }
            ]
          },
          "privateSecurityForces": {
            "nullable": true,
            "allOf": [
              {
                "$ref": "#/components/schemas/BaseDataPointYesNoNa"
              }
            ]
          },
          "useOfPrivatePublicSecurityForcesMeasures": {
            "nullable": true,
            "allOf": [
              {
                "$ref": "#/components/schemas/BaseDataPointYesNo"
              }
            ]
          },
          "useOfPrivatePublicSecurityForcesMeasuresDescription": {
            "type": "string",
            "nullable": true
          }
        }
      },
      "LksgSocialWithholdingAdequateWages": {
        "type": "object",
        "properties": {
          "adequateWageWithholding": {
            "nullable": true,
            "allOf": [
              {
                "$ref": "#/components/schemas/YesNo"
              }
            ]
          },
          "adequateWagesMeasures": {
            "nullable": true,
            "allOf": [
              {
                "$ref": "#/components/schemas/YesNo"
              }
            ]
          },
          "documentedWorkingHoursAndWages": {
            "nullable": true,
            "allOf": [
              {
                "$ref": "#/components/schemas/BaseDataPointYesNo"
              }
            ]
          },
          "adequateLivingWage": {
            "nullable": true,
            "allOf": [
              {
                "$ref": "#/components/schemas/BaseDataPointYesNo"
              }
            ]
          },
          "regularWagesProcessFlow": {
            "nullable": true,
            "allOf": [
              {
                "$ref": "#/components/schemas/YesNo"
              }
            ]
          },
          "fixedHourlyWages": {
            "nullable": true,
            "allOf": [
              {
                "$ref": "#/components/schemas/YesNoNa"
              }
            ]
          },
          "fixedPieceworkWages": {
            "nullable": true,
            "allOf": [
              {
                "$ref": "#/components/schemas/YesNoNa"
              }
            ]
          },
          "adequateWageOtherMeasures": {
            "nullable": true,
            "allOf": [
              {
                "$ref": "#/components/schemas/BaseDataPointYesNo"
              }
            ]
          },
          "adequateWageOtherMeasuresDescription": {
            "type": "string",
            "nullable": true
          }
        }
      },
      "RiskPositionType": {
        "type": "string",
        "enum": [
          "ChildLabor",
          "ForcedLabor",
          "Slavery",
          "DisregardForOccupationalHealthOrSafety",
          "DisregardForFreedomOfAssociation",
          "UnequalTreatmentOfEmployment",
          "WithholdingAdequateWages",
          "ContaminationOfSoilWaterAirOrNoiseEmissionsOrExcessiveWaterConsumption",
          "UnlawfulEvictionOrDeprivationOfLandOrForestAndWater",
          "UseOfPrivatePublicSecurityForcesWithDisregardForHumanRights",
          "UseOfMercuryOrMercuryWaste",
          "ProductionAndUseOfPersistentOrganicPollutants",
          "ExportImportOfHazardousWaste"
        ]
      },
      "SpecificProcurementOptions": {
        "type": "string",
        "enum": [
          "ShortLivedAndChangingBusinessRelationships",
          "HighPricePressure",
          "TightlyTimedOrShortTermAdjustedDeliveryDeadlinesAndConditionsWithSuppliers",
          "NoneOfTheAbove"
        ]
      },
      "BaseDataPointString": {
        "type": "object",
        "properties": {
          "value": {
            "type": "string",
            "nullable": true
          },
          "dataSource": {
            "nullable": true,
            "allOf": [
              {
                "$ref": "#/components/schemas/BaseDocumentReference"
              }
            ]
          }
        }
      },
      "CompanyAssociatedDataHeimathafenData": {
        "required": [
          "companyId",
          "data",
          "reportingPeriod"
        ],
        "type": "object",
        "properties": {
          "companyId": {
            "type": "string"
          },
          "reportingPeriod": {
            "type": "string"
          },
          "data": {
            "$ref": "#/components/schemas/HeimathafenData"
          }
        }
      },
      "HeimathafenData": {
        "type": "object",
        "properties": {
          "general": {
            "nullable": true,
            "allOf": [
              {
                "$ref": "#/components/schemas/HeimathafenGeneral"
              }
            ]
          },
          "environmental": {
            "nullable": true,
            "allOf": [
              {
                "$ref": "#/components/schemas/HeimathafenEnvironmental"
              }
            ]
          },
          "social": {
            "nullable": true,
            "allOf": [
              {
                "$ref": "#/components/schemas/HeimathafenSocial"
              }
            ]
          },
          "governance": {
            "nullable": true,
            "allOf": [
              {
                "$ref": "#/components/schemas/HeimathafenGovernance"
              }
            ]
          }
        }
      },
      "HeimathafenEnvironmental": {
        "type": "object",
        "properties": {
          "nachhaltigskeitsrisiken": {
            "nullable": true,
            "allOf": [
              {
                "$ref": "#/components/schemas/HeimathafenEnvironmentalNachhaltigskeitsrisiken"
              }
            ]
          },
          "pais": {
            "nullable": true,
            "allOf": [
              {
                "$ref": "#/components/schemas/HeimathafenEnvironmentalPais"
              }
            ]
          },
          "paiBiologischeVielfalt": {
            "nullable": true,
            "allOf": [
              {
                "$ref": "#/components/schemas/HeimathafenEnvironmentalPaiBiologischeVielfalt"
              }
            ]
          },
          "paiWasser": {
            "nullable": true,
            "allOf": [
              {
                "$ref": "#/components/schemas/HeimathafenEnvironmentalPaiWasser"
              }
            ]
          },
          "paiAbfall": {
            "nullable": true,
            "allOf": [
              {
                "$ref": "#/components/schemas/HeimathafenEnvironmentalPaiAbfall"
              }
            ]
          },
          "paiUmweltAufDemLand": {
            "nullable": true,
            "allOf": [
              {
                "$ref": "#/components/schemas/HeimathafenEnvironmentalPaiUmweltAufDemLand"
              }
            ]
          },
          "sfdr": {
            "nullable": true,
            "allOf": [
              {
                "$ref": "#/components/schemas/HeimathafenEnvironmentalSfdr"
              }
            ]
          },
          "kontroverseGeschaeftsfelderTabakerzeugung": {
            "nullable": true,
            "allOf": [
              {
                "$ref": "#/components/schemas/HeimathafenEnvironmentalKontroverseGeschaeftsfelderTabakerzeugung"
              }
            ]
          },
          "kontroverseGeschaeftsfelderKohlefoerderungUndVerteilung": {
            "nullable": true,
            "allOf": [
              {
                "$ref": "#/components/schemas/HeimathafenEnvironmentalKontroverseGeschaeftsfelderKohlefoerderungUndVerteilung"
              }
            ]
          }
        }
      },
      "HeimathafenEnvironmentalKontroverseGeschaeftsfelderKohlefoerderungUndVerteilung": {
        "type": "object",
        "properties": {
          "ausschlussDerKohlefoerderungUndVerteilung": {
            "nullable": true,
            "allOf": [
              {
                "$ref": "#/components/schemas/YesNo"
              }
            ]
          },
          "wennNeinBitteBegruenden": {
            "type": "string",
            "nullable": true
          },
          "verwendeteKennzahl": {
            "type": "string",
            "nullable": true
          },
          "methodikDerBerechnung": {
            "type": "string",
            "nullable": true
          },
          "verwendeteQuellen": {
            "type": "array",
            "nullable": true,
            "items": {
              "$ref": "#/components/schemas/BaseDataPointString"
            }
          }
        }
      },
      "HeimathafenEnvironmentalKontroverseGeschaeftsfelderTabakerzeugung": {
        "type": "object",
        "properties": {
          "ausschlussDerTabakerzeugung": {
            "nullable": true,
            "allOf": [
              {
                "$ref": "#/components/schemas/YesNo"
              }
            ]
          },
          "wennNeinBitteBegruenden": {
            "type": "string",
            "nullable": true
          },
          "verwendeteKennzahl": {
            "type": "string",
            "nullable": true
          },
          "methodikDerBerechnung": {
            "type": "string",
            "nullable": true
          },
          "verwendeteQuellen": {
            "type": "array",
            "nullable": true,
            "items": {
              "$ref": "#/components/schemas/BaseDataPointString"
            }
          }
        }
      },
      "HeimathafenEnvironmentalNachhaltigskeitsrisiken": {
        "type": "object",
        "properties": {
          "methodikFuerOekologischeNachhaltigkeitsrisiken": {
            "nullable": true,
            "allOf": [
              {
                "$ref": "#/components/schemas/YesNo"
              }
            ]
          },
          "wennNeinBitteBegruenden": {
            "type": "string",
            "nullable": true
          },
          "kartierteRisikenFuerDieOekologischeNachhaltigkeit": {
            "type": "string",
            "nullable": true
          },
          "identifizierungDerWesentlichenRisikenFuerDieOekologischeNachhaltigkeitUndDerKonstruktionsmethodik": {
            "type": "string",
            "nullable": true
          },
          "umweltbewertungUnterBeruecksichtigungVonNachhaltigkeitsrisiken": {
            "type": "string",
            "nullable": true
          },
          "risikenFuerDieOekologischeNachhaltigkeitAbsichern": {
            "type": "string",
            "nullable": true
          },
          "quellen": {
            "type": "array",
            "nullable": true,
            "items": {
              "$ref": "#/components/schemas/BaseDataPointString"
            }
          },
          "vierAugenPruefung": {
            "nullable": true,
            "allOf": [
              {
                "$ref": "#/components/schemas/YesNo"
              }
            ]
          },
          "wennKeineVierAugenPruefungBitteBegruenden": {
            "type": "string",
            "nullable": true
          },
          "beschreibungDerVierAugenPruefung": {
            "type": "string",
            "nullable": true
          }
        }
      },
      "HeimathafenEnvironmentalPaiAbfall": {
        "type": "object",
        "properties": {
          "paiAbfall": {
            "nullable": true,
            "allOf": [
              {
                "$ref": "#/components/schemas/YesNo"
              }
            ]
          },
          "wennNeinBitteBegruenden": {
            "type": "string",
            "nullable": true
          },
          "verwendeteSchluesselzahlen": {
            "type": "string",
            "nullable": true
          },
          "datenerfassung": {
            "type": "string",
            "nullable": true
          },
          "datenPlausibilitaetspruefung": {
            "type": "string",
            "nullable": true
          },
          "datenquellen": {
            "type": "array",
            "nullable": true,
            "items": {
              "$ref": "#/components/schemas/BaseDataPointString"
            }
          }
        }
      },
      "HeimathafenEnvironmentalPaiBiologischeVielfalt": {
        "type": "object",
        "properties": {
          "paisBiologischeVielfalt": {
            "nullable": true,
            "allOf": [
              {
                "$ref": "#/components/schemas/YesNo"
              }
            ]
          },
          "wennNeinBitteBegruenden": {
            "type": "string",
            "nullable": true
          },
          "verwendeteSchluesselzahlen": {
            "type": "string",
            "nullable": true
          },
          "datenerfassung": {
            "type": "string",
            "nullable": true
          },
          "datenPlausibilitaetspruefung": {
            "type": "string",
            "nullable": true
          },
          "datenquellen": {
            "type": "array",
            "nullable": true,
            "items": {
              "$ref": "#/components/schemas/BaseDataPointString"
            }
          }
        }
      },
      "HeimathafenEnvironmentalPaiUmweltAufDemLand": {
        "type": "object",
        "properties": {
          "paiUmweltAufDemLand": {
            "nullable": true,
            "allOf": [
              {
                "$ref": "#/components/schemas/YesNo"
              }
            ]
          },
          "wennNeinBitteBegruenden": {
            "type": "string",
            "nullable": true
          },
          "verwendeteSchluesselzahlen": {
            "type": "string",
            "nullable": true
          },
          "datenerfassung": {
            "type": "string",
            "nullable": true
          },
          "datenPlausibilitaetspruefung": {
            "type": "string",
            "nullable": true
          },
          "datenquellen": {
            "type": "array",
            "nullable": true,
            "items": {
              "$ref": "#/components/schemas/BaseDataPointString"
            }
          }
        }
      },
      "HeimathafenEnvironmentalPaiWasser": {
        "type": "object",
        "properties": {
          "paiWasser": {
            "nullable": true,
            "allOf": [
              {
                "$ref": "#/components/schemas/YesNo"
              }
            ]
          },
          "wennNeinBitteBegruenden": {
            "type": "string",
            "nullable": true
          },
          "verwendeteSchluesselzahlen": {
            "type": "string",
            "nullable": true
          },
          "datenerfassung": {
            "type": "string",
            "nullable": true
          },
          "datenPlausibilitaetspruefung": {
            "type": "string",
            "nullable": true
          },
          "datenquellen": {
            "type": "array",
            "nullable": true,
            "items": {
              "$ref": "#/components/schemas/BaseDataPointString"
            }
          }
        }
      },
      "HeimathafenEnvironmentalPais": {
        "type": "object",
        "properties": {
          "sechsPaisTreibhausgasemissionen": {
            "nullable": true,
            "allOf": [
              {
                "$ref": "#/components/schemas/YesNo"
              }
            ]
          },
          "wennNeinBitteBegruenden": {
            "type": "string",
            "nullable": true
          },
          "wennJaBitteDiePaisAuflisten": {
            "type": "string",
            "nullable": true
          },
          "verwendeteSchluesselzahlen": {
            "type": "string",
            "nullable": true
          },
          "datenerfassung": {
            "type": "string",
            "nullable": true
          },
          "datenPlausibilitaetspruefung": {
            "type": "string",
            "nullable": true
          },
          "datenquellen": {
            "type": "array",
            "nullable": true,
            "items": {
              "$ref": "#/components/schemas/BaseDataPointString"
            }
          }
        }
      },
      "HeimathafenEnvironmentalSfdr": {
        "type": "object",
        "properties": {
          "methodikZurMessungEinesSignifikantenBeitragsZuEinemUmweltziel": {
            "type": "string",
            "nullable": true
          }
        }
      },
      "HeimathafenGeneral": {
        "type": "object",
        "properties": {
          "unternehmen": {
            "nullable": true,
            "allOf": [
              {
                "$ref": "#/components/schemas/HeimathafenGeneralUnternehmen"
              }
            ]
          },
          "methodik": {
            "nullable": true,
            "allOf": [
              {
                "$ref": "#/components/schemas/HeimathafenGeneralMethodik"
              }
            ]
          },
          "impactmerkmaleKeineArmut": {
            "nullable": true,
            "allOf": [
              {
                "$ref": "#/components/schemas/HeimathafenGeneralImpactmerkmaleKeineArmut"
              }
            ]
          },
          "impactmerkmaleKeinHunger": {
            "nullable": true,
            "allOf": [
              {
                "$ref": "#/components/schemas/HeimathafenGeneralImpactmerkmaleKeinHunger"
              }
            ]
          },
          "impactmerkmaleGesundheitUndWohlergehen": {
            "nullable": true,
            "allOf": [
              {
                "$ref": "#/components/schemas/HeimathafenGeneralImpactmerkmaleGesundheitUndWohlergehen"
              }
            ]
          },
          "impactmerkmaleHochwertigeBildung": {
            "nullable": true,
            "allOf": [
              {
                "$ref": "#/components/schemas/HeimathafenGeneralImpactmerkmaleHochwertigeBildung"
              }
            ]
          },
          "impactmerkmaleGeschlechtergleichheit": {
            "nullable": true,
            "allOf": [
              {
                "$ref": "#/components/schemas/HeimathafenGeneralImpactmerkmaleGeschlechtergleichheit"
              }
            ]
          },
          "impactmerkmaleSauberesWasserUndSanitaereEinrichtungen": {
            "nullable": true,
            "allOf": [
              {
                "$ref": "#/components/schemas/HeimathafenGeneralImpactmerkmaleSauberesWasserUndSanitaereEinrichtungen"
              }
            ]
          },
          "impactmerkmaleBezahlbareUndSaubereEnergie": {
            "nullable": true,
            "allOf": [
              {
                "$ref": "#/components/schemas/HeimathafenGeneralImpactmerkmaleBezahlbareUndSaubereEnergie"
              }
            ]
          },
          "impactmerkmaleMenschenwuerdigeArbeitUndWirtschaftswachstum": {
            "nullable": true,
            "allOf": [
              {
                "$ref": "#/components/schemas/HeimathafenGeneralImpactmerkmaleMenschenwuerdigeArbeitUndWirtschaftswachstum"
              }
            ]
          },
          "impactmerkmaleIndustrieInnovationUndInfrastruktur": {
            "nullable": true,
            "allOf": [
              {
                "$ref": "#/components/schemas/HeimathafenGeneralImpactmerkmaleIndustrieInnovationUndInfrastruktur"
              }
            ]
          },
          "impactmerkmaleWenigerUngleichheiten": {
            "nullable": true,
            "allOf": [
              {
                "$ref": "#/components/schemas/HeimathafenGeneralImpactmerkmaleWenigerUngleichheiten"
              }
            ]
          },
          "impactmerkmaleNachhaltigeStaedteUndGemeinden": {
            "nullable": true,
            "allOf": [
              {
                "$ref": "#/components/schemas/HeimathafenGeneralImpactmerkmaleNachhaltigeStaedteUndGemeinden"
              }
            ]
          },
          "impactmerkmaleNachhaltigerKonsumUndProduktion": {
            "nullable": true,
            "allOf": [
              {
                "$ref": "#/components/schemas/HeimathafenGeneralImpactmerkmaleNachhaltigerKonsumUndProduktion"
              }
            ]
          },
          "impactmerkmaleMassnahmenZumKlimaschutz": {
            "nullable": true,
            "allOf": [
              {
                "$ref": "#/components/schemas/HeimathafenGeneralImpactmerkmaleMassnahmenZumKlimaschutz"
              }
            ]
          },
          "impactmerkmaleLebenUnterWasser": {
            "nullable": true,
            "allOf": [
              {
                "$ref": "#/components/schemas/HeimathafenGeneralImpactmerkmaleLebenUnterWasser"
              }
            ]
          },
          "impactmerkmaleLebenAndLand": {
            "nullable": true,
            "allOf": [
              {
                "$ref": "#/components/schemas/HeimathafenGeneralImpactmerkmaleLebenAndLand"
              }
            ]
          },
          "impactmerkmaleFriedenGerechtigkeitUndStarkeInstitutionen": {
            "nullable": true,
            "allOf": [
              {
                "$ref": "#/components/schemas/HeimathafenGeneralImpactmerkmaleFriedenGerechtigkeitUndStarkeInstitutionen"
              }
            ]
          },
          "impactmerkmalePartnerschaftenZurErreichungDerZiele": {
            "nullable": true,
            "allOf": [
              {
                "$ref": "#/components/schemas/HeimathafenGeneralImpactmerkmalePartnerschaftenZurErreichungDerZiele"
              }
            ]
          },
          "implementierung": {
            "nullable": true,
            "allOf": [
              {
                "$ref": "#/components/schemas/HeimathafenGeneralImplementierung"
              }
            ]
          }
        }
      },
      "HeimathafenGeneralImpactmerkmaleBezahlbareUndSaubereEnergie": {
        "type": "object",
        "properties": {
          "sdgBezahlbareUndSaubereEnergie": {
            "nullable": true,
            "allOf": [
              {
                "$ref": "#/components/schemas/YesNo"
              }
            ]
          },
          "wennNeinBitteBegruenden": {
            "type": "string",
            "nullable": true
          },
          "verwendeteSchluesselzahlen": {
            "type": "string",
            "nullable": true
          },
          "datenerfassung": {
            "type": "string",
            "nullable": true
          },
          "datenPlausibilitaetspruefung": {
            "type": "string",
            "nullable": true
          },
          "datenquellen": {
            "type": "array",
            "nullable": true,
            "items": {
              "$ref": "#/components/schemas/BaseDataPointString"
            }
          }
        }
      },
      "HeimathafenGeneralImpactmerkmaleFriedenGerechtigkeitUndStarkeInstitutionen": {
        "type": "object",
        "properties": {
          "sdgFriedenGerechtigkeitUndStarkeInstitutionen": {
            "nullable": true,
            "allOf": [
              {
                "$ref": "#/components/schemas/YesNo"
              }
            ]
          },
          "wennNeinBitteBegruenden": {
            "type": "string",
            "nullable": true
          },
          "verwendeteSchluesselzahlen": {
            "type": "string",
            "nullable": true
          },
          "datenerfassung": {
            "type": "string",
            "nullable": true
          },
          "datenPlausibilitaetspruefung": {
            "type": "string",
            "nullable": true
          },
          "datenquellen": {
            "type": "array",
            "nullable": true,
            "items": {
              "$ref": "#/components/schemas/BaseDataPointString"
            }
          }
        }
      },
      "HeimathafenGeneralImpactmerkmaleGeschlechtergleichheit": {
        "type": "object",
        "properties": {
          "sdgGeschlechtergleichheit": {
            "nullable": true,
            "allOf": [
              {
                "$ref": "#/components/schemas/YesNo"
              }
            ]
          },
          "wennNeinBitteBegruenden": {
            "type": "string",
            "nullable": true
          },
          "verwendeteSchluesselzahlen": {
            "type": "string",
            "nullable": true
          },
          "datenerfassung": {
            "type": "string",
            "nullable": true
          },
          "datenPlausibilitaetspruefung": {
            "type": "string",
            "nullable": true
          },
          "datenquellen": {
            "type": "array",
            "nullable": true,
            "items": {
              "$ref": "#/components/schemas/BaseDataPointString"
            }
          }
        }
      },
      "HeimathafenGeneralImpactmerkmaleGesundheitUndWohlergehen": {
        "type": "object",
        "properties": {
          "sdgGesundheitUndWohlergehen": {
            "nullable": true,
            "allOf": [
              {
                "$ref": "#/components/schemas/YesNo"
              }
            ]
          },
          "wennNeinBitteBegruenden": {
            "type": "string",
            "nullable": true
          },
          "verwendeteSchluesselzahlen": {
            "type": "string",
            "nullable": true
          },
          "datenerfassung": {
            "type": "string",
            "nullable": true
          },
          "datenPlausibilitaetspruefung": {
            "type": "string",
            "nullable": true
          },
          "datenquellen": {
            "type": "array",
            "nullable": true,
            "items": {
              "$ref": "#/components/schemas/BaseDataPointString"
            }
          }
        }
      },
      "HeimathafenGeneralImpactmerkmaleHochwertigeBildung": {
        "type": "object",
        "properties": {
          "sdgHochwertigeBildung": {
            "nullable": true,
            "allOf": [
              {
                "$ref": "#/components/schemas/YesNo"
              }
            ]
          },
          "wennNeinBitteBegruenden": {
            "type": "string",
            "nullable": true
          },
          "verwendeteSchluesselzahlen": {
            "type": "string",
            "nullable": true
          },
          "datenerfassung": {
            "type": "string",
            "nullable": true
          },
          "datenPlausibilitaetspruefung": {
            "type": "string",
            "nullable": true
          },
          "datenquellen": {
            "type": "array",
            "nullable": true,
            "items": {
              "$ref": "#/components/schemas/BaseDataPointString"
            }
          }
        }
      },
      "HeimathafenGeneralImpactmerkmaleIndustrieInnovationUndInfrastruktur": {
        "type": "object",
        "properties": {
          "sdgIndustrieInnovationUndInfrastruktur": {
            "nullable": true,
            "allOf": [
              {
                "$ref": "#/components/schemas/YesNo"
              }
            ]
          },
          "wennNeinBitteBegruenden": {
            "type": "string",
            "nullable": true
          },
          "verwendeteSchluesselzahlen": {
            "type": "string",
            "nullable": true
          },
          "datenerfassung": {
            "type": "string",
            "nullable": true
          },
          "datenPlausibilitaetspruefung": {
            "type": "string",
            "nullable": true
          },
          "datenquellen": {
            "type": "array",
            "nullable": true,
            "items": {
              "$ref": "#/components/schemas/BaseDataPointString"
            }
          }
        }
      },
      "HeimathafenGeneralImpactmerkmaleKeinHunger": {
        "type": "object",
        "properties": {
          "sdgKeinHunger": {
            "nullable": true,
            "allOf": [
              {
                "$ref": "#/components/schemas/YesNo"
              }
            ]
          },
          "wennNeinBitteBegruenden": {
            "type": "string",
            "nullable": true
          },
          "verwendeteSchluesselzahlen": {
            "type": "string",
            "nullable": true
          },
          "datenerfassung": {
            "type": "string",
            "nullable": true
          },
          "datenPlausibilitaetspruefung": {
            "type": "string",
            "nullable": true
          },
          "datenquellen": {
            "type": "array",
            "nullable": true,
            "items": {
              "$ref": "#/components/schemas/BaseDataPointString"
            }
          }
        }
      },
      "HeimathafenGeneralImpactmerkmaleKeineArmut": {
        "type": "object",
        "properties": {
          "sdgKeineArmut": {
            "nullable": true,
            "allOf": [
              {
                "$ref": "#/components/schemas/YesNo"
              }
            ]
          },
          "wennNeinBitteBegruenden": {
            "type": "string",
            "nullable": true
          },
          "verwendeteSchluesselzahlen": {
            "type": "string",
            "nullable": true
          },
          "datenerfassung": {
            "type": "string",
            "nullable": true
          },
          "datenPlausibilitaetspruefung": {
            "type": "string",
            "nullable": true
          },
          "datenquellen": {
            "type": "array",
            "nullable": true,
            "items": {
              "$ref": "#/components/schemas/BaseDataPointString"
            }
          }
        }
      },
      "HeimathafenGeneralImpactmerkmaleLebenAndLand": {
        "type": "object",
        "properties": {
          "sdgLebenAnLand": {
            "nullable": true,
            "allOf": [
              {
                "$ref": "#/components/schemas/YesNo"
              }
            ]
          },
          "wennNeinBitteBegruenden": {
            "type": "string",
            "nullable": true
          },
          "verwendeteSchluesselzahlen": {
            "type": "string",
            "nullable": true
          },
          "datenerfassung": {
            "type": "string",
            "nullable": true
          },
          "datenPlausibilitaetspruefung": {
            "type": "string",
            "nullable": true
          },
          "datenquellen": {
            "type": "array",
            "nullable": true,
            "items": {
              "$ref": "#/components/schemas/BaseDataPointString"
            }
          }
        }
      },
      "HeimathafenGeneralImpactmerkmaleLebenUnterWasser": {
        "type": "object",
        "properties": {
          "sdgLebenUnterWasser": {
            "nullable": true,
            "allOf": [
              {
                "$ref": "#/components/schemas/YesNo"
              }
            ]
          },
          "wennNeinBitteBegruenden": {
            "type": "string",
            "nullable": true
          },
          "verwendeteSchluesselzahlen": {
            "type": "string",
            "nullable": true
          },
          "datenerfassung": {
            "type": "string",
            "nullable": true
          },
          "datenPlausibilitaetspruefung": {
            "type": "string",
            "nullable": true
          },
          "datenquellen": {
            "type": "array",
            "nullable": true,
            "items": {
              "$ref": "#/components/schemas/BaseDataPointString"
            }
          }
        }
      },
      "HeimathafenGeneralImpactmerkmaleMassnahmenZumKlimaschutz": {
        "type": "object",
        "properties": {
          "sdgMassnahmenZumKlimaschutz": {
            "nullable": true,
            "allOf": [
              {
                "$ref": "#/components/schemas/YesNo"
              }
            ]
          },
          "wennNeinBitteBegruenden": {
            "type": "string",
            "nullable": true
          },
          "verwendeteSchluesselzahlen": {
            "type": "string",
            "nullable": true
          },
          "datenerfassung": {
            "type": "string",
            "nullable": true
          },
          "datenPlausibilitaetspruefung": {
            "type": "string",
            "nullable": true
          },
          "datenquellen": {
            "type": "array",
            "nullable": true,
            "items": {
              "$ref": "#/components/schemas/BaseDataPointString"
            }
          }
        }
      },
      "HeimathafenGeneralImpactmerkmaleMenschenwuerdigeArbeitUndWirtschaftswachstum": {
        "type": "object",
        "properties": {
          "sdgMenschenwuerdigeArbeitUndWirtschaftswachstum": {
            "nullable": true,
            "allOf": [
              {
                "$ref": "#/components/schemas/YesNo"
              }
            ]
          },
          "wennNeinBitteBegruenden": {
            "type": "string",
            "nullable": true
          },
          "verwendeteSchluesselzahlen": {
            "type": "string",
            "nullable": true
          },
          "datenerfassung": {
            "type": "string",
            "nullable": true
          },
          "datenPlausibilitaetspruefung": {
            "type": "string",
            "nullable": true
          },
          "datenquellen": {
            "type": "array",
            "nullable": true,
            "items": {
              "$ref": "#/components/schemas/BaseDataPointString"
            }
          }
        }
      },
      "HeimathafenGeneralImpactmerkmaleNachhaltigeStaedteUndGemeinden": {
        "type": "object",
        "properties": {
          "sdgNachhaltigeStaedteUndGemeinden": {
            "nullable": true,
            "allOf": [
              {
                "$ref": "#/components/schemas/YesNo"
              }
            ]
          },
          "wennNeinBitteBegruenden": {
            "type": "string",
            "nullable": true
          },
          "verwendeteSchluesselzahlen": {
            "type": "string",
            "nullable": true
          },
          "datenerfassung": {
            "type": "string",
            "nullable": true
          },
          "datenPlausibilitaetspruefung": {
            "type": "string",
            "nullable": true
          },
          "datenquellen": {
            "type": "array",
            "nullable": true,
            "items": {
              "$ref": "#/components/schemas/BaseDataPointString"
            }
          }
        }
      },
      "HeimathafenGeneralImpactmerkmaleNachhaltigerKonsumUndProduktion": {
        "type": "object",
        "properties": {
          "sdgNachhaligerKonsumUndProduktion": {
            "nullable": true,
            "allOf": [
              {
                "$ref": "#/components/schemas/YesNo"
              }
            ]
          },
          "wennNeinBitteBegruenden": {
            "type": "string",
            "nullable": true
          },
          "verwendeteSchluesselzahlen": {
            "type": "string",
            "nullable": true
          },
          "datenerfassung": {
            "type": "string",
            "nullable": true
          },
          "datenPlausibilitaetspruefung": {
            "type": "string",
            "nullable": true
          },
          "datenquellen": {
            "type": "array",
            "nullable": true,
            "items": {
              "$ref": "#/components/schemas/BaseDataPointString"
            }
          }
        }
      },
      "HeimathafenGeneralImpactmerkmalePartnerschaftenZurErreichungDerZiele": {
        "type": "object",
        "properties": {
          "sdgPartnerschaftenZurErreichungDerZiele": {
            "nullable": true,
            "allOf": [
              {
                "$ref": "#/components/schemas/YesNo"
              }
            ]
          },
          "wennNeinBitteBegruenden": {
            "type": "string",
            "nullable": true
          },
          "verwendeteSchluesselzahlen": {
            "type": "string",
            "nullable": true
          },
          "datenerfassung": {
            "type": "string",
            "nullable": true
          },
          "datenPlausibilitaetspruefung": {
            "type": "string",
            "nullable": true
          },
          "datenquellen": {
            "type": "array",
            "nullable": true,
            "items": {
              "$ref": "#/components/schemas/BaseDataPointString"
            }
          }
        }
      },
      "HeimathafenGeneralImpactmerkmaleSauberesWasserUndSanitaereEinrichtungen": {
        "type": "object",
        "properties": {
          "sdgSauberesWasserUndSanitaereEinrichtungen": {
            "nullable": true,
            "allOf": [
              {
                "$ref": "#/components/schemas/YesNo"
              }
            ]
          },
          "wennNeinBitteBegruenden": {
            "type": "string",
            "nullable": true
          },
          "verwendeteSchluesselzahlen": {
            "type": "string",
            "nullable": true
          },
          "datenerfassung": {
            "type": "string",
            "nullable": true
          },
          "datenPlausibilitaetspruefung": {
            "type": "string",
            "nullable": true
          },
          "datenquellen": {
            "type": "array",
            "nullable": true,
            "items": {
              "$ref": "#/components/schemas/BaseDataPointString"
            }
          }
        }
      },
      "HeimathafenGeneralImpactmerkmaleWenigerUngleichheiten": {
        "type": "object",
        "properties": {
          "sdgWenigerUngleichheiten": {
            "nullable": true,
            "allOf": [
              {
                "$ref": "#/components/schemas/YesNo"
              }
            ]
          },
          "wennNeinBitteBegruenden": {
            "type": "string",
            "nullable": true
          },
          "verwendeteSchluesselzahlen": {
            "type": "string",
            "nullable": true
          },
          "datenerfassung": {
            "type": "string",
            "nullable": true
          },
          "datenPlausibilitaetspruefung": {
            "type": "string",
            "nullable": true
          },
          "datenquellen": {
            "type": "array",
            "nullable": true,
            "items": {
              "$ref": "#/components/schemas/BaseDataPointString"
            }
          }
        }
      },
      "HeimathafenGeneralImplementierung": {
        "type": "object",
        "properties": {
          "angeboteneSprachen": {
            "type": "string",
            "nullable": true
          },
          "bereitgestellteDokumentationsarten": {
            "type": "string",
            "nullable": true
          },
          "bereitgestellteDokumentationAufDeutsch": {
            "nullable": true,
            "allOf": [
              {
                "$ref": "#/components/schemas/YesNo"
              }
            ]
          },
          "leistungstests": {
            "nullable": true,
            "allOf": [
              {
                "$ref": "#/components/schemas/YesNo"
              }
            ]
          },
          "sicherheitstests": {
            "nullable": true,
            "allOf": [
              {
                "$ref": "#/components/schemas/YesNo"
              }
            ]
          },
          "beschreibungDerSystemarchitektur": {
            "type": "string",
            "nullable": true
          },
          "erforderlichesClientBetriebssystem": {
            "type": "string",
            "nullable": true
          },
          "angebotFuerFetteDuenneZitrischeKunden": {
            "nullable": true,
            "allOf": [
              {
                "$ref": "#/components/schemas/YesNo"
              }
            ]
          },
          "serverBackup": {
            "type": "string",
            "nullable": true
          },
          "standardisiertesKonzeptZurWiederherstellungImKatastrophenfall": {
            "nullable": true,
            "allOf": [
              {
                "$ref": "#/components/schemas/BaseDataPointYesNo"
              }
            ]
          },
          "stammUndBewegungsdatenLesen": {
            "nullable": true,
            "allOf": [
              {
                "$ref": "#/components/schemas/YesNo"
              }
            ]
          },
          "kompatibilitaetMitAnderenDatenquellen": {
            "nullable": true,
            "allOf": [
              {
                "$ref": "#/components/schemas/YesNo"
              }
            ]
          },
          "importDerErgebnisseInDasDataWarehouse": {
            "nullable": true,
            "allOf": [
              {
                "$ref": "#/components/schemas/YesNo"
              }
            ]
          },
          "erforderlichesDatenbanksystem": {
            "type": "string",
            "nullable": true
          },
          "beschreibungDesDesignsUndDerStrukturDerDatenbankEn": {
            "type": "string",
            "nullable": true
          },
          "direkterZugriffAufDieDatenbank": {
            "nullable": true,
            "allOf": [
              {
                "$ref": "#/components/schemas/YesNo"
              }
            ]
          },
          "schreibenderZugriffAufDieDatenbank": {
            "nullable": true,
            "allOf": [
              {
                "$ref": "#/components/schemas/YesNo"
              }
            ]
          },
          "unterstuetzungDerEchtzeitverarbeitung": {
            "nullable": true,
            "allOf": [
              {
                "$ref": "#/components/schemas/YesNo"
              }
            ]
          },
          "unterstuetzungFuerZeitnaheVerarbeitung": {
            "nullable": true,
            "allOf": [
              {
                "$ref": "#/components/schemas/YesNo"
              }
            ]
          },
          "unterstuetzungDerStapelverarbeitung": {
            "nullable": true,
            "allOf": [
              {
                "$ref": "#/components/schemas/YesNo"
              }
            ]
          },
          "unterstuetzteBiLoesung": {
            "type": "string",
            "nullable": true
          },
          "flexibilitaetBeimImportExportVonDaten": {
            "nullable": true,
            "allOf": [
              {
                "$ref": "#/components/schemas/YesNo"
              }
            ]
          },
          "rundUmDieUhrVerfuegbarkeit": {
            "nullable": true,
            "allOf": [
              {
                "$ref": "#/components/schemas/YesNo"
              }
            ]
          },
          "uebertragenVonDatenhistorien": {
            "type": "string",
            "nullable": true
          },
          "unterstuetzterZeitraumDerDatenhistorien": {
            "type": "string",
            "nullable": true
          },
          "fruehesterStartterminFuerEinIntegrationsprojekt": {
            "type": "string",
            "format": "date",
            "nullable": true
          },
          "geschaetzterZeitrahmenFuerDieVollstaendigeIntegrationDesProjekts": {
            "type": "string",
            "nullable": true
          },
          "durchschnittlicheAnzahlDerBenoetigtenRessourcen": {
            "type": "integer",
            "nullable": true
          },
          "anzahlDerVerfuegbarenRessourcen": {
            "type": "string",
            "nullable": true
          },
          "kundenbetreuung": {
            "type": "integer",
            "nullable": true
          }
        }
      },
      "HeimathafenGeneralMethodik": {
        "type": "object",
        "properties": {
          "verstaendnisVonNachhaltigkeitAlsTeilDerBewertung": {
            "type": "string",
            "nullable": true
          },
          "kriterienFuerIhreNachhaltigkeitsratings": {
            "type": "string",
            "nullable": true
          },
          "verfahrenZurVorbereitungDerAnalyseOderMethodik": {
            "type": "string",
            "nullable": true
          },
          "definitionBewertungsskala": {
            "type": "string",
            "nullable": true
          },
          "aktualitaetDerRatings": {
            "type": "string",
            "nullable": true
          },
          "unabhaengigkeitDerRatings": {
            "type": "string",
            "nullable": true
          },
          "datenerfassung": {
            "type": "string",
            "nullable": true
          },
          "methodikUmfasstUmweltSozialesUndGovernance": {
            "type": "string",
            "nullable": true
          },
          "datenquellen": {
            "type": "array",
            "nullable": true,
            "items": {
              "$ref": "#/components/schemas/BaseDataPointString"
            }
          },
          "datenPlausibilitaetspruefung": {
            "type": "string",
            "nullable": true
          },
          "intervalleFuerDieDatenaktualisierung": {
            "type": "string",
            "nullable": true
          },
          "zuverlaessigkeitDerMethodikSicherstellen": {
            "type": "string",
            "nullable": true
          },
          "minimierungOderVerhinderungSubjektiverFaktoren": {
            "type": "string",
            "nullable": true
          },
          "listePotenziellerInteressenkonflikte": {
            "type": "string",
            "nullable": true
          },
          "interessenkonfliktenEntgegenwirken": {
            "type": "string",
            "nullable": true
          },
          "dokumentationDerDatenerfassungUndSicherstellungDesProzesses": {
            "type": "string",
            "nullable": true
          },
          "bewertungVonQualitaetsstandards": {
            "type": "string",
            "nullable": true
          },
          "ratingTransparenzstandards": {
            "type": "string",
            "nullable": true
          },
          "qualitaetssicherungsprozess": {
            "nullable": true,
            "allOf": [
              {
                "$ref": "#/components/schemas/YesNo"
              }
            ]
          },
          "fallsNeinGebenSieBitteDieGruendeAn": {
            "type": "string",
            "nullable": true
          },
          "strukturDesQualitaetssicherungsprozesses": {
            "type": "string",
            "nullable": true
          },
          "dieAktualitaetDerMethodik": {
            "type": "string",
            "nullable": true
          },
          "paisInDieAnalyseEinbezogen": {
            "nullable": true,
            "allOf": [
              {
                "$ref": "#/components/schemas/YesNo"
              }
            ]
          },
          "listeDerEingeschlossenenPais": {
            "type": "string",
            "nullable": true
          },
          "quelleDerPaiSammlung": {
            "type": "array",
            "nullable": true,
            "items": {
              "$ref": "#/components/schemas/BaseDataPointString"
            }
          },
          "umgangMitAusreissern": {
            "type": "string",
            "nullable": true
          },
          "identifizierungVonKontroversenGeschaeften": {
            "type": "string",
            "nullable": true
          },
          "aktuelleKontroversen": {
            "type": "string",
            "nullable": true
          },
          "quellenZurErfassungVonKontroversen": {
            "type": "array",
            "nullable": true,
            "items": {
              "$ref": "#/components/schemas/BaseDataPointString"
            }
          }
        }
      },
      "HeimathafenGeneralUnternehmen": {
        "type": "object",
        "properties": {
          "unternehmenseigentumUndEigentuemerstruktur": {
            "type": "string",
            "nullable": true
          },
          "kernkompetenzenUndGeschaeftsbereiche": {
            "type": "array",
            "nullable": true,
            "items": {
              "type": "string"
            }
          },
          "anzahlDerFuerEsgZustaendigenMitarbeiter": {
            "type": "integer",
            "nullable": true
          }
        }
      },
      "HeimathafenGovernance": {
        "type": "object",
        "properties": {
          "goodGovernance": {
            "nullable": true,
            "allOf": [
              {
                "$ref": "#/components/schemas/HeimathafenGovernanceGoodGovernance"
              }
            ]
          },
          "goodGovernanceUngc": {
            "nullable": true,
            "allOf": [
              {
                "$ref": "#/components/schemas/HeimathafenGovernanceGoodGovernanceUngc"
              }
            ]
          },
          "bestechungUndKorruption": {
            "nullable": true,
            "allOf": [
              {
                "$ref": "#/components/schemas/HeimathafenGovernanceBestechungUndKorruption"
              }
            ]
          }
        }
      },
      "HeimathafenGovernanceBestechungUndKorruption": {
        "type": "object",
        "properties": {
          "kontroversenImBereichDerBestechungUndKorruption": {
            "nullable": true,
            "allOf": [
              {
                "$ref": "#/components/schemas/YesNo"
              }
            ]
          },
          "wennNeinBitteBegruenden": {
            "type": "string",
            "nullable": true
          },
          "verwendeteMetrikenUndMethodik": {
            "type": "string",
            "nullable": true
          },
          "verwendeteQuellen": {
            "type": "array",
            "nullable": true,
            "items": {
              "$ref": "#/components/schemas/BaseDataPointString"
            }
          },
          "dieAktualitaetDerKontroversenImBereichBestechungUndKorruption": {
            "type": "string",
            "nullable": true
          }
        }
      },
      "HeimathafenGovernanceGoodGovernance": {
        "type": "object",
        "properties": {
          "methodikDerGutenRegierungsfuehrung": {
            "nullable": true,
            "allOf": [
              {
                "$ref": "#/components/schemas/YesNo"
              }
            ]
          },
          "wennNeinBitteBegruenden": {
            "type": "string",
            "nullable": true
          },
          "definitionVonGuterRegierungsfuehrung": {
            "type": "string",
            "nullable": true
          },
          "listeDerKpisFuerGuteUnternehmensfuehrung": {
            "type": "string",
            "nullable": true
          },
          "verwendeteQuellen": {
            "type": "array",
            "nullable": true,
            "items": {
              "$ref": "#/components/schemas/BaseDataPointString"
            }
          }
        }
      },
      "HeimathafenGovernanceGoodGovernanceUngc": {
        "type": "object",
        "properties": {
          "beruecksichtigungDesUngc": {
            "nullable": true,
            "allOf": [
              {
                "$ref": "#/components/schemas/YesNo"
              }
            ]
          },
          "wennNeinBitteBegruenden": {
            "type": "string",
            "nullable": true
          },
          "beruecksichtigungDerUngcBeschreibung": {
            "type": "string",
            "nullable": true
          },
          "verwendeteQuellen": {
            "type": "array",
            "nullable": true,
            "items": {
              "$ref": "#/components/schemas/BaseDataPointString"
            }
          }
        }
      },
      "HeimathafenSocial": {
        "type": "object",
        "properties": {
          "nachhaltigskeitsrisiken": {
            "nullable": true,
            "allOf": [
              {
                "$ref": "#/components/schemas/HeimathafenSocialNachhaltigskeitsrisiken"
              }
            ]
          },
          "paiSozial": {
            "nullable": true,
            "allOf": [
              {
                "$ref": "#/components/schemas/HeimathafenSocialPaiSozial"
              }
            ]
          },
          "paiSozialesAufDemLand": {
            "nullable": true,
            "allOf": [
              {
                "$ref": "#/components/schemas/HeimathafenSocialPaiSozialesAufDemLand"
              }
            ]
          },
          "sfdr": {
            "nullable": true,
            "allOf": [
              {
                "$ref": "#/components/schemas/HeimathafenSocialSfdr"
              }
            ]
          },
          "kontroverseGeschaeftsfelderWaffen": {
            "nullable": true,
            "allOf": [
              {
                "$ref": "#/components/schemas/HeimathafenSocialKontroverseGeschaeftsfelderWaffen"
              }
            ]
          },
          "kontroverseGeschaeftsfelder": {
            "nullable": true,
            "allOf": [
              {
                "$ref": "#/components/schemas/HeimathafenSocialKontroverseGeschaeftsfelder"
              }
            ]
          }
        }
      },
      "HeimathafenSocialKontroverseGeschaeftsfelder": {
        "type": "object",
        "properties": {
          "verwendeteQuellen": {
            "type": "array",
            "nullable": true,
            "items": {
              "$ref": "#/components/schemas/BaseDataPointString"
            }
          }
        }
      },
      "HeimathafenSocialKontroverseGeschaeftsfelderWaffen": {
        "type": "object",
        "properties": {
          "herstellungOderVertriebVonWaffenAusschluss": {
            "nullable": true,
            "allOf": [
              {
                "$ref": "#/components/schemas/YesNo"
              }
            ]
          },
          "wennNeinBitteBegruenden": {
            "type": "string",
            "nullable": true
          },
          "verwendeteKennzahlFuerDieUmsatzmessung": {
            "type": "string",
            "nullable": true
          },
          "methodikDerBerechnung": {
            "type": "string",
            "nullable": true
          },
          "verwendeteQuellen": {
            "type": "array",
            "nullable": true,
            "items": {
              "$ref": "#/components/schemas/BaseDataPointString"
            }
          },
          "ausschlussVerbotenerWaffen": {
            "nullable": true,
            "allOf": [
              {
                "$ref": "#/components/schemas/YesNo"
              }
            ]
          },
          "wennAuschlussNichtMoeglichBitteBegruenden": {
            "type": "string",
            "nullable": true
          },
          "verwendeteKennzahlZurAbbildungGeaechteterWaffen": {
            "type": "string",
            "nullable": true
          }
        }
      },
      "HeimathafenSocialNachhaltigskeitsrisiken": {
        "type": "object",
        "properties": {
          "methodikSozialeNachhaltigkeitsrisiken": {
            "nullable": true,
            "allOf": [
              {
                "$ref": "#/components/schemas/YesNo"
              }
            ]
          },
          "wennNeinBitteBegruenden": {
            "type": "string",
            "nullable": true
          },
          "kartierteSozialeNachhaltigkeitsrisiken": {
            "type": "string",
            "nullable": true
          },
          "identifizierungWesentlicherSozialerNachhaltigkeitsrisikenUndKonstruktionsmethodik": {
            "type": "string",
            "nullable": true
          },
          "sozialeBewertungUnterBeruecksichtigungVonNachhaltigkeitsrisiken": {
            "type": "string",
            "nullable": true
          },
          "sozialeNachhaltigkeitsrisikenAbsichern": {
            "type": "string",
            "nullable": true
          },
          "quelle": {
            "type": "array",
            "nullable": true,
            "items": {
              "$ref": "#/components/schemas/BaseDataPointString"
            }
          },
          "vierAugenPruefung": {
            "nullable": true,
            "allOf": [
              {
                "$ref": "#/components/schemas/YesNo"
              }
            ]
          },
          "wennKeineVierAugenPruefungBitteBegruenden": {
            "type": "string",
            "nullable": true
          },
          "beschreibungDerVierAugenPruefung": {
            "type": "string",
            "nullable": true
          }
        }
      },
      "HeimathafenSocialPaiSozial": {
        "type": "object",
        "properties": {
          "paiSozial": {
            "nullable": true,
            "allOf": [
              {
                "$ref": "#/components/schemas/YesNo"
              }
            ]
          },
          "wennNeinBitteBegruenden": {
            "type": "string",
            "nullable": true
          },
          "verwendeteSchluesselzahlen": {
            "type": "string",
            "nullable": true
          },
          "datenerfassung": {
            "type": "string",
            "nullable": true
          },
          "datenPlausibilitaetspruefung": {
            "type": "string",
            "nullable": true
          },
          "datenquellen": {
            "type": "array",
            "nullable": true,
            "items": {
              "$ref": "#/components/schemas/BaseDataPointString"
            }
          }
        }
      },
      "HeimathafenSocialPaiSozialesAufDemLand": {
        "type": "object",
        "properties": {
          "paiSozialesAufDemLand": {
            "nullable": true,
            "allOf": [
              {
                "$ref": "#/components/schemas/YesNo"
              }
            ]
          },
          "wennNeinBitteBegruenden": {
            "type": "string",
            "nullable": true
          },
          "verwendeteSchluesselzahlen": {
            "type": "string",
            "nullable": true
          },
          "datenerfassung": {
            "type": "string",
            "nullable": true
          },
          "datenPlausibilitaetspruefung": {
            "type": "string",
            "nullable": true
          },
          "datenquellen": {
            "type": "array",
            "nullable": true,
            "items": {
              "$ref": "#/components/schemas/BaseDataPointString"
            }
          }
        }
      },
      "HeimathafenSocialSfdr": {
        "type": "object",
        "properties": {
          "methodikZurMessungDesSignifikantenBeitragsZuEinemGesellschaftlichenZiel": {
            "type": "string",
            "nullable": true
          }
        }
      },
      "Activity": {
        "type": "string",
        "enum": [
          "Afforestation",
          "RehabilitationAndRestorationOfForestsIncludingReforestationAndNaturalForestRegenerationAfterAnExtremeEvent",
          "ForestManagement",
          "ConservationForestry",
          "RestorationOfWetlands",
          "ManufactureOfRenewableEnergyTechnologies",
          "ManufactureOfEquipmentForTheProductionAndUseOfHydrogen",
          "ManufactureOfLowCarbonTechnologiesForTransport",
          "ManufactureOfBatteries",
          "ManufactureOfEnergyEfficiencyEquipmentForBuildings",
          "ManufactureOfOtherLowCarbonTechnologies",
          "ManufactureOfCement",
          "ManufactureOfAluminium",
          "ManufactureOfIronAndSteel",
          "ManufactureOfHydrogen",
          "ManufactureOfCarbonBlack",
          "ManufactureOfSodaAsh",
          "ManufactureOfChlorine",
          "ManufactureOfOrganicBasicChemicals",
          "ManufactureOfAnhydrousAmmonia",
          "ManufactureOfNitricAcid",
          "ManufactureOfPlasticsInPrimaryForm",
          "ElectricityGenerationUsingSolarPhotovoltaicTechnology",
          "ElectricityGenerationUsingConcentratedSolarPowerCspTechnology",
          "ElectricityGenerationFromWindPower",
          "ElectricityGenerationFromOceanEnergyTechnologies",
          "ElectricityGenerationFromHydropower",
          "ElectricityGenerationFromGeothermalEnergy",
          "ElectricityGenerationFromRenewableNonFossilGaseousAndLiquidFuels",
          "ElectricityGenerationFromBioenergy",
          "TransmissionAndDistributionOfElectricity",
          "StorageOfElectricity",
          "StorageOfThermalEnergy",
          "StorageOfHydrogen",
          "ManufactureOfBiogasAndBiofuelsForUseInTransportAndOfBioliquids",
          "TransmissionAndDistributionNetworksForRenewableAndLowCarbonGases",
          "DistrictHeatingCoolingDistribution",
          "InstallationAndOperationOfElectricHeatPumps",
          "CogenerationOfHeatCoolAndPowerFromSolarEnergy",
          "CogenerationOfHeatCoolAndPowerFromGeothermalEnergy",
          "CogenerationOfHeatCoolAndPowerFromRenewableNonFossilGaseousAndLiquidFuels",
          "CogenerationOfHeatCoolAndPowerFromBioenergy",
          "ProductionOfHeatCoolFromSolarThermalHeating",
          "ProductionOfHeatCoolFromGeothermalEnergy",
          "ProductionOfHeatCoolFromRenewableNonFossilGaseousAndLiquidFuels",
          "ProductionOfHeatCoolFromBioenergy",
          "ProductionOfHeatCoolUsingWasteHeat",
          "PreCommercialStagesOfAdvancedTechnologiesToProduceEnergyFromNuclearProcessesWithMinimalWasteFromTheFuelCycle",
          "ConstructionAndSafeOperationOfNewNuclearPowerPlantsForTheGenerationOfElectricityAndOrHeatIncludingForHydrogenProductionUsingBestAvailableTechnologies",
          "ElectricityGenerationFromNuclearEnergyInExistingInstallations",
          "ElectricityGenerationFromFossilGaseousFuels",
          "HighEfficiencyCoGenerationOfHeatCoolAndPowerFromFossilGaseousFuels",
          "ProductionOfHeatCoolFromFossilGaseousFuelsInAnEfficientDistrictHeatingAndCoolingSystem",
          "ConstructionExtensionAndOperationOfWaterCollectionTreatmentAndSupplySystems",
          "RenewalOfWaterCollectionTreatmentAndSupplySystems",
          "ConstructionExtensionAndOperationOfWasteWaterCollectionAndTreatment",
          "RenewalOfWasteWaterCollectionAndTreatment",
          "CollectionAndTransportOfNonHazardousWasteInSourceSegregatedFractions",
          "AnaerobicDigestionOfSewageSludge",
          "AnaerobicDigestionOfBioWaste",
          "CompostingOfBioWaste",
          "MaterialRecoveryFromNonHazardousWaste",
          "LandfillGasCaptureAndUtilisation",
          "TransportOfCo2",
          "UndergroundPermanentGeologicalStorageOfCo2",
          "PassengerInterurbanRailTransport",
          "FreightRailTransport",
          "UrbanAndSuburbanTransportRoadPassengerTransport",
          "OperationOfPersonalMobilityDevicesCycleLogistics",
          "TransportByMotorbikesPassengerCarsAndLightCommercialVehicles",
          "FreightTransportServicesByRoad",
          "InlandPassengerWaterTransport",
          "InlandFreightWaterTransport",
          "RetrofittingOfInlandWaterPassengerAndFreightTransport",
          "SeaAndCoastalFreightWaterTransportVesselsForPortOperationsAndAuxiliaryActivities",
          "SeaAndCoastalPassengerWaterTransport",
          "RetrofittingOfSeaAndCoastalFreightAndPassengerWaterTransport",
          "InfrastructureForPersonalMobilityCycleLogistics",
          "InfrastructureForRailTransport",
          "InfrastructureEnablingLowCarbonRoadTransportAndPublicTransport",
          "InfrastructureEnablingLowCarbonWaterTransport",
          "LowCarbonAirportInfrastructure",
          "ConstructionOfNewBuildings",
          "RenovationOfExistingBuildings",
          "InstallationMaintenanceAndRepairOfEnergyEfficiencyEquipment",
          "InstallationMaintenanceAndRepairOfChargingStationsForElectricVehiclesInBuildingsAndParkingSpacesAttachedToBuildings",
          "InstallationMaintenanceAndRepairOfInstrumentsAndDevicesForMeasuringRegulationAndControllingEnergyPerformanceOfBuildings",
          "InstallationMaintenanceAndRepairOfRenewableEnergyTechnologies",
          "AcquisitionAndOwnershipOfBuildings",
          "DataProcessingHostingAndRelatedActivities",
          "DataDrivenSolutionsForGhgEmissionsReductions",
          "CloseToMarketResearchDevelopmentAndInnovation",
          "ResearchDevelopmentAndInnovationForDirectAirCaptureOfCo2",
          "ProfessionalServicesRelatedToEnergyPerformanceOfBuildings",
          "InfrastructureEnablingRoadTransportAndPublicTransport",
          "InfrastructureForWaterTransport",
          "AirportInfrastructure",
          "ComputerProgrammingConsultancyAndRelatedActivities",
          "ProgrammingAndBroadcastingActivities",
          "EngineeringActivitiesAndRelatedTechnicalConsultancyDedicatedToAdaptationToClimateChange",
          "NonLifeInsuranceUnderwritingOfClimateRelatedPerils",
          "Reinsurance",
          "Education",
          "ResidentialCareActivities",
          "CreativeArtsAndEntertainmentActivities",
          "LibrariesArchivesMuseumsAndCulturalActivities",
          "MotionPictureVideoAndTelevisionProgrammeProductionSoundRecordingAndMusicPublishingActivities"
        ]
      },
      "AssuranceDataPoint": {
        "required": [
          "value"
        ],
        "type": "object",
        "properties": {
          "value": {
            "type": "string",
            "enum": [
              "None",
              "LimitedAssurance",
              "ReasonableAssurance"
            ]
          },
          "dataSource": {
            "nullable": true,
            "allOf": [
              {
                "$ref": "#/components/schemas/ExtendedDocumentReference"
              }
            ]
          },
          "provider": {
            "type": "string",
            "nullable": true
          }
        }
      },
      "CompanyAssociatedDataEutaxonomyNonFinancialsData": {
        "required": [
          "companyId",
          "data",
          "reportingPeriod"
        ],
        "type": "object",
        "properties": {
          "companyId": {
            "type": "string"
          },
          "reportingPeriod": {
            "type": "string"
          },
          "data": {
            "$ref": "#/components/schemas/EutaxonomyNonFinancialsData"
          }
        }
      },
      "EuTaxonomyActivity": {
        "required": [
          "activityName"
        ],
        "type": "object",
        "properties": {
          "activityName": {
            "$ref": "#/components/schemas/Activity"
          },
          "naceCodes": {
            "type": "array",
            "nullable": true,
            "items": {
              "type": "string"
            }
          },
          "share": {
            "nullable": true,
            "allOf": [
              {
                "$ref": "#/components/schemas/RelativeAndAbsoluteFinancialShare"
              }
            ]
          }
        }
      },
      "EuTaxonomyAlignedActivity": {
        "required": [
          "activityName"
        ],
        "type": "object",
        "properties": {
          "activityName": {
            "$ref": "#/components/schemas/Activity"
          },
          "naceCodes": {
            "type": "array",
            "nullable": true,
            "items": {
              "type": "string"
            }
          },
          "share": {
            "nullable": true,
            "allOf": [
              {
                "$ref": "#/components/schemas/RelativeAndAbsoluteFinancialShare"
              }
            ]
          },
          "substantialContributionToClimateChangeMitigationInPercent": {
            "type": "number",
            "nullable": true
          },
          "substantialContributionToClimateChangeAdaptationInPercent": {
            "type": "number",
            "nullable": true
          },
          "substantialContributionToSustainableUseAndProtectionOfWaterAndMarineResourcesInPercent": {
            "type": "number",
            "nullable": true
          },
          "substantialContributionToTransitionToACircularEconomyInPercent": {
            "type": "number",
            "nullable": true
          },
          "substantialContributionToPollutionPreventionAndControlInPercent": {
            "type": "number",
            "nullable": true
          },
          "substantialContributionToProtectionAndRestorationOfBiodiversityAndEcosystemsInPercent": {
            "type": "number",
            "nullable": true
          },
          "dnshToClimateChangeMitigation": {
            "nullable": true,
            "allOf": [
              {
                "$ref": "#/components/schemas/YesNo"
              }
            ]
          },
          "dnshToClimateChangeAdaptation": {
            "nullable": true,
            "allOf": [
              {
                "$ref": "#/components/schemas/YesNo"
              }
            ]
          },
          "dnshToSustainableUseAndProtectionOfWaterAndMarineResources": {
            "nullable": true,
            "allOf": [
              {
                "$ref": "#/components/schemas/YesNo"
              }
            ]
          },
          "dnshToTransitionToACircularEconomy": {
            "nullable": true,
            "allOf": [
              {
                "$ref": "#/components/schemas/YesNo"
              }
            ]
          },
          "dnshToPollutionPreventionAndControl": {
            "nullable": true,
            "allOf": [
              {
                "$ref": "#/components/schemas/YesNo"
              }
            ]
          },
          "dnshToProtectionAndRestorationOfBiodiversityAndEcosystems": {
            "nullable": true,
            "allOf": [
              {
                "$ref": "#/components/schemas/YesNo"
              }
            ]
          },
          "minimumSafeguards": {
            "nullable": true,
            "allOf": [
              {
                "$ref": "#/components/schemas/YesNo"
              }
            ]
          }
        }
      },
      "EutaxonomyNonFinancialsCapex": {
        "type": "object",
        "properties": {
          "totalAmount": {
            "nullable": true,
            "allOf": [
              {
                "$ref": "#/components/schemas/CurrencyDataPoint"
              }
            ]
          },
          "nonEligibleShare": {
            "nullable": true,
            "allOf": [
              {
                "$ref": "#/components/schemas/EutaxonomyNonFinancialsCapexNonEligibleShare"
              }
            ]
          },
          "eligibleShare": {
            "nullable": true,
            "allOf": [
              {
                "$ref": "#/components/schemas/EutaxonomyNonFinancialsCapexEligibleShare"
              }
            ]
          },
          "nonAlignedShare": {
            "nullable": true,
            "allOf": [
              {
                "$ref": "#/components/schemas/EutaxonomyNonFinancialsCapexNonAlignedShare"
              }
            ]
          },
          "nonAlignedActivities": {
            "type": "array",
            "nullable": true,
            "items": {
              "$ref": "#/components/schemas/EuTaxonomyActivity"
            }
          },
          "alignedShare": {
            "nullable": true,
            "allOf": [
              {
                "$ref": "#/components/schemas/EutaxonomyNonFinancialsCapexAlignedShare"
              }
            ]
          },
          "substantialContributionToClimateChangeMitigationInPercent": {
            "type": "number",
            "nullable": true
          },
          "substantialContributionToClimateChangeAdaptationInPercent": {
            "type": "number",
            "nullable": true
          },
          "substantialContributionToSustainableUseAndProtectionOfWaterAndMarineResourcesInPercent": {
            "type": "number",
            "nullable": true
          },
          "substantialContributionToTransitionToACircularEconomyInPercent": {
            "type": "number",
            "nullable": true
          },
          "substantialContributionToPollutionPreventionAndControlInPercent": {
            "type": "number",
            "nullable": true
          },
          "substantialContributionToProtectionAndRestorationOfBiodiversityAndEcosystemsInPercent": {
            "type": "number",
            "nullable": true
          },
          "alignedActivities": {
            "type": "array",
            "nullable": true,
            "items": {
              "$ref": "#/components/schemas/EuTaxonomyAlignedActivity"
            }
          },
          "enablingShareInPercent": {
            "type": "number",
            "nullable": true
          },
          "transitionalShareInPercent": {
            "type": "number",
            "nullable": true
          }
        }
      },
      "EutaxonomyNonFinancialsCapexAlignedShare": {
        "type": "object",
        "properties": {
          "relativeShareInPercent": {
            "type": "number",
            "nullable": true
          },
          "absoluteShare": {
            "nullable": true,
            "allOf": [
              {
                "$ref": "#/components/schemas/AmountWithCurrency"
              }
            ]
          }
        }
      },
      "EutaxonomyNonFinancialsCapexEligibleShare": {
        "type": "object",
        "properties": {
          "relativeShareInPercent": {
            "type": "number",
            "nullable": true
          },
          "absoluteShare": {
            "nullable": true,
            "allOf": [
              {
                "$ref": "#/components/schemas/AmountWithCurrency"
              }
            ]
          }
        }
      },
      "EutaxonomyNonFinancialsCapexNonAlignedShare": {
        "type": "object",
        "properties": {
          "relativeShareInPercent": {
            "type": "number",
            "nullable": true
          },
          "absoluteShare": {
            "nullable": true,
            "allOf": [
              {
                "$ref": "#/components/schemas/AmountWithCurrency"
              }
            ]
          }
        }
      },
      "EutaxonomyNonFinancialsCapexNonEligibleShare": {
        "type": "object",
        "properties": {
          "relativeShareInPercent": {
            "type": "number",
            "nullable": true
          },
          "absoluteShare": {
            "nullable": true,
            "allOf": [
              {
                "$ref": "#/components/schemas/AmountWithCurrency"
              }
            ]
          }
        }
      },
      "EutaxonomyNonFinancialsData": {
        "type": "object",
        "properties": {
          "general": {
            "nullable": true,
            "allOf": [
              {
                "$ref": "#/components/schemas/EutaxonomyNonFinancialsGeneral"
              }
            ]
          },
          "revenue": {
            "nullable": true,
            "allOf": [
              {
                "$ref": "#/components/schemas/EutaxonomyNonFinancialsRevenue"
              }
            ]
          },
          "capex": {
            "nullable": true,
            "allOf": [
              {
                "$ref": "#/components/schemas/EutaxonomyNonFinancialsCapex"
              }
            ]
          },
          "opex": {
            "nullable": true,
            "allOf": [
              {
                "$ref": "#/components/schemas/EutaxonomyNonFinancialsOpex"
              }
            ]
          }
        }
      },
      "EutaxonomyNonFinancialsGeneral": {
        "type": "object",
        "properties": {
          "fiscalYearDeviation": {
            "nullable": true,
            "allOf": [
              {
                "$ref": "#/components/schemas/EutaxonomyNonFinancialsGeneralFiscalYearDeviationOptions"
              }
            ]
          },
          "fiscalYearEnd": {
            "type": "string",
            "format": "date",
            "nullable": true
          },
          "scopeOfEntities": {
            "nullable": true,
            "allOf": [
              {
                "$ref": "#/components/schemas/YesNoNa"
              }
            ]
          },
          "nfrdMandatory": {
            "nullable": true,
            "allOf": [
              {
                "$ref": "#/components/schemas/YesNo"
              }
            ]
          },
          "euTaxonomyActivityLevelReporting": {
            "nullable": true,
            "allOf": [
              {
                "$ref": "#/components/schemas/YesNo"
              }
            ]
          },
          "assurance": {
            "nullable": true,
            "allOf": [
              {
                "$ref": "#/components/schemas/AssuranceDataPoint"
              }
            ]
          },
          "numberOfEmployees": {
            "type": "number",
            "nullable": true
          },
          "referencedReports": {
            "type": "object",
            "nullable": true,
            "example": {
              "string": {
                "fileReference": "string",
                "fileName": "string",
                "isGroupLevel": "Yes",
                "reportDate": "2023-10-12",
                "currency": "string"
              }
            }
          }
        }
      },
      "EutaxonomyNonFinancialsGeneralFiscalYearDeviationOptions": {
        "type": "string",
        "enum": [
          "Deviation",
          "NoDeviation"
        ]
      },
      "EutaxonomyNonFinancialsOpex": {
        "type": "object",
        "properties": {
          "totalAmount": {
            "nullable": true,
            "allOf": [
              {
                "$ref": "#/components/schemas/CurrencyDataPoint"
              }
            ]
          },
          "nonEligibleShare": {
            "nullable": true,
            "allOf": [
              {
                "$ref": "#/components/schemas/EutaxonomyNonFinancialsOpexNonEligibleShare"
              }
            ]
          },
          "eligibleShare": {
            "nullable": true,
            "allOf": [
              {
                "$ref": "#/components/schemas/EutaxonomyNonFinancialsOpexEligibleShare"
              }
            ]
          },
          "nonAlignedShare": {
            "nullable": true,
            "allOf": [
              {
                "$ref": "#/components/schemas/EutaxonomyNonFinancialsOpexNonAlignedShare"
              }
            ]
          },
          "nonAlignedActivities": {
            "type": "array",
            "nullable": true,
            "items": {
              "$ref": "#/components/schemas/EuTaxonomyActivity"
            }
          },
          "alignedShare": {
            "nullable": true,
            "allOf": [
              {
                "$ref": "#/components/schemas/EutaxonomyNonFinancialsOpexAlignedShare"
              }
            ]
          },
          "substantialContributionToClimateChangeMitigationInPercent": {
            "type": "number",
            "nullable": true
          },
          "substantialContributionToClimateChangeAdaptationInPercent": {
            "type": "number",
            "nullable": true
          },
          "substantialContributionToSustainableUseAndProtectionOfWaterAndMarineResourcesInPercent": {
            "type": "number",
            "nullable": true
          },
          "substantialContributionToTransitionToACircularEconomyInPercent": {
            "type": "number",
            "nullable": true
          },
          "substantialContributionToPollutionPreventionAndControlInPercent": {
            "type": "number",
            "nullable": true
          },
          "substantialContributionToProtectionAndRestorationOfBiodiversityAndEcosystemsInPercent": {
            "type": "number",
            "nullable": true
          },
          "alignedActivities": {
            "type": "array",
            "nullable": true,
            "items": {
              "$ref": "#/components/schemas/EuTaxonomyAlignedActivity"
            }
          },
          "enablingShareInPercent": {
            "type": "number",
            "nullable": true
          },
          "transitionalShareInPercent": {
            "type": "number",
            "nullable": true
          }
        }
      },
      "EutaxonomyNonFinancialsOpexAlignedShare": {
        "type": "object",
        "properties": {
          "relativeShareInPercent": {
            "type": "number",
            "nullable": true
          },
          "absoluteShare": {
            "nullable": true,
            "allOf": [
              {
                "$ref": "#/components/schemas/AmountWithCurrency"
              }
            ]
          }
        }
      },
      "EutaxonomyNonFinancialsOpexEligibleShare": {
        "type": "object",
        "properties": {
          "relativeShareInPercent": {
            "type": "number",
            "nullable": true
          },
          "absoluteShare": {
            "nullable": true,
            "allOf": [
              {
                "$ref": "#/components/schemas/AmountWithCurrency"
              }
            ]
          }
        }
      },
      "EutaxonomyNonFinancialsOpexNonAlignedShare": {
        "type": "object",
        "properties": {
          "relativeShareInPercent": {
            "type": "number",
            "nullable": true
          },
          "absoluteShare": {
            "nullable": true,
            "allOf": [
              {
                "$ref": "#/components/schemas/AmountWithCurrency"
              }
            ]
          }
        }
      },
      "EutaxonomyNonFinancialsOpexNonEligibleShare": {
        "type": "object",
        "properties": {
          "relativeShareInPercent": {
            "type": "number",
            "nullable": true
          },
          "absoluteShare": {
            "nullable": true,
            "allOf": [
              {
                "$ref": "#/components/schemas/AmountWithCurrency"
              }
            ]
          }
        }
      },
      "EutaxonomyNonFinancialsRevenue": {
        "type": "object",
        "properties": {
          "totalAmount": {
            "nullable": true,
            "allOf": [
              {
                "$ref": "#/components/schemas/CurrencyDataPoint"
              }
            ]
          },
          "nonEligibleShare": {
            "nullable": true,
            "allOf": [
              {
                "$ref": "#/components/schemas/EutaxonomyNonFinancialsRevenueNonEligibleShare"
              }
            ]
          },
          "eligibleShare": {
            "nullable": true,
            "allOf": [
              {
                "$ref": "#/components/schemas/EutaxonomyNonFinancialsRevenueEligibleShare"
              }
            ]
          },
          "nonAlignedShare": {
            "nullable": true,
            "allOf": [
              {
                "$ref": "#/components/schemas/EutaxonomyNonFinancialsRevenueNonAlignedShare"
              }
            ]
          },
          "nonAlignedActivities": {
            "type": "array",
            "nullable": true,
            "items": {
              "$ref": "#/components/schemas/EuTaxonomyActivity"
            }
          },
          "alignedShare": {
            "nullable": true,
            "allOf": [
              {
                "$ref": "#/components/schemas/EutaxonomyNonFinancialsRevenueAlignedShare"
              }
            ]
          },
          "substantialContributionToClimateChangeMitigationInPercent": {
            "type": "number",
            "nullable": true
          },
          "substantialContributionToClimateChangeAdaptationInPercent": {
            "type": "number",
            "nullable": true
          },
          "substantialContributionToSustainableUseAndProtectionOfWaterAndMarineResourcesInPercent": {
            "type": "number",
            "nullable": true
          },
          "substantialContributionToTransitionToACircularEconomyInPercent": {
            "type": "number",
            "nullable": true
          },
          "substantialContributionToPollutionPreventionAndControlInPercent": {
            "type": "number",
            "nullable": true
          },
          "substantialContributionToProtectionAndRestorationOfBiodiversityAndEcosystemsInPercent": {
            "type": "number",
            "nullable": true
          },
          "alignedActivities": {
            "type": "array",
            "nullable": true,
            "items": {
              "$ref": "#/components/schemas/EuTaxonomyAlignedActivity"
            }
          },
          "enablingShareInPercent": {
            "type": "number",
            "nullable": true
          },
          "transitionalShareInPercent": {
            "type": "number",
            "nullable": true
          }
        }
      },
      "EutaxonomyNonFinancialsRevenueAlignedShare": {
        "type": "object",
        "properties": {
          "relativeShareInPercent": {
            "type": "number",
            "nullable": true
          },
          "absoluteShare": {
            "nullable": true,
            "allOf": [
              {
                "$ref": "#/components/schemas/AmountWithCurrency"
              }
            ]
          }
        }
      },
      "EutaxonomyNonFinancialsRevenueEligibleShare": {
        "type": "object",
        "properties": {
          "relativeShareInPercent": {
            "type": "number",
            "nullable": true
          },
          "absoluteShare": {
            "nullable": true,
            "allOf": [
              {
                "$ref": "#/components/schemas/AmountWithCurrency"
              }
            ]
          }
        }
      },
      "EutaxonomyNonFinancialsRevenueNonAlignedShare": {
        "type": "object",
        "properties": {
          "relativeShareInPercent": {
            "type": "number",
            "nullable": true
          },
          "absoluteShare": {
            "nullable": true,
            "allOf": [
              {
                "$ref": "#/components/schemas/AmountWithCurrency"
              }
            ]
          }
        }
      },
      "EutaxonomyNonFinancialsRevenueNonEligibleShare": {
        "type": "object",
        "properties": {
          "relativeShareInPercent": {
            "type": "number",
            "nullable": true
          },
          "absoluteShare": {
            "nullable": true,
            "allOf": [
              {
                "$ref": "#/components/schemas/AmountWithCurrency"
              }
            ]
          }
        }
      },
      "RelativeAndAbsoluteFinancialShare": {
        "type": "object",
        "properties": {
          "relativeShareInPercent": {
            "type": "number",
            "nullable": true
          },
          "absoluteShare": {
            "nullable": true,
            "allOf": [
              {
                "$ref": "#/components/schemas/AmountWithCurrency"
              }
            ]
          }
        }
      },
      "CompanyAssociatedDataEuTaxonomyDataForFinancials": {
        "required": [
          "companyId",
          "data",
          "reportingPeriod"
        ],
        "type": "object",
        "properties": {
          "companyId": {
            "type": "string"
          },
          "reportingPeriod": {
            "type": "string"
          },
          "data": {
            "$ref": "#/components/schemas/EuTaxonomyDataForFinancials"
          }
        }
      },
      "CompanyReport": {
        "required": [
          "fileReference"
        ],
        "type": "object",
        "properties": {
          "fileReference": {
            "type": "string"
          },
          "fileName": {
            "type": "string",
            "nullable": true
          },
          "isGroupLevel": {
            "nullable": true,
            "allOf": [
              {
                "$ref": "#/components/schemas/YesNoNa"
              }
            ]
          },
          "reportDate": {
            "type": "string",
            "format": "date",
            "nullable": true
          },
          "currency": {
            "type": "string",
            "nullable": true
          }
        },
        "example": {
          "string": {
            "fileReference": "string",
            "fileName": "string",
            "isGroupLevel": "Yes",
            "reportDate": "2023-10-12",
            "currency": "string"
          }
        }
      },
      "CreditInstitutionKpis": {
        "type": "object",
        "properties": {
          "tradingPortfolioInPercent": {
            "nullable": true,
            "allOf": [
              {
                "$ref": "#/components/schemas/ExtendedDataPointBigDecimal"
              }
            ]
          },
          "interbankLoansInPercent": {
            "nullable": true,
            "allOf": [
              {
                "$ref": "#/components/schemas/ExtendedDataPointBigDecimal"
              }
            ]
          },
          "tradingPortfolioAndInterbankLoansInPercent": {
            "nullable": true,
            "allOf": [
              {
                "$ref": "#/components/schemas/ExtendedDataPointBigDecimal"
              }
            ]
          },
          "greenAssetRatioInPercent": {
            "nullable": true,
            "allOf": [
              {
                "$ref": "#/components/schemas/ExtendedDataPointBigDecimal"
              }
            ]
          }
        }
      },
      "EligibilityKpis": {
        "type": "object",
        "properties": {
          "taxonomyEligibleActivityInPercent": {
            "nullable": true,
            "allOf": [
              {
                "$ref": "#/components/schemas/ExtendedDataPointBigDecimal"
              }
            ]
          },
          "taxonomyNonEligibleActivityInPercent": {
            "nullable": true,
            "allOf": [
              {
                "$ref": "#/components/schemas/ExtendedDataPointBigDecimal"
              }
            ]
          },
          "derivativesInPercent": {
            "nullable": true,
            "allOf": [
              {
                "$ref": "#/components/schemas/ExtendedDataPointBigDecimal"
              }
            ]
          },
          "banksAndIssuersInPercent": {
            "nullable": true,
            "allOf": [
              {
                "$ref": "#/components/schemas/ExtendedDataPointBigDecimal"
              }
            ]
          },
          "investmentNonNfrdInPercent": {
            "nullable": true,
            "allOf": [
              {
                "$ref": "#/components/schemas/ExtendedDataPointBigDecimal"
              }
            ]
          }
        },
        "example": {
          "CreditInstitution": {
            "taxonomyEligibleActivityInPercent": {
              "value": 0,
              "quality": "Audited",
              "dataSource": {
                "page": 0,
                "tagName": "string",
                "fileName": "string",
                "fileReference": "string"
              },
              "comment": "string"
            }
          },
          "InsuranceOrReinsurance": {
            "taxonomyEligibleActivityInPercent": {
              "value": 0,
              "quality": "Audited",
              "dataSource": {
                "page": 0,
                "tagName": "string",
                "fileName": "string",
                "fileReference": "string"
              },
              "comment": "string"
            }
          },
          "AssetManagement": {
            "taxonomyEligibleActivityInPercent": {
              "value": 0,
              "quality": "Audited",
              "dataSource": {
                "page": 0,
                "tagName": "string",
                "fileName": "string",
                "fileReference": "string"
              },
              "comment": "string"
            }
          },
          "InvestmentFirm": {
            "taxonomyEligibleActivityInPercent": {
              "value": 0,
              "quality": "Audited",
              "dataSource": {
                "page": 0,
                "tagName": "string",
                "fileName": "string",
                "fileReference": "string"
              },
              "comment": "string"
            }
          }
        }
      },
      "EuTaxonomyDataForFinancials": {
        "type": "object",
        "properties": {
          "financialServicesTypes": {
            "type": "array",
            "nullable": true,
            "items": {
              "type": "string",
              "enum": [
                "CreditInstitution",
                "InsuranceOrReinsurance",
                "AssetManagement",
                "InvestmentFirm"
              ]
            }
          },
          "eligibilityKpis": {
            "type": "object",
            "additionalProperties": {
              "$ref": "#/components/schemas/EligibilityKpis"
            },
            "nullable": true,
            "example": {
              "CreditInstitution": {
                "taxonomyEligibleActivityInPercent": {
                  "value": 0,
                  "quality": "Audited",
                  "dataSource": {
                    "page": 0,
                    "tagName": "string",
                    "fileName": "string",
                    "fileReference": "string"
                  },
                  "comment": "string"
                }
              },
              "InsuranceOrReinsurance": {
                "taxonomyEligibleActivityInPercent": {
                  "value": 0,
                  "quality": "Audited",
                  "dataSource": {
                    "page": 0,
                    "tagName": "string",
                    "fileName": "string",
                    "fileReference": "string"
                  },
                  "comment": "string"
                }
              },
              "AssetManagement": {
                "taxonomyEligibleActivityInPercent": {
                  "value": 0,
                  "quality": "Audited",
                  "dataSource": {
                    "page": 0,
                    "tagName": "string",
                    "fileName": "string",
                    "fileReference": "string"
                  },
                  "comment": "string"
                }
              },
              "InvestmentFirm": {
                "taxonomyEligibleActivityInPercent": {
                  "value": 0,
                  "quality": "Audited",
                  "dataSource": {
                    "page": 0,
                    "tagName": "string",
                    "fileName": "string",
                    "fileReference": "string"
                  },
                  "comment": "string"
                }
              }
            }
          },
          "creditInstitutionKpis": {
            "nullable": true,
            "allOf": [
              {
                "$ref": "#/components/schemas/CreditInstitutionKpis"
              }
            ]
          },
          "investmentFirmKpis": {
            "nullable": true,
            "allOf": [
              {
                "$ref": "#/components/schemas/InvestmentFirmKpis"
              }
            ]
          },
          "insuranceKpis": {
            "nullable": true,
            "allOf": [
              {
                "$ref": "#/components/schemas/InsuranceKpis"
              }
            ]
          },
          "fiscalYearDeviation": {
            "nullable": true,
            "allOf": [
              {
                "$ref": "#/components/schemas/FiscalYearDeviation"
              }
            ]
          },
          "fiscalYearEnd": {
            "type": "string",
            "format": "date",
            "nullable": true
          },
          "scopeOfEntities": {
            "nullable": true,
            "allOf": [
              {
                "$ref": "#/components/schemas/YesNoNa"
              }
            ]
          },
          "nfrdMandatory": {
            "nullable": true,
            "allOf": [
              {
                "$ref": "#/components/schemas/YesNo"
              }
            ]
          },
          "euTaxonomyActivityLevelReporting": {
            "nullable": true,
            "allOf": [
              {
                "$ref": "#/components/schemas/YesNo"
              }
            ]
          },
          "assurance": {
            "nullable": true,
            "allOf": [
              {
                "$ref": "#/components/schemas/AssuranceDataPoint"
              }
            ]
          },
          "numberOfEmployees": {
            "type": "number",
            "nullable": true
          },
          "referencedReports": {
            "type": "object",
            "additionalProperties": {
              "$ref": "#/components/schemas/CompanyReport"
            },
            "nullable": true,
            "example": {
              "string": {
                "fileReference": "string",
                "fileName": "string",
                "isGroupLevel": "Yes",
                "reportDate": "2023-10-12",
                "currency": "string"
              }
            }
          }
        }
      },
      "FiscalYearDeviation": {
        "type": "string",
        "enum": [
          "Deviation",
          "NoDeviation"
        ]
      },
      "InsuranceKpis": {
        "type": "object",
        "properties": {
          "taxonomyEligibleNonLifeInsuranceActivitiesInPercent": {
            "nullable": true,
            "allOf": [
              {
                "$ref": "#/components/schemas/ExtendedDataPointBigDecimal"
              }
            ]
          }
        }
      },
      "InvestmentFirmKpis": {
        "type": "object",
        "properties": {
          "greenAssetRatioInPercent": {
            "nullable": true,
            "allOf": [
              {
                "$ref": "#/components/schemas/ExtendedDataPointBigDecimal"
              }
            ]
          }
        }
      },
      "AuflistungDerSektorenOptions": {
        "type": "string",
        "enum": [
          "ALandwirtschaftForstwirtschaftUndFischerei",
          "BBergbauUndGewinnungVonSteinenUndErden",
          "CVerarbeitendesGewerbeHerstellungVonWaren",
          "DEnergieversorgung",
          "EWasserversorgungAbwasserAndAbfallentsorgungBeseitigungenVonUmweltverschmutzungen",
          "FBaugewerbeBau",
          "GHandelInstandhaltungUndReparaturVonKraftfahrzeugen",
          "HVerkehrUndLagerhaltung",
          "LGrundstuecksUndWohnungswesen"
        ]
      },
      "AuswirkungenAufAnteilBefristerVertraegeUndFluktuationValues": {
        "type": "object",
        "properties": {
          "anzahlDerBefristetenVertraege": {
            "type": "number",
            "nullable": true
          },
          "fluktuation": {
            "type": "number",
            "nullable": true
          }
        }
      },
      "BerichterstattungAbfallproduktionValues": {
        "type": "object",
        "properties": {
          "gesamteAbfallmenge": {
            "type": "number",
            "nullable": true
          },
          "prozentAbfallRecyclet": {
            "type": "number",
            "nullable": true
          },
          "prozentGefaehrlicherAbfall": {
            "type": "number",
            "nullable": true
          }
        }
      },
      "BerichterstattungEinnahmenAusFossilenBrennstoffenValues": {
        "type": "object",
        "properties": {
          "prozentDerEinnahmenAusFossilenBrennstoffen": {
            "type": "number",
            "nullable": true
          }
        }
      },
      "BerichterstattungEnergieverbrauchValues": {
        "type": "object",
        "properties": {
          "energieverbrauch": {
            "type": "number",
            "nullable": true
          },
          "prozentDesVerbrauchsErneuerbarerEnergien": {
            "type": "number",
            "nullable": true
          },
          "ggfProzentDerErneuerbarenEnergieerzeugung": {
            "type": "number",
            "nullable": true
          }
        }
      },
      "BerichterstattungEnergieverbrauchVonImmobilienvermoegenValues": {
        "type": "object",
        "properties": {
          "engagementAnteilInEnergieineffizientenImmobilienanlagen": {
            "type": "number",
            "nullable": true
          }
        }
      },
      "BerichterstattungWasserverbrauchValues": {
        "type": "object",
        "properties": {
          "wasserverbrauch": {
            "type": "number",
            "nullable": true
          },
          "emissionenInWasser": {
            "type": "number",
            "nullable": true
          }
        }
      },
      "BudgetFuerSchulungAusbildungValues": {
        "type": "object",
        "properties": {
          "budgetProMitarbeiter": {
            "type": "number",
            "nullable": true
          }
        }
      },
      "CompanyAssociatedDataEsgQuestionnaireData": {
        "required": [
          "companyId",
          "data",
          "reportingPeriod"
        ],
        "type": "object",
        "properties": {
          "companyId": {
            "type": "string"
          },
          "reportingPeriod": {
            "type": "string"
          },
          "data": {
            "$ref": "#/components/schemas/EsgQuestionnaireData"
          }
        },
        "example": "{\n  \"companyId\": \"string\",\n  \"reportingPeriod\": \"2022\",\n  \"data\": {\n    \"general\": {\n      \"masterData\": {\n        \"berichtspflichtUndEinwilligungZurVeroeffentlichung\": \"Yes\",\n        \"gueltigkeitsDatum\": \"2022-12-31\"\n      }\n    },\n    \"allgemein\": {\n      \"esgZiele\": {\n        \"existenzVonEsgZielen\": \"Yes\",\n        \"beschreibungDerEsgZiele\": \"Transitioning to energy consumption from 100% renewable resources\",\n        \"investitionenInZielerreichung\": \"50000 EUR\"\n      },\n      \"sektoren\": {\n        \"sektorenMitHohenKlimaauswirkungen\": \"Yes\",\n        \"auflistungDerSektoren\": [\n          \"GHandelInstandhaltungUndReparaturVonKraftfahrzeugen\",\n          \"LGrundstuecksUndWohnungswesen\"\n        ]\n      },\n      \"esgBerichte\": {\n        \"nachhaltigkeitsberichte\": \"Yes\",\n        \"frequenzDerBerichterstattung\": \"Halbjaehrlich\",\n        \"aktuelleBerichte\": [\n          {\n            \"value\": \"Bayer Geschäftsbericht 2022\",\n            \"dataSource\": {\n              \"fileName\": \"Bayer-Geschaeftsbericht-2022\",\n              \"fileReference\": \"3bbdc1879acbc211af4b87a8593cfd7523adedd7100ca59326df05f8adbfe881\"\n            }\n          }\n        ]\n      },\n      \"akkreditierungen\": {\n        \"iso14001\": {\n          \"value\": \"Yes\",\n          \"dataSource\": {\n            \"fileName\": \"\",\n            \"fileReference\": \"\"\n          }\n        },\n        \"iso45001\": {\n          \"value\": \"No\",\n          \"dataSource\": null\n        },\n        \"iso27001\": {\n          \"value\": \"No\",\n          \"dataSource\": null\n        },\n        \"iso50001\": {\n          \"value\": \"No\",\n          \"dataSource\": null\n        },\n        \"weitereAkkreditierungen\": [\n          {\n            \"value\": \"Data quality\",\n            \"dataSource\": {\n              \"fileName\": \"Data_Quality_1_28_2019_FINAL_1\",\n              \"fileReference\": \"21567034fc692753175270d7eadeb135e9e885c77f71b79358a1fb897d992a7d\"\n            }\n          }\n        ]\n      },\n      \"unGlobalConceptPrinzipien\": {\n        \"mechanismenZurUeberwachungDerEinhaltungDerUngcp\": \"No\",\n        \"richtlinienZurEinhaltungDerUngcp\": null,\n        \"erklaerungDerEinhaltungDerUngcp\": null\n      },\n      \"oecdLeitsaetze\": {\n        \"mechanismenZurUeberwachungDerEinhaltungDerOecdLeitsaetze\": \"Yes\",\n        \"richtlinienZurEinhaltungDerOecdLeitsaetze\": [\n          {\n            \"value\": \"Annual report\",\n            \"dataSource\": {\n              \"fileName\": \"Bayer-Geschaeftsbericht-2022\",\n              \"fileReference\": \"3bbdc1879acbc211af4b87a8593cfd7523adedd7100ca59326df05f8adbfe881\"\n            }\n          }\n        ],\n        \"erklaerungDerEinhaltungDerOecdLeitsaetze\": \"Erklärung der Einhaltung\"\n      },\n      \"sonstige\": {\n        \"ausrichtungAufDieUnSdgsUndAktivesVerfolgen\": \"n/a\",\n        \"ausschlusslistenAufBasisVonEsgKriterien\": \"Yes\",\n        \"ausschlusslisten\": \"controversial weapons, tobacco, alcohol, gambling, adult entertainment, fossil fuels\"\n      },\n      \"fuehrungsstandards\": {\n        \"oekologischeSozialeFuehrungsstandardsOderPrinzipien\": \"Yes\",\n        \"anreizmechanismenFuerDasManagementUmwelt\": \"JaGeschaeftsleitung\",\n        \"anreizmechanismenFuerDasManagementSoziales\": \"JaAufsichtsrat\"\n      },\n      \"rechtsstreitigkeiten\": {\n        \"esgBezogeneRechtsstreitigkeiten\": \"Yes\",\n        \"rechtsstreitigkeitenMitBezugZuE\": \"Yes\",\n        \"statusZuE\": \"Geklaert\",\n        \"einzelheitenZuDenRechtsstreitigkeitenZuE\": \"Wasserverschmutzung\",\n        \"rechtsstreitigkeitenMitBezugZuS\": \"No\",\n        \"statusZuS\": null,\n        \"einzelheitenZuDenRechtsstreitigkeitenZuS\": null,\n        \"rechtsstreitigkeitenMitBezugZuG\": \"No\",\n        \"statusZuG\": null,\n        \"einzelheitenZuDenRechtsstreitigkeitenZuG\": null\n      },\n      \"rating\": {\n        \"esgRating\": \"Yes\",\n        \"agentur\": \"MSCI\",\n        \"ergebnis\": \"A\",\n        \"ratingbericht\": {\n          \"value\": \"No\",\n          \"dataSource\": null\n        },\n        \"kritischePunkte\": \"n/a\"\n      },\n      \"anleihen\": {\n        \"grueneSozialeUndOderNachhaltigeEmissionen\": \"Yes\",\n        \"ausstehendeGrueneSozialeUndOderNachhaltigeEmissionen\": 10000,\n        \"sustainibilityLinkedDebt\": \"Yes\",\n        \"ausstehendeSustainibilityLinkedDebt\": 20000\n      },\n      \"risiken\": {\n        \"wichtigsteESUndGRisikenUndBewertung\": \"Risiken und Bewertung\",\n        \"hindernisseBeimUmgangMitEsgBedenken\": \"Hindernisse 1, Hindernisse 2\"\n      }\n    },\n    \"umwelt\": {\n      \"treibhausgasemissionen\": {\n        \"treibhausgasBerichterstattungUndPrognosen\": {\n          \"currentYear\": 2023,\n          \"yearlyData\": {\n            \"2019\": {\n              \"scope1\": null,\n              \"scope2\": null,\n              \"scope3\": null\n            },\n            \"2020\": {\n              \"scope1\": null,\n              \"scope2\": null,\n              \"scope3\": null\n            },\n            \"2021\": {\n              \"scope1\": 305000,\n              \"scope2\": 51900,\n              \"scope3\": 223000\n            },\n            \"2022\": {\n              \"scope1\": 351000,\n              \"scope2\": 195000,\n              \"scope3\": 405000\n            },\n            \"2023\": {\n              \"scope1\": 293000,\n              \"scope2\": 318000,\n              \"scope3\": 561000\n            },\n            \"2024\": {\n              \"scope1\": null,\n              \"scope2\": null,\n              \"scope3\": null\n            },\n            \"2025\": {\n              \"scope1\": null,\n              \"scope2\": null,\n              \"scope3\": null\n            }\n          }\n        },\n        \"treibhausgasEmissionsintensitaetDerUnternehmenInDieInvestiertWird\": \"223000\",\n        \"strategieUndZieleZurReduzierungVonTreibhausgasEmissionen\": \"Strategie und Ziele\"\n      },\n      \"produktion\": {\n        \"produkteZurVerringerungDerUmweltbelastung\": \"Yes\",\n        \"verringerungenDerUmweltbelastung\": null,\n        \"oekologischerMindestStandardFuerProduktionsprozesse\": \"No\"\n      },\n      \"energieverbrauch\": {\n        \"berichterstattungEnergieverbrauch\": {\n          \"currentYear\": 2023,\n          \"yearlyData\": {\n            \"2019\": {\n              \"energieverbrauch\": null,\n              \"prozentDesVerbrauchsErneuerbarerEnergien\": null,\n              \"ggfProzentDerErneuerbarenEnergieerzeugung\": null\n            },\n            \"2020\": {\n              \"energieverbrauch\": null,\n              \"prozentDesVerbrauchsErneuerbarerEnergien\": null,\n              \"ggfProzentDerErneuerbarenEnergieerzeugung\": null\n            },\n            \"2021\": {\n              \"energieverbrauch\": 195000,\n              \"prozentDesVerbrauchsErneuerbarerEnergien\": 25,\n              \"ggfProzentDerErneuerbarenEnergieerzeugung\": null\n            },\n            \"2022\": {\n              \"energieverbrauch\": 561000,\n              \"prozentDesVerbrauchsErneuerbarerEnergien\": 70,\n              \"ggfProzentDerErneuerbarenEnergieerzeugung\": null\n            },\n            \"2023\": {\n              \"energieverbrauch\": 51900,\n              \"prozentDesVerbrauchsErneuerbarerEnergien\": 100,\n              \"ggfProzentDerErneuerbarenEnergieerzeugung\": 5\n            },\n            \"2024\": {\n              \"energieverbrauch\": null,\n              \"prozentDesVerbrauchsErneuerbarerEnergien\": null,\n              \"ggfProzentDerErneuerbarenEnergieerzeugung\": null\n            },\n            \"2025\": {\n              \"energieverbrauch\": null,\n              \"prozentDesVerbrauchsErneuerbarerEnergien\": null,\n              \"ggfProzentDerErneuerbarenEnergieerzeugung\": null\n            }\n          }\n        },\n        \"unternehmensGruppenStrategieBzglEnergieverbrauch\": null\n      },\n      \"energieeffizienzImmobilienanlagen\": {\n        \"berichterstattungEnergieverbrauchVonImmobilienvermoegen\": {\n          \"currentYear\": 2023,\n          \"yearlyData\": {\n            \"2019\": {\n              \"engagementAnteilInEnergieineffizientenImmobilienanlagen\": null\n            },\n            \"2020\": {\n              \"engagementAnteilInEnergieineffizientenImmobilienanlagen\": null\n            },\n            \"2021\": {\n              \"engagementAnteilInEnergieineffizientenImmobilienanlagen\": 30\n            },\n            \"2022\": {\n              \"engagementAnteilInEnergieineffizientenImmobilienanlagen\": 70\n            },\n            \"2023\": {\n              \"engagementAnteilInEnergieineffizientenImmobilienanlagen\": 90\n            },\n            \"2024\": {\n              \"engagementAnteilInEnergieineffizientenImmobilienanlagen\": null\n            },\n            \"2025\": {\n              \"engagementAnteilInEnergieineffizientenImmobilienanlagen\": null\n            }\n          }\n        },\n        \"unternehmensGruppenStrategieBzglEnergieeffizientenImmobilienanlagen\": null\n      },\n      \"wasserverbrauch\": {\n        \"berichterstattungWasserverbrauch\": {\n          \"currentYear\": 2023,\n          \"yearlyData\": {\n            \"2019\": {\n              \"wasserverbrauch\": null,\n              \"emissionenInWasser\": null\n            },\n            \"2020\": {\n              \"wasserverbrauch\": null,\n              \"emissionenInWasser\": null\n            },\n            \"2021\": {\n              \"wasserverbrauch\": 30000,\n              \"emissionenInWasser\": 5\n            },\n            \"2022\": {\n              \"wasserverbrauch\": 15000,\n              \"emissionenInWasser\": 0\n            },\n            \"2023\": {\n              \"wasserverbrauch\": 10000,\n              \"emissionenInWasser\": 0\n            },\n            \"2024\": {\n              \"wasserverbrauch\": null,\n              \"emissionenInWasser\": null\n            },\n            \"2025\": {\n              \"wasserverbrauch\": null,\n              \"emissionenInWasser\": null\n            }\n          }\n        },\n        \"unternehmensGruppenStrategieBzglWasserverbrauch\": null\n      },\n      \"abfallproduktion\": {\n        \"berichterstattungAbfallproduktion\": {\n          \"currentYear\": 2023,\n          \"yearlyData\": {\n            \"2019\": {\n              \"gesamteAbfallmenge\": null,\n              \"prozentAbfallRecyclet\": null,\n              \"prozentGefaehrlicherAbfall\": null\n            },\n            \"2020\": {\n              \"gesamteAbfallmenge\": null,\n              \"prozentAbfallRecyclet\": null,\n              \"prozentGefaehrlicherAbfall\": null\n            },\n            \"2021\": {\n              \"gesamteAbfallmenge\": 30,\n              \"prozentAbfallRecyclet\": 15,\n              \"prozentGefaehrlicherAbfall\": 0\n            },\n            \"2022\": {\n              \"gesamteAbfallmenge\": 20,\n              \"prozentAbfallRecyclet\": 47,\n              \"prozentGefaehrlicherAbfall\": 0\n            },\n            \"2023\": {\n              \"gesamteAbfallmenge\": 10,\n              \"prozentAbfallRecyclet\": 68,\n              \"prozentGefaehrlicherAbfall\": 0\n            },\n            \"2024\": {\n              \"gesamteAbfallmenge\": null,\n              \"prozentAbfallRecyclet\": null,\n              \"prozentGefaehrlicherAbfall\": null\n            },\n            \"2025\": {\n              \"gesamteAbfallmenge\": null,\n              \"prozentAbfallRecyclet\": null,\n              \"prozentGefaehrlicherAbfall\": null\n            }\n          }\n        },\n        \"unternehmensGruppenStrategieBzglAbfallproduktion\": null,\n        \"recyclingImProduktionsprozess\": {\n          \"currentYear\": 2023,\n          \"yearlyData\": {\n            \"2019\": {\n              \"prozentRecycelteWerkstoffeImProduktionsprozess\": null\n            },\n            \"2020\": {\n              \"prozentRecycelteWerkstoffeImProduktionsprozess\": null\n            },\n            \"2021\": {\n              \"prozentRecycelteWerkstoffeImProduktionsprozess\": 0\n            },\n            \"2022\": {\n              \"prozentRecycelteWerkstoffeImProduktionsprozess\": 0\n            },\n            \"2023\": {\n              \"prozentRecycelteWerkstoffeImProduktionsprozess\": 0\n            },\n            \"2024\": {\n              \"prozentRecycelteWerkstoffeImProduktionsprozess\": null\n            },\n            \"2025\": {\n              \"prozentRecycelteWerkstoffeImProduktionsprozess\": null\n            }\n          }\n        },\n        \"gefaehrlicherAbfall\": \"0\"\n      },\n      \"biodiversitaet\": {\n        \"negativeAktivitaetenFuerDieBiologischeVielfalt\": \"No\",\n        \"negativeMassnahmenFuerDieBiologischeVielfalt\": null,\n        \"positiveAktivitaetenFuerDieBiologischeVielfalt\": \"Yes\",\n        \"positiveMassnahmenFuerDieBiologischeVielfalt\": \"Positive Maßnahme\"\n      },\n      \"fossileBrennstoffe\": {\n        \"einnahmenAusFossilenBrennstoffen\": \"Yes\",\n        \"berichterstattungEinnahmenAusFossilenBrennstoffen\": {\n          \"currentYear\": 2022,\n          \"yearlyData\": {\n            \"2019\": {\n              \"prozentDerEinnahmenAusFossilenBrennstoffen\": null\n            },\n            \"2020\": {\n              \"prozentDerEinnahmenAusFossilenBrennstoffen\": null\n            },\n            \"2021\": {\n              \"prozentDerEinnahmenAusFossilenBrennstoffen\": 60\n            },\n            \"2022\": {\n              \"prozentDerEinnahmenAusFossilenBrennstoffen\": 15\n            },\n            \"2023\": {\n              \"prozentDerEinnahmenAusFossilenBrennstoffen\": 0\n            },\n            \"2024\": {\n              \"prozentDerEinnahmenAusFossilenBrennstoffen\": null\n            },\n            \"2025\": {\n              \"prozentDerEinnahmenAusFossilenBrennstoffen\": null\n            }\n          }\n        }\n      },\n      \"taxonomie\": {\n        \"taxonomieBerichterstattung\": \"Nfrd\",\n        \"euTaxonomieKompassAktivitaeten\": [\n          \"ForestManagement\",\n          \"ManufactureOfLowCarbonTechnologiesForTransport\",\n          \"ManufactureOfIronAndSteel\"\n        ],\n        \"umsatzInvestitionsaufwandFuerNachhaltigeAktivitaeten\": {\n          \"currentYear\": 2023,\n          \"yearlyData\": {\n            \"2019\": {\n              \"taxonomieGeeignetNachProzentUmsatz\": null,\n              \"taxonomieGeeignetNachProzentCapex\": null,\n              \"taxonomieKonformNachProzentUmsatz\": null,\n              \"taxonomieKonformNachProzentCapex\": null\n            },\n            \"2020\": {\n              \"taxonomieGeeignetNachProzentUmsatz\": null,\n              \"taxonomieGeeignetNachProzentCapex\": null,\n              \"taxonomieKonformNachProzentUmsatz\": null,\n              \"taxonomieKonformNachProzentCapex\": null\n            },\n            \"2021\": {\n              \"taxonomieGeeignetNachProzentUmsatz\": 25,\n              \"taxonomieGeeignetNachProzentCapex\": 7,\n              \"taxonomieKonformNachProzentUmsatz\": 15,\n              \"taxonomieKonformNachProzentCapex\": 5\n            },\n            \"2022\": {\n              \"taxonomieGeeignetNachProzentUmsatz\": 56,\n              \"taxonomieGeeignetNachProzentCapex\": 8,\n              \"taxonomieKonformNachProzentUmsatz\": 18,\n              \"taxonomieKonformNachProzentCapex\": 6\n            },\n            \"2023\": {\n              \"taxonomieGeeignetNachProzentUmsatz\": 70,\n              \"taxonomieGeeignetNachProzentCapex\": 14,\n              \"taxonomieKonformNachProzentUmsatz\": 24,\n              \"taxonomieKonformNachProzentCapex\": 10\n            },\n            \"2024\": {\n              \"taxonomieGeeignetNachProzentUmsatz\": null,\n              \"taxonomieGeeignetNachProzentCapex\": null,\n              \"taxonomieKonformNachProzentUmsatz\": null,\n              \"taxonomieKonformNachProzentCapex\": null\n            },\n            \"2025\": {\n              \"taxonomieGeeignetNachProzentUmsatz\": null,\n              \"taxonomieGeeignetNachProzentCapex\": null,\n              \"taxonomieKonformNachProzentUmsatz\": null,\n              \"taxonomieKonformNachProzentCapex\": null\n            }\n          }\n        }\n      }\n    },\n    \"soziales\": {\n      \"unternehmensstrukturaenderungen\": {\n        \"vorhandenseinKuerzlicherAenderungenDerUnternehmensstruktur\": \"Yes\",\n        \"anzahlUnbefristeterVertraegeInDeutschland\": 543,\n        \"anzahlDerVonEinemVerkaufBetroffenenUnbefristetenVertraegeInDeutschland\": 63,\n        \"anzahlDerVonEinerAkquisitionBetroffenenUnbefristetenVertraegeInDeutschland\": 34,\n        \"anzahlUnbefristeterVertraegeInDerGesamtgruppe\": 453,\n        \"anzahlDerVonEinemVerkaufBetroffenenUnbefristetenVertraegeInDerGesamtgruppe\": 75,\n        \"anzahlDerVonEinerAkquisitionBetroffenenUnbefristetenVertraegeInDerGesamtgruppe\": 967,\n        \"auswirkungenAufAnteilBefristerVertraegeUndFluktuation\": {\n          \"currentYear\": 2022,\n          \"yearlyData\": {\n            \"2019\": {\n              \"anzahlDerBefristetenVertraege\": null,\n              \"fluktuation\": null\n            },\n            \"2020\": {\n              \"anzahlDerBefristetenVertraege\": null,\n              \"fluktuation\": null\n            },\n            \"2021\": {\n              \"anzahlDerBefristetenVertraege\": 456,\n              \"fluktuation\": 24\n            },\n            \"2022\": {\n              \"anzahlDerBefristetenVertraege\": 477,\n              \"fluktuation\": 57\n            }\n          }\n        }\n      },\n      \"sicherheitUndWeiterbildung\": {\n        \"sicherheitsmassnahmenFuerMitarbeiter\": \"Sicherheitsmaßnahme\",\n        \"unfallrate\": {\n          \"currentYear\": 2023,\n          \"yearlyData\": {\n            \"2019\": {\n              \"haeufigkeitsrateVonArbeitsunfaellenMitZeitverlust\": null\n            },\n            \"2020\": {\n              \"haeufigkeitsrateVonArbeitsunfaellenMitZeitverlust\": null\n            },\n            \"2021\": {\n              \"haeufigkeitsrateVonArbeitsunfaellenMitZeitverlust\": 8\n            },\n            \"2022\": {\n              \"haeufigkeitsrateVonArbeitsunfaellenMitZeitverlust\": 3\n            }\n          }\n        },\n        \"budgetFuerSchulungAusbildung\": {\n          \"currentYear\": 2023,\n          \"yearlyData\": {\n            \"2019\": {\n              \"budgetProMitarbeiter\": null\n            },\n            \"2020\": {\n              \"budgetProMitarbeiter\": null\n            },\n            \"2021\": {\n              \"budgetProMitarbeiter\": 500\n            },\n            \"2022\": {\n              \"budgetProMitarbeiter\": 1000\n            }\n          }\n        }\n      },\n      \"einkommensgleichheit\": {\n        \"ueberwachungDerEinkommensungleichheit\": {\n          \"currentYear\": 2023,\n          \"yearlyData\": {\n            \"2019\": {\n              \"unbereinigtesGeschlechtsspezifischesLohngefaelle\": null,\n              \"einkommensungleichheitsverhaeltnis\": null,\n              \"ceoEinkommensungleichheitsverhaeltnis\": null\n            },\n            \"2020\": {\n              \"unbereinigtesGeschlechtsspezifischesLohngefaelle\": null,\n              \"einkommensungleichheitsverhaeltnis\": null,\n              \"ceoEinkommensungleichheitsverhaeltnis\": null\n            },\n            \"2021\": {\n              \"unbereinigtesGeschlechtsspezifischesLohngefaelle\": 45,\n              \"einkommensungleichheitsverhaeltnis\": 23,\n              \"ceoEinkommensungleichheitsverhaeltnis\": 12\n            },\n            \"2022\": {\n              \"unbereinigtesGeschlechtsspezifischesLohngefaelle\": 34,\n              \"einkommensungleichheitsverhaeltnis\": 34,\n              \"ceoEinkommensungleichheitsverhaeltnis\": 76\n            }\n          }\n        },\n        \"massnahmenZurVerbesserungDerEinkommensungleichheit\": null\n      },\n      \"geschlechterdiversitaet\": {\n        \"mitarbeiterAufTopManagementEbene\": 2,\n        \"frauenAufTopManagementEbene\": 6,\n        \"mitgliederGeschaeftsfuehrung\": 4671,\n        \"frauenInDerGeschaeftsfuehrung\": 2,\n        \"definitionTopManagement\": \"Definition \",\n        \"einhaltungRechtlicherVorgaben\": null\n      },\n      \"audit\": {\n        \"auditsZurEinhaltungVonArbeitsstandards\": \"Yes\",\n        \"artDesAudits\": \"PruefungDurchDritte\",\n        \"auditErgebnisse\": \"\"\n      }\n    },\n    \"unternehmensfuehrungGovernance\": {\n      \"aufsichtsrat\": {\n        \"anzahlDerMitgliederImAufsichtsrat\": 34,\n        \"anzahlUnabhaengigerMitgliederImAufsichtsrat\": 23,\n        \"anzahlVonFrauenImAufsichtsrat\": 15\n      },\n      \"verguetungsausschuss\": {\n        \"anzahlDerMitgliederImVerguetungsausschuss\": 36,\n        \"anzahlUnabhaengigerMitgliederImVerguetungsausschuss\": null,\n        \"anzahlVonFrauenImVerguetungsausschuss\": null\n      },\n      \"nominierungsausschuss\": {\n        \"anzahlDerMitgliederImNominierungsausschuss\": 43,\n        \"anzahlUnabhaengigerMitgliederImNominierungsausschuss\": null,\n        \"anzahlVonFrauenImVerguetungsausschuss\": 23\n      },\n      \"pruefungsausschuss\": {\n        \"anzahlDerMitgliederImPruefungsausschuss\": 41,\n        \"anzahlUnabhaengigerMitgliederImPruefungsausschuss\": 35,\n        \"anzahlVonFrauenImPruefungsausschuss\": null\n      },\n      \"nachhaltigkeitsausschuss\": {\n        \"anzahlDerMitgliederImNachhaltigkeitsausschuss\": 12,\n        \"anzahlUnabhaengigerMitgliederImNachhaltigkeitsausschuss\": 4,\n        \"anzahlVonFrauenImNachhaltigkeitsausschuss\": 4\n      },\n      \"sonstige\": {\n        \"wirtschaftspruefer\": \"John Doe\",\n        \"trennungVonCeoOderVorsitzenden\": \"Yes\",\n        \"amtszeitBisZurTrennung\": \"4\"\n      },\n      \"stakeholder\": {\n        \"einbeziehungVonStakeholdern\": \"Yes\",\n        \"prozessDerEinbeziehungVonStakeholdern\": \"Prozess\",\n        \"mechanismenZurAusrichtungAufStakeholder\": null\n      },\n      \"unternehmensrichtlinien\": {\n        \"veroeffentlichteUnternehmensrichtlinien\": [\n          \"Verhaltenskodex\",\n          \"Zwangsarbeit\",\n          \"MgtVonUmweltgefahren\"\n        ],\n        \"weitereVeroeffentlicheUnternehmensrichtlinien\": \"Keine\"\n      },\n      \"lieferantenauswahl\": {\n        \"esgKriterienUndUeberwachungDerLieferanten\": \"Yes\",\n        \"auswahlkriterien\": null\n      }\n    }\n  }\n}"
      },
      "EsgQuestionnaireAllgemein": {
        "type": "object",
        "properties": {
          "esgZiele": {
            "nullable": true,
            "allOf": [
              {
                "$ref": "#/components/schemas/EsgQuestionnaireAllgemeinEsgZiele"
              }
            ]
          },
          "sektoren": {
            "nullable": true,
            "allOf": [
              {
                "$ref": "#/components/schemas/EsgQuestionnaireAllgemeinSektoren"
              }
            ]
          },
          "esgBerichte": {
            "nullable": true,
            "allOf": [
              {
                "$ref": "#/components/schemas/EsgQuestionnaireAllgemeinEsgBerichte"
              }
            ]
          },
          "akkreditierungen": {
            "nullable": true,
            "allOf": [
              {
                "$ref": "#/components/schemas/EsgQuestionnaireAllgemeinAkkreditierungen"
              }
            ]
          },
          "unGlobalConceptPrinzipien": {
            "nullable": true,
            "allOf": [
              {
                "$ref": "#/components/schemas/EsgQuestionnaireAllgemeinUnGlobalConceptPrinzipien"
              }
            ]
          },
          "oecdLeitsaetze": {
            "nullable": true,
            "allOf": [
              {
                "$ref": "#/components/schemas/EsgQuestionnaireAllgemeinOecdLeitsaetze"
              }
            ]
          },
          "sonstige": {
            "nullable": true,
            "allOf": [
              {
                "$ref": "#/components/schemas/EsgQuestionnaireAllgemeinSonstige"
              }
            ]
          },
          "fuehrungsstandards": {
            "nullable": true,
            "allOf": [
              {
                "$ref": "#/components/schemas/EsgQuestionnaireAllgemeinFuehrungsstandards"
              }
            ]
          },
          "rechtsstreitigkeiten": {
            "nullable": true,
            "allOf": [
              {
                "$ref": "#/components/schemas/EsgQuestionnaireAllgemeinRechtsstreitigkeiten"
              }
            ]
          },
          "rating": {
            "nullable": true,
            "allOf": [
              {
                "$ref": "#/components/schemas/EsgQuestionnaireAllgemeinRating"
              }
            ]
          },
          "anleihen": {
            "nullable": true,
            "allOf": [
              {
                "$ref": "#/components/schemas/EsgQuestionnaireAllgemeinAnleihen"
              }
            ]
          },
          "risiken": {
            "nullable": true,
            "allOf": [
              {
                "$ref": "#/components/schemas/EsgQuestionnaireAllgemeinRisiken"
              }
            ]
          }
        }
      },
      "EsgQuestionnaireAllgemeinAkkreditierungen": {
        "type": "object",
        "properties": {
          "iso14001": {
            "nullable": true,
            "allOf": [
              {
                "$ref": "#/components/schemas/BaseDataPointYesNo"
              }
            ]
          },
          "iso45001": {
            "nullable": true,
            "allOf": [
              {
                "$ref": "#/components/schemas/BaseDataPointYesNo"
              }
            ]
          },
          "iso27001": {
            "nullable": true,
            "allOf": [
              {
                "$ref": "#/components/schemas/BaseDataPointYesNo"
              }
            ]
          },
          "iso50001": {
            "nullable": true,
            "allOf": [
              {
                "$ref": "#/components/schemas/BaseDataPointYesNo"
              }
            ]
          },
          "weitereAkkreditierungen": {
            "type": "array",
            "nullable": true,
            "items": {
              "$ref": "#/components/schemas/BaseDataPointString"
            }
          }
        }
      },
      "EsgQuestionnaireAllgemeinAnleihen": {
        "type": "object",
        "properties": {
          "grueneSozialeUndOderNachhaltigeEmissionen": {
            "nullable": true,
            "allOf": [
              {
                "$ref": "#/components/schemas/YesNo"
              }
            ]
          },
          "ausstehendeGrueneSozialeUndOderNachhaltigeEmissionen": {
            "type": "number",
            "nullable": true
          },
          "sustainibilityLinkedDebt": {
            "nullable": true,
            "allOf": [
              {
                "$ref": "#/components/schemas/YesNo"
              }
            ]
          },
          "ausstehendeSustainibilityLinkedDebt": {
            "type": "number",
            "nullable": true
          }
        }
      },
      "EsgQuestionnaireAllgemeinEsgBerichte": {
        "type": "object",
        "properties": {
          "nachhaltigkeitsberichte": {
            "nullable": true,
            "allOf": [
              {
                "$ref": "#/components/schemas/YesNo"
              }
            ]
          },
          "frequenzDerBerichterstattung": {
            "nullable": true,
            "allOf": [
              {
                "$ref": "#/components/schemas/EsgQuestionnaireAllgemeinEsgberichteFrequenzDerBerichterstattungOptions"
              }
            ]
          },
          "aktuelleBerichte": {
            "type": "array",
            "nullable": true,
            "items": {
              "$ref": "#/components/schemas/BaseDataPointString"
            }
          }
        }
      },
      "EsgQuestionnaireAllgemeinEsgZiele": {
        "type": "object",
        "properties": {
          "existenzVonEsgZielen": {
            "nullable": true,
            "allOf": [
              {
                "$ref": "#/components/schemas/YesNo"
              }
            ]
          },
          "beschreibungDerEsgZiele": {
            "type": "string",
            "nullable": true
          },
          "investitionenInZielerreichung": {
            "type": "string",
            "nullable": true
          }
        }
      },
      "EsgQuestionnaireAllgemeinEsgberichteFrequenzDerBerichterstattungOptions": {
        "type": "string",
        "enum": [
          "Jaehrlich",
          "Halbjaehrlich",
          "Vierteljaehrlich",
          "Monatlich"
        ]
      },
      "EsgQuestionnaireAllgemeinFuehrungsstandards": {
        "type": "object",
        "properties": {
          "oekologischeSozialeFuehrungsstandardsOderPrinzipien": {
            "nullable": true,
            "allOf": [
              {
                "$ref": "#/components/schemas/YesNo"
              }
            ]
          },
          "anreizmechanismenFuerDasManagementUmwelt": {
            "nullable": true,
            "allOf": [
              {
                "$ref": "#/components/schemas/EsgQuestionnaireAllgemeinFuehrungsstandardsAnreizmechanismenFuerDasManagementUmweltOptions"
              }
            ]
          },
          "anreizmechanismenFuerDasManagementSoziales": {
            "nullable": true,
            "allOf": [
              {
                "$ref": "#/components/schemas/EsgQuestionnaireAllgemeinFuehrungsstandardsAnreizmechanismenFuerDasManagementSozialesOptions"
              }
            ]
          }
        }
      },
      "EsgQuestionnaireAllgemeinFuehrungsstandardsAnreizmechanismenFuerDasManagementSozialesOptions": {
        "type": "string",
        "enum": [
          "Nein",
          "JaAufsichtsrat",
          "JaGeschaeftsleitung",
          "JaAufsichtsratUndGeschaeftsleitung"
        ]
      },
      "EsgQuestionnaireAllgemeinFuehrungsstandardsAnreizmechanismenFuerDasManagementUmweltOptions": {
        "type": "string",
        "enum": [
          "Nein",
          "JaAufsichtsrat",
          "JaGeschaeftsleitung",
          "JaAufsichtsratUndGeschaeftsleitung"
        ]
      },
      "EsgQuestionnaireAllgemeinOecdLeitsaetze": {
        "type": "object",
        "properties": {
          "mechanismenZurUeberwachungDerEinhaltungDerOecdLeitsaetze": {
            "nullable": true,
            "allOf": [
              {
                "$ref": "#/components/schemas/YesNo"
              }
            ]
          },
          "richtlinienZurEinhaltungDerOecdLeitsaetze": {
            "type": "array",
            "nullable": true,
            "items": {
              "$ref": "#/components/schemas/BaseDataPointString"
            }
          },
          "erklaerungDerEinhaltungDerOecdLeitsaetze": {
            "type": "string",
            "nullable": true
          }
        }
      },
      "EsgQuestionnaireAllgemeinRating": {
        "type": "object",
        "properties": {
          "esgRating": {
            "nullable": true,
            "allOf": [
              {
                "$ref": "#/components/schemas/YesNo"
              }
            ]
          },
          "agentur": {
            "type": "string",
            "nullable": true
          },
          "ergebnis": {
            "type": "string",
            "nullable": true
          },
          "ratingbericht": {
            "nullable": true,
            "allOf": [
              {
                "$ref": "#/components/schemas/BaseDataPointYesNo"
              }
            ]
          },
          "kritischePunkte": {
            "type": "string",
            "nullable": true
          }
        }
      },
      "EsgQuestionnaireAllgemeinRechtsstreitigkeiten": {
        "type": "object",
        "properties": {
          "esgBezogeneRechtsstreitigkeiten": {
            "nullable": true,
            "allOf": [
              {
                "$ref": "#/components/schemas/YesNo"
              }
            ]
          },
          "rechtsstreitigkeitenMitBezugZuE": {
            "nullable": true,
            "allOf": [
              {
                "$ref": "#/components/schemas/YesNo"
              }
            ]
          },
          "statusZuE": {
            "nullable": true,
            "allOf": [
              {
                "$ref": "#/components/schemas/EsgQuestionnaireAllgemeinRechtsstreitigkeitenStatusZuEOptions"
              }
            ]
          },
          "einzelheitenZuDenRechtsstreitigkeitenZuE": {
            "type": "string",
            "nullable": true
          },
          "rechtsstreitigkeitenMitBezugZuS": {
            "nullable": true,
            "allOf": [
              {
                "$ref": "#/components/schemas/YesNo"
              }
            ]
          },
          "statusZuS": {
            "nullable": true,
            "allOf": [
              {
                "$ref": "#/components/schemas/EsgQuestionnaireAllgemeinRechtsstreitigkeitenStatusZuSOptions"
              }
            ]
          },
          "einzelheitenZuDenRechtsstreitigkeitenZuS": {
            "type": "string",
            "nullable": true
          },
          "rechtsstreitigkeitenMitBezugZuG": {
            "nullable": true,
            "allOf": [
              {
                "$ref": "#/components/schemas/YesNo"
              }
            ]
          },
          "statusZuG": {
            "nullable": true,
            "allOf": [
              {
                "$ref": "#/components/schemas/EsgQuestionnaireAllgemeinRechtsstreitigkeitenStatusZuGOptions"
              }
            ]
          },
          "einzelheitenZuDenRechtsstreitigkeitenZuG": {
            "type": "string",
            "nullable": true
          }
        }
      },
      "EsgQuestionnaireAllgemeinRechtsstreitigkeitenStatusZuEOptions": {
        "type": "string",
        "enum": [
          "Offen",
          "Geklaert"
        ]
      },
      "EsgQuestionnaireAllgemeinRechtsstreitigkeitenStatusZuGOptions": {
        "type": "string",
        "enum": [
          "Offen",
          "Geklaert"
        ]
      },
      "EsgQuestionnaireAllgemeinRechtsstreitigkeitenStatusZuSOptions": {
        "type": "string",
        "enum": [
          "Offen",
          "Geklaert"
        ]
      },
      "EsgQuestionnaireAllgemeinRisiken": {
        "type": "object",
        "properties": {
          "wichtigsteESUndGRisikenUndBewertung": {
            "type": "string",
            "nullable": true
          },
          "hindernisseBeimUmgangMitEsgBedenken": {
            "type": "string",
            "nullable": true
          }
        }
      },
      "EsgQuestionnaireAllgemeinSektoren": {
        "type": "object",
        "properties": {
          "sektorenMitHohenKlimaauswirkungen": {
            "nullable": true,
            "allOf": [
              {
                "$ref": "#/components/schemas/YesNo"
              }
            ]
          },
          "auflistungDerSektoren": {
            "type": "array",
            "nullable": true,
            "items": {
              "$ref": "#/components/schemas/AuflistungDerSektorenOptions"
            }
          }
        }
      },
      "EsgQuestionnaireAllgemeinSonstige": {
        "type": "object",
        "properties": {
          "ausrichtungAufDieUnSdgsUndAktivesVerfolgen": {
            "type": "string",
            "nullable": true
          },
          "ausschlusslistenAufBasisVonEsgKriterien": {
            "nullable": true,
            "allOf": [
              {
                "$ref": "#/components/schemas/YesNo"
              }
            ]
          },
          "ausschlusslisten": {
            "type": "string",
            "nullable": true
          }
        }
      },
      "EsgQuestionnaireAllgemeinUnGlobalConceptPrinzipien": {
        "type": "object",
        "properties": {
          "mechanismenZurUeberwachungDerEinhaltungDerUngcp": {
            "nullable": true,
            "allOf": [
              {
                "$ref": "#/components/schemas/YesNo"
              }
            ]
          },
          "richtlinienZurEinhaltungDerUngcp": {
            "type": "array",
            "nullable": true,
            "items": {
              "$ref": "#/components/schemas/BaseDataPointString"
            }
          },
          "erklaerungDerEinhaltungDerUngcp": {
            "type": "string",
            "nullable": true
          }
        }
      },
      "EsgQuestionnaireData": {
        "required": [
          "general"
        ],
        "type": "object",
        "properties": {
          "general": {
            "$ref": "#/components/schemas/EsgQuestionnaireGeneral"
          },
          "allgemein": {
            "nullable": true,
            "allOf": [
              {
                "$ref": "#/components/schemas/EsgQuestionnaireAllgemein"
              }
            ]
          },
          "umwelt": {
            "nullable": true,
            "allOf": [
              {
                "$ref": "#/components/schemas/EsgQuestionnaireUmwelt"
              }
            ]
          },
          "soziales": {
            "nullable": true,
            "allOf": [
              {
                "$ref": "#/components/schemas/EsgQuestionnaireSoziales"
              }
            ]
          },
          "unternehmensfuehrungGovernance": {
            "nullable": true,
            "allOf": [
              {
                "$ref": "#/components/schemas/EsgQuestionnaireUnternehmensfuehrungGovernance"
              }
            ]
          }
        }
      },
      "EsgQuestionnaireGeneral": {
        "required": [
          "masterData"
        ],
        "type": "object",
        "properties": {
          "masterData": {
            "$ref": "#/components/schemas/EsgQuestionnaireGeneralMasterData"
          }
        }
      },
      "EsgQuestionnaireGeneralMasterData": {
        "required": [
          "berichtspflichtUndEinwilligungZurVeroeffentlichung"
        ],
        "type": "object",
        "properties": {
          "berichtspflichtUndEinwilligungZurVeroeffentlichung": {
            "$ref": "#/components/schemas/YesNo"
          },
          "gueltigkeitsDatum": {
            "type": "string",
            "format": "date",
            "nullable": true
          }
        }
      },
      "EsgQuestionnaireSoziales": {
        "type": "object",
        "properties": {
          "unternehmensstrukturaenderungen": {
            "nullable": true,
            "allOf": [
              {
                "$ref": "#/components/schemas/EsgQuestionnaireSozialesUnternehmensstrukturaenderungen"
              }
            ]
          },
          "sicherheitUndWeiterbildung": {
            "nullable": true,
            "allOf": [
              {
                "$ref": "#/components/schemas/EsgQuestionnaireSozialesSicherheitUndWeiterbildung"
              }
            ]
          },
          "einkommensgleichheit": {
            "nullable": true,
            "allOf": [
              {
                "$ref": "#/components/schemas/EsgQuestionnaireSozialesEinkommensgleichheit"
              }
            ]
          },
          "geschlechterdiversitaet": {
            "nullable": true,
            "allOf": [
              {
                "$ref": "#/components/schemas/EsgQuestionnaireSozialesGeschlechterdiversitaet"
              }
            ]
          },
          "audit": {
            "nullable": true,
            "allOf": [
              {
                "$ref": "#/components/schemas/EsgQuestionnaireSozialesAudit"
              }
            ]
          }
        }
      },
      "EsgQuestionnaireSozialesAudit": {
        "type": "object",
        "properties": {
          "auditsZurEinhaltungVonArbeitsstandards": {
            "nullable": true,
            "allOf": [
              {
                "$ref": "#/components/schemas/YesNo"
              }
            ]
          },
          "artDesAudits": {
            "nullable": true,
            "allOf": [
              {
                "$ref": "#/components/schemas/EsgQuestionnaireSozialesAuditArtDesAuditsOptions"
              }
            ]
          },
          "auditErgebnisse": {
            "type": "string",
            "nullable": true
          }
        }
      },
      "EsgQuestionnaireSozialesAuditArtDesAuditsOptions": {
        "type": "string",
        "enum": [
          "InterneAnhoerung",
          "PruefungDurchDritte",
          "SowohlInternAlsAuchVonDrittanbietern"
        ]
      },
      "EsgQuestionnaireSozialesEinkommensgleichheit": {
        "type": "object",
        "properties": {
          "ueberwachungDerEinkommensungleichheit": {
            "nullable": true,
            "allOf": [
              {
                "$ref": "#/components/schemas/YearlyTimeseriesDataUeberwachungDerEinkommensungleichheitValues"
              }
            ]
          },
          "massnahmenZurVerbesserungDerEinkommensungleichheit": {
            "type": "string",
            "nullable": true
          }
        }
      },
      "EsgQuestionnaireSozialesGeschlechterdiversitaet": {
        "type": "object",
        "properties": {
          "mitarbeiterAufTopManagementEbene": {
            "type": "integer",
            "nullable": true
          },
          "frauenAufTopManagementEbene": {
            "type": "integer",
            "nullable": true
          },
          "mitgliederGeschaeftsfuehrung": {
            "type": "integer",
            "nullable": true
          },
          "frauenInDerGeschaeftsfuehrung": {
            "type": "integer",
            "nullable": true
          },
          "definitionTopManagement": {
            "type": "string",
            "nullable": true
          },
          "einhaltungRechtlicherVorgaben": {
            "type": "string",
            "nullable": true
          }
        }
      },
      "EsgQuestionnaireSozialesSicherheitUndWeiterbildung": {
        "type": "object",
        "properties": {
          "sicherheitsmassnahmenFuerMitarbeiter": {
            "type": "string",
            "nullable": true
          },
          "unfallrate": {
            "nullable": true,
            "allOf": [
              {
                "$ref": "#/components/schemas/YearlyTimeseriesDataUnfallrateValues"
              }
            ]
          },
          "budgetFuerSchulungAusbildung": {
            "nullable": true,
            "allOf": [
              {
                "$ref": "#/components/schemas/YearlyTimeseriesDataBudgetFuerSchulungAusbildungValues"
              }
            ]
          }
        }
      },
      "EsgQuestionnaireSozialesUnternehmensstrukturaenderungen": {
        "type": "object",
        "properties": {
          "vorhandenseinKuerzlicherAenderungenDerUnternehmensstruktur": {
            "nullable": true,
            "allOf": [
              {
                "$ref": "#/components/schemas/YesNo"
              }
            ]
          },
          "anzahlUnbefristeterVertraegeInDeutschland": {
            "type": "integer",
            "nullable": true
          },
          "anzahlDerVonEinemVerkaufBetroffenenUnbefristetenVertraegeInDeutschland": {
            "type": "integer",
            "nullable": true
          },
          "anzahlDerVonEinerAkquisitionBetroffenenUnbefristetenVertraegeInDeutschland": {
            "type": "integer",
            "nullable": true
          },
          "anzahlUnbefristeterVertraegeInDerGesamtgruppe": {
            "type": "integer",
            "nullable": true
          },
          "anzahlDerVonEinemVerkaufBetroffenenUnbefristetenVertraegeInDerGesamtgruppe": {
            "type": "integer",
            "nullable": true
          },
          "anzahlDerVonEinerAkquisitionBetroffenenUnbefristetenVertraegeInDerGesamtgruppe": {
            "type": "integer",
            "nullable": true
          },
          "auswirkungenAufAnteilBefristerVertraegeUndFluktuation": {
            "nullable": true,
            "allOf": [
              {
                "$ref": "#/components/schemas/YearlyTimeseriesDataAuswirkungenAufAnteilBefristerVertraegeUndFluktuationValues"
              }
            ]
          }
        }
      },
      "EsgQuestionnaireUmwelt": {
        "type": "object",
        "properties": {
          "treibhausgasemissionen": {
            "nullable": true,
            "allOf": [
              {
                "$ref": "#/components/schemas/EsgQuestionnaireUmweltTreibhausgasemissionen"
              }
            ]
          },
          "produktion": {
            "nullable": true,
            "allOf": [
              {
                "$ref": "#/components/schemas/EsgQuestionnaireUmweltProduktion"
              }
            ]
          },
          "energieverbrauch": {
            "nullable": true,
            "allOf": [
              {
                "$ref": "#/components/schemas/EsgQuestionnaireUmweltEnergieverbrauch"
              }
            ]
          },
          "energieeffizienzImmobilienanlagen": {
            "nullable": true,
            "allOf": [
              {
                "$ref": "#/components/schemas/EsgQuestionnaireUmweltEnergieeffizienzImmobilienanlagen"
              }
            ]
          },
          "wasserverbrauch": {
            "nullable": true,
            "allOf": [
              {
                "$ref": "#/components/schemas/EsgQuestionnaireUmweltWasserverbrauch"
              }
            ]
          },
          "abfallproduktion": {
            "nullable": true,
            "allOf": [
              {
                "$ref": "#/components/schemas/EsgQuestionnaireUmweltAbfallproduktion"
              }
            ]
          },
          "biodiversitaet": {
            "nullable": true,
            "allOf": [
              {
                "$ref": "#/components/schemas/EsgQuestionnaireUmweltBiodiversitaet"
              }
            ]
          },
          "fossileBrennstoffe": {
            "nullable": true,
            "allOf": [
              {
                "$ref": "#/components/schemas/EsgQuestionnaireUmweltFossileBrennstoffe"
              }
            ]
          },
          "taxonomie": {
            "nullable": true,
            "allOf": [
              {
                "$ref": "#/components/schemas/EsgQuestionnaireUmweltTaxonomie"
              }
            ]
          }
        }
      },
      "EsgQuestionnaireUmweltAbfallproduktion": {
        "type": "object",
        "properties": {
          "berichterstattungAbfallproduktion": {
            "nullable": true,
            "allOf": [
              {
                "$ref": "#/components/schemas/YearlyTimeseriesDataBerichterstattungAbfallproduktionValues"
              }
            ]
          },
          "unternehmensGruppenStrategieBzglAbfallproduktion": {
            "type": "string",
            "nullable": true
          },
          "recyclingImProduktionsprozess": {
            "nullable": true,
            "allOf": [
              {
                "$ref": "#/components/schemas/YearlyTimeseriesDataRecyclingImProduktionsprozessValues"
              }
            ]
          },
          "gefaehrlicherAbfall": {
            "type": "string",
            "nullable": true
          }
        }
      },
      "EsgQuestionnaireUmweltBiodiversitaet": {
        "type": "object",
        "properties": {
          "negativeAktivitaetenFuerDieBiologischeVielfalt": {
            "nullable": true,
            "allOf": [
              {
                "$ref": "#/components/schemas/YesNo"
              }
            ]
          },
          "negativeMassnahmenFuerDieBiologischeVielfalt": {
            "type": "string",
            "nullable": true
          },
          "positiveAktivitaetenFuerDieBiologischeVielfalt": {
            "nullable": true,
            "allOf": [
              {
                "$ref": "#/components/schemas/YesNo"
              }
            ]
          },
          "positiveMassnahmenFuerDieBiologischeVielfalt": {
            "type": "string",
            "nullable": true
          }
        }
      },
      "EsgQuestionnaireUmweltEnergieeffizienzImmobilienanlagen": {
        "type": "object",
        "properties": {
          "berichterstattungEnergieverbrauchVonImmobilienvermoegen": {
            "nullable": true,
            "allOf": [
              {
                "$ref": "#/components/schemas/YearlyTimeseriesDataBerichterstattungEnergieverbrauchVonImmobilienvermoegenValues"
              }
            ]
          },
          "unternehmensGruppenStrategieBzglEnergieeffizientenImmobilienanlagen": {
            "type": "string",
            "nullable": true
          }
        }
      },
      "EsgQuestionnaireUmweltEnergieverbrauch": {
        "type": "object",
        "properties": {
          "berichterstattungEnergieverbrauch": {
            "nullable": true,
            "allOf": [
              {
                "$ref": "#/components/schemas/YearlyTimeseriesDataBerichterstattungEnergieverbrauchValues"
              }
            ]
          },
          "unternehmensGruppenStrategieBzglEnergieverbrauch": {
            "type": "string",
            "nullable": true
          }
        }
      },
      "EsgQuestionnaireUmweltFossileBrennstoffe": {
        "type": "object",
        "properties": {
          "einnahmenAusFossilenBrennstoffen": {
            "nullable": true,
            "allOf": [
              {
                "$ref": "#/components/schemas/YesNo"
              }
            ]
          },
          "berichterstattungEinnahmenAusFossilenBrennstoffen": {
            "nullable": true,
            "allOf": [
              {
                "$ref": "#/components/schemas/YearlyTimeseriesDataBerichterstattungEinnahmenAusFossilenBrennstoffenValues"
              }
            ]
          }
        }
      },
      "EsgQuestionnaireUmweltProduktion": {
        "type": "object",
        "properties": {
          "produkteZurVerringerungDerUmweltbelastung": {
            "nullable": true,
            "allOf": [
              {
                "$ref": "#/components/schemas/YesNo"
              }
            ]
          },
          "verringerungenDerUmweltbelastung": {
            "type": "string",
            "nullable": true
          },
          "oekologischerMindestStandardFuerProduktionsprozesse": {
            "nullable": true,
            "allOf": [
              {
                "$ref": "#/components/schemas/YesNo"
              }
            ]
          }
        }
      },
      "EsgQuestionnaireUmweltTaxonomie": {
        "type": "object",
        "properties": {
          "taxonomieBerichterstattung": {
            "nullable": true,
            "allOf": [
              {
                "$ref": "#/components/schemas/EsgQuestionnaireUmweltTaxonomieTaxonomieBerichterstattungOptions"
              }
            ]
          },
          "euTaxonomieKompassAktivitaeten": {
            "type": "array",
            "nullable": true,
            "items": {
              "$ref": "#/components/schemas/Activity"
            }
          },
          "umsatzInvestitionsaufwandFuerNachhaltigeAktivitaeten": {
            "nullable": true,
            "allOf": [
              {
                "$ref": "#/components/schemas/YearlyTimeseriesDataUmsatzInvestitionsaufwandFuerNachhaltigeAktivitaetenValues"
              }
            ]
          }
        }
      },
      "EsgQuestionnaireUmweltTaxonomieTaxonomieBerichterstattungOptions": {
        "type": "string",
        "enum": [
          "Nfrd",
          "Csrd"
        ]
      },
      "EsgQuestionnaireUmweltTreibhausgasemissionen": {
        "type": "object",
        "properties": {
          "treibhausgasBerichterstattungUndPrognosen": {
            "nullable": true,
            "allOf": [
              {
                "$ref": "#/components/schemas/YearlyTimeseriesDataTreibhausgasBerichterstattungUndPrognosenValues"
              }
            ]
          },
          "treibhausgasEmissionsintensitaetDerUnternehmenInDieInvestiertWird": {
            "type": "string",
            "nullable": true
          },
          "strategieUndZieleZurReduzierungVonTreibhausgasEmissionen": {
            "type": "string",
            "nullable": true
          }
        }
      },
      "EsgQuestionnaireUmweltWasserverbrauch": {
        "type": "object",
        "properties": {
          "berichterstattungWasserverbrauch": {
            "nullable": true,
            "allOf": [
              {
                "$ref": "#/components/schemas/YearlyTimeseriesDataBerichterstattungWasserverbrauchValues"
              }
            ]
          },
          "unternehmensGruppenStrategieBzglWasserverbrauch": {
            "type": "string",
            "nullable": true
          }
        }
      },
      "EsgQuestionnaireUnternehmensfuehrungGovernance": {
        "type": "object",
        "properties": {
          "aufsichtsrat": {
            "nullable": true,
            "allOf": [
              {
                "$ref": "#/components/schemas/EsgQuestionnaireUnternehmensfuehrunggovernanceAufsichtsrat"
              }
            ]
          },
          "verguetungsausschuss": {
            "nullable": true,
            "allOf": [
              {
                "$ref": "#/components/schemas/EsgQuestionnaireUnternehmensfuehrunggovernanceVerguetungsausschuss"
              }
            ]
          },
          "nominierungsausschuss": {
            "nullable": true,
            "allOf": [
              {
                "$ref": "#/components/schemas/EsgQuestionnaireUnternehmensfuehrunggovernanceNominierungsausschuss"
              }
            ]
          },
          "pruefungsausschuss": {
            "nullable": true,
            "allOf": [
              {
                "$ref": "#/components/schemas/EsgQuestionnaireUnternehmensfuehrunggovernancePruefungsausschuss"
              }
            ]
          },
          "nachhaltigkeitsausschuss": {
            "nullable": true,
            "allOf": [
              {
                "$ref": "#/components/schemas/EsgQuestionnaireUnternehmensfuehrunggovernanceNachhaltigkeitsausschuss"
              }
            ]
          },
          "sonstige": {
            "nullable": true,
            "allOf": [
              {
                "$ref": "#/components/schemas/EsgQuestionnaireUnternehmensfuehrunggovernanceSonstige"
              }
            ]
          },
          "stakeholder": {
            "nullable": true,
            "allOf": [
              {
                "$ref": "#/components/schemas/EsgQuestionnaireUnternehmensfuehrunggovernanceStakeholder"
              }
            ]
          },
          "unternehmensrichtlinien": {
            "nullable": true,
            "allOf": [
              {
                "$ref": "#/components/schemas/EsgQuestionnaireUnternehmensfuehrunggovernanceUnternehmensrichtlinien"
              }
            ]
          },
          "lieferantenauswahl": {
            "nullable": true,
            "allOf": [
              {
                "$ref": "#/components/schemas/EsgQuestionnaireUnternehmensfuehrunggovernanceLieferantenauswahl"
              }
            ]
          }
        }
      },
      "EsgQuestionnaireUnternehmensfuehrunggovernanceAufsichtsrat": {
        "type": "object",
        "properties": {
          "anzahlDerMitgliederImAufsichtsrat": {
            "type": "integer",
            "nullable": true
          },
          "anzahlUnabhaengigerMitgliederImAufsichtsrat": {
            "type": "integer",
            "nullable": true
          },
          "anzahlVonFrauenImAufsichtsrat": {
            "type": "integer",
            "nullable": true
          }
        }
      },
      "EsgQuestionnaireUnternehmensfuehrunggovernanceLieferantenauswahl": {
        "type": "object",
        "properties": {
          "esgKriterienUndUeberwachungDerLieferanten": {
            "nullable": true,
            "allOf": [
              {
                "$ref": "#/components/schemas/YesNo"
              }
            ]
          },
          "auswahlkriterien": {
            "type": "string",
            "nullable": true
          }
        }
      },
      "EsgQuestionnaireUnternehmensfuehrunggovernanceNachhaltigkeitsausschuss": {
        "type": "object",
        "properties": {
          "anzahlDerMitgliederImNachhaltigkeitsausschuss": {
            "type": "integer",
            "nullable": true
          },
          "anzahlUnabhaengigerMitgliederImNachhaltigkeitsausschuss": {
            "type": "integer",
            "nullable": true
          },
          "anzahlVonFrauenImNachhaltigkeitsausschuss": {
            "type": "integer",
            "nullable": true
          }
        }
      },
      "EsgQuestionnaireUnternehmensfuehrunggovernanceNominierungsausschuss": {
        "type": "object",
        "properties": {
          "anzahlDerMitgliederImNominierungsausschuss": {
            "type": "integer",
            "nullable": true
          },
          "anzahlUnabhaengigerMitgliederImNominierungsausschuss": {
            "type": "integer",
            "nullable": true
          },
          "anzahlVonFrauenImVerguetungsausschuss": {
            "type": "integer",
            "nullable": true
          }
        }
      },
      "EsgQuestionnaireUnternehmensfuehrunggovernancePruefungsausschuss": {
        "type": "object",
        "properties": {
          "anzahlDerMitgliederImPruefungsausschuss": {
            "type": "integer",
            "nullable": true
          },
          "anzahlUnabhaengigerMitgliederImPruefungsausschuss": {
            "type": "integer",
            "nullable": true
          },
          "anzahlVonFrauenImPruefungsausschuss": {
            "type": "integer",
            "nullable": true
          }
        }
      },
      "EsgQuestionnaireUnternehmensfuehrunggovernanceSonstige": {
        "type": "object",
        "properties": {
          "wirtschaftspruefer": {
            "type": "string",
            "nullable": true
          },
          "trennungVonCeoOderVorsitzenden": {
            "nullable": true,
            "allOf": [
              {
                "$ref": "#/components/schemas/YesNo"
              }
            ]
          },
          "amtszeitBisZurTrennung": {
            "type": "integer",
            "nullable": true
          }
        }
      },
      "EsgQuestionnaireUnternehmensfuehrunggovernanceStakeholder": {
        "type": "object",
        "properties": {
          "einbeziehungVonStakeholdern": {
            "nullable": true,
            "allOf": [
              {
                "$ref": "#/components/schemas/YesNo"
              }
            ]
          },
          "prozessDerEinbeziehungVonStakeholdern": {
            "type": "string",
            "nullable": true
          },
          "mechanismenZurAusrichtungAufStakeholder": {
            "type": "string",
            "nullable": true
          }
        }
      },
      "EsgQuestionnaireUnternehmensfuehrunggovernanceUnternehmensrichtlinien": {
        "type": "object",
        "properties": {
          "veroeffentlichteUnternehmensrichtlinien": {
            "type": "array",
            "nullable": true,
            "items": {
              "$ref": "#/components/schemas/VeroeffentlichteUnternehmensrichtlinienOptions"
            }
          },
          "weitereVeroeffentlicheUnternehmensrichtlinien": {
            "type": "string",
            "nullable": true
          }
        }
      },
      "EsgQuestionnaireUnternehmensfuehrunggovernanceVerguetungsausschuss": {
        "type": "object",
        "properties": {
          "anzahlDerMitgliederImVerguetungsausschuss": {
            "type": "integer",
            "nullable": true
          },
          "anzahlUnabhaengigerMitgliederImVerguetungsausschuss": {
            "type": "integer",
            "nullable": true
          },
          "anzahlVonFrauenImVerguetungsausschuss": {
            "type": "integer",
            "nullable": true
          }
        }
      },
      "RecyclingImProduktionsprozessValues": {
        "type": "object",
        "properties": {
          "prozentRecycelteWerkstoffeImProduktionsprozess": {
            "type": "number",
            "nullable": true
          }
        }
      },
      "TreibhausgasBerichterstattungUndPrognosenValues": {
        "type": "object",
        "properties": {
          "scope1": {
            "type": "number",
            "nullable": true
          },
          "scope2": {
            "type": "number",
            "nullable": true
          },
          "scope3": {
            "type": "number",
            "nullable": true
          }
        }
      },
      "UeberwachungDerEinkommensungleichheitValues": {
        "type": "object",
        "properties": {
          "unbereinigtesGeschlechtsspezifischesLohngefaelle": {
            "type": "number",
            "nullable": true
          },
          "einkommensungleichheitsverhaeltnis": {
            "type": "number",
            "nullable": true
          },
          "ceoEinkommensungleichheitsverhaeltnis": {
            "type": "number",
            "nullable": true
          }
        }
      },
      "UmsatzInvestitionsaufwandFuerNachhaltigeAktivitaetenValues": {
        "type": "object",
        "properties": {
          "taxonomieGeeignetNachProzentUmsatz": {
            "type": "number",
            "nullable": true
          },
          "taxonomieGeeignetNachProzentCapex": {
            "type": "number",
            "nullable": true
          },
          "taxonomieKonformNachProzentUmsatz": {
            "type": "number",
            "nullable": true
          },
          "taxonomieKonformNachProzentCapex": {
            "type": "number",
            "nullable": true
          }
        }
      },
      "UnfallrateValues": {
        "type": "object",
        "properties": {
          "haeufigkeitsrateVonArbeitsunfaellenMitZeitverlust": {
            "type": "number",
            "nullable": true
          }
        }
      },
      "VeroeffentlichteUnternehmensrichtlinienOptions": {
        "type": "string",
        "enum": [
          "AntiKorruption",
          "Verhaltenskodex",
          "Interessenkonflikte",
          "Datenschutz",
          "DiversitaetAndInklusion",
          "FaireBehandlungVonKunden",
          "Zwangsarbeit",
          "GesundheitUndSicherheit",
          "MgtVonUmweltgefahren",
          "VerantwortungsvollesMarketing",
          "Whistleblowing",
          "Other"
        ]
      },
      "YearlyTimeseriesDataAuswirkungenAufAnteilBefristerVertraegeUndFluktuationValues": {
        "required": [
          "currentYear",
          "yearlyData"
        ],
        "type": "object",
        "properties": {
          "currentYear": {
            "type": "integer",
            "format": "int32"
          },
          "yearlyData": {
            "type": "object",
            "additionalProperties": {
              "$ref": "#/components/schemas/AuswirkungenAufAnteilBefristerVertraegeUndFluktuationValues"
            }
          }
        }
      },
      "YearlyTimeseriesDataBerichterstattungAbfallproduktionValues": {
        "required": [
          "currentYear",
          "yearlyData"
        ],
        "type": "object",
        "properties": {
          "currentYear": {
            "type": "integer",
            "format": "int32"
          },
          "yearlyData": {
            "type": "object",
            "additionalProperties": {
              "$ref": "#/components/schemas/BerichterstattungAbfallproduktionValues"
            }
          }
        }
      },
      "YearlyTimeseriesDataBerichterstattungEinnahmenAusFossilenBrennstoffenValues": {
        "required": [
          "currentYear",
          "yearlyData"
        ],
        "type": "object",
        "properties": {
          "currentYear": {
            "type": "integer",
            "format": "int32"
          },
          "yearlyData": {
            "type": "object",
            "additionalProperties": {
              "$ref": "#/components/schemas/BerichterstattungEinnahmenAusFossilenBrennstoffenValues"
            }
          }
        }
      },
      "YearlyTimeseriesDataBerichterstattungEnergieverbrauchValues": {
        "required": [
          "currentYear",
          "yearlyData"
        ],
        "type": "object",
        "properties": {
          "currentYear": {
            "type": "integer",
            "format": "int32"
          },
          "yearlyData": {
            "type": "object",
            "additionalProperties": {
              "$ref": "#/components/schemas/BerichterstattungEnergieverbrauchValues"
            }
          }
        }
      },
      "YearlyTimeseriesDataBerichterstattungEnergieverbrauchVonImmobilienvermoegenValues": {
        "required": [
          "currentYear",
          "yearlyData"
        ],
        "type": "object",
        "properties": {
          "currentYear": {
            "type": "integer",
            "format": "int32"
          },
          "yearlyData": {
            "type": "object",
            "additionalProperties": {
              "$ref": "#/components/schemas/BerichterstattungEnergieverbrauchVonImmobilienvermoegenValues"
            }
          }
        }
      },
      "YearlyTimeseriesDataBerichterstattungWasserverbrauchValues": {
        "required": [
          "currentYear",
          "yearlyData"
        ],
        "type": "object",
        "properties": {
          "currentYear": {
            "type": "integer",
            "format": "int32"
          },
          "yearlyData": {
            "type": "object",
            "additionalProperties": {
              "$ref": "#/components/schemas/BerichterstattungWasserverbrauchValues"
            }
          }
        }
      },
      "YearlyTimeseriesDataBudgetFuerSchulungAusbildungValues": {
        "required": [
          "currentYear",
          "yearlyData"
        ],
        "type": "object",
        "properties": {
          "currentYear": {
            "type": "integer",
            "format": "int32"
          },
          "yearlyData": {
            "type": "object",
            "additionalProperties": {
              "$ref": "#/components/schemas/BudgetFuerSchulungAusbildungValues"
            }
          }
        }
      },
      "YearlyTimeseriesDataRecyclingImProduktionsprozessValues": {
        "required": [
          "currentYear",
          "yearlyData"
        ],
        "type": "object",
        "properties": {
          "currentYear": {
            "type": "integer",
            "format": "int32"
          },
          "yearlyData": {
            "type": "object",
            "additionalProperties": {
              "$ref": "#/components/schemas/RecyclingImProduktionsprozessValues"
            }
          }
        }
      },
      "YearlyTimeseriesDataTreibhausgasBerichterstattungUndPrognosenValues": {
        "required": [
          "currentYear",
          "yearlyData"
        ],
        "type": "object",
        "properties": {
          "currentYear": {
            "type": "integer",
            "format": "int32"
          },
          "yearlyData": {
            "type": "object",
            "additionalProperties": {
              "$ref": "#/components/schemas/TreibhausgasBerichterstattungUndPrognosenValues"
            }
          }
        }
      },
      "YearlyTimeseriesDataUeberwachungDerEinkommensungleichheitValues": {
        "required": [
          "currentYear",
          "yearlyData"
        ],
        "type": "object",
        "properties": {
          "currentYear": {
            "type": "integer",
            "format": "int32"
          },
          "yearlyData": {
            "type": "object",
            "additionalProperties": {
              "$ref": "#/components/schemas/UeberwachungDerEinkommensungleichheitValues"
            }
          }
        }
      },
      "YearlyTimeseriesDataUmsatzInvestitionsaufwandFuerNachhaltigeAktivitaetenValues": {
        "required": [
          "currentYear",
          "yearlyData"
        ],
        "type": "object",
        "properties": {
          "currentYear": {
            "type": "integer",
            "format": "int32"
          },
          "yearlyData": {
            "type": "object",
            "additionalProperties": {
              "$ref": "#/components/schemas/UmsatzInvestitionsaufwandFuerNachhaltigeAktivitaetenValues"
            }
          }
        }
      },
      "YearlyTimeseriesDataUnfallrateValues": {
        "required": [
          "currentYear",
          "yearlyData"
        ],
        "type": "object",
        "properties": {
          "currentYear": {
            "type": "integer",
            "format": "int32"
          },
          "yearlyData": {
            "type": "object",
            "additionalProperties": {
              "$ref": "#/components/schemas/UnfallrateValues"
            }
          }
        }
      },
      "CompanyDataOwners": {
        "required": [
          "companyId",
          "dataOwners"
        ],
        "type": "object",
        "properties": {
          "companyId": {
            "type": "string"
          },
          "dataOwners": {
            "type": "array",
            "items": {
              "type": "string"
            }
          }
        }
      },
      "CompanyInformationPatch": {
        "type": "object",
        "properties": {
          "companyName": {
            "type": "string",
            "nullable": true
          },
          "companyAlternativeNames": {
            "type": "array",
            "nullable": true,
            "items": {
              "type": "string"
            }
          },
          "companyLegalForm": {
            "type": "string",
            "nullable": true
          },
          "headquarters": {
            "type": "string",
            "nullable": true
          },
          "headquartersPostalCode": {
            "type": "string",
            "nullable": true
          },
          "sector": {
            "type": "string",
            "nullable": true
          },
          "identifiers": {
            "type": "object",
            "additionalProperties": {
              "type": "array",
              "example": {
                "Lei": [
                  "ExampleLei"
                ]
              },
              "items": {
                "type": "string",
                "example": "{\"Lei\":[\"ExampleLei\"]}"
              }
            },
            "nullable": true,
            "example": {
              "Lei": [
                "ExampleLei"
              ]
            }
          },
          "countryCode": {
            "type": "string",
            "nullable": true
          },
          "isTeaserCompany": {
            "type": "boolean",
            "nullable": true
          },
          "website": {
            "type": "string",
            "nullable": true
          }
        }
      },
      "IdentifierType": {
        "type": "string",
        "enum": [
          "Lei",
          "Isin",
          "PermId",
          "Ticker",
          "Duns",
          "CompanyRegistrationNumber",
          "VatNumber"
        ]
      },
      "DataMetaInformationForMyDatasets": {
        "required": [
          "companyId",
          "companyName",
          "dataId",
          "dataType",
          "qualityStatus",
          "reportingPeriod",
          "uploadTime"
        ],
        "type": "object",
        "properties": {
          "companyId": {
            "type": "string"
          },
          "dataId": {
            "type": "string"
          },
          "companyName": {
            "type": "string"
          },
          "dataType": {
            "$ref": "#/components/schemas/DataTypeEnum"
          },
          "reportingPeriod": {
            "type": "string"
          },
          "qualityStatus": {
            "$ref": "#/components/schemas/QaStatus"
          },
          "currentlyActive": {
            "type": "boolean",
            "nullable": true
          },
          "uploadTime": {
            "type": "integer",
            "format": "int64"
          }
        }
      },
      "DataAndMetaInformationSfdrData": {
        "required": [
          "data",
          "metaInfo"
        ],
        "type": "object",
        "properties": {
          "metaInfo": {
            "$ref": "#/components/schemas/DataMetaInformation"
          },
          "data": {
            "$ref": "#/components/schemas/SfdrData"
          }
        }
      },
      "DataAndMetaInformationPathwaysToParisData": {
        "required": [
          "data",
          "metaInfo"
        ],
        "type": "object",
        "properties": {
          "metaInfo": {
            "$ref": "#/components/schemas/DataMetaInformation"
          },
          "data": {
            "$ref": "#/components/schemas/PathwaysToParisData"
          }
        }
      },
      "DataAndMetaInformationLksgData": {
        "required": [
          "data",
          "metaInfo"
        ],
        "type": "object",
        "properties": {
          "metaInfo": {
            "$ref": "#/components/schemas/DataMetaInformation"
          },
          "data": {
            "$ref": "#/components/schemas/LksgData"
          }
        }
      },
      "DataAndMetaInformationHeimathafenData": {
        "required": [
          "data",
          "metaInfo"
        ],
        "type": "object",
        "properties": {
          "metaInfo": {
            "$ref": "#/components/schemas/DataMetaInformation"
          },
          "data": {
            "$ref": "#/components/schemas/HeimathafenData"
          }
        }
      },
      "DataAndMetaInformationEutaxonomyNonFinancialsData": {
        "required": [
          "data",
          "metaInfo"
        ],
        "type": "object",
        "properties": {
          "metaInfo": {
            "$ref": "#/components/schemas/DataMetaInformation"
          },
          "data": {
            "$ref": "#/components/schemas/EutaxonomyNonFinancialsData"
          }
        }
      },
      "DataAndMetaInformationEuTaxonomyDataForFinancials": {
        "required": [
          "data",
          "metaInfo"
        ],
        "type": "object",
        "properties": {
          "metaInfo": {
            "$ref": "#/components/schemas/DataMetaInformation"
          },
          "data": {
            "$ref": "#/components/schemas/EuTaxonomyDataForFinancials"
          }
        }
      },
      "DataAndMetaInformationEsgQuestionnaireData": {
        "required": [
          "data",
          "metaInfo"
        ],
        "type": "object",
        "properties": {
          "metaInfo": {
            "$ref": "#/components/schemas/DataMetaInformation"
          },
          "data": {
            "$ref": "#/components/schemas/EsgQuestionnaireData"
          }
        }
      },
      "BasicCompanyInformation": {
        "required": [
          "companyId",
          "companyName",
          "countryCode",
          "headquarters"
        ],
        "type": "object",
        "properties": {
          "countryCode": {
            "type": "string"
          },
          "headquarters": {
            "type": "string"
          },
<<<<<<< HEAD
          "companyName": {
            "type": "string"
          },
          "companyId": {
=======
          "companyId": {
            "type": "string"
          },
          "companyName": {
>>>>>>> 5224e091
            "type": "string"
          },
          "sector": {
            "type": "string",
            "nullable": true
          },
          "lei": {
            "type": "string",
            "nullable": true
          }
        }
      },
      "AggregatedFrameworkDataSummary": {
        "required": [
          "numberOfProvidedReportingPeriods"
        ],
        "type": "object",
        "properties": {
          "numberOfProvidedReportingPeriods": {
            "type": "integer",
            "format": "int64"
          }
        }
      },
      "CompanyIdAndName": {
        "required": [
          "companyId",
          "companyName"
        ],
        "type": "object",
        "properties": {
          "companyName": {
            "type": "string"
          },
          "companyId": {
            "type": "string"
          }
        }
      },
      "CompanyAvailableDistinctValues": {
        "required": [
          "countryCodes",
          "sectors"
        ],
        "type": "object",
        "properties": {
          "countryCodes": {
            "uniqueItems": true,
            "type": "array",
            "items": {
              "type": "string"
            }
          },
          "sectors": {
            "uniqueItems": true,
            "type": "array",
            "items": {
              "type": "string"
            }
          }
        }
      },
      "CompanyId": {
        "required": [
          "companyId"
        ],
        "type": "object",
        "properties": {
          "companyId": {
            "type": "string"
          }
        }
      },
      "Link": {
        "type": "object",
        "properties": {
          "href": {
            "type": "string",
            "nullable": true
          },
          "templated": {
            "type": "boolean",
            "nullable": true
          }
        }
      },
      "DataTypeEnum": {
        "type": "string",
        "enum": [
          "eutaxonomy-financials",
          "eutaxonomy-non-financials",
          "lksg",
          "p2p",
          "sfdr",
          "sme",
          "esg-questionnaire",
          "heimathafen"
        ]
      },
      "ErrorDetails": {
        "required": [
          "errorType",
          "httpStatus",
          "message",
          "summary"
        ],
        "type": "object",
        "properties": {
          "errorType": {
            "type": "string"
          },
          "summary": {
            "type": "string"
          },
          "message": {
            "type": "string"
          },
          "httpStatus": {
            "type": "number"
          },
          "metaInformation": {
            "type": "object"
          }
        }
      },
      "ErrorResponse": {
        "required": [
          "errors"
        ],
        "type": "object",
        "properties": {
          "errors": {
            "type": "array",
            "items": {
              "$ref": "#/components/schemas/ErrorDetails"
            }
          }
        }
      }
    },
    "securitySchemes": {
      "default-bearer-auth": {
        "type": "http",
        "in": "header",
        "scheme": "bearer"
      },
      "default-oauth": {
        "type": "oauth2",
        "flows": {
          "authorizationCode": {
            "authorizationUrl": "/keycloak/realms/datalandsecurity/protocol/openid-connect/auth",
            "tokenUrl": "/keycloak/realms/datalandsecurity/protocol/openid-connect/token",
            "scopes": {}
          }
        }
      }
    }
  }
}<|MERGE_RESOLUTION|>--- conflicted
+++ resolved
@@ -221,80 +221,7 @@
         "tags": [
           "sme-data-controller"
         ],
-        "operationId": "postSmeJsonAndDocuments",
-        "requestBody": {
-          "content": {
-            "multipart/form-data": {
-              "schema": {
-                "required": [
-                  "companyAssociatedSmeData",
-                  "documents"
-                ],
-                "type": "object",
-                "properties": {
-                  "companyAssociatedSmeData": {
-                    "$ref": "#/components/schemas/CompanyAssociatedDataSmeData"
-                  },
-                  "documents": {
-                    "type": "array",
-                    "items": {
-                      "type": "string",
-                      "format": "binary"
-                    }
-                  }
-                }
-              }
-            }
-          }
-        },
-        "responses": {
-          "200": {
-            "description": "Successfully added data to the private data store.",
-            "content": {
-              "application/json": {
-                "schema": {
-                  "$ref": "#/components/schemas/DataMetaInformation"
-                }
-              }
-            }
-          },
-          "default": {
-            "description": "An error occurred",
-            "content": {
-              "application/json": {
-                "schema": {
-                  "$ref": "#/components/schemas/ErrorResponse"
-                }
-              }
-            }
-          },
-          "401": {
-            "description": "Unauthorized",
-            "headers": {
-              "WWW-Authenticate": {
-                "schema": {
-                  "type": "string"
-                }
-              }
-            }
-          }
-        },
-        "security": [
-          {
-            "default-oauth": []
-          },
-          {
-            "default-bearer-auth": []
-          }
-        ]
-      }
-    },
-    "/data/sfdr": {
-      "post": {
-        "tags": [
-          "sfdr-public-data-controller"
-        ],
-        "operationId": "postCompanyAssociatedSfdrData",
+        "operationId": "postCompanyAssociatedSmeData",
         "parameters": [
           {
             "name": "bypassQa",
@@ -310,7 +237,7 @@
           "content": {
             "application/json": {
               "schema": {
-                "$ref": "#/components/schemas/CompanyAssociatedDataSfdrData"
+                "$ref": "#/components/schemas/CompanyAssociatedDataSmeData"
               }
             }
           },
@@ -358,12 +285,12 @@
         ]
       }
     },
-    "/data/p2p": {
+    "/data/sfdr": {
       "post": {
         "tags": [
-          "p-2p-public-data-controller"
-        ],
-        "operationId": "postCompanyAssociatedP2pData",
+          "sfdr-data-controller"
+        ],
+        "operationId": "postCompanyAssociatedSfdrData",
         "parameters": [
           {
             "name": "bypassQa",
@@ -379,7 +306,7 @@
           "content": {
             "application/json": {
               "schema": {
-                "$ref": "#/components/schemas/CompanyAssociatedDataPathwaysToParisData"
+                "$ref": "#/components/schemas/CompanyAssociatedDataSfdrData"
               }
             }
           },
@@ -427,12 +354,12 @@
         ]
       }
     },
-    "/data/lksg": {
+    "/data/p2p": {
       "post": {
         "tags": [
-          "lksg-public-data-controller"
-        ],
-        "operationId": "postCompanyAssociatedLksgData",
+          "p-2p-data-controller"
+        ],
+        "operationId": "postCompanyAssociatedP2pData",
         "parameters": [
           {
             "name": "bypassQa",
@@ -448,7 +375,7 @@
           "content": {
             "application/json": {
               "schema": {
-                "$ref": "#/components/schemas/CompanyAssociatedDataLksgData"
+                "$ref": "#/components/schemas/CompanyAssociatedDataPathwaysToParisData"
               }
             }
           },
@@ -496,12 +423,12 @@
         ]
       }
     },
-    "/data/heimathafen": {
+    "/data/lksg": {
       "post": {
         "tags": [
-          "heimathafen-public-data-controller"
-        ],
-        "operationId": "postCompanyAssociatedHeimathafenData",
+          "lksg-data-controller"
+        ],
+        "operationId": "postCompanyAssociatedLksgData",
         "parameters": [
           {
             "name": "bypassQa",
@@ -517,7 +444,7 @@
           "content": {
             "application/json": {
               "schema": {
-                "$ref": "#/components/schemas/CompanyAssociatedDataHeimathafenData"
+                "$ref": "#/components/schemas/CompanyAssociatedDataLksgData"
               }
             }
           },
@@ -565,12 +492,12 @@
         ]
       }
     },
-    "/data/eutaxonomy-non-financials": {
+    "/data/heimathafen": {
       "post": {
         "tags": [
-          "eutaxonomy-non-financials-public-data-controller"
-        ],
-        "operationId": "postCompanyAssociatedEutaxonomyNonFinancialsData",
+          "heimathafen-data-controller"
+        ],
+        "operationId": "postCompanyAssociatedHeimathafenData",
         "parameters": [
           {
             "name": "bypassQa",
@@ -586,7 +513,7 @@
           "content": {
             "application/json": {
               "schema": {
-                "$ref": "#/components/schemas/CompanyAssociatedDataEutaxonomyNonFinancialsData"
+                "$ref": "#/components/schemas/CompanyAssociatedDataHeimathafenData"
               }
             }
           },
@@ -634,12 +561,12 @@
         ]
       }
     },
-    "/data/eutaxonomy-financials": {
+    "/data/eutaxonomy-non-financials": {
       "post": {
         "tags": [
-          "eu-taxonomy-public-data-for-financials-controller"
-        ],
-        "operationId": "postCompanyAssociatedEuTaxonomyDataForFinancials",
+          "eutaxonomy-non-financials-data-controller"
+        ],
+        "operationId": "postCompanyAssociatedEutaxonomyNonFinancialsData",
         "parameters": [
           {
             "name": "bypassQa",
@@ -655,7 +582,7 @@
           "content": {
             "application/json": {
               "schema": {
-                "$ref": "#/components/schemas/CompanyAssociatedDataEuTaxonomyDataForFinancials"
+                "$ref": "#/components/schemas/CompanyAssociatedDataEutaxonomyNonFinancialsData"
               }
             }
           },
@@ -703,10 +630,79 @@
         ]
       }
     },
+    "/data/eutaxonomy-financials": {
+      "post": {
+        "tags": [
+          "eu-taxonomy-data-for-financials-controller"
+        ],
+        "operationId": "postCompanyAssociatedEuTaxonomyDataForFinancials",
+        "parameters": [
+          {
+            "name": "bypassQa",
+            "in": "query",
+            "required": false,
+            "schema": {
+              "type": "boolean",
+              "default": false
+            }
+          }
+        ],
+        "requestBody": {
+          "content": {
+            "application/json": {
+              "schema": {
+                "$ref": "#/components/schemas/CompanyAssociatedDataEuTaxonomyDataForFinancials"
+              }
+            }
+          },
+          "required": true
+        },
+        "responses": {
+          "200": {
+            "description": "Successfully added data to the data store.",
+            "content": {
+              "application/json": {
+                "schema": {
+                  "$ref": "#/components/schemas/DataMetaInformation"
+                }
+              }
+            }
+          },
+          "default": {
+            "description": "An error occurred",
+            "content": {
+              "application/json": {
+                "schema": {
+                  "$ref": "#/components/schemas/ErrorResponse"
+                }
+              }
+            }
+          },
+          "401": {
+            "description": "Unauthorized",
+            "headers": {
+              "WWW-Authenticate": {
+                "schema": {
+                  "type": "string"
+                }
+              }
+            }
+          }
+        },
+        "security": [
+          {
+            "default-oauth": []
+          },
+          {
+            "default-bearer-auth": []
+          }
+        ]
+      }
+    },
     "/data/esg-questionnaire": {
       "post": {
         "tags": [
-          "esg-questionnaire-public-data-controller"
+          "esg-questionnaire-data-controller"
         ],
         "operationId": "postCompanyAssociatedEsgQuestionnaireData",
         "parameters": [
@@ -1737,14 +1733,14 @@
         ]
       }
     },
-    "/internal/cached/public/{dataId}": {
+    "/internal/cached/{dataId}": {
       "get": {
         "tags": [
           "temporarily-cached-data-controller"
         ],
         "summary": "Retrieve specific data from the cache store of the backend.",
         "description": "Data identified by the provided data ID is retrieved.",
-        "operationId": "getReceivedPublicData",
+        "operationId": "getReceivedData",
         "parameters": [
           {
             "name": "dataId",
@@ -1789,14 +1785,12 @@
         }
       }
     },
-    "/internal/cached/private/{dataId}": {
+    "/data/sme/{dataId}": {
       "get": {
         "tags": [
-          "temporarily-cached-data-controller"
-        ],
-        "summary": "Retrieve specific data from the cache store of the backend.",
-        "description": "Data identified by the provided data ID is retrieved.",
-        "operationId": "getReceivedPrivateJson",
+          "sme-data-controller"
+        ],
+        "operationId": "getCompanyAssociatedSmeData",
         "parameters": [
           {
             "name": "dataId",
@@ -1813,7 +1807,7 @@
             "content": {
               "application/json": {
                 "schema": {
-                  "type": "string"
+                  "$ref": "#/components/schemas/CompanyAssociatedDataSmeData"
                 }
               }
             }
@@ -1838,35 +1832,60 @@
               }
             }
           }
-        }
+        },
+        "security": [
+          {
+            "default-oauth": []
+          },
+          {
+            "default-bearer-auth": []
+          }
+        ]
       }
     },
-    "/internal/cached/private/document/{hash}": {
+    "/data/sme/companies/{companyId}": {
       "get": {
         "tags": [
-          "temporarily-cached-data-controller"
-        ],
-        "summary": "Retrieve specific data from the cache store of the backend.",
-        "description": "Data identified by the provided sha256 hash is retrieved.",
-        "operationId": "getReceivedPrivateDocument",
+          "sme-data-controller"
+        ],
+        "operationId": "getAllCompanySmeData",
         "parameters": [
           {
-            "name": "hash",
+            "name": "companyId",
             "in": "path",
             "required": true,
             "schema": {
               "type": "string"
             }
+          },
+          {
+            "name": "showOnlyActive",
+            "in": "query",
+            "required": false,
+            "schema": {
+              "type": "boolean",
+              "default": true
+            }
+          },
+          {
+            "name": "reportingPeriod",
+            "in": "query",
+            "required": false,
+            "schema": {
+              "type": "string"
+            }
           }
         ],
         "responses": {
           "200": {
-            "description": "Successfully retrieved blob.",
+            "description": "Successfully retrieved framework datasets with meta info.",
             "content": {
-              "application/octet-stream": {
-                "schema": {
-                  "type": "string",
-                  "format": "binary"
+              "application/json": {
+                "schema": {
+                  "type": "array",
+                  "items": {
+                    "$ref": "#/components/schemas/DataAndMetaInformationSmeData"
+                  }
                 }
               }
             }
@@ -1891,13 +1910,21 @@
               }
             }
           }
-        }
+        },
+        "security": [
+          {
+            "default-oauth": []
+          },
+          {
+            "default-bearer-auth": []
+          }
+        ]
       }
     },
     "/data/sfdr/{dataId}": {
       "get": {
         "tags": [
-          "sfdr-public-data-controller"
+          "sfdr-data-controller"
         ],
         "operationId": "getCompanyAssociatedSfdrData",
         "parameters": [
@@ -1955,7 +1982,7 @@
     "/data/sfdr/companies/{companyId}": {
       "get": {
         "tags": [
-          "sfdr-public-data-controller"
+          "sfdr-data-controller"
         ],
         "operationId": "getAllCompanySfdrData",
         "parameters": [
@@ -2033,7 +2060,7 @@
     "/data/p2p/{dataId}": {
       "get": {
         "tags": [
-          "p-2p-public-data-controller"
+          "p-2p-data-controller"
         ],
         "operationId": "getCompanyAssociatedP2pData",
         "parameters": [
@@ -2091,7 +2118,7 @@
     "/data/p2p/companies/{companyId}": {
       "get": {
         "tags": [
-          "p-2p-public-data-controller"
+          "p-2p-data-controller"
         ],
         "operationId": "getAllCompanyP2pData",
         "parameters": [
@@ -2169,7 +2196,7 @@
     "/data/lksg/{dataId}": {
       "get": {
         "tags": [
-          "lksg-public-data-controller"
+          "lksg-data-controller"
         ],
         "operationId": "getCompanyAssociatedLksgData",
         "parameters": [
@@ -2227,7 +2254,7 @@
     "/data/lksg/companies/{companyId}": {
       "get": {
         "tags": [
-          "lksg-public-data-controller"
+          "lksg-data-controller"
         ],
         "operationId": "getAllCompanyLksgData",
         "parameters": [
@@ -2305,7 +2332,7 @@
     "/data/heimathafen/{dataId}": {
       "get": {
         "tags": [
-          "heimathafen-public-data-controller"
+          "heimathafen-data-controller"
         ],
         "operationId": "getCompanyAssociatedHeimathafenData",
         "parameters": [
@@ -2363,7 +2390,7 @@
     "/data/heimathafen/companies/{companyId}": {
       "get": {
         "tags": [
-          "heimathafen-public-data-controller"
+          "heimathafen-data-controller"
         ],
         "operationId": "getAllCompanyHeimathafenData",
         "parameters": [
@@ -2441,7 +2468,7 @@
     "/data/eutaxonomy-non-financials/{dataId}": {
       "get": {
         "tags": [
-          "eutaxonomy-non-financials-public-data-controller"
+          "eutaxonomy-non-financials-data-controller"
         ],
         "operationId": "getCompanyAssociatedEutaxonomyNonFinancialsData",
         "parameters": [
@@ -2499,7 +2526,7 @@
     "/data/eutaxonomy-non-financials/companies/{companyId}": {
       "get": {
         "tags": [
-          "eutaxonomy-non-financials-public-data-controller"
+          "eutaxonomy-non-financials-data-controller"
         ],
         "operationId": "getAllCompanyEutaxonomyNonFinancialsData",
         "parameters": [
@@ -2577,7 +2604,7 @@
     "/data/eutaxonomy-financials/{dataId}": {
       "get": {
         "tags": [
-          "eu-taxonomy-public-data-for-financials-controller"
+          "eu-taxonomy-data-for-financials-controller"
         ],
         "operationId": "getCompanyAssociatedEuTaxonomyDataForFinancials",
         "parameters": [
@@ -2635,7 +2662,7 @@
     "/data/eutaxonomy-financials/companies/{companyId}": {
       "get": {
         "tags": [
-          "eu-taxonomy-public-data-for-financials-controller"
+          "eu-taxonomy-data-for-financials-controller"
         ],
         "operationId": "getAllCompanyEuTaxonomyDataForFinancials",
         "parameters": [
@@ -2713,7 +2740,7 @@
     "/data/esg-questionnaire/{dataId}": {
       "get": {
         "tags": [
-          "esg-questionnaire-public-data-controller"
+          "esg-questionnaire-data-controller"
         ],
         "operationId": "getCompanyAssociatedEsgQuestionnaireData",
         "parameters": [
@@ -2771,7 +2798,7 @@
     "/data/esg-questionnaire/companies/{companyId}": {
       "get": {
         "tags": [
-          "esg-questionnaire-public-data-controller"
+          "esg-questionnaire-data-controller"
         ],
         "operationId": "getAllCompanyEsgQuestionnaireData",
         "parameters": [
@@ -14049,6 +14076,21 @@
           }
         }
       },
+      "DataAndMetaInformationSmeData": {
+        "required": [
+          "data",
+          "metaInfo"
+        ],
+        "type": "object",
+        "properties": {
+          "metaInfo": {
+            "$ref": "#/components/schemas/DataMetaInformation"
+          },
+          "data": {
+            "$ref": "#/components/schemas/SmeData"
+          }
+        }
+      },
       "DataAndMetaInformationSfdrData": {
         "required": [
           "data",
@@ -14169,17 +14211,10 @@
           "headquarters": {
             "type": "string"
           },
-<<<<<<< HEAD
-          "companyName": {
-            "type": "string"
-          },
-          "companyId": {
-=======
           "companyId": {
             "type": "string"
           },
           "companyName": {
->>>>>>> 5224e091
             "type": "string"
           },
           "sector": {
@@ -14211,10 +14246,10 @@
         ],
         "type": "object",
         "properties": {
+          "companyId": {
+            "type": "string"
+          },
           "companyName": {
-            "type": "string"
-          },
-          "companyId": {
             "type": "string"
           }
         }
