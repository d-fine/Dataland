{
  "openapi": "3.0.1",
  "info": {
    "title": "Dataland Backend API documentation",
    "version": "1.0.0"
  },
  "servers": [
    {
      "url": "/api"
    }
  ],
  "tags": [
    {
      "name": "Actuator",
      "description": "Monitor and interact",
      "externalDocs": {
        "description": "Spring Boot Actuator Web API Documentation",
        "url": "https://docs.spring.io/spring-boot/docs/current/actuator-api/html/"
      }
    }
  ],
  "paths": {
    "/companies/{companyId}": {
      "get": {
        "tags": [
          "company-data-controller"
        ],
        "summary": "Retrieve company information.",
        "description": "Company information behind the given company Id is retrieved.",
        "operationId": "getCompanyById",
        "parameters": [
          {
            "name": "companyId",
            "in": "path",
            "required": true,
            "schema": {
              "type": "string"
            }
          }
        ],
        "responses": {
          "200": {
            "description": "Successfully retrieved company information.",
            "content": {
              "application/json": {
                "schema": {
                  "$ref": "#/components/schemas/StoredCompany"
                }
              }
            }
          },
          "default": {
            "description": "An error occurred",
            "content": {
              "application/json": {
                "schema": {
                  "$ref": "#/components/schemas/ErrorResponse"
                }
              }
            }
          },
          "401": {
            "description": "Unauthorized",
            "headers": {
              "WWW-Authenticate": {
                "schema": {
                  "type": "string"
                }
              }
            }
          }
        },
        "security": [
          {
            "default-oauth": []
          },
          {
            "default-bearer-auth": []
          }
        ]
      },
      "put": {
        "tags": [
          "company-data-controller"
        ],
        "summary": "Update company information entirely",
        "description": "Replace all company information of the company associated with the given company Id",
        "operationId": "putCompanyById",
        "parameters": [
          {
            "name": "companyId",
            "in": "path",
            "required": true,
            "schema": {
              "type": "string"
            }
          }
        ],
        "requestBody": {
          "content": {
            "application/json": {
              "schema": {
                "$ref": "#/components/schemas/CompanyInformation"
              }
            }
          },
          "required": true
        },
        "responses": {
          "200": {
            "description": "Successfully updated company information.",
            "content": {
              "application/json": {
                "schema": {
                  "$ref": "#/components/schemas/StoredCompany"
                }
              }
            }
          },
          "default": {
            "description": "An error occurred",
            "content": {
              "application/json": {
                "schema": {
                  "$ref": "#/components/schemas/ErrorResponse"
                }
              }
            }
          },
          "401": {
            "description": "Unauthorized",
            "headers": {
              "WWW-Authenticate": {
                "schema": {
                  "type": "string"
                }
              }
            }
          }
        },
        "security": [
          {
            "default-oauth": []
          },
          {
            "default-bearer-auth": []
          }
        ]
      },
      "patch": {
        "tags": [
          "company-data-controller"
        ],
        "summary": "Update company information selectively",
        "description": "Provided fields of the company associated with the given company Id are updated.",
        "operationId": "patchCompanyById",
        "parameters": [
          {
            "name": "companyId",
            "in": "path",
            "required": true,
            "schema": {
              "type": "string"
            }
          }
        ],
        "requestBody": {
          "content": {
            "application/json": {
              "schema": {
                "$ref": "#/components/schemas/CompanyInformationPatch"
              }
            }
          },
          "required": true
        },
        "responses": {
          "200": {
            "description": "Successfully updated company information.",
            "content": {
              "application/json": {
                "schema": {
                  "$ref": "#/components/schemas/StoredCompany"
                }
              }
            }
          },
          "default": {
            "description": "An error occurred",
            "content": {
              "application/json": {
                "schema": {
                  "$ref": "#/components/schemas/ErrorResponse"
                }
              }
            }
          },
          "401": {
            "description": "Unauthorized",
            "headers": {
              "WWW-Authenticate": {
                "schema": {
                  "type": "string"
                }
              }
            }
          }
        },
        "security": [
          {
            "default-oauth": []
          },
          {
            "default-bearer-auth": []
          }
        ]
      }
    },
    "/invite": {
      "post": {
        "tags": [
          "invite-controller"
        ],
        "summary": "Create a Dataland invite.",
        "description": "Create a Dataland invite by uploading an Excel file containing the invite info.",
        "operationId": "submitInvite",
        "requestBody": {
          "content": {
            "multipart/form-data": {
              "schema": {
                "required": [
                  "excelFile"
                ],
                "type": "object",
                "properties": {
                  "excelFile": {
                    "type": "string",
                    "format": "binary"
                  }
                }
              }
            }
          }
        },
        "responses": {
          "200": {
            "description": "Successfully created an invite.",
            "content": {
              "application/json": {
                "schema": {
                  "$ref": "#/components/schemas/InviteMetaInfoEntity"
                }
              }
            }
          },
          "default": {
            "description": "An error occurred",
            "content": {
              "application/json": {
                "schema": {
                  "$ref": "#/components/schemas/ErrorResponse"
                }
              }
            }
          },
          "401": {
            "description": "Unauthorized",
            "headers": {
              "WWW-Authenticate": {
                "schema": {
                  "type": "string"
                }
              }
            }
          }
        },
        "security": [
          {
            "default-oauth": []
          },
          {
            "default-bearer-auth": []
          }
        ]
      }
    },
    "/data/sme": {
      "post": {
        "tags": [
          "sme-data-controller"
        ],
        "operationId": "postCompanyAssociatedSmeData",
        "parameters": [
          {
            "name": "bypassQa",
            "in": "query",
            "required": false,
            "schema": {
              "type": "boolean",
              "default": false
            }
          }
        ],
        "requestBody": {
          "content": {
            "application/json": {
              "schema": {
                "$ref": "#/components/schemas/CompanyAssociatedDataSmeData"
              }
            }
          },
          "required": true
        },
        "responses": {
          "200": {
            "description": "Successfully added data to the data store.",
            "content": {
              "application/json": {
                "schema": {
                  "$ref": "#/components/schemas/DataMetaInformation"
                }
              }
            }
          },
          "default": {
            "description": "An error occurred",
            "content": {
              "application/json": {
                "schema": {
                  "$ref": "#/components/schemas/ErrorResponse"
                }
              }
            }
          },
          "401": {
            "description": "Unauthorized",
            "headers": {
              "WWW-Authenticate": {
                "schema": {
                  "type": "string"
                }
              }
            }
          }
        },
        "security": [
          {
            "default-oauth": []
          },
          {
            "default-bearer-auth": []
          }
        ]
      }
    },
    "/data/sfdr": {
      "post": {
        "tags": [
          "sfdr-data-controller"
        ],
        "operationId": "postCompanyAssociatedSfdrData",
        "parameters": [
          {
            "name": "bypassQa",
            "in": "query",
            "required": false,
            "schema": {
              "type": "boolean",
              "default": false
            }
          }
        ],
        "requestBody": {
          "content": {
            "application/json": {
              "schema": {
                "$ref": "#/components/schemas/CompanyAssociatedDataSfdrData"
              }
            }
          },
          "required": true
        },
        "responses": {
          "200": {
            "description": "Successfully added data to the data store.",
            "content": {
              "application/json": {
                "schema": {
                  "$ref": "#/components/schemas/DataMetaInformation"
                }
              }
            }
          },
          "default": {
            "description": "An error occurred",
            "content": {
              "application/json": {
                "schema": {
                  "$ref": "#/components/schemas/ErrorResponse"
                }
              }
            }
          },
          "401": {
            "description": "Unauthorized",
            "headers": {
              "WWW-Authenticate": {
                "schema": {
                  "type": "string"
                }
              }
            }
          }
        },
        "security": [
          {
            "default-oauth": []
          },
          {
            "default-bearer-auth": []
          }
        ]
      }
    },
    "/data/p2p": {
      "post": {
        "tags": [
          "p-2p-data-controller"
        ],
        "operationId": "postCompanyAssociatedP2pData",
        "parameters": [
          {
            "name": "bypassQa",
            "in": "query",
            "required": false,
            "schema": {
              "type": "boolean",
              "default": false
            }
          }
        ],
        "requestBody": {
          "content": {
            "application/json": {
              "schema": {
                "$ref": "#/components/schemas/CompanyAssociatedDataPathwaysToParisData"
              }
            }
          },
          "required": true
        },
        "responses": {
          "200": {
            "description": "Successfully added data to the data store.",
            "content": {
              "application/json": {
                "schema": {
                  "$ref": "#/components/schemas/DataMetaInformation"
                }
              }
            }
          },
          "default": {
            "description": "An error occurred",
            "content": {
              "application/json": {
                "schema": {
                  "$ref": "#/components/schemas/ErrorResponse"
                }
              }
            }
          },
          "401": {
            "description": "Unauthorized",
            "headers": {
              "WWW-Authenticate": {
                "schema": {
                  "type": "string"
                }
              }
            }
          }
        },
        "security": [
          {
            "default-oauth": []
          },
          {
            "default-bearer-auth": []
          }
        ]
      }
    },
    "/data/lksg": {
      "post": {
        "tags": [
          "lksg-data-controller"
        ],
        "operationId": "postCompanyAssociatedLksgData",
        "parameters": [
          {
            "name": "bypassQa",
            "in": "query",
            "required": false,
            "schema": {
              "type": "boolean",
              "default": false
            }
          }
        ],
        "requestBody": {
          "content": {
            "application/json": {
              "schema": {
                "$ref": "#/components/schemas/CompanyAssociatedDataLksgData"
              }
            }
          },
          "required": true
        },
        "responses": {
          "200": {
            "description": "Successfully added data to the data store.",
            "content": {
              "application/json": {
                "schema": {
                  "$ref": "#/components/schemas/DataMetaInformation"
                }
              }
            }
          },
          "default": {
            "description": "An error occurred",
            "content": {
              "application/json": {
                "schema": {
                  "$ref": "#/components/schemas/ErrorResponse"
                }
              }
            }
          },
          "401": {
            "description": "Unauthorized",
            "headers": {
              "WWW-Authenticate": {
                "schema": {
                  "type": "string"
                }
              }
            }
          }
        },
        "security": [
          {
            "default-oauth": []
          },
          {
            "default-bearer-auth": []
          }
        ]
      }
    },
    "/data/eutaxonomy-non-financials": {
      "post": {
        "tags": [
          "eu-taxonomy-data-for-non-financials-controller"
        ],
        "operationId": "postCompanyAssociatedEuTaxonomyDataForNonFinancials",
        "parameters": [
          {
            "name": "bypassQa",
            "in": "query",
            "required": false,
            "schema": {
              "type": "boolean",
              "default": false
            }
          }
        ],
        "requestBody": {
          "content": {
            "application/json": {
              "schema": {
                "$ref": "#/components/schemas/CompanyAssociatedDataEuTaxonomyDataForNonFinancials"
              }
            }
          },
          "required": true
        },
        "responses": {
          "200": {
            "description": "Successfully added data to the data store.",
            "content": {
              "application/json": {
                "schema": {
                  "$ref": "#/components/schemas/DataMetaInformation"
                }
              }
            }
          },
          "default": {
            "description": "An error occurred",
            "content": {
              "application/json": {
                "schema": {
                  "$ref": "#/components/schemas/ErrorResponse"
                }
              }
            }
          },
          "401": {
            "description": "Unauthorized",
            "headers": {
              "WWW-Authenticate": {
                "schema": {
                  "type": "string"
                }
              }
            }
          }
        },
        "security": [
          {
            "default-oauth": []
          },
          {
            "default-bearer-auth": []
          }
        ]
      }
    },
    "/data/eutaxonomy-financials": {
      "post": {
        "tags": [
          "eu-taxonomy-data-for-financials-controller"
        ],
        "operationId": "postCompanyAssociatedEuTaxonomyDataForFinancials",
        "parameters": [
          {
            "name": "bypassQa",
            "in": "query",
            "required": false,
            "schema": {
              "type": "boolean",
              "default": false
            }
          }
        ],
        "requestBody": {
          "content": {
            "application/json": {
              "schema": {
                "$ref": "#/components/schemas/CompanyAssociatedDataEuTaxonomyDataForFinancials"
              }
            }
          },
          "required": true
        },
        "responses": {
          "200": {
            "description": "Successfully added data to the data store.",
            "content": {
              "application/json": {
                "schema": {
                  "$ref": "#/components/schemas/DataMetaInformation"
                }
              }
            }
          },
          "default": {
            "description": "An error occurred",
            "content": {
              "application/json": {
                "schema": {
                  "$ref": "#/components/schemas/ErrorResponse"
                }
              }
            }
          },
          "401": {
            "description": "Unauthorized",
            "headers": {
              "WWW-Authenticate": {
                "schema": {
                  "type": "string"
                }
              }
            }
          }
        },
        "security": [
          {
            "default-oauth": []
          },
          {
            "default-bearer-auth": []
          }
        ]
      }
    },
    "/companies": {
      "get": {
        "tags": [
          "company-data-controller"
        ],
        "summary": "Retrieve specific companies with framework data by different filters or just all companies from the data store.",
        "description": "Companies with associated framework data identified via the provided company name/identifier are retrieved and filtered by countryCode, sector and available framework data. Empty/Unspecified filters are ignored.",
        "operationId": "getCompanies",
        "parameters": [
          {
            "name": "searchString",
            "in": "query",
            "required": false,
            "schema": {
              "type": "string"
            }
          },
          {
            "name": "dataTypes",
            "in": "query",
            "required": false,
            "schema": {
              "uniqueItems": true,
              "type": "array",
              "items": {
                "$ref": "#/components/schemas/DataTypeEnum"
              }
            }
          },
          {
            "name": "countryCodes",
            "in": "query",
            "required": false,
            "schema": {
              "uniqueItems": true,
              "type": "array",
              "items": {
                "type": "string"
              }
            }
          },
          {
            "name": "sectors",
            "in": "query",
            "required": false,
            "schema": {
              "uniqueItems": true,
              "type": "array",
              "items": {
                "type": "string"
              }
            }
          },
          {
            "name": "onlyCompanyNames",
            "in": "query",
            "required": false,
            "schema": {
              "type": "boolean"
            }
          },
          {
            "name": "onlyWithDataFromCurrentUser",
            "in": "query",
            "required": false,
            "schema": {
              "type": "boolean"
            }
          }
        ],
        "responses": {
          "200": {
            "description": "Successfully retrieved companies.",
            "content": {
              "application/json": {
                "schema": {
                  "type": "array",
                  "items": {
                    "$ref": "#/components/schemas/StoredCompany"
                  }
                }
              }
            }
          },
          "default": {
            "description": "An error occurred",
            "content": {
              "application/json": {
                "schema": {
                  "$ref": "#/components/schemas/ErrorResponse"
                }
              }
            }
          },
          "401": {
            "description": "Unauthorized",
            "headers": {
              "WWW-Authenticate": {
                "schema": {
                  "type": "string"
                }
              }
            }
          }
        },
        "security": [
          {
            "default-oauth": []
          },
          {
            "default-bearer-auth": []
          }
        ]
      },
      "post": {
        "tags": [
          "company-data-controller"
        ],
        "summary": "Add a new company.",
        "description": "A new company is added using the provided information, the generated company ID is returned.",
        "operationId": "postCompany",
        "requestBody": {
          "content": {
            "application/json": {
              "schema": {
                "$ref": "#/components/schemas/CompanyInformation"
              }
            }
          },
          "required": true
        },
        "responses": {
          "200": {
            "description": "Successfully added company.",
            "content": {
              "application/json": {
                "schema": {
                  "$ref": "#/components/schemas/StoredCompany"
                }
              }
            }
          },
          "default": {
            "description": "An error occurred",
            "content": {
              "application/json": {
                "schema": {
                  "$ref": "#/components/schemas/ErrorResponse"
                }
              }
            }
          },
          "401": {
            "description": "Unauthorized",
            "headers": {
              "WWW-Authenticate": {
                "schema": {
                  "type": "string"
                }
              }
            }
          }
        },
        "security": [
          {
            "default-oauth": []
          },
          {
            "default-bearer-auth": []
          }
        ]
      }
    },
    "/companies/identifiers/{identifierType}/{identifier}": {
      "head": {
        "tags": [
          "company-data-controller"
        ],
        "summary": "Checks that an identifier of specified type exists.",
        "description": "Checks that an identifier of specified type exists.",
        "operationId": "existsIdentifier",
        "parameters": [
          {
            "name": "identifierType",
            "in": "path",
            "required": true,
            "schema": {
              "$ref": "#/components/schemas/IdentifierType"
            }
          },
          {
            "name": "identifier",
            "in": "path",
            "required": true,
            "schema": {
              "type": "string"
            }
          }
        ],
        "responses": {
          "200": {
            "description": "Successfully checked that identifier exists."
          },
          "404": {
            "description": "Successfully checked that identifier does not exist."
          },
          "default": {
            "description": "An error occurred",
            "content": {
              "application/json": {
                "schema": {
                  "$ref": "#/components/schemas/ErrorResponse"
                }
              }
            }
          },
          "401": {
            "description": "Unauthorized",
            "headers": {
              "WWW-Authenticate": {
                "schema": {
                  "type": "string"
                }
              }
            }
          }
        },
        "security": [
          {
            "default-oauth": []
          },
          {
            "default-bearer-auth": []
          }
        ]
      }
    },
    "/metadata": {
      "get": {
        "tags": [
          "meta-data-controller"
        ],
        "summary": "Search in Dataland for meta info about data.",
        "description": "Meta info about data sets registered by Dataland can be retrieved.",
        "operationId": "getListOfDataMetaInfo",
        "parameters": [
          {
            "name": "companyId",
            "in": "query",
            "required": false,
            "schema": {
              "type": "string"
            }
          },
          {
            "name": "dataType",
            "in": "query",
            "required": false,
            "schema": {
              "$ref": "#/components/schemas/DataTypeEnum"
            }
          },
          {
            "name": "showOnlyActive",
            "in": "query",
            "required": false,
            "schema": {
              "type": "boolean",
              "default": true
            }
          },
          {
            "name": "reportingPeriod",
            "in": "query",
            "required": false,
            "schema": {
              "type": "string"
            }
          }
        ],
        "responses": {
          "200": {
            "description": "Successfully retrieved meta info.",
            "content": {
              "application/json": {
                "schema": {
                  "type": "array",
                  "items": {
                    "$ref": "#/components/schemas/DataMetaInformation"
                  }
                }
              }
            }
          },
          "default": {
            "description": "An error occurred",
            "content": {
              "application/json": {
                "schema": {
                  "$ref": "#/components/schemas/ErrorResponse"
                }
              }
            }
          },
          "401": {
            "description": "Unauthorized",
            "headers": {
              "WWW-Authenticate": {
                "schema": {
                  "type": "string"
                }
              }
            }
          }
        },
        "security": [
          {
            "default-oauth": []
          },
          {
            "default-bearer-auth": []
          }
        ]
      }
    },
    "/metadata/{dataId}": {
      "get": {
        "tags": [
          "meta-data-controller"
        ],
        "summary": "Look up meta info about a specific data set.",
        "description": "Meta info about a specific data set registered by Dataland and identified by its data ID is retrieved.",
        "operationId": "getDataMetaInfo",
        "parameters": [
          {
            "name": "dataId",
            "in": "path",
            "required": true,
            "schema": {
              "type": "string"
            }
          }
        ],
        "responses": {
          "200": {
            "description": "Successfully retrieved specific meta info.",
            "content": {
              "application/json": {
                "schema": {
                  "$ref": "#/components/schemas/DataMetaInformation"
                }
              }
            }
          },
          "default": {
            "description": "An error occurred",
            "content": {
              "application/json": {
                "schema": {
                  "$ref": "#/components/schemas/ErrorResponse"
                }
              }
            }
          },
          "401": {
            "description": "Unauthorized",
            "headers": {
              "WWW-Authenticate": {
                "schema": {
                  "type": "string"
                }
              }
            }
          }
        },
        "security": [
          {
            "default-oauth": []
          },
          {
            "default-bearer-auth": []
          }
        ]
      }
    },
    "/internal/cached/{dataId}": {
      "get": {
        "tags": [
          "temporarily-cached-data-controller"
        ],
        "summary": "Retrieve specific data from the cache store of the backend.",
        "description": "Data identified by the provided data ID is retrieved.",
        "operationId": "getReceivedData",
        "parameters": [
          {
            "name": "dataId",
            "in": "path",
            "required": true,
            "schema": {
              "type": "string"
            }
          }
        ],
        "responses": {
          "200": {
            "description": "Successfully retrieved data set.",
            "content": {
              "application/json": {
                "schema": {
                  "type": "string"
                }
              }
            }
          },
          "default": {
            "description": "An error occurred",
            "content": {
              "application/json": {
                "schema": {
                  "$ref": "#/components/schemas/ErrorResponse"
                }
              }
            }
          },
          "401": {
            "description": "Unauthorized",
            "headers": {
              "WWW-Authenticate": {
                "schema": {
                  "type": "string"
                }
              }
            }
          }
        }
      }
    },
    "/data/sme/{dataId}": {
      "get": {
        "tags": [
          "sme-data-controller"
        ],
        "operationId": "getCompanyAssociatedSmeData",
        "parameters": [
          {
            "name": "dataId",
            "in": "path",
            "required": true,
            "schema": {
              "type": "string"
            }
          }
        ],
        "responses": {
          "200": {
            "description": "Successfully retrieved data set.",
            "content": {
              "application/json": {
                "schema": {
                  "$ref": "#/components/schemas/CompanyAssociatedDataSmeData"
                }
              }
            }
          },
          "default": {
            "description": "An error occurred",
            "content": {
              "application/json": {
                "schema": {
                  "$ref": "#/components/schemas/ErrorResponse"
                }
              }
            }
          },
          "401": {
            "description": "Unauthorized",
            "headers": {
              "WWW-Authenticate": {
                "schema": {
                  "type": "string"
                }
              }
            }
          }
        },
        "security": [
          {
            "default-oauth": []
          },
          {
            "default-bearer-auth": []
          }
        ]
      }
    },
    "/data/sme/companies/{companyId}": {
      "get": {
        "tags": [
          "sme-data-controller"
        ],
        "operationId": "getAllCompanySmeData",
        "parameters": [
          {
            "name": "companyId",
            "in": "path",
            "required": true,
            "schema": {
              "type": "string"
            }
          },
          {
            "name": "showOnlyActive",
            "in": "query",
            "required": false,
            "schema": {
              "type": "boolean",
              "default": true
            }
          },
          {
            "name": "reportingPeriod",
            "in": "query",
            "required": false,
            "schema": {
              "type": "string"
            }
          }
        ],
        "responses": {
          "200": {
            "description": "Successfully retrieved framework datasets with meta info.",
            "content": {
              "application/json": {
                "schema": {
                  "type": "array",
                  "items": {
                    "$ref": "#/components/schemas/DataAndMetaInformationSmeData"
                  }
                }
              }
            }
          },
          "default": {
            "description": "An error occurred",
            "content": {
              "application/json": {
                "schema": {
                  "$ref": "#/components/schemas/ErrorResponse"
                }
              }
            }
          },
          "401": {
            "description": "Unauthorized",
            "headers": {
              "WWW-Authenticate": {
                "schema": {
                  "type": "string"
                }
              }
            }
          }
        },
        "security": [
          {
            "default-oauth": []
          },
          {
            "default-bearer-auth": []
          }
        ]
      }
    },
    "/data/sfdr/{dataId}": {
      "get": {
        "tags": [
          "sfdr-data-controller"
        ],
        "operationId": "getCompanyAssociatedSfdrData",
        "parameters": [
          {
            "name": "dataId",
            "in": "path",
            "required": true,
            "schema": {
              "type": "string"
            }
          }
        ],
        "responses": {
          "200": {
            "description": "Successfully retrieved data set.",
            "content": {
              "application/json": {
                "schema": {
                  "$ref": "#/components/schemas/CompanyAssociatedDataSfdrData"
                }
              }
            }
          },
          "default": {
            "description": "An error occurred",
            "content": {
              "application/json": {
                "schema": {
                  "$ref": "#/components/schemas/ErrorResponse"
                }
              }
            }
          },
          "401": {
            "description": "Unauthorized",
            "headers": {
              "WWW-Authenticate": {
                "schema": {
                  "type": "string"
                }
              }
            }
          }
        },
        "security": [
          {
            "default-oauth": []
          },
          {
            "default-bearer-auth": []
          }
        ]
      }
    },
    "/data/sfdr/companies/{companyId}": {
      "get": {
        "tags": [
          "sfdr-data-controller"
        ],
        "operationId": "getAllCompanySfdrData",
        "parameters": [
          {
            "name": "companyId",
            "in": "path",
            "required": true,
            "schema": {
              "type": "string"
            }
          },
          {
            "name": "showOnlyActive",
            "in": "query",
            "required": false,
            "schema": {
              "type": "boolean",
              "default": true
            }
          },
          {
            "name": "reportingPeriod",
            "in": "query",
            "required": false,
            "schema": {
              "type": "string"
            }
          }
        ],
        "responses": {
          "200": {
            "description": "Successfully retrieved framework datasets with meta info.",
            "content": {
              "application/json": {
                "schema": {
                  "type": "array",
                  "items": {
                    "$ref": "#/components/schemas/DataAndMetaInformationSfdrData"
                  }
                }
              }
            }
          },
          "default": {
            "description": "An error occurred",
            "content": {
              "application/json": {
                "schema": {
                  "$ref": "#/components/schemas/ErrorResponse"
                }
              }
            }
          },
          "401": {
            "description": "Unauthorized",
            "headers": {
              "WWW-Authenticate": {
                "schema": {
                  "type": "string"
                }
              }
            }
          }
        },
        "security": [
          {
            "default-oauth": []
          },
          {
            "default-bearer-auth": []
          }
        ]
      }
    },
    "/data/p2p/{dataId}": {
      "get": {
        "tags": [
          "p-2p-data-controller"
        ],
        "operationId": "getCompanyAssociatedP2pData",
        "parameters": [
          {
            "name": "dataId",
            "in": "path",
            "required": true,
            "schema": {
              "type": "string"
            }
          }
        ],
        "responses": {
          "200": {
            "description": "Successfully retrieved data set.",
            "content": {
              "application/json": {
                "schema": {
                  "$ref": "#/components/schemas/CompanyAssociatedDataPathwaysToParisData"
                }
              }
            }
          },
          "default": {
            "description": "An error occurred",
            "content": {
              "application/json": {
                "schema": {
                  "$ref": "#/components/schemas/ErrorResponse"
                }
              }
            }
          },
          "401": {
            "description": "Unauthorized",
            "headers": {
              "WWW-Authenticate": {
                "schema": {
                  "type": "string"
                }
              }
            }
          }
        },
        "security": [
          {
            "default-oauth": []
          },
          {
            "default-bearer-auth": []
          }
        ]
      }
    },
    "/data/p2p/companies/{companyId}": {
      "get": {
        "tags": [
          "p-2p-data-controller"
        ],
        "operationId": "getAllCompanyP2pData",
        "parameters": [
          {
            "name": "companyId",
            "in": "path",
            "required": true,
            "schema": {
              "type": "string"
            }
          },
          {
            "name": "showOnlyActive",
            "in": "query",
            "required": false,
            "schema": {
              "type": "boolean",
              "default": true
            }
          },
          {
            "name": "reportingPeriod",
            "in": "query",
            "required": false,
            "schema": {
              "type": "string"
            }
          }
        ],
        "responses": {
          "200": {
            "description": "Successfully retrieved framework datasets with meta info.",
            "content": {
              "application/json": {
                "schema": {
                  "type": "array",
                  "items": {
                    "$ref": "#/components/schemas/DataAndMetaInformationPathwaysToParisData"
                  }
                }
              }
            }
          },
          "default": {
            "description": "An error occurred",
            "content": {
              "application/json": {
                "schema": {
                  "$ref": "#/components/schemas/ErrorResponse"
                }
              }
            }
          },
          "401": {
            "description": "Unauthorized",
            "headers": {
              "WWW-Authenticate": {
                "schema": {
                  "type": "string"
                }
              }
            }
          }
        },
        "security": [
          {
            "default-oauth": []
          },
          {
            "default-bearer-auth": []
          }
        ]
      }
    },
    "/data/lksg/{dataId}": {
      "get": {
        "tags": [
          "lksg-data-controller"
        ],
        "operationId": "getCompanyAssociatedLksgData",
        "parameters": [
          {
            "name": "dataId",
            "in": "path",
            "required": true,
            "schema": {
              "type": "string"
            }
          }
        ],
        "responses": {
          "200": {
            "description": "Successfully retrieved data set.",
            "content": {
              "application/json": {
                "schema": {
                  "$ref": "#/components/schemas/CompanyAssociatedDataLksgData"
                }
              }
            }
          },
          "default": {
            "description": "An error occurred",
            "content": {
              "application/json": {
                "schema": {
                  "$ref": "#/components/schemas/ErrorResponse"
                }
              }
            }
          },
          "401": {
            "description": "Unauthorized",
            "headers": {
              "WWW-Authenticate": {
                "schema": {
                  "type": "string"
                }
              }
            }
          }
        },
        "security": [
          {
            "default-oauth": []
          },
          {
            "default-bearer-auth": []
          }
        ]
      }
    },
    "/data/lksg/companies/{companyId}": {
      "get": {
        "tags": [
          "lksg-data-controller"
        ],
        "operationId": "getAllCompanyLksgData",
        "parameters": [
          {
            "name": "companyId",
            "in": "path",
            "required": true,
            "schema": {
              "type": "string"
            }
          },
          {
            "name": "showOnlyActive",
            "in": "query",
            "required": false,
            "schema": {
              "type": "boolean",
              "default": true
            }
          },
          {
            "name": "reportingPeriod",
            "in": "query",
            "required": false,
            "schema": {
              "type": "string"
            }
          }
        ],
        "responses": {
          "200": {
            "description": "Successfully retrieved framework datasets with meta info.",
            "content": {
              "application/json": {
                "schema": {
                  "type": "array",
                  "items": {
                    "$ref": "#/components/schemas/DataAndMetaInformationLksgData"
                  }
                }
              }
            }
          },
          "default": {
            "description": "An error occurred",
            "content": {
              "application/json": {
                "schema": {
                  "$ref": "#/components/schemas/ErrorResponse"
                }
              }
            }
          },
          "401": {
            "description": "Unauthorized",
            "headers": {
              "WWW-Authenticate": {
                "schema": {
                  "type": "string"
                }
              }
            }
          }
        },
        "security": [
          {
            "default-oauth": []
          },
          {
            "default-bearer-auth": []
          }
        ]
      }
    },
    "/data/eutaxonomy-non-financials/{dataId}": {
      "get": {
        "tags": [
          "eu-taxonomy-data-for-non-financials-controller"
        ],
        "operationId": "getCompanyAssociatedEuTaxonomyDataForNonFinancials",
        "parameters": [
          {
            "name": "dataId",
            "in": "path",
            "required": true,
            "schema": {
              "type": "string"
            }
          }
        ],
        "responses": {
          "200": {
            "description": "Successfully retrieved data set.",
            "content": {
              "application/json": {
                "schema": {
                  "$ref": "#/components/schemas/CompanyAssociatedDataEuTaxonomyDataForNonFinancials"
                }
              }
            }
          },
          "default": {
            "description": "An error occurred",
            "content": {
              "application/json": {
                "schema": {
                  "$ref": "#/components/schemas/ErrorResponse"
                }
              }
            }
          },
          "401": {
            "description": "Unauthorized",
            "headers": {
              "WWW-Authenticate": {
                "schema": {
                  "type": "string"
                }
              }
            }
          }
        },
        "security": [
          {
            "default-oauth": []
          },
          {
            "default-bearer-auth": []
          }
        ]
      }
    },
    "/data/eutaxonomy-non-financials/companies/{companyId}": {
      "get": {
        "tags": [
          "eu-taxonomy-data-for-non-financials-controller"
        ],
        "operationId": "getAllCompanyEuTaxonomyDataForNonFinancials",
        "parameters": [
          {
            "name": "companyId",
            "in": "path",
            "required": true,
            "schema": {
              "type": "string"
            }
          },
          {
            "name": "showOnlyActive",
            "in": "query",
            "required": false,
            "schema": {
              "type": "boolean",
              "default": true
            }
          },
          {
            "name": "reportingPeriod",
            "in": "query",
            "required": false,
            "schema": {
              "type": "string"
            }
          }
        ],
        "responses": {
          "200": {
            "description": "Successfully retrieved framework datasets with meta info.",
            "content": {
              "application/json": {
                "schema": {
                  "type": "array",
                  "items": {
                    "$ref": "#/components/schemas/DataAndMetaInformationEuTaxonomyDataForNonFinancials"
                  }
                }
              }
            }
          },
          "default": {
            "description": "An error occurred",
            "content": {
              "application/json": {
                "schema": {
                  "$ref": "#/components/schemas/ErrorResponse"
                }
              }
            }
          },
          "401": {
            "description": "Unauthorized",
            "headers": {
              "WWW-Authenticate": {
                "schema": {
                  "type": "string"
                }
              }
            }
          }
        },
        "security": [
          {
            "default-oauth": []
          },
          {
            "default-bearer-auth": []
          }
        ]
      }
    },
    "/data/eutaxonomy-financials/{dataId}": {
      "get": {
        "tags": [
          "eu-taxonomy-data-for-financials-controller"
        ],
        "operationId": "getCompanyAssociatedEuTaxonomyDataForFinancials",
        "parameters": [
          {
            "name": "dataId",
            "in": "path",
            "required": true,
            "schema": {
              "type": "string"
            }
          }
        ],
        "responses": {
          "200": {
            "description": "Successfully retrieved data set.",
            "content": {
              "application/json": {
                "schema": {
                  "$ref": "#/components/schemas/CompanyAssociatedDataEuTaxonomyDataForFinancials"
                }
              }
            }
          },
          "default": {
            "description": "An error occurred",
            "content": {
              "application/json": {
                "schema": {
                  "$ref": "#/components/schemas/ErrorResponse"
                }
              }
            }
          },
          "401": {
            "description": "Unauthorized",
            "headers": {
              "WWW-Authenticate": {
                "schema": {
                  "type": "string"
                }
              }
            }
          }
        },
        "security": [
          {
            "default-oauth": []
          },
          {
            "default-bearer-auth": []
          }
        ]
      }
    },
    "/data/eutaxonomy-financials/companies/{companyId}": {
      "get": {
        "tags": [
          "eu-taxonomy-data-for-financials-controller"
        ],
        "operationId": "getAllCompanyEuTaxonomyDataForFinancials",
        "parameters": [
          {
            "name": "companyId",
            "in": "path",
            "required": true,
            "schema": {
              "type": "string"
            }
          },
          {
            "name": "showOnlyActive",
            "in": "query",
            "required": false,
            "schema": {
              "type": "boolean",
              "default": true
            }
          },
          {
            "name": "reportingPeriod",
            "in": "query",
            "required": false,
            "schema": {
              "type": "string"
            }
          }
        ],
        "responses": {
          "200": {
            "description": "Successfully retrieved framework datasets with meta info.",
            "content": {
              "application/json": {
                "schema": {
                  "type": "array",
                  "items": {
                    "$ref": "#/components/schemas/DataAndMetaInformationEuTaxonomyDataForFinancials"
                  }
                }
              }
            }
          },
          "default": {
            "description": "An error occurred",
            "content": {
              "application/json": {
                "schema": {
                  "$ref": "#/components/schemas/ErrorResponse"
                }
              }
            }
          },
          "401": {
            "description": "Unauthorized",
            "headers": {
              "WWW-Authenticate": {
                "schema": {
                  "type": "string"
                }
              }
            }
          }
        },
        "security": [
          {
            "default-oauth": []
          },
          {
            "default-bearer-auth": []
          }
        ]
      }
    },
    "/companies/teaser": {
      "get": {
        "tags": [
          "company-data-controller"
        ],
        "summary": "Get the company IDs of the teaser companies.",
        "description": "A list of all company IDs that are currently set as teaser companies (accessible without authentication).",
        "operationId": "getTeaserCompanies",
        "responses": {
          "200": {
            "description": "Successfully returned teaser companies.",
            "content": {
              "application/json": {
                "schema": {
                  "type": "array",
                  "items": {
                    "type": "string"
                  }
                }
              }
            }
          },
          "default": {
            "description": "An error occurred",
            "content": {
              "application/json": {
                "schema": {
                  "$ref": "#/components/schemas/ErrorResponse"
                }
              }
            }
          },
          "401": {
            "description": "Unauthorized",
            "headers": {
              "WWW-Authenticate": {
                "schema": {
                  "type": "string"
                }
              }
            }
          }
        },
        "security": [
          {
            "default-oauth": []
          },
          {
            "default-bearer-auth": []
          }
        ]
      }
    },
    "/companies/names": {
      "get": {
        "tags": [
          "company-data-controller"
        ],
        "summary": "Retrieve specific companies by searching their names and identifiers",
        "description": "Companies identified via the provided company name/identifier are retrieved",
        "operationId": "getCompaniesBySearchString",
        "parameters": [
          {
            "name": "searchString",
            "in": "query",
            "required": true,
            "schema": {
              "type": "string"
            }
          }
        ],
        "responses": {
          "200": {
            "description": "Successfully retrieved company names.",
            "content": {
              "application/json": {
                "schema": {
                  "type": "array",
                  "items": {
                    "$ref": "#/components/schemas/CompanyIdAndName"
                  }
                }
              }
            }
          },
          "default": {
            "description": "An error occurred",
            "content": {
              "application/json": {
                "schema": {
                  "$ref": "#/components/schemas/ErrorResponse"
                }
              }
            }
          },
          "401": {
            "description": "Unauthorized",
            "headers": {
              "WWW-Authenticate": {
                "schema": {
                  "type": "string"
                }
              }
            }
          }
        },
        "security": [
          {
            "default-oauth": []
          },
          {
            "default-bearer-auth": []
          }
        ]
      }
    },
    "/companies/meta-information": {
      "get": {
        "tags": [
          "company-data-controller"
        ],
        "summary": "Retrieve available distinct values for company search filters",
        "description": "Distinct values for the parameter countryCode and sector are returned",
        "operationId": "getAvailableCompanySearchFilters",
        "responses": {
          "200": {
            "description": "Successfully retrieved values.",
            "content": {
              "application/json": {
                "schema": {
                  "$ref": "#/components/schemas/CompanyAvailableDistinctValues"
                }
              }
            }
          },
          "default": {
            "description": "An error occurred",
            "content": {
              "application/json": {
                "schema": {
                  "$ref": "#/components/schemas/ErrorResponse"
                }
              }
            }
          },
          "401": {
            "description": "Unauthorized",
            "headers": {
              "WWW-Authenticate": {
                "schema": {
                  "type": "string"
                }
              }
            }
          }
        },
        "security": [
          {
            "default-oauth": []
          },
          {
            "default-bearer-auth": []
          }
        ]
      }
    },
    "/actuator": {
      "get": {
        "tags": [
          "Actuator"
        ],
        "summary": "Actuator root web endpoint",
        "operationId": "links",
        "responses": {
          "200": {
            "description": "OK",
            "content": {
              "application/vnd.spring-boot.actuator.v3+json": {
                "schema": {
                  "type": "object",
                  "additionalProperties": {
                    "type": "object",
                    "additionalProperties": {
                      "$ref": "#/components/schemas/Link"
                    }
                  }
                }
              },
              "application/vnd.spring-boot.actuator.v2+json": {
                "schema": {
                  "type": "object",
                  "additionalProperties": {
                    "type": "object",
                    "additionalProperties": {
                      "$ref": "#/components/schemas/Link"
                    }
                  }
                }
              },
              "application/json": {
                "schema": {
                  "type": "object",
                  "additionalProperties": {
                    "type": "object",
                    "additionalProperties": {
                      "$ref": "#/components/schemas/Link"
                    }
                  }
                }
              }
            }
          },
          "default": {
            "description": "An error occurred",
            "content": {
              "application/json": {
                "schema": {
                  "$ref": "#/components/schemas/ErrorResponse"
                }
              }
            }
          },
          "401": {
            "description": "Unauthorized",
            "headers": {
              "WWW-Authenticate": {
                "schema": {
                  "type": "string"
                }
              }
            }
          }
        }
      }
    },
    "/actuator/info": {
      "get": {
        "tags": [
          "Actuator"
        ],
        "summary": "Actuator web endpoint \u0027info\u0027",
        "operationId": "info",
        "responses": {
          "200": {
            "description": "OK",
            "content": {
              "application/vnd.spring-boot.actuator.v3+json": {
                "schema": {
                  "type": "object"
                }
              },
              "application/vnd.spring-boot.actuator.v2+json": {
                "schema": {
                  "type": "object"
                }
              },
              "application/json": {
                "schema": {
                  "type": "object"
                }
              }
            }
          },
          "default": {
            "description": "An error occurred",
            "content": {
              "application/json": {
                "schema": {
                  "$ref": "#/components/schemas/ErrorResponse"
                }
              }
            }
          },
          "401": {
            "description": "Unauthorized",
            "headers": {
              "WWW-Authenticate": {
                "schema": {
                  "type": "string"
                }
              }
            }
          }
        }
      }
    },
    "/actuator/health": {
      "get": {
        "tags": [
          "Actuator"
        ],
        "summary": "Actuator web endpoint \u0027health\u0027",
        "operationId": "health",
        "responses": {
          "200": {
            "description": "OK",
            "content": {
              "application/vnd.spring-boot.actuator.v3+json": {
                "schema": {
                  "type": "object"
                }
              },
              "application/vnd.spring-boot.actuator.v2+json": {
                "schema": {
                  "type": "object"
                }
              },
              "application/json": {
                "schema": {
                  "type": "object"
                }
              }
            }
          },
          "default": {
            "description": "An error occurred",
            "content": {
              "application/json": {
                "schema": {
                  "$ref": "#/components/schemas/ErrorResponse"
                }
              }
            }
          },
          "401": {
            "description": "Unauthorized",
            "headers": {
              "WWW-Authenticate": {
                "schema": {
                  "type": "string"
                }
              }
            }
          }
        }
      }
    },
    "/actuator/health/**": {
      "get": {
        "tags": [
          "Actuator"
        ],
        "summary": "Actuator web endpoint \u0027health-path\u0027",
        "operationId": "health-path",
        "responses": {
          "200": {
            "description": "OK",
            "content": {
              "application/vnd.spring-boot.actuator.v3+json": {
                "schema": {
                  "type": "object"
                }
              },
              "application/vnd.spring-boot.actuator.v2+json": {
                "schema": {
                  "type": "object"
                }
              },
              "application/json": {
                "schema": {
                  "type": "object"
                }
              }
            }
          },
          "default": {
            "description": "An error occurred",
            "content": {
              "application/json": {
                "schema": {
                  "$ref": "#/components/schemas/ErrorResponse"
                }
              }
            }
          },
          "401": {
            "description": "Unauthorized",
            "headers": {
              "WWW-Authenticate": {
                "schema": {
                  "type": "string"
                }
              }
            }
          }
        }
      }
    }
  },
  "components": {
    "schemas": {
      "CompanyInformation": {
        "required": [
          "companyName",
          "countryCode",
          "headquarters",
          "identifiers"
        ],
        "type": "object",
        "properties": {
          "companyName": {
            "type": "string"
          },
          "companyAlternativeNames": {
            "type": "array",
            "items": {
              "type": "string"
            }
          },
          "companyLegalForm": {
            "type": "string"
          },
          "headquarters": {
            "type": "string"
          },
          "headquartersPostalCode": {
            "type": "string"
          },
          "sector": {
            "type": "string"
          },
          "identifiers": {
            "type": "object",
            "additionalProperties": {
              "type": "array",
              "example": {
                "Lei": [
                  "ExampleLei"
                ]
              },
              "items": {
                "type": "string",
                "example": "{\"Lei\":[\"ExampleLei\"]}"
              }
            },
            "example": {
              "Lei": [
                "ExampleLei"
              ]
            }
          },
          "countryCode": {
            "type": "string"
          },
          "website": {
            "type": "string"
          },
          "isTeaserCompany": {
            "type": "boolean"
          }
        }
      },
      "DataMetaInformation": {
        "required": [
          "companyId",
          "currentlyActive",
          "dataId",
          "dataType",
          "qaStatus",
          "reportingPeriod",
          "uploadTime"
        ],
        "type": "object",
        "properties": {
          "dataId": {
            "type": "string"
          },
          "companyId": {
            "type": "string"
          },
          "dataType": {
            "$ref": "#/components/schemas/DataTypeEnum"
          },
          "uploaderUserId": {
            "type": "string"
          },
          "uploadTime": {
            "type": "integer",
            "format": "int64"
          },
          "reportingPeriod": {
            "type": "string"
          },
          "currentlyActive": {
            "type": "boolean"
          },
          "qaStatus": {
            "$ref": "#/components/schemas/QaStatus"
          }
        }
      },
      "QaStatus": {
        "type": "string",
        "enum": [
          "Pending",
          "Accepted",
          "Rejected"
        ]
      },
      "StoredCompany": {
        "required": [
          "companyId",
          "companyInformation",
          "dataRegisteredByDataland"
        ],
        "type": "object",
        "properties": {
          "companyId": {
            "type": "string"
          },
          "companyInformation": {
            "$ref": "#/components/schemas/CompanyInformation"
          },
          "dataRegisteredByDataland": {
            "type": "array",
            "items": {
              "$ref": "#/components/schemas/DataMetaInformation"
            }
          }
        }
<<<<<<< HEAD
      }
    }
  },
  "components": {
    "schemas": {
      "CompanyInformation": {
        "required": [
          "companyName",
          "countryCode",
          "headquarters",
          "identifiers"
        ],
        "type": "object",
        "properties": {
          "companyName": {
            "type": "string"
          },
          "companyAlternativeNames": {
            "type": "array",
            "items": {
              "type": "string"
            }
          },
          "companyLegalForm": {
            "type": "string"
          },
          "headquarters": {
            "type": "string"
          },
          "headquartersPostalCode": {
            "type": "string"
          },
          "sector": {
            "type": "string"
          },
          "identifiers": {
            "type": "object",
            "additionalProperties": {
              "type": "array",
              "example": {
                "Lei": [
                  "ExampleLei"
                ]
              },
              "items": {
                "type": "string",
                "example": "{\"Lei\":[\"ExampleLei\"]}"
              }
            },
            "example": {
              "Lei": [
                "ExampleLei"
              ]
            }
          },
          "countryCode": {
            "type": "string"
          },
          "website": {
            "type": "string"
          },
          "isTeaserCompany": {
            "type": "boolean"
          }
        }
      },
      "DataMetaInformation": {
        "required": [
          "companyId",
          "currentlyActive",
          "dataId",
          "dataType",
          "qaStatus",
          "reportingPeriod",
          "uploadTime"
        ],
        "type": "object",
        "properties": {
          "dataId": {
            "type": "string"
          },
          "companyId": {
            "type": "string"
          },
          "dataType": {
            "$ref": "#/components/schemas/DataTypeEnum"
          },
          "uploaderUserId": {
            "type": "string"
          },
          "uploadTime": {
            "type": "integer",
            "format": "int64"
          },
          "reportingPeriod": {
            "type": "string"
          },
          "currentlyActive": {
            "type": "boolean"
          },
          "qaStatus": {
            "$ref": "#/components/schemas/QaStatus"
          }
        }
      },
      "QaStatus": {
        "type": "string",
        "enum": [
          "Pending",
          "Accepted",
          "Rejected"
        ]
      },
      "StoredCompany": {
        "required": [
          "companyId",
          "companyInformation",
          "dataRegisteredByDataland"
        ],
        "type": "object",
        "properties": {
          "companyId": {
            "type": "string"
          },
          "companyInformation": {
            "$ref": "#/components/schemas/CompanyInformation"
          },
          "dataRegisteredByDataland": {
            "type": "array",
            "items": {
              "$ref": "#/components/schemas/DataMetaInformation"
            }
          }
        }
=======
>>>>>>> e91b2dea
      },
      "InviteMetaInfoEntity": {
        "type": "object",
        "properties": {
          "inviteId": {
            "type": "string"
          },
          "userId": {
            "type": "string"
          },
          "fileId": {
            "type": "string"
          },
          "timeStamp": {
            "type": "integer",
            "format": "int64"
          },
          "wasInviteSuccessful": {
            "type": "boolean"
          },
          "inviteResultMessage": {
            "type": "string"
          }
        }
      },
      "CompanyAgeBracket": {
        "type": "string",
        "enum": [
          "LessThanOneYear",
          "OneToFiveYears",
          "FiveToTenYears",
          "MoreThanTenYears"
        ]
      },
      "CompanyAssociatedDataSmeData": {
        "required": [
          "companyId",
          "data",
          "reportingPeriod"
        ],
        "type": "object",
        "properties": {
          "companyId": {
            "type": "string"
          },
          "reportingPeriod": {
            "type": "string"
          },
          "data": {
            "$ref": "#/components/schemas/SmeData"
          }
        }
      },
      "EnergyEfficiencyBracket": {
        "type": "string",
        "enum": [
          "LessThanOnePercent",
          "OneToFivePercent",
          "FiveToTenPercent",
          "TenToFifteenPercent",
          "FifteenToTwentyPercent",
          "TwentyToTwentyfivePercent",
          "MoreThanTwentyfivePercent"
        ]
      },
      "EnergyProductionBracket": {
        "type": "string",
        "enum": [
          "LessThanTwentyfivePercent",
          "TwentyfiveToFiftyPercent",
          "FiftyToSeventyfivePercent",
          "MoreThanSeventyfivePercent"
        ]
      },
      "HeatSource": {
        "type": "string",
        "enum": [
          "Oil",
          "Gas",
          "Electricity",
          "DistrictHeat"
        ]
      },
      "Industry": {
        "type": "string",
        "enum": [
          "ConstructionIndustry",
          "ManufacturingIndustry",
          "Trade"
        ]
      },
      "SmeData": {
        "type": "object",
        "properties": {
          "industry": {
            "$ref": "#/components/schemas/Industry"
          },
          "financialYear": {
            "type": "number"
          },
          "totalRevenue": {
            "type": "number"
          },
          "researchAndDevelopmentExpenses": {
            "type": "number"
          },
          "energyEfficiencyInvestments": {
            "$ref": "#/components/schemas/EnergyEfficiencyBracket"
          },
          "operatingCosts": {
            "type": "number"
          },
          "totalAssets": {
            "type": "number"
          },
          "yearsSinceFounded": {
            "$ref": "#/components/schemas/CompanyAgeBracket"
          },
          "productCategoryWithHighestSales": {
            "type": "string"
          },
          "productCategoryWithHighestSalesShareOfSales": {
            "type": "number"
          },
          "productCategoryWithSecondHighestSales": {
            "type": "string"
          },
          "productCategoryWithSecondHighestSalesShareOfSales": {
            "type": "number"
          },
          "totalAreaCompany": {
            "type": "number"
          },
          "totalPowerConsumption": {
            "type": "number"
          },
          "totalPowerCosts": {
            "type": "number"
          },
          "useOfGreenElectricity": {
            "$ref": "#/components/schemas/YesNoNa"
          },
          "heatingEnergyConsumption": {
            "type": "number"
          },
          "totalHeatingCosts": {
            "type": "number"
          },
          "roomWaterHeating": {
            "$ref": "#/components/schemas/HeatSource"
          },
          "shareOwnEnergyProduction": {
            "$ref": "#/components/schemas/EnergyProductionBracket"
          },
          "waterSewageCosts": {
            "type": "number"
          },
          "wasteDisposalCosts": {
            "type": "number"
          },
          "wasteRecyclingRate": {
            "type": "number"
          },
          "numberOfEmployees": {
            "type": "number"
          },
          "numberOfTemporaryWorkers": {
            "type": "number"
          },
          "shareOfFullTimeEmployees": {
            "type": "number"
          },
          "shareOfEmployeesSubjectToSocialSecurityContributions": {
            "type": "number"
          },
          "employeeFluctuation": {
            "type": "number"
          },
          "shareOfFemaleEmployees": {
            "type": "number"
          },
          "proportionOfFemaleEmployeesInManagement": {
            "type": "number"
          },
          "oshMeasures": {
            "$ref": "#/components/schemas/YesNoNa"
          },
          "healthAndOldAgeOffers": {
            "$ref": "#/components/schemas/YesNoNa"
          },
          "numberVacationDays": {
            "type": "number"
          },
          "nonProfitProjects": {
            "$ref": "#/components/schemas/YesNoNa"
          }
        }
      },
      "YesNoNa": {
        "type": "string",
        "enum": [
          "Yes",
          "No",
          "NA"
        ]
      },
      "CompanyAssociatedDataSfdrData": {
        "required": [
          "companyId",
          "data",
          "reportingPeriod"
        ],
        "type": "object",
        "properties": {
          "companyId": {
            "type": "string"
          },
          "reportingPeriod": {
            "type": "string"
          },
          "data": {
            "$ref": "#/components/schemas/SfdrData"
          }
        }
      },
      "CompanyReport": {
        "required": [
          "reference"
        ],
        "type": "object",
        "properties": {
          "reference": {
            "type": "string"
          },
          "isGroupLevel": {
            "$ref": "#/components/schemas/YesNoNa"
          },
          "reportDate": {
            "type": "string",
            "format": "date"
          },
          "currency": {
            "type": "string"
          }
        }
      },
      "CompanyReportReference": {
        "required": [
          "report"
        ],
        "type": "object",
        "properties": {
          "report": {
            "type": "string"
          },
          "page": {
            "type": "integer",
            "format": "int64"
          },
          "tagName": {
            "type": "string"
          }
        }
      },
      "DataPointBigDecimal": {
        "required": [
          "quality"
        ],
        "type": "object",
        "properties": {
          "value": {
            "type": "number"
          },
          "quality": {
            "$ref": "#/components/schemas/QualityOptions"
          },
          "dataSource": {
            "$ref": "#/components/schemas/CompanyReportReference"
          },
          "comment": {
            "type": "string"
          }
        }
      },
      "DataPointYesNo": {
        "required": [
          "quality"
        ],
        "type": "object",
        "properties": {
          "value": {
            "$ref": "#/components/schemas/YesNo"
          },
          "quality": {
            "$ref": "#/components/schemas/QualityOptions"
          },
          "dataSource": {
            "$ref": "#/components/schemas/CompanyReportReference"
          },
          "comment": {
            "type": "string"
          }
        }
      },
      "FiscalYearDeviation": {
        "type": "string",
        "enum": [
          "Deviation",
          "NoDeviation"
        ]
      },
      "QualityOptions": {
        "type": "string",
        "enum": [
          "Audited",
          "Reported",
          "Estimated",
          "Incomplete",
          "NA"
        ]
      },
      "SfdrAnticorruptionAndAntibribery": {
        "type": "object",
        "properties": {
          "reportedCasesOfBriberyCorruption": {
            "$ref": "#/components/schemas/DataPointBigDecimal"
          },
          "reportedConvictionsOfBriberyCorruption": {
            "$ref": "#/components/schemas/DataPointBigDecimal"
          },
          "reportedFinesOfBriberyCorruption": {
            "$ref": "#/components/schemas/DataPointBigDecimal"
          }
        }
      },
      "SfdrBiodiversity": {
        "type": "object",
        "properties": {
          "primaryForestAndWoodedLandOfNativeSpeciesExposure": {
            "$ref": "#/components/schemas/DataPointYesNo"
          },
          "protectedAreasExposure": {
            "$ref": "#/components/schemas/DataPointYesNo"
          },
          "rareOrEndangeredEcosystemsExposure": {
            "$ref": "#/components/schemas/DataPointYesNo"
          }
        }
      },
      "SfdrData": {
        "type": "object",
        "properties": {
          "social": {
            "$ref": "#/components/schemas/SfdrSocial"
          },
          "environmental": {
            "$ref": "#/components/schemas/SfdrEnvironmental"
          },
          "referencedReports": {
            "type": "object",
            "additionalProperties": {
              "$ref": "#/components/schemas/CompanyReport"
            }
          }
        }
      },
      "SfdrEmissions": {
        "type": "object",
        "properties": {
          "inorganicPollutants": {
            "$ref": "#/components/schemas/DataPointBigDecimal"
          },
          "airPollutants": {
            "$ref": "#/components/schemas/DataPointBigDecimal"
          },
          "ozoneDepletionSubstances": {
            "$ref": "#/components/schemas/DataPointBigDecimal"
          },
          "carbonReductionInitiatives": {
            "$ref": "#/components/schemas/DataPointYesNo"
          }
        }
      },
      "SfdrEnergyPerformance": {
        "type": "object",
        "properties": {
          "renewableEnergyProduction": {
            "$ref": "#/components/schemas/DataPointBigDecimal"
          },
          "renewableEnergyConsumption": {
            "$ref": "#/components/schemas/DataPointBigDecimal"
          },
          "nonRenewableEnergyConsumption": {
            "$ref": "#/components/schemas/DataPointBigDecimal"
          },
          "nonRenewableEnergyProduction": {
            "$ref": "#/components/schemas/DataPointBigDecimal"
          },
          "highImpactClimateSectorEnergyConsumptionNaceA": {
            "$ref": "#/components/schemas/DataPointBigDecimal"
          },
          "highImpactClimateSectorEnergyConsumptionNaceB": {
            "$ref": "#/components/schemas/DataPointBigDecimal"
          },
          "highImpactClimateSectorEnergyConsumptionNaceC": {
            "$ref": "#/components/schemas/DataPointBigDecimal"
          },
          "highImpactClimateSectorEnergyConsumptionNaceD": {
            "$ref": "#/components/schemas/DataPointBigDecimal"
          },
          "highImpactClimateSectorEnergyConsumptionNaceE": {
            "$ref": "#/components/schemas/DataPointBigDecimal"
          },
          "highImpactClimateSectorEnergyConsumptionNaceF": {
            "$ref": "#/components/schemas/DataPointBigDecimal"
          },
          "highImpactClimateSectorEnergyConsumptionNaceG": {
            "$ref": "#/components/schemas/DataPointBigDecimal"
          },
          "highImpactClimateSectorEnergyConsumptionNaceH": {
            "$ref": "#/components/schemas/DataPointBigDecimal"
          },
          "highImpactClimateSectorEnergyConsumptionNaceL": {
            "$ref": "#/components/schemas/DataPointBigDecimal"
          },
          "totalHighImpactClimateSectorEnergyConsumption": {
            "$ref": "#/components/schemas/DataPointBigDecimal"
          },
          "nonRenewableEnergyConsumptionFossilFuels": {
            "$ref": "#/components/schemas/DataPointBigDecimal"
          },
          "nonRenewableEnergyConsumptionCrudeOil": {
            "$ref": "#/components/schemas/DataPointBigDecimal"
          },
          "nonRenewableEnergyConsumptionNaturalGas": {
            "$ref": "#/components/schemas/DataPointBigDecimal"
          },
          "nonRenewableEnergyConsumptionLignite": {
            "$ref": "#/components/schemas/DataPointBigDecimal"
          },
          "nonRenewableEnergyConsumptionCoal": {
            "$ref": "#/components/schemas/DataPointBigDecimal"
          },
          "nonRenewableEnergyConsumptionNuclearEnergy": {
            "$ref": "#/components/schemas/DataPointBigDecimal"
          },
          "nonRenewableEnergyConsumptionOther": {
            "$ref": "#/components/schemas/DataPointBigDecimal"
          }
        }
      },
      "SfdrEnvironmental": {
        "type": "object",
        "properties": {
          "greenhouseGasEmissions": {
            "$ref": "#/components/schemas/SfdrGreenhouseGasEmissions"
          },
          "energyPerformance": {
            "$ref": "#/components/schemas/SfdrEnergyPerformance"
          },
          "biodiversity": {
            "$ref": "#/components/schemas/SfdrBiodiversity"
          },
          "water": {
            "$ref": "#/components/schemas/SfdrWater"
          },
          "waste": {
            "$ref": "#/components/schemas/SfdrWaste"
          },
          "emissions": {
            "$ref": "#/components/schemas/SfdrEmissions"
          }
        }
      },
      "SfdrGeneral": {
        "type": "object",
        "properties": {
          "fiscalYear": {
            "$ref": "#/components/schemas/FiscalYearDeviation"
          },
          "fiscalYearEnd": {
            "type": "string",
            "format": "date"
          },
          "annualReport": {
            "type": "string"
          },
          "groupLevelAnnualReport": {
            "$ref": "#/components/schemas/YesNoNa"
          },
          "annualReportDate": {
            "type": "string",
            "format": "date"
          },
          "annualReportCurrency": {
            "type": "string"
          },
          "sustainabilityReport": {
            "type": "string"
          },
          "groupLevelSustainabilityReport": {
            "$ref": "#/components/schemas/YesNoNa"
          },
          "sustainabilityReportDate": {
            "type": "string",
            "format": "date"
          },
          "sustainabilityReportCurrency": {
            "type": "string"
          },
          "integratedReport": {
            "type": "string"
          },
          "groupLevelIntegratedReport": {
            "$ref": "#/components/schemas/YesNoNa"
          },
          "integratedReportDate": {
            "type": "string",
            "format": "date"
          },
          "integratedReportCurrency": {
            "type": "string"
          },
          "esefReport": {
            "type": "string"
          },
          "groupLevelEsefReport": {
            "$ref": "#/components/schemas/YesNoNa"
          },
          "esefReportDate": {
            "type": "string",
            "format": "date"
          },
          "esefReportCurrency": {
            "type": "string"
          },
          "scopeOfEntities": {
            "$ref": "#/components/schemas/YesNoNa"
          }
        }
      },
      "SfdrGreenSecurities": {
        "type": "object",
        "properties": {
          "securitiesNotCertifiedAsGreen": {
            "$ref": "#/components/schemas/DataPointYesNo"
          }
        }
      },
      "SfdrGreenhouseGasEmissions": {
        "type": "object",
        "properties": {
          "scope1": {
            "$ref": "#/components/schemas/DataPointBigDecimal"
          },
          "scope2": {
            "$ref": "#/components/schemas/DataPointBigDecimal"
          },
          "scope3": {
            "$ref": "#/components/schemas/DataPointBigDecimal"
          },
          "enterpriseValue": {
            "$ref": "#/components/schemas/DataPointBigDecimal"
          },
          "totalRevenue": {
            "$ref": "#/components/schemas/DataPointBigDecimal"
          },
          "fossilFuelSectorExposure": {
            "$ref": "#/components/schemas/DataPointYesNo"
          }
        }
      },
      "SfdrHumanRights": {
        "type": "object",
        "properties": {
          "humanRightsPolicy": {
            "$ref": "#/components/schemas/DataPointYesNo"
          },
          "humanRightsDueDiligence": {
            "$ref": "#/components/schemas/DataPointYesNo"
          },
          "traffickingInHumanBeingsPolicy": {
            "$ref": "#/components/schemas/DataPointYesNo"
          },
          "reportedChildLabourIncidents": {
            "$ref": "#/components/schemas/DataPointYesNo"
          },
          "reportedForcedOrCompulsoryLabourIncidents": {
            "$ref": "#/components/schemas/DataPointYesNo"
          },
          "reportedIncidentsOfHumanRights": {
            "$ref": "#/components/schemas/DataPointBigDecimal"
          }
        }
      },
      "SfdrSocial": {
        "type": "object",
        "properties": {
          "general": {
            "$ref": "#/components/schemas/SfdrGeneral"
          },
          "socialAndEmployeeMatters": {
            "$ref": "#/components/schemas/SfdrSocialAndEmployeeMatters"
          },
          "greenSecurities": {
            "$ref": "#/components/schemas/SfdrGreenSecurities"
          },
          "humanRights": {
            "$ref": "#/components/schemas/SfdrHumanRights"
          },
          "anticorruptionAndAntibribery": {
            "$ref": "#/components/schemas/SfdrAnticorruptionAndAntibribery"
          }
        }
      },
      "SfdrSocialAndEmployeeMatters": {
        "type": "object",
        "properties": {
          "humanRightsLegalProceedings": {
            "$ref": "#/components/schemas/DataPointYesNo"
          },
          "iloCoreLabourStandards": {
            "$ref": "#/components/schemas/DataPointYesNo"
          },
          "environmentalPolicy": {
            "$ref": "#/components/schemas/DataPointYesNo"
          },
          "corruptionLegalProceedings": {
            "$ref": "#/components/schemas/DataPointYesNo"
          },
          "transparencyDisclosurePolicy": {
            "$ref": "#/components/schemas/DataPointYesNo"
          },
          "humanRightsDueDiligencePolicy": {
            "$ref": "#/components/schemas/DataPointYesNo"
          },
          "childForcedDiscriminationPolicy": {
            "$ref": "#/components/schemas/DataPointYesNo"
          },
          "iso14001": {
            "$ref": "#/components/schemas/DataPointYesNo"
          },
          "briberyCorruptionPolicy": {
            "$ref": "#/components/schemas/DataPointYesNo"
          },
          "fairBusinessMarketingAdvertisingPolicy": {
            "$ref": "#/components/schemas/DataPointYesNo"
          },
          "technologiesExpertiseTransferPolicy": {
            "$ref": "#/components/schemas/DataPointYesNo"
          },
          "fairCompetitionPolicy": {
            "$ref": "#/components/schemas/DataPointYesNo"
          },
          "violationOfTaxRulesAndRegulation": {
            "$ref": "#/components/schemas/DataPointYesNo"
          },
          "unGlobalCompactPrinciplesCompliancePolicy": {
            "$ref": "#/components/schemas/DataPointYesNo"
          },
          "oecdGuidelinesForMultinationalEnterprisesPolicy": {
            "$ref": "#/components/schemas/DataPointYesNo"
          },
          "averageGrossHourlyEarningsMaleEmployees": {
            "$ref": "#/components/schemas/DataPointBigDecimal"
          },
          "averageGrossHourlyEarningsFemaleEmployees": {
            "$ref": "#/components/schemas/DataPointBigDecimal"
          },
          "femaleBoardMembers": {
            "$ref": "#/components/schemas/DataPointBigDecimal"
          },
          "maleBoardMembers": {
            "$ref": "#/components/schemas/DataPointBigDecimal"
          },
          "controversialWeaponsExposure": {
            "$ref": "#/components/schemas/DataPointYesNo"
          },
          "workplaceAccidentPreventionPolicy": {
            "$ref": "#/components/schemas/DataPointYesNo"
          },
          "rateOfAccidents": {
            "$ref": "#/components/schemas/DataPointBigDecimal"
          },
          "workdaysLost": {
            "$ref": "#/components/schemas/DataPointBigDecimal"
          },
          "supplierCodeOfConduct": {
            "$ref": "#/components/schemas/DataPointYesNo"
          },
          "grievanceHandlingMechanism": {
            "$ref": "#/components/schemas/DataPointYesNo"
          },
          "whistleblowerProtectionPolicy": {
            "$ref": "#/components/schemas/DataPointYesNo"
          },
          "reportedIncidentsOfDiscrimination": {
            "$ref": "#/components/schemas/DataPointBigDecimal"
          },
          "sanctionsIncidentsOfDiscrimination": {
            "$ref": "#/components/schemas/DataPointBigDecimal"
          },
          "ceoToEmployeePayGap": {
            "$ref": "#/components/schemas/DataPointBigDecimal"
          }
        }
      },
      "SfdrWaste": {
        "type": "object",
        "properties": {
          "hazardousWaste": {
            "$ref": "#/components/schemas/DataPointBigDecimal"
          },
          "manufactureOfAgrochemicalPesticidesProducts": {
            "$ref": "#/components/schemas/DataPointYesNo"
          },
          "landDegradationDesertificationSoilSealingExposure": {
            "$ref": "#/components/schemas/DataPointYesNo"
          },
          "sustainableAgriculturePolicy": {
            "$ref": "#/components/schemas/DataPointYesNo"
          },
          "sustainableOceansAndSeasPolicy": {
            "$ref": "#/components/schemas/DataPointYesNo"
          },
          "wasteNonRecycled": {
            "$ref": "#/components/schemas/DataPointBigDecimal"
          },
          "threatenedSpeciesExposure": {
            "$ref": "#/components/schemas/DataPointYesNo"
          },
          "biodiversityProtectionPolicy": {
            "$ref": "#/components/schemas/DataPointYesNo"
          },
          "deforestationPolicy": {
            "$ref": "#/components/schemas/DataPointYesNo"
          }
        }
      },
      "SfdrWater": {
        "type": "object",
        "properties": {
          "emissionsToWater": {
            "$ref": "#/components/schemas/DataPointBigDecimal"
          },
          "waterConsumption": {
            "$ref": "#/components/schemas/DataPointBigDecimal"
          },
          "waterReused": {
            "$ref": "#/components/schemas/DataPointBigDecimal"
          },
          "waterManagementPolicy": {
            "$ref": "#/components/schemas/DataPointYesNo"
          },
          "waterStressAreaExposure": {
            "$ref": "#/components/schemas/DataPointYesNo"
          }
        }
      },
      "YesNo": {
        "type": "string",
        "enum": [
          "Yes",
          "No"
        ]
      },
      "BaseDataPointYesNo": {
        "required": [
          "value"
        ],
        "type": "object",
        "properties": {
          "value": {
            "$ref": "#/components/schemas/YesNo"
          },
          "dataSource": {
            "$ref": "#/components/schemas/DocumentReference"
          }
        }
      },
      "CompanyAssociatedDataPathwaysToParisData": {
        "required": [
          "companyId",
          "data",
          "reportingPeriod"
        ],
        "type": "object",
        "properties": {
          "companyId": {
            "type": "string"
          },
          "reportingPeriod": {
            "type": "string"
          },
          "data": {
            "$ref": "#/components/schemas/PathwaysToParisData"
          }
        }
      },
      "DocumentReference": {
        "required": [
          "name",
          "reference"
        ],
        "type": "object",
        "properties": {
          "name": {
            "type": "string"
          },
          "reference": {
            "type": "string"
          }
        }
      },
      "P2pAmmonia": {
        "type": "object",
        "properties": {
          "decarbonisation": {
            "$ref": "#/components/schemas/P2pAmmoniaDecarbonisation"
          },
          "defossilisation": {
            "$ref": "#/components/schemas/P2pAmmoniaDefossilisation"
          }
        }
      },
      "P2pAmmoniaDecarbonisation": {
        "type": "object",
        "properties": {
          "energyMix": {
            "type": "number"
          },
          "ccsTechnologyAdoption": {
            "type": "number"
          },
          "electrification": {
            "type": "number"
          }
        }
      },
      "P2pAmmoniaDefossilisation": {
        "type": "object",
        "properties": {
          "useOfRenewableFeedstocks": {
            "type": "number"
          }
        }
      },
      "P2pAutomotive": {
        "type": "object",
        "properties": {
          "energy": {
            "$ref": "#/components/schemas/P2pAutomotiveEnergy"
          },
          "technologyValueCreation": {
            "$ref": "#/components/schemas/P2pAutomotiveTechnologyValueCreation"
          },
          "materials": {
            "$ref": "#/components/schemas/P2pAutomotiveMaterials"
          }
        }
      },
      "P2pAutomotiveEnergy": {
        "type": "object",
        "properties": {
          "productionSiteEnergyConsumption": {
            "type": "number"
          },
          "energyMix": {
            "type": "number"
          }
        }
      },
      "P2pAutomotiveMaterials": {
        "type": "object",
        "properties": {
          "materialUseManagement": {
            "type": "number"
          },
          "useOfSecondaryMaterials": {
            "type": "number"
          }
        }
      },
      "P2pAutomotiveTechnologyValueCreation": {
        "type": "object",
        "properties": {
          "driveMix": {
            "type": "number"
          },
          "icAndHybridEnginePhaseOutDate": {
            "type": "string",
            "format": "date"
          },
          "futureValueCreationStrategy": {
            "$ref": "#/components/schemas/YesNo"
          }
        }
      },
      "P2pCement": {
        "type": "object",
        "properties": {
          "energy": {
            "$ref": "#/components/schemas/P2pCementEnergy"
          },
          "technology": {
            "$ref": "#/components/schemas/P2pCementTechnology"
          },
          "material": {
            "$ref": "#/components/schemas/P2pCementMaterial"
          }
        }
      },
      "P2pCementEnergy": {
        "type": "object",
        "properties": {
          "energyMix": {
            "type": "number"
          },
          "fuelMix": {
            "type": "number"
          },
          "thermalEnergyEfficiency": {
            "type": "number"
          },
          "compositionOfThermalInput": {
            "type": "number"
          }
        }
      },
      "P2pCementMaterial": {
        "type": "object",
        "properties": {
          "clinkerFactorReduction": {
            "type": "number"
          },
          "preCalcinedClayUsage": {
            "type": "number"
          },
          "circularEconomyContribution": {
            "$ref": "#/components/schemas/YesNo"
          }
        }
      },
      "P2pCementTechnology": {
        "type": "object",
        "properties": {
          "carbonCaptureAndUseTechnologyUsage": {
            "$ref": "#/components/schemas/YesNo"
          },
          "electrificationOfProcessHeat": {
            "type": "number"
          }
        }
      },
      "P2pClimateTargets": {
        "type": "object",
        "properties": {
          "longTermScienceBasedClimateTarget": {
            "$ref": "#/components/schemas/YesNo"
          },
          "shortTermScienceBasedClimateTarget": {
            "$ref": "#/components/schemas/YesNo"
          }
        }
      },
      "P2pElectricityGeneration": {
        "type": "object",
        "properties": {
          "technology": {
            "$ref": "#/components/schemas/P2pElectricityGenerationTechnology"
          }
        }
      },
      "P2pElectricityGenerationTechnology": {
        "type": "object",
        "properties": {
          "electricityMixEmissions": {
            "type": "number"
          },
          "shareOfRenewableElectricity": {
            "type": "number"
          },
          "naturalGasPhaseOut": {
            "type": "string",
            "format": "date"
          },
          "coalPhaseOut": {
            "type": "string",
            "format": "date"
          },
          "storageCapacityExpansion": {
            "type": "number"
          }
        }
      },
      "P2pEmissionsPlanning": {
        "type": "object",
        "properties": {
          "reductionOfAbsoluteEmissions": {
            "type": "number"
          },
          "absoluteEmissions": {
            "type": "number"
          },
          "climateActionPlan": {
            "$ref": "#/components/schemas/YesNo"
          },
          "reductionOfRelativeEmissions": {
            "type": "number"
          },
          "relativeEmissions": {
            "type": "number"
          },
          "useOfInternalCarbonPrice": {
            "$ref": "#/components/schemas/YesNo"
          }
        }
      },
      "P2pFreightTransportByRoad": {
        "type": "object",
        "properties": {
          "technology": {
            "$ref": "#/components/schemas/P2pFreightTransportByRoadTechnology"
          },
          "energy": {
            "$ref": "#/components/schemas/P2pFreightTransportByRoadEnergy"
          }
        }
      },
      "P2pFreightTransportByRoadEnergy": {
        "type": "object",
        "properties": {
          "fuelMix": {
            "type": "number"
          }
        }
      },
      "P2pFreightTransportByRoadTechnology": {
        "type": "object",
        "properties": {
          "driveMix": {
            "type": "number"
          },
          "icePhaseOut": {
            "type": "string",
            "format": "date"
          }
        }
      },
      "P2pGeneral": {
        "required": [
          "general"
        ],
        "type": "object",
        "properties": {
          "general": {
            "$ref": "#/components/schemas/P2pGeneralGeneral"
          },
          "governance": {
            "$ref": "#/components/schemas/P2pGovernance"
          },
          "climateTargets": {
            "$ref": "#/components/schemas/P2pClimateTargets"
          },
          "emissionsPlanning": {
            "$ref": "#/components/schemas/P2pEmissionsPlanning"
          },
          "investmentPlanning": {
            "$ref": "#/components/schemas/P2pInvestmentPlanning"
          }
        }
      },
      "P2pGeneralGeneral": {
        "required": [
          "dataDate",
          "sector"
        ],
        "type": "object",
        "properties": {
          "dataDate": {
            "type": "string",
            "format": "date"
          },
          "sector": {
            "type": "array",
            "items": {
              "$ref": "#/components/schemas/P2pSector"
            }
          }
        }
      },
      "P2pGovernance": {
        "type": "object",
        "properties": {
          "organisationalResponsibilityForParisCompatibility": {
            "$ref": "#/components/schemas/YesNo"
          },
          "parisCompatibilityInExecutiveRemuneration": {
            "type": "number"
          },
          "parisCompatibilityInAverageRemuneration": {
            "type": "number"
          },
          "shareOfEmployeesTrainedOnParisCompatibility": {
            "type": "number"
          },
          "qualificationRequirementsOnParisCompatibility": {
            "$ref": "#/components/schemas/YesNo"
          },
          "mobilityAndTravelPolicy": {
            "$ref": "#/components/schemas/YesNo"
          },
          "downstreamCustomerEngagement": {
            "$ref": "#/components/schemas/YesNo"
          },
          "policymakerEngagement": {
            "$ref": "#/components/schemas/YesNo"
          },
          "upstreamSupplierEngagementStrategy": {
            "$ref": "#/components/schemas/YesNo"
          },
          "upstreamSupplierProcurementPolicy": {
            "$ref": "#/components/schemas/YesNo"
          }
        }
      },
      "P2pHvcPlastics": {
        "type": "object",
        "properties": {
          "decarbonisation": {
            "$ref": "#/components/schemas/P2pHvcPlasticsDecarbonisation"
          },
          "defossilisation": {
            "$ref": "#/components/schemas/P2pHvcPlasticsDefossilisation"
          },
          "recycling": {
            "$ref": "#/components/schemas/P2pHvcPlasticsRecycling"
          }
        }
      },
      "P2pHvcPlasticsDecarbonisation": {
        "type": "object",
        "properties": {
          "energyMix": {
            "type": "number"
          },
          "electrification": {
            "type": "number"
          }
        }
      },
      "P2pHvcPlasticsDefossilisation": {
        "type": "object",
        "properties": {
          "useOfRenewableFeedstocks": {
            "type": "number"
          },
          "useOfBioplastics": {
            "type": "number"
          },
          "useOfCo2FromCarbonCaptureAndReUseTechnologies": {
            "type": "number"
          },
          "carbonCaptureAndUseStorageTechnologies": {
            "type": "number"
          }
        }
      },
      "P2pHvcPlasticsRecycling": {
        "type": "object",
        "properties": {
          "contributionToCircularEconomy": {
            "$ref": "#/components/schemas/YesNo"
          },
          "materialRecycling": {
            "type": "number"
          },
          "chemicalRecycling": {
            "type": "number"
          }
        }
      },
      "P2pInvestmentPlanning": {
        "type": "object",
        "properties": {
          "capexShareInGhgIntensivePlants": {
            "type": "number"
          },
          "capexShareInNetZeroSolutions": {
            "type": "number"
          },
          "investmentPlanForClimateTargets": {
            "$ref": "#/components/schemas/YesNo"
          },
          "researchAndDevelopmentExpenditureForNetZeroSolutions": {
            "type": "number"
          }
        }
      },
      "P2pLivestockFarming": {
        "type": "object",
        "properties": {
          "emissionsFromManureAndFertiliserAndLivestock": {
            "$ref": "#/components/schemas/P2pLivestockFarmingEmissionsFromManureAndFertiliserAndLivestock"
          },
          "animalWelfare": {
            "$ref": "#/components/schemas/P2pLivestockFarmingAnimalWelfare"
          },
          "animalFeed": {
            "$ref": "#/components/schemas/P2pLivestockFarmingAnimalFeed"
          },
          "energy": {
            "$ref": "#/components/schemas/P2pLivestockFarmingEnergy"
          }
        }
      },
      "P2pLivestockFarmingAnimalFeed": {
        "type": "object",
        "properties": {
          "ownFeedPercentage": {
            "type": "number"
          },
          "externalFeedCertification": {
            "$ref": "#/components/schemas/BaseDataPointYesNo"
          },
          "originOfExternalFeed": {
            "type": "string"
          },
          "excessNitrogen": {
            "type": "number"
          },
          "cropRotation": {
            "type": "number"
          },
          "climateFriendlyProteinProduction": {
            "type": "number"
          },
          "greenFodderPercentage": {
            "type": "number"
          }
        }
      },
      "P2pLivestockFarmingAnimalWelfare": {
        "type": "object",
        "properties": {
          "mortalityRate": {
            "type": "number"
          }
        }
      },
      "P2pLivestockFarmingEmissionsFromManureAndFertiliserAndLivestock": {
        "type": "object",
        "properties": {
          "compostedFermentedManure": {
            "type": "number"
          },
          "emissionProofFertiliserStorage": {
            "type": "number"
          }
        }
      },
      "P2pLivestockFarmingEnergy": {
        "type": "object",
        "properties": {
          "renewableElectricityPercentage": {
            "type": "number"
          },
          "renewableHeatingPercentage": {
            "type": "number"
          },
          "electricGasPoweredMachineryVehiclePercentage": {
            "type": "number"
          }
        }
      },
      "P2pRealEstate": {
        "type": "object",
        "properties": {
          "buildingEfficiency": {
            "$ref": "#/components/schemas/P2pRealEstateBuildingEfficiency"
          },
          "energySource": {
            "$ref": "#/components/schemas/P2pRealEstateEnergySource"
          },
          "technology": {
            "$ref": "#/components/schemas/P2plRealEstateTechnology"
          }
        }
      },
      "P2pRealEstateBuildingEfficiency": {
        "type": "object",
        "properties": {
          "buildingSpecificReburbishmentRoadmap": {
            "type": "number"
          },
          "zeroEmissionBuildingShare": {
            "type": "number"
          },
          "buildingEnergyEfficiency": {
            "type": "number"
          }
        }
      },
      "P2pRealEstateEnergySource": {
        "type": "object",
        "properties": {
          "renewableHeating": {
            "type": "number"
          }
        }
      },
      "P2pSector": {
        "type": "string",
        "enum": [
          "Ammonia",
          "Automotive",
          "Cement",
          "CommercialRealEstate",
          "ElectricityGeneration",
          "FreightTransportByRoad",
          "HVCPlastics",
          "LivestockFarming",
          "ResidentialRealEstate",
          "Steel",
          "Other"
        ]
      },
      "P2pSteel": {
        "type": "object",
        "properties": {
          "energy": {
            "$ref": "#/components/schemas/P2pSteelEnergy"
          },
          "technology": {
            "$ref": "#/components/schemas/P2pSteelTechnology"
          }
        }
      },
      "P2pSteelEnergy": {
        "type": "object",
        "properties": {
          "emissionIntensityOfElectricity": {
            "type": "number"
          },
          "greenHydrogenUsage": {
            "$ref": "#/components/schemas/YesNo"
          }
        }
      },
      "P2pSteelTechnology": {
        "type": "object",
        "properties": {
          "blastFurnacePhaseOut": {
            "type": "number"
          },
          "lowCarbonSteelScaleUp": {
            "type": "number"
          }
        }
      },
      "P2plRealEstateTechnology": {
        "type": "object",
        "properties": {
          "useOfDistrictHeatingNetworks": {
            "$ref": "#/components/schemas/YesNo"
          },
          "heatPumpUsage": {
            "$ref": "#/components/schemas/YesNo"
          }
        }
      },
      "PathwaysToParisData": {
        "required": [
          "general"
        ],
        "type": "object",
        "properties": {
          "general": {
            "$ref": "#/components/schemas/P2pGeneral"
          },
          "ammonia": {
            "$ref": "#/components/schemas/P2pAmmonia"
          },
          "automotive": {
            "$ref": "#/components/schemas/P2pAutomotive"
          },
          "hvcPlastics": {
            "$ref": "#/components/schemas/P2pHvcPlastics"
          },
          "commercialRealEstate": {
            "$ref": "#/components/schemas/P2pRealEstate"
          },
          "residentialRealEstate": {
            "$ref": "#/components/schemas/P2pRealEstate"
          },
          "steel": {
            "$ref": "#/components/schemas/P2pSteel"
          },
          "freightTransportByRoad": {
            "$ref": "#/components/schemas/P2pFreightTransportByRoad"
          },
          "electricityGeneration": {
            "$ref": "#/components/schemas/P2pElectricityGeneration"
          },
          "livestockFarming": {
            "$ref": "#/components/schemas/P2pLivestockFarming"
          },
          "cement": {
            "$ref": "#/components/schemas/P2pCement"
          }
        }
      },
      "CompanyAssociatedDataLksgData": {
        "required": [
          "companyId",
          "data",
          "reportingPeriod"
        ],
        "type": "object",
        "properties": {
          "companyId": {
            "type": "string"
          },
          "reportingPeriod": {
            "type": "string"
          },
          "data": {
            "$ref": "#/components/schemas/LksgData"
          }
        }
      },
      "LksgAddress": {
        "required": [
          "city",
          "country"
        ],
        "type": "object",
        "properties": {
          "streetAndHouseNumber": {
            "type": "string"
          },
          "postalCode": {
            "type": "string"
          },
          "city": {
            "type": "string"
          },
          "state": {
            "type": "string"
          },
          "country": {
            "type": "string"
          }
        }
      },
      "LksgCertificationsPoliciesAndResponsibilities": {
        "type": "object",
        "properties": {
          "sa8000Certification": {
            "$ref": "#/components/schemas/BaseDataPointYesNo"
          },
          "smetaSocialAuditConcept": {
            "$ref": "#/components/schemas/YesNo"
          },
          "betterWorkProgramCertificate": {
            "$ref": "#/components/schemas/BaseDataPointYesNo"
          },
          "iso45001Certification": {
            "$ref": "#/components/schemas/BaseDataPointYesNo"
          },
          "iso14000Certification": {
            "$ref": "#/components/schemas/BaseDataPointYesNo"
          },
          "emasCertification": {
            "$ref": "#/components/schemas/BaseDataPointYesNo"
          },
          "iso37001Certification": {
            "$ref": "#/components/schemas/BaseDataPointYesNo"
          },
          "iso37301Certification": {
            "$ref": "#/components/schemas/BaseDataPointYesNo"
          },
          "riskManagementSystemCertification": {
            "$ref": "#/components/schemas/BaseDataPointYesNo"
          },
          "amforiBsciAuditReport": {
            "$ref": "#/components/schemas/BaseDataPointYesNo"
          },
          "responsibleBusinessAssociationCertification": {
            "$ref": "#/components/schemas/BaseDataPointYesNo"
          },
          "fairLaborAssociationCertification": {
            "$ref": "#/components/schemas/BaseDataPointYesNo"
          },
          "additionalAudits": {
            "type": "string"
          },
          "codeOfConduct": {
            "$ref": "#/components/schemas/YesNo"
          },
          "codeOfConductTraining": {
            "$ref": "#/components/schemas/YesNo"
          },
          "supplierCodeOfConduct": {
            "$ref": "#/components/schemas/BaseDataPointYesNo"
          },
          "policyStatement": {
            "$ref": "#/components/schemas/YesNo"
          },
          "humanRightsStrategy": {
            "type": "string"
          },
          "environmentalImpactPolicy": {
            "$ref": "#/components/schemas/BaseDataPointYesNo"
          },
          "fairWorkingConditionsPolicy": {
            "$ref": "#/components/schemas/BaseDataPointYesNo"
          }
        }
      },
      "LksgChildLabor": {
        "type": "object",
        "properties": {
          "employeeUnder18": {
            "$ref": "#/components/schemas/YesNo"
          },
          "employeeUnder15": {
            "$ref": "#/components/schemas/YesNo"
          },
          "employeeUnder18Apprentices": {
            "$ref": "#/components/schemas/YesNo"
          },
          "worstFormsOfChildLaborProhibition": {
            "$ref": "#/components/schemas/YesNo"
          },
          "worstFormsOfChildLaborForms": {
            "type": "string"
          },
          "employmentUnderLocalMinimumAgePrevention": {
            "$ref": "#/components/schemas/YesNo"
          },
          "employmentUnderLocalMinimumAgePreventionEmploymentContracts": {
            "$ref": "#/components/schemas/YesNo"
          },
          "employmentUnderLocalMinimumAgePreventionJobDescription": {
            "$ref": "#/components/schemas/YesNo"
          },
          "employmentUnderLocalMinimumAgePreventionIdentityDocuments": {
            "$ref": "#/components/schemas/YesNo"
          },
          "employmentUnderLocalMinimumAgePreventionTraining": {
            "$ref": "#/components/schemas/YesNo"
          },
          "employmentUnderLocalMinimumAgePreventionCheckingOfLegalMinimumAge": {
            "$ref": "#/components/schemas/YesNo"
          },
          "childLaborMeasures": {
            "type": "string"
          },
          "childLaborPreventionPolicy": {
            "$ref": "#/components/schemas/BaseDataPointYesNo"
          }
        }
      },
      "LksgContaminationOfSoilWaterAirNoiseEmissionsExcessiveWaterConsumption": {
        "type": "object",
        "properties": {
          "harmfulSoilChange": {
            "$ref": "#/components/schemas/YesNo"
          },
          "soilDegradation": {
            "$ref": "#/components/schemas/YesNo"
          },
          "soilErosion": {
            "$ref": "#/components/schemas/YesNo"
          },
          "soilBornDiseases": {
            "$ref": "#/components/schemas/YesNo"
          },
          "soilContamination": {
            "$ref": "#/components/schemas/YesNo"
          },
          "soilSalinisation": {
            "$ref": "#/components/schemas/YesNo"
          },
          "harmfulWaterPollution": {
            "$ref": "#/components/schemas/YesNo"
          },
          "fertilisersOrPollutants": {
            "$ref": "#/components/schemas/YesNo"
          },
          "wasteWaterFiltration": {
            "$ref": "#/components/schemas/YesNo"
          },
          "harmfulAirPollution": {
            "$ref": "#/components/schemas/YesNo"
          },
          "airFiltration": {
            "$ref": "#/components/schemas/YesNo"
          },
          "harmfulNoiseEmission": {
            "$ref": "#/components/schemas/YesNo"
          },
          "reduceNoiseEmissions": {
            "$ref": "#/components/schemas/YesNo"
          },
          "excessiveWaterConsumption": {
            "$ref": "#/components/schemas/YesNo"
          },
          "waterSavingMeasures": {
            "$ref": "#/components/schemas/YesNo"
          },
          "waterSavingMeasuresName": {
            "type": "string"
          },
          "pipeMaintaining": {
            "$ref": "#/components/schemas/YesNo"
          },
          "waterSources": {
            "$ref": "#/components/schemas/YesNo"
          },
          "contaminationMeasures": {
            "type": "string"
          }
        }
      },
      "LksgData": {
        "required": [
          "general"
        ],
        "type": "object",
        "properties": {
          "general": {
            "$ref": "#/components/schemas/LksgGeneral"
          },
          "governance": {
            "$ref": "#/components/schemas/LksgGovernance"
          },
          "social": {
            "$ref": "#/components/schemas/LksgSocial"
          },
          "environmental": {
            "$ref": "#/components/schemas/LksgEnvironmental"
          }
        }
      },
      "LksgDisregardForFreedomOfAssociation": {
        "type": "object",
        "properties": {
          "freedomOfAssociation": {
            "$ref": "#/components/schemas/YesNo"
          },
          "representedEmployees": {
            "type": "number"
          },
          "discriminationForTradeUnionMembers": {
            "$ref": "#/components/schemas/YesNo"
          },
          "freedomOfOperationForTradeUnion": {
            "$ref": "#/components/schemas/YesNo"
          },
          "freedomOfAssociationTraining": {
            "$ref": "#/components/schemas/YesNo"
          },
          "worksCouncil": {
            "$ref": "#/components/schemas/YesNo"
          }
        }
      },
      "LksgDisregardForOccupationalHealthSafety": {
        "type": "object",
        "properties": {
          "lowSkillWork": {
            "$ref": "#/components/schemas/YesNo"
          },
          "hazardousMachines": {
            "$ref": "#/components/schemas/YesNo"
          },
          "oshPolicy": {
            "$ref": "#/components/schemas/YesNo"
          },
          "oshPolicyPersonalProtectiveEquipment": {
            "$ref": "#/components/schemas/YesNoNa"
          },
          "oshPolicyMachineSafety": {
            "$ref": "#/components/schemas/YesNoNa"
          },
          "oshPolicyDisasterBehaviouralResponse": {
            "$ref": "#/components/schemas/YesNo"
          },
          "oshPolicyAccidentsBehaviouralResponse": {
            "$ref": "#/components/schemas/YesNo"
          },
          "oshPolicyWorkplaceErgonomics": {
            "$ref": "#/components/schemas/YesNo"
          },
          "oshPolicyAccessToWork": {
            "$ref": "#/components/schemas/YesNo"
          },
          "oshPolicyHandlingChemicalsAndOtherHazardousSubstances": {
            "$ref": "#/components/schemas/YesNoNa"
          },
          "oshPolicyFireProtection": {
            "$ref": "#/components/schemas/YesNo"
          },
          "oshPolicyWorkingHours": {
            "$ref": "#/components/schemas/YesNo"
          },
          "oshPolicyTrainingAddressed": {
            "$ref": "#/components/schemas/YesNo"
          },
          "oshPolicyTraining": {
            "$ref": "#/components/schemas/YesNo"
          },
          "oshManagementSystem": {
            "$ref": "#/components/schemas/YesNo"
          },
          "oshManagementSystemInternationalCertification": {
            "$ref": "#/components/schemas/BaseDataPointYesNo"
          },
          "oshManagementSystemNationalCertification": {
            "$ref": "#/components/schemas/BaseDataPointYesNo"
          },
          "workplaceAccidentsUnder10": {
            "$ref": "#/components/schemas/YesNo"
          },
          "oshTraining": {
            "$ref": "#/components/schemas/YesNo"
          },
          "healthAndSafetyPolicy": {
            "$ref": "#/components/schemas/BaseDataPointYesNo"
          }
        }
      },
      "LksgEnvironmental": {
        "type": "object",
        "properties": {
          "useOfMercuryMercuryWasteMinamataConvention": {
            "$ref": "#/components/schemas/LksgUseOfMercuryMercuryWasteMinamataConvention"
          },
          "productionAndUseOfPersistentOrganicPollutantsPopsConvention": {
            "$ref": "#/components/schemas/LksgProductionAndUseOfPersistentOrganicPollutantsPopsConvention"
          },
          "exportImportOfHazardousWasteBaselConvention": {
            "$ref": "#/components/schemas/LksgExportImportOfHazardousWasteBaselConvention"
          }
        }
      },
      "LksgExportImportOfHazardousWasteBaselConvention": {
        "type": "object",
        "properties": {
          "persistentOrganicPollutantsProductionAndUseTransboundaryMovements": {
            "$ref": "#/components/schemas/YesNo"
          },
          "persistentOrganicPollutantsProductionAndUseRiskForImportingState": {
            "$ref": "#/components/schemas/YesNo"
          },
          "hazardousWasteTransboundaryMovementsLocatedOecdEuLiechtenstein": {
            "$ref": "#/components/schemas/YesNo"
          },
          "hazardousWasteTransboundaryMovementsOutsideOecdEuLiechtenstein": {
            "$ref": "#/components/schemas/YesNo"
          },
          "hazardousWasteDisposal": {
            "$ref": "#/components/schemas/YesNo"
          },
          "hazardousWasteDisposalRiskOfImport": {
            "$ref": "#/components/schemas/YesNo"
          },
          "hazardousAndOtherWasteImport": {
            "$ref": "#/components/schemas/YesNo"
          }
        }
      },
      "LksgForcedLaborSlavery": {
        "type": "object",
        "properties": {
          "forcedLaborAndSlaveryPrevention": {
            "$ref": "#/components/schemas/YesNo"
          },
          "forcedLaborAndSlaveryPreventionPractices": {
            "type": "string"
          },
          "forcedLaborAndSlaveryPreventionMeasures": {
            "$ref": "#/components/schemas/YesNo"
          },
          "forcedLaborAndSlaveryPreventionEmploymentContracts": {
            "$ref": "#/components/schemas/YesNo"
          },
          "forcedLaborAndSlaveryPreventionIdentityDocuments": {
            "$ref": "#/components/schemas/YesNo"
          },
          "forcedLaborAndSlaveryPreventionFreeMovement": {
            "$ref": "#/components/schemas/YesNo"
          },
          "forcedLaborAndSlaveryPreventionProvisionSocialRoomsAndToilets": {
            "$ref": "#/components/schemas/YesNo"
          },
          "forcedLaborAndSlaveryPreventionTraining": {
            "$ref": "#/components/schemas/YesNo"
          },
          "forcedLaborAndSlaveryPreventionMeasuresOther": {
            "type": "string"
          },
          "forcedLaborPreventionPolicy": {
            "$ref": "#/components/schemas/BaseDataPointYesNo"
          }
        }
      },
      "LksgGeneral": {
        "required": [
          "masterData"
        ],
        "type": "object",
        "properties": {
          "masterData": {
            "$ref": "#/components/schemas/LksgMasterData"
          },
          "productionSpecific": {
            "$ref": "#/components/schemas/LksgProductionSpecific"
          },
          "productionSpecificOwnOperations": {
            "$ref": "#/components/schemas/LksgProductionSpecificOwnOperations"
          }
        }
      },
      "LksgGeneralViolations": {
        "type": "object",
        "properties": {
          "responsibilitiesForFairWorkingConditions": {
            "$ref": "#/components/schemas/YesNo"
          },
          "responsibilitiesForTheEnvironment": {
            "$ref": "#/components/schemas/YesNo"
          },
          "responsibilitiesForOccupationalSafety": {
            "$ref": "#/components/schemas/YesNo"
          },
          "legalProceedings": {
            "$ref": "#/components/schemas/YesNo"
          },
          "humanRightsViolation": {
            "$ref": "#/components/schemas/YesNo"
          },
          "humanRightsViolations": {
            "type": "string"
          },
          "humanRightsViolationAction": {
            "$ref": "#/components/schemas/YesNo"
          },
          "humanRightsViolationActionMeasures": {
            "type": "string"
          },
          "highRiskCountriesRawMaterials": {
            "$ref": "#/components/schemas/YesNo"
          },
          "highRiskCountriesRawMaterialsLocation": {
            "type": "array",
            "items": {
              "type": "string"
            }
          },
          "highRiskCountriesActivity": {
            "$ref": "#/components/schemas/YesNo"
          },
          "highRiskCountries": {
            "type": "array",
            "items": {
              "type": "string"
            }
          },
          "highRiskCountriesProcurement": {
            "$ref": "#/components/schemas/YesNo"
          },
          "highRiskCountriesProcurementName": {
            "type": "array",
            "items": {
              "type": "string"
            }
          }
        }
      },
      "LksgGovernance": {
        "type": "object",
        "properties": {
          "certificationsPoliciesAndResponsibilities": {
            "$ref": "#/components/schemas/LksgCertificationsPoliciesAndResponsibilities"
          },
          "generalViolations": {
            "$ref": "#/components/schemas/LksgGeneralViolations"
          },
          "riskManagementOwnOperations": {
            "$ref": "#/components/schemas/LksgRiskManagementOwnOperations"
          },
          "grievanceMechanismOwnOperations": {
            "$ref": "#/components/schemas/LksgGrievanceMechanismOwnOperations"
          }
        }
      },
      "LksgGrievanceMechanismOwnOperations": {
        "type": "object",
        "properties": {
          "grievanceHandlingMechanism": {
            "$ref": "#/components/schemas/YesNo"
          },
          "grievanceHandlingMechanismUsedForReporting": {
            "$ref": "#/components/schemas/YesNo"
          },
          "grievanceMechanismInformationProvided": {
            "$ref": "#/components/schemas/YesNo"
          },
          "grievanceMechanismSupportProvided": {
            "$ref": "#/components/schemas/YesNo"
          },
          "grievanceMechanismAccessToExpertise": {
            "$ref": "#/components/schemas/YesNo"
          },
          "grievanceMechanismComplaints": {
            "$ref": "#/components/schemas/YesNo"
          },
          "grievanceMechanismComplaintsNumber": {
            "type": "number"
          },
          "grievanceMechanismComplaintsReason": {
            "type": "string"
          },
          "grievanceMechanismComplaintsAction": {
            "$ref": "#/components/schemas/YesNo"
          },
          "grievanceMechanismComplaintsActionUndertaken": {
            "type": "string"
          },
          "grievanceMechanismPublicAccess": {
            "$ref": "#/components/schemas/YesNo"
          },
          "grievanceMechanismProtection": {
            "$ref": "#/components/schemas/YesNo"
          },
          "grievanceMechanismDueDiligenceProcess": {
            "$ref": "#/components/schemas/YesNo"
          }
        }
      },
      "LksgMasterData": {
        "required": [
          "dataDate"
        ],
        "type": "object",
        "properties": {
          "dataDate": {
            "type": "string",
            "format": "date"
          },
          "headOfficeInGermany": {
            "$ref": "#/components/schemas/YesNo"
          },
          "groupOfCompanies": {
            "$ref": "#/components/schemas/YesNo"
          },
          "groupOfCompaniesName": {
            "type": "string"
          },
          "industry": {
            "type": "array",
            "items": {
              "type": "string"
            }
          },
          "numberOfEmployees": {
            "type": "number"
          },
          "seasonalOrMigrantWorkers": {
            "$ref": "#/components/schemas/YesNo"
          },
          "shareOfTemporaryWorkers": {
            "$ref": "#/components/schemas/ShareOfTemporaryWorkers"
          },
          "totalRevenueCurrency": {
            "type": "string"
          },
          "totalRevenue": {
            "type": "number"
          },
          "fixedAndWorkingCapital": {
            "type": "number"
          }
        }
      },
      "LksgProcurementCategory": {
        "required": [
          "procuredProductTypesAndServicesNaceCodes"
        ],
        "type": "object",
        "properties": {
          "procuredProductTypesAndServicesNaceCodes": {
            "type": "array",
            "items": {
              "type": "string"
            }
          },
          "numberOfSuppliersPerCountryCode": {
            "type": "object",
            "additionalProperties": {
              "type": "integer",
              "format": "int32"
            }
          },
          "percentageOfTotalProcurement": {
            "type": "number"
          }
        },
        "example": {
          "Products": {
            "procuredProductTypesAndServicesNaceCodes": [
              "string"
            ],
            "numberOfSuppliersPerCountryCode": {
              "GB": 2
            },
            "percentageOfTotalProcurement": 0
          },
          "Services": {
            "procuredProductTypesAndServicesNaceCodes": [
              "string"
            ],
            "numberOfSuppliersPerCountryCode": {
              "GB": 2
            },
            "percentageOfTotalProcurement": 0
          },
          "RawMaterials": {
            "procuredProductTypesAndServicesNaceCodes": [
              "string"
            ],
            "numberOfSuppliersPerCountryCode": {
              "GB": 2
            },
            "percentageOfTotalProcurement": 0
          }
        }
      },
      "LksgProduct": {
        "required": [
          "productName"
        ],
        "type": "object",
        "properties": {
          "productName": {
            "type": "string"
          },
          "productionSteps": {
            "type": "array",
            "items": {
              "type": "string"
            }
          },
          "relatedCorporateSupplyChain": {
            "type": "string"
          }
        }
      },
      "LksgProductionAndUseOfPersistentOrganicPollutantsPopsConvention": {
        "type": "object",
        "properties": {
          "persistentOrganicPollutantsProductionAndUse": {
            "$ref": "#/components/schemas/YesNo"
          },
          "persistentOrganicPollutantsUsed": {
            "type": "string"
          },
          "persistentOrganicPollutantsProductionAndUseRiskOfExposure": {
            "$ref": "#/components/schemas/YesNo"
          },
          "persistentOrganicPollutantsProductionAndUseRiskOfDisposal": {
            "$ref": "#/components/schemas/YesNo"
          },
          "legalRestrictedWasteProcesses": {
            "$ref": "#/components/schemas/YesNo"
          }
        }
      },
      "LksgProductionSite": {
        "required": [
          "addressOfProductionSite"
        ],
        "type": "object",
        "properties": {
          "nameOfProductionSite": {
            "type": "string"
          },
          "addressOfProductionSite": {
            "$ref": "#/components/schemas/LksgAddress"
          },
          "listOfGoodsOrServices": {
            "type": "array",
            "items": {
              "type": "string"
            }
          }
        }
      },
      "LksgProductionSpecific": {
        "type": "object",
        "properties": {
          "manufacturingCompany": {
            "$ref": "#/components/schemas/YesNo"
          },
          "capacity": {
            "type": "string"
          },
          "isContractProcessing": {
            "$ref": "#/components/schemas/YesNo"
          },
          "subcontractingCompaniesCountries": {
            "type": "array",
            "items": {
              "type": "string"
            }
          },
          "subcontractingCompaniesIndustries": {
            "type": "array",
            "items": {
              "type": "string"
            }
          },
          "productionSites": {
            "$ref": "#/components/schemas/YesNo"
          },
          "listOfProductionSites": {
            "type": "array",
            "items": {
              "$ref": "#/components/schemas/LksgProductionSite"
            }
          },
          "market": {
            "$ref": "#/components/schemas/NationalOrInternationalMarket"
          },
          "specificProcurement": {
            "$ref": "#/components/schemas/YesNo"
          }
        }
      },
      "LksgProductionSpecificOwnOperations": {
        "type": "object",
        "properties": {
          "mostImportantProducts": {
            "type": "array",
            "items": {
              "$ref": "#/components/schemas/LksgProduct"
            }
          },
          "procurementCategories": {
            "type": "object",
            "additionalProperties": {
              "$ref": "#/components/schemas/LksgProcurementCategory"
            },
            "example": {
              "Products": {
                "procuredProductTypesAndServicesNaceCodes": [
                  "string"
                ],
                "numberOfSuppliersPerCountryCode": {
                  "GB": 2
                },
                "percentageOfTotalProcurement": 0
              },
              "Services": {
                "procuredProductTypesAndServicesNaceCodes": [
                  "string"
                ],
                "numberOfSuppliersPerCountryCode": {
                  "GB": 2
                },
                "percentageOfTotalProcurement": 0
              },
              "RawMaterials": {
                "procuredProductTypesAndServicesNaceCodes": [
                  "string"
                ],
                "numberOfSuppliersPerCountryCode": {
                  "GB": 2
                },
                "percentageOfTotalProcurement": 0
              }
            }
          }
        }
      },
      "LksgRiskManagementOwnOperations": {
        "type": "object",
        "properties": {
          "adequateAndEffectiveRiskManagementSystem": {
            "$ref": "#/components/schemas/YesNo"
          },
          "riskManagementSystemFiscalYear": {
            "$ref": "#/components/schemas/YesNo"
          },
          "riskManagementSystemRisks": {
            "$ref": "#/components/schemas/YesNo"
          },
          "riskManagementSystemIdentifiedRisks": {
            "type": "string"
          },
          "riskManagementSystemCounteract": {
            "$ref": "#/components/schemas/YesNo"
          },
          "riskManagementSystemMeasures": {
            "type": "string"
          },
          "riskManagementSystemResponsibility": {
            "$ref": "#/components/schemas/YesNo"
          },
          "environmentalManagementSystem": {
            "$ref": "#/components/schemas/YesNo"
          },
          "environmentalManagementSystemInternationalCertification": {
            "$ref": "#/components/schemas/BaseDataPointYesNo"
          },
          "environmentalManagementSystemNationalCertification": {
            "$ref": "#/components/schemas/BaseDataPointYesNo"
          }
        }
      },
      "LksgSocial": {
        "type": "object",
        "properties": {
          "childLabor": {
            "$ref": "#/components/schemas/LksgChildLabor"
          },
          "forcedLaborSlavery": {
            "$ref": "#/components/schemas/LksgForcedLaborSlavery"
          },
          "withholdingAdequateWages": {
            "$ref": "#/components/schemas/LksgWithholdingAdequateWages"
          },
          "disregardForOccupationalHealthSafety": {
            "$ref": "#/components/schemas/LksgDisregardForOccupationalHealthSafety"
          },
          "disregardForFreedomOfAssociation": {
            "$ref": "#/components/schemas/LksgDisregardForFreedomOfAssociation"
          },
          "unequalTreatmentOfEmployment": {
            "$ref": "#/components/schemas/LksgUnequalTreatmentOfEmployment"
          },
          "contaminationOfSoilWaterAirNoiseEmissionsExcessiveWaterConsumption": {
            "$ref": "#/components/schemas/LksgContaminationOfSoilWaterAirNoiseEmissionsExcessiveWaterConsumption"
          },
          "unlawfulEvictionDeprivationOfLandForestAndWater": {
            "$ref": "#/components/schemas/LksgUnlawfulEvictionDeprivationOfLandForestAndWater"
          },
          "useOfPrivatePublicSecurityForcesWithDisregardForHumanRights": {
            "$ref": "#/components/schemas/LksgUseOfPrivatePublicSecurityForcesWithDisregardForHumanRights"
          }
        }
      },
      "LksgUnequalTreatmentOfEmployment": {
        "type": "object",
        "properties": {
          "unequalTreatmentOfEmployment": {
            "$ref": "#/components/schemas/YesNo"
          },
          "diversityAndInclusionRole": {
            "$ref": "#/components/schemas/YesNo"
          },
          "preventionOfMistreatments": {
            "$ref": "#/components/schemas/YesNo"
          },
          "equalOpportunitiesOfficer": {
            "$ref": "#/components/schemas/YesNo"
          },
          "fairAndEthicalRecruitmentPolicy": {
            "$ref": "#/components/schemas/BaseDataPointYesNo"
          },
          "equalOpportunitiesAndNonDiscriminationPolicy": {
            "$ref": "#/components/schemas/BaseDataPointYesNo"
          }
        }
      },
      "LksgUnlawfulEvictionDeprivationOfLandForestAndWater": {
        "type": "object",
        "properties": {
          "unlawfulEvictionAndTakingOfLand": {
            "$ref": "#/components/schemas/YesNo"
          },
          "unlawfulEvictionAndTakingOfLandRisk": {
            "type": "string"
          },
          "unlawfulEvictionAndTakingOfLandStrategies": {
            "$ref": "#/components/schemas/YesNo"
          },
          "unlawfulEvictionAndTakingOfLandStrategiesName": {
            "type": "string"
          },
          "voluntaryGuidelinesOnTheResponsibleGovernanceOfTenure": {
            "$ref": "#/components/schemas/YesNo"
          }
        }
      },
      "LksgUseOfMercuryMercuryWasteMinamataConvention": {
        "type": "object",
        "properties": {
          "mercuryAndMercuryWasteHandling": {
            "$ref": "#/components/schemas/YesNo"
          },
          "mercuryAndMercuryWasteHandlingPolicy": {
            "$ref": "#/components/schemas/BaseDataPointYesNo"
          },
          "mercuryAddedProductsHandling": {
            "$ref": "#/components/schemas/YesNo"
          },
          "mercuryAddedProductsHandlingRiskOfExposure": {
            "$ref": "#/components/schemas/YesNo"
          },
          "mercuryAddedProductsHandlingRiskOfDisposal": {
            "$ref": "#/components/schemas/YesNo"
          },
          "mercuryAndMercuryCompoundsProductionAndUse": {
            "$ref": "#/components/schemas/YesNo"
          },
          "mercuryAndMercuryCompoundsProductionAndUseRiskOfExposure": {
            "$ref": "#/components/schemas/YesNo"
          }
        }
      },
      "LksgUseOfPrivatePublicSecurityForcesWithDisregardForHumanRights": {
        "type": "object",
        "properties": {
          "useOfPrivatePublicSecurityForces": {
            "$ref": "#/components/schemas/YesNo"
          },
          "useOfPrivatePublicSecurityForcesAndRiskOfViolationOfHumanRights": {
            "$ref": "#/components/schemas/YesNo"
          },
          "instructionOfSecurityForces": {
            "$ref": "#/components/schemas/YesNo"
          },
          "humanRightsTraining": {
            "$ref": "#/components/schemas/YesNo"
          },
          "stateSecurityForces": {
            "$ref": "#/components/schemas/YesNoNa"
          },
          "privateSecurityForces": {
            "$ref": "#/components/schemas/YesNoNa"
          },
          "useOfPrivatePublicSecurityForcesMeasures": {
            "type": "string"
          }
        }
      },
      "LksgWithholdingAdequateWages": {
        "type": "object",
        "properties": {
          "adequateWage": {
            "$ref": "#/components/schemas/YesNo"
          },
          "adequateWageBeingWithheld": {
            "$ref": "#/components/schemas/YesNo"
          },
          "documentedWorkingHoursAndWages": {
            "$ref": "#/components/schemas/YesNo"
          },
          "adequateLivingWage": {
            "$ref": "#/components/schemas/YesNo"
          },
          "regularWagesProcessFlow": {
            "$ref": "#/components/schemas/YesNo"
          },
          "fixedHourlyWages": {
            "$ref": "#/components/schemas/YesNoNa"
          },
          "fixedPieceworkWages": {
            "$ref": "#/components/schemas/YesNoNa"
          },
          "adequateWageMeasures": {
            "type": "string"
          }
        }
      },
      "NationalOrInternationalMarket": {
        "type": "string",
        "enum": [
          "National",
          "International",
          "Both"
        ]
      },
      "ShareOfTemporaryWorkers": {
        "type": "string",
        "enum": [
          "Smaller10",
          "Between10And25",
          "Between25And50",
          "Greater50"
        ]
      },
      "AssuranceData": {
        "required": [
          "assurance"
        ],
        "type": "object",
        "properties": {
          "assurance": {
            "type": "string",
            "enum": [
              "None",
              "LimitedAssurance",
              "ReasonableAssurance"
            ]
          },
          "provider": {
            "type": "string"
          },
          "dataSource": {
            "$ref": "#/components/schemas/CompanyReportReference"
          }
        }
      },
      "CompanyAssociatedDataEuTaxonomyDataForNonFinancials": {
        "required": [
          "companyId",
          "data",
          "reportingPeriod"
        ],
        "type": "object",
        "properties": {
          "companyId": {
            "type": "string"
          },
          "reportingPeriod": {
            "type": "string"
          },
          "data": {
            "$ref": "#/components/schemas/EuTaxonomyDataForNonFinancials"
          }
        }
      },
      "DataPointAbsoluteAndPercentageBigDecimal": {
        "required": [
          "quality"
        ],
        "type": "object",
        "properties": {
          "valueAsPercentage": {
            "type": "number"
          },
          "quality": {
            "$ref": "#/components/schemas/QualityOptions"
          },
          "dataSource": {
            "$ref": "#/components/schemas/CompanyReportReference"
          },
          "comment": {
            "type": "string"
          },
          "valueAsAbsolute": {
            "type": "number"
          }
        }
      },
      "EuTaxonomyDataForNonFinancials": {
        "type": "object",
        "properties": {
          "capex": {
            "$ref": "#/components/schemas/EuTaxonomyDetailsPerCashFlowType"
          },
          "opex": {
            "$ref": "#/components/schemas/EuTaxonomyDetailsPerCashFlowType"
          },
          "revenue": {
            "$ref": "#/components/schemas/EuTaxonomyDetailsPerCashFlowType"
          },
          "fiscalYearDeviation": {
            "$ref": "#/components/schemas/FiscalYearDeviation"
          },
          "fiscalYearEnd": {
            "type": "string",
            "format": "date"
          },
          "scopeOfEntities": {
            "$ref": "#/components/schemas/YesNoNa"
          },
          "reportingObligation": {
            "$ref": "#/components/schemas/YesNo"
          },
          "activityLevelReporting": {
            "$ref": "#/components/schemas/YesNo"
          },
          "assurance": {
            "$ref": "#/components/schemas/AssuranceData"
          },
          "numberOfEmployees": {
            "type": "number"
          },
          "referencedReports": {
            "type": "object",
            "additionalProperties": {
              "$ref": "#/components/schemas/CompanyReport"
            }
          }
        }
      },
      "EuTaxonomyDetailsPerCashFlowType": {
        "type": "object",
        "properties": {
          "totalAmount": {
            "$ref": "#/components/schemas/DataPointBigDecimal"
          },
          "alignedData": {
            "$ref": "#/components/schemas/DataPointAbsoluteAndPercentageBigDecimal"
          },
          "eligibleData": {
            "$ref": "#/components/schemas/DataPointAbsoluteAndPercentageBigDecimal"
          }
        }
      },
      "CompanyAssociatedDataEuTaxonomyDataForFinancials": {
        "required": [
          "companyId",
          "data",
          "reportingPeriod"
        ],
        "type": "object",
        "properties": {
          "companyId": {
            "type": "string"
          },
          "reportingPeriod": {
            "type": "string"
          },
          "data": {
            "$ref": "#/components/schemas/EuTaxonomyDataForFinancials"
          }
        }
      },
      "CreditInstitutionKpis": {
        "type": "object",
        "properties": {
          "tradingPortfolio": {
            "$ref": "#/components/schemas/DataPointBigDecimal"
          },
          "interbankLoans": {
            "$ref": "#/components/schemas/DataPointBigDecimal"
          },
          "tradingPortfolioAndInterbankLoans": {
            "$ref": "#/components/schemas/DataPointBigDecimal"
          },
          "greenAssetRatio": {
            "$ref": "#/components/schemas/DataPointBigDecimal"
          }
        }
      },
      "EligibilityKpis": {
        "type": "object",
        "properties": {
          "taxonomyEligibleActivity": {
            "$ref": "#/components/schemas/DataPointBigDecimal"
          },
          "taxonomyNonEligibleActivity": {
            "$ref": "#/components/schemas/DataPointBigDecimal"
          },
          "derivatives": {
            "$ref": "#/components/schemas/DataPointBigDecimal"
          },
          "banksAndIssuers": {
            "$ref": "#/components/schemas/DataPointBigDecimal"
          },
          "investmentNonNfrd": {
            "$ref": "#/components/schemas/DataPointBigDecimal"
          }
        },
        "example": {
          "CreditInstitution": {
            "taxonomyEligibleActivity": {
              "value": 0,
              "quality": "Audited",
              "dataSource": {
                "report": "string",
                "page": 0
              },
              "comment": "string"
            }
          },
          "InsuranceOrReinsurance": {
            "taxonomyEligibleActivity": {
              "value": 0,
              "quality": "Audited",
              "dataSource": {
                "report": "string",
                "page": 0
              },
              "comment": "string"
            }
          },
          "AssetManagement": {
            "taxonomyEligibleActivity": {
              "value": 0,
              "quality": "Audited",
              "dataSource": {
                "report": "string",
                "page": 0
              },
              "comment": "string"
            }
          },
          "InvestmentFirm": {
            "taxonomyEligibleActivity": {
              "value": 0,
              "quality": "Audited",
              "dataSource": {
                "report": "string",
                "page": 0
              },
              "comment": "string"
            }
          }
        }
      },
      "EuTaxonomyDataForFinancials": {
        "type": "object",
        "properties": {
          "financialServicesTypes": {
            "type": "array",
            "items": {
              "type": "string",
              "enum": [
                "CreditInstitution",
                "InsuranceOrReinsurance",
                "AssetManagement",
                "InvestmentFirm"
              ]
            }
          },
          "eligibilityKpis": {
            "type": "object",
            "additionalProperties": {
              "$ref": "#/components/schemas/EligibilityKpis"
            },
            "example": {
              "CreditInstitution": {
                "taxonomyEligibleActivity": {
                  "value": 0,
                  "quality": "Audited",
                  "dataSource": {
                    "report": "string",
                    "page": 0
                  },
                  "comment": "string"
                }
              },
              "InsuranceOrReinsurance": {
                "taxonomyEligibleActivity": {
                  "value": 0,
                  "quality": "Audited",
                  "dataSource": {
                    "report": "string",
                    "page": 0
                  },
                  "comment": "string"
                }
              },
              "AssetManagement": {
                "taxonomyEligibleActivity": {
                  "value": 0,
                  "quality": "Audited",
                  "dataSource": {
                    "report": "string",
                    "page": 0
                  },
                  "comment": "string"
                }
              },
              "InvestmentFirm": {
                "taxonomyEligibleActivity": {
                  "value": 0,
                  "quality": "Audited",
                  "dataSource": {
                    "report": "string",
                    "page": 0
                  },
                  "comment": "string"
                }
              }
            }
          },
          "creditInstitutionKpis": {
            "$ref": "#/components/schemas/CreditInstitutionKpis"
          },
          "investmentFirmKpis": {
            "$ref": "#/components/schemas/InvestmentFirmKpis"
          },
          "insuranceKpis": {
            "$ref": "#/components/schemas/InsuranceKpis"
          },
          "fiscalYearDeviation": {
            "$ref": "#/components/schemas/FiscalYearDeviation"
          },
          "fiscalYearEnd": {
            "type": "string",
            "format": "date"
          },
          "scopeOfEntities": {
            "$ref": "#/components/schemas/YesNoNa"
          },
          "reportingObligation": {
            "$ref": "#/components/schemas/YesNo"
          },
          "activityLevelReporting": {
            "$ref": "#/components/schemas/YesNo"
          },
          "assurance": {
            "$ref": "#/components/schemas/AssuranceData"
          },
          "numberOfEmployees": {
            "type": "number"
          },
          "referencedReports": {
            "type": "object",
            "additionalProperties": {
              "$ref": "#/components/schemas/CompanyReport"
            }
          }
        }
      },
      "InsuranceKpis": {
        "type": "object",
        "properties": {
          "taxonomyEligibleNonLifeInsuranceActivities": {
            "$ref": "#/components/schemas/DataPointBigDecimal"
          }
        }
      },
      "InvestmentFirmKpis": {
        "type": "object",
        "properties": {
          "greenAssetRatio": {
            "$ref": "#/components/schemas/DataPointBigDecimal"
          }
        }
      },
      "CompanyInformationPatch": {
        "type": "object",
        "properties": {
          "companyName": {
            "type": "string"
          },
          "companyAlternativeNames": {
            "type": "array",
            "items": {
              "type": "string"
            }
          },
          "companyLegalForm": {
            "type": "string"
          },
          "headquarters": {
            "type": "string"
          },
          "headquartersPostalCode": {
            "type": "string"
          },
          "sector": {
            "type": "string"
          },
          "identifiers": {
            "type": "object",
            "additionalProperties": {
              "type": "array",
              "example": {
                "Lei": [
                  "ExampleLei"
                ]
              },
              "items": {
                "type": "string",
                "example": "{\"Lei\":[\"ExampleLei\"]}"
              }
            },
            "example": {
              "Lei": [
                "ExampleLei"
              ]
            }
          },
          "countryCode": {
            "type": "string"
          },
          "website": {
            "type": "string"
          },
          "teaserCompany": {
            "type": "boolean"
          },
          "isTeaserCompany": {
            "type": "boolean"
          }
        }
      },
      "IdentifierType": {
        "type": "string",
        "enum": [
          "Lei",
          "Isin",
          "PermId",
          "Ticker",
          "Duns",
          "CompanyRegistrationNumber",
          "VatNumber"
        ]
      },
      "DataAndMetaInformationSmeData": {
        "required": [
          "data",
          "metaInfo"
        ],
        "type": "object",
        "properties": {
          "metaInfo": {
            "$ref": "#/components/schemas/DataMetaInformation"
          },
          "data": {
            "$ref": "#/components/schemas/SmeData"
          }
        }
      },
      "DataAndMetaInformationSfdrData": {
        "required": [
          "data",
          "metaInfo"
        ],
        "type": "object",
        "properties": {
          "metaInfo": {
            "$ref": "#/components/schemas/DataMetaInformation"
          },
          "data": {
            "$ref": "#/components/schemas/SfdrData"
          }
        }
      },
      "DataAndMetaInformationPathwaysToParisData": {
        "required": [
          "data",
          "metaInfo"
        ],
        "type": "object",
        "properties": {
          "metaInfo": {
            "$ref": "#/components/schemas/DataMetaInformation"
          },
          "data": {
            "$ref": "#/components/schemas/PathwaysToParisData"
          }
        }
      },
      "DataAndMetaInformationLksgData": {
        "required": [
          "data",
          "metaInfo"
        ],
        "type": "object",
        "properties": {
          "metaInfo": {
            "$ref": "#/components/schemas/DataMetaInformation"
          },
          "data": {
            "$ref": "#/components/schemas/LksgData"
          }
        }
      },
      "DataAndMetaInformationEuTaxonomyDataForNonFinancials": {
        "required": [
          "data",
          "metaInfo"
        ],
        "type": "object",
        "properties": {
          "metaInfo": {
            "$ref": "#/components/schemas/DataMetaInformation"
          },
          "data": {
            "$ref": "#/components/schemas/EuTaxonomyDataForNonFinancials"
          }
        }
      },
      "DataAndMetaInformationEuTaxonomyDataForFinancials": {
        "required": [
          "data",
          "metaInfo"
        ],
        "type": "object",
        "properties": {
          "metaInfo": {
            "$ref": "#/components/schemas/DataMetaInformation"
          },
          "data": {
            "$ref": "#/components/schemas/EuTaxonomyDataForFinancials"
          }
        }
      },
      "CompanyIdAndName": {
        "required": [
          "companyId",
          "companyName"
        ],
        "type": "object",
        "properties": {
          "companyName": {
            "type": "string"
          },
          "companyId": {
            "type": "string"
          }
        }
      },
      "CompanyAvailableDistinctValues": {
        "required": [
          "countryCodes",
          "sectors"
        ],
        "type": "object",
        "properties": {
          "countryCodes": {
            "uniqueItems": true,
            "type": "array",
            "items": {
              "type": "string"
            }
          },
          "sectors": {
            "uniqueItems": true,
            "type": "array",
            "items": {
              "type": "string"
            }
          }
        }
      },
      "Link": {
        "type": "object",
        "properties": {
          "href": {
            "type": "string"
          },
          "templated": {
            "type": "boolean"
          }
        }
      },
      "DataTypeEnum": {
        "type": "string",
        "enum": [
          "eutaxonomy-financials",
          "eutaxonomy-non-financials",
          "lksg",
          "p2p",
          "sfdr",
          "sme"
        ]
      },
      "ErrorDetails": {
        "type": "object",
        "properties": {
          "httpStatus": {
            "type": "number"
          },
          "errorType": {
            "type": "string"
          },
          "summary": {
            "type": "string"
          },
          "message": {
            "type": "string"
          }
        }
      },
      "ErrorResponse": {
        "type": "object",
        "properties": {
          "errors": {
            "type": "array",
            "items": {
              "$ref": "#/components/schemas/ErrorDetails"
            }
          }
        }
      }
    },
    "securitySchemes": {
      "default-bearer-auth": {
        "type": "http",
        "in": "header",
        "scheme": "bearer"
      },
      "default-oauth": {
        "type": "oauth2",
        "flows": {
          "authorizationCode": {
            "authorizationUrl": "/keycloak/realms/datalandsecurity/protocol/openid-connect/auth",
            "tokenUrl": "/keycloak/realms/datalandsecurity/protocol/openid-connect/token",
            "scopes": {}
          }
        }
      }
    }
  }
}<|MERGE_RESOLUTION|>--- conflicted
+++ resolved
@@ -2471,143 +2471,6 @@
             }
           }
         }
-<<<<<<< HEAD
-      }
-    }
-  },
-  "components": {
-    "schemas": {
-      "CompanyInformation": {
-        "required": [
-          "companyName",
-          "countryCode",
-          "headquarters",
-          "identifiers"
-        ],
-        "type": "object",
-        "properties": {
-          "companyName": {
-            "type": "string"
-          },
-          "companyAlternativeNames": {
-            "type": "array",
-            "items": {
-              "type": "string"
-            }
-          },
-          "companyLegalForm": {
-            "type": "string"
-          },
-          "headquarters": {
-            "type": "string"
-          },
-          "headquartersPostalCode": {
-            "type": "string"
-          },
-          "sector": {
-            "type": "string"
-          },
-          "identifiers": {
-            "type": "object",
-            "additionalProperties": {
-              "type": "array",
-              "example": {
-                "Lei": [
-                  "ExampleLei"
-                ]
-              },
-              "items": {
-                "type": "string",
-                "example": "{\"Lei\":[\"ExampleLei\"]}"
-              }
-            },
-            "example": {
-              "Lei": [
-                "ExampleLei"
-              ]
-            }
-          },
-          "countryCode": {
-            "type": "string"
-          },
-          "website": {
-            "type": "string"
-          },
-          "isTeaserCompany": {
-            "type": "boolean"
-          }
-        }
-      },
-      "DataMetaInformation": {
-        "required": [
-          "companyId",
-          "currentlyActive",
-          "dataId",
-          "dataType",
-          "qaStatus",
-          "reportingPeriod",
-          "uploadTime"
-        ],
-        "type": "object",
-        "properties": {
-          "dataId": {
-            "type": "string"
-          },
-          "companyId": {
-            "type": "string"
-          },
-          "dataType": {
-            "$ref": "#/components/schemas/DataTypeEnum"
-          },
-          "uploaderUserId": {
-            "type": "string"
-          },
-          "uploadTime": {
-            "type": "integer",
-            "format": "int64"
-          },
-          "reportingPeriod": {
-            "type": "string"
-          },
-          "currentlyActive": {
-            "type": "boolean"
-          },
-          "qaStatus": {
-            "$ref": "#/components/schemas/QaStatus"
-          }
-        }
-      },
-      "QaStatus": {
-        "type": "string",
-        "enum": [
-          "Pending",
-          "Accepted",
-          "Rejected"
-        ]
-      },
-      "StoredCompany": {
-        "required": [
-          "companyId",
-          "companyInformation",
-          "dataRegisteredByDataland"
-        ],
-        "type": "object",
-        "properties": {
-          "companyId": {
-            "type": "string"
-          },
-          "companyInformation": {
-            "$ref": "#/components/schemas/CompanyInformation"
-          },
-          "dataRegisteredByDataland": {
-            "type": "array",
-            "items": {
-              "$ref": "#/components/schemas/DataMetaInformation"
-            }
-          }
-        }
-=======
->>>>>>> e91b2dea
       },
       "InviteMetaInfoEntity": {
         "type": "object",
