{
  "openapi": "3.0.1",
  "info": {
    "title": "Dataland Backend API documentation",
    "version": "1.0.0"
  },
  "servers": [
    {
      "url": "/api"
    }
  ],
  "tags": [
    {
      "name": "Actuator",
      "description": "Monitor and interact",
      "externalDocs": {
        "description": "Spring Boot Actuator Web API Documentation",
        "url": "https://docs.spring.io/spring-boot/docs/current/actuator-api/html/"
      }
    }
  ],
  "paths": {
    "/companies/{companyId}": {
      "get": {
        "tags": [
          "company-data-controller"
        ],
        "summary": "Retrieve company information.",
        "description": "Company information behind the given company Id is retrieved.",
        "operationId": "getCompanyById",
        "parameters": [
          {
            "name": "companyId",
            "in": "path",
            "required": true,
            "schema": {
              "type": "string"
            }
          }
        ],
        "responses": {
          "200": {
            "description": "Successfully retrieved company information.",
            "content": {
              "application/json": {
                "schema": {
                  "$ref": "#/components/schemas/StoredCompany"
                }
              }
            }
          },
          "default": {
            "description": "An error occurred",
            "content": {
              "application/json": {
                "schema": {
                  "$ref": "#/components/schemas/ErrorResponse"
                }
              }
            }
          },
          "401": {
            "description": "Unauthorized",
            "headers": {
              "WWW-Authenticate": {
                "schema": {
                  "type": "string"
                }
              }
            }
          }
        },
        "security": [
          {
            "default-oauth": []
          },
          {
            "default-bearer-auth": []
          }
        ]
      },
      "put": {
        "tags": [
          "company-data-controller"
        ],
        "summary": "Update company information entirely",
        "description": "Replace all company information of the company associated with the given company Id",
        "operationId": "putCompanyById",
        "parameters": [
          {
            "name": "companyId",
            "in": "path",
            "required": true,
            "schema": {
              "type": "string"
            }
          }
        ],
        "requestBody": {
          "content": {
            "application/json": {
              "schema": {
                "$ref": "#/components/schemas/CompanyInformation"
              }
            }
          },
          "required": true
        },
        "responses": {
          "200": {
            "description": "Successfully updated company information.",
            "content": {
              "application/json": {
                "schema": {
                  "$ref": "#/components/schemas/StoredCompany"
                }
              }
            }
          },
          "default": {
            "description": "An error occurred",
            "content": {
              "application/json": {
                "schema": {
                  "$ref": "#/components/schemas/ErrorResponse"
                }
              }
            }
          },
          "401": {
            "description": "Unauthorized",
            "headers": {
              "WWW-Authenticate": {
                "schema": {
                  "type": "string"
                }
              }
            }
          }
        },
        "security": [
          {
            "default-oauth": []
          },
          {
            "default-bearer-auth": []
          }
        ]
      },
      "patch": {
        "tags": [
          "company-data-controller"
        ],
        "summary": "Update company information selectively",
        "description": "Provided fields of the company associated with the given company Id are updated.",
        "operationId": "patchCompanyById",
        "parameters": [
          {
            "name": "companyId",
            "in": "path",
            "required": true,
            "schema": {
              "type": "string"
            }
          }
        ],
        "requestBody": {
          "content": {
            "application/json": {
              "schema": {
                "$ref": "#/components/schemas/CompanyInformationPatch"
              }
            }
          },
          "required": true
        },
        "responses": {
          "200": {
            "description": "Successfully updated company information.",
            "content": {
              "application/json": {
                "schema": {
                  "$ref": "#/components/schemas/StoredCompany"
                }
              }
            }
          },
          "default": {
            "description": "An error occurred",
            "content": {
              "application/json": {
                "schema": {
                  "$ref": "#/components/schemas/ErrorResponse"
                }
              }
            }
          },
          "401": {
            "description": "Unauthorized",
            "headers": {
              "WWW-Authenticate": {
                "schema": {
                  "type": "string"
                }
              }
            }
          }
        },
        "security": [
          {
            "default-oauth": []
          },
          {
            "default-bearer-auth": []
          }
        ]
      }
    },
    "/data/sme": {
      "post": {
        "tags": [
          "sme-data-controller"
        ],
        "operationId": "postCompanyAssociatedSmeData",
        "parameters": [
          {
            "name": "bypassQa",
            "in": "query",
            "required": false,
            "schema": {
              "type": "boolean",
              "default": false
            }
          }
        ],
        "requestBody": {
          "content": {
            "application/json": {
              "schema": {
                "$ref": "#/components/schemas/CompanyAssociatedDataSmeData"
              }
            }
          },
          "required": true
        },
        "responses": {
          "200": {
            "description": "Successfully added data to the data store.",
            "content": {
              "application/json": {
                "schema": {
                  "$ref": "#/components/schemas/DataMetaInformation"
                }
              }
            }
          },
          "default": {
            "description": "An error occurred",
            "content": {
              "application/json": {
                "schema": {
                  "$ref": "#/components/schemas/ErrorResponse"
                }
              }
            }
          },
          "401": {
            "description": "Unauthorized",
            "headers": {
              "WWW-Authenticate": {
                "schema": {
                  "type": "string"
                }
              }
            }
          }
        },
        "security": [
          {
            "default-oauth": []
          },
          {
            "default-bearer-auth": []
          }
        ]
      }
    },
    "/data/sfdr": {
      "post": {
        "tags": [
          "sfdr-data-controller"
        ],
        "operationId": "postCompanyAssociatedSfdrData",
        "parameters": [
          {
            "name": "bypassQa",
            "in": "query",
            "required": false,
            "schema": {
              "type": "boolean",
              "default": false
            }
          }
        ],
        "requestBody": {
          "content": {
            "application/json": {
              "schema": {
                "$ref": "#/components/schemas/CompanyAssociatedDataSfdrData"
              }
            }
          },
          "required": true
        },
        "responses": {
          "200": {
            "description": "Successfully added data to the data store.",
            "content": {
              "application/json": {
                "schema": {
                  "$ref": "#/components/schemas/DataMetaInformation"
                }
              }
            }
          },
          "default": {
            "description": "An error occurred",
            "content": {
              "application/json": {
                "schema": {
                  "$ref": "#/components/schemas/ErrorResponse"
                }
              }
            }
          },
          "401": {
            "description": "Unauthorized",
            "headers": {
              "WWW-Authenticate": {
                "schema": {
                  "type": "string"
                }
              }
            }
          }
        },
        "security": [
          {
            "default-oauth": []
          },
          {
            "default-bearer-auth": []
          }
        ]
      }
    },
    "/data/p2p": {
      "post": {
        "tags": [
          "p-2p-data-controller"
        ],
        "operationId": "postCompanyAssociatedP2pData",
        "parameters": [
          {
            "name": "bypassQa",
            "in": "query",
            "required": false,
            "schema": {
              "type": "boolean",
              "default": false
            }
          }
        ],
        "requestBody": {
          "content": {
            "application/json": {
              "schema": {
                "$ref": "#/components/schemas/CompanyAssociatedDataPathwaysToParisData"
              }
            }
          },
          "required": true
        },
        "responses": {
          "200": {
            "description": "Successfully added data to the data store.",
            "content": {
              "application/json": {
                "schema": {
                  "$ref": "#/components/schemas/DataMetaInformation"
                }
              }
            }
          },
          "default": {
            "description": "An error occurred",
            "content": {
              "application/json": {
                "schema": {
                  "$ref": "#/components/schemas/ErrorResponse"
                }
              }
            }
          },
          "401": {
            "description": "Unauthorized",
            "headers": {
              "WWW-Authenticate": {
                "schema": {
                  "type": "string"
                }
              }
            }
          }
        },
        "security": [
          {
            "default-oauth": []
          },
          {
            "default-bearer-auth": []
          }
        ]
      }
    },
    "/data/lksg": {
      "post": {
        "tags": [
          "lksg-data-controller"
        ],
        "operationId": "postCompanyAssociatedLksgData",
        "parameters": [
          {
            "name": "bypassQa",
            "in": "query",
            "required": false,
            "schema": {
              "type": "boolean",
              "default": false
            }
          }
        ],
        "requestBody": {
          "content": {
            "application/json": {
              "schema": {
                "$ref": "#/components/schemas/CompanyAssociatedDataLksgData"
              }
            }
          },
          "required": true
        },
        "responses": {
          "200": {
            "description": "Successfully added data to the data store.",
            "content": {
              "application/json": {
                "schema": {
                  "$ref": "#/components/schemas/DataMetaInformation"
                }
              }
            }
          },
          "default": {
            "description": "An error occurred",
            "content": {
              "application/json": {
                "schema": {
                  "$ref": "#/components/schemas/ErrorResponse"
                }
              }
            }
          },
          "401": {
            "description": "Unauthorized",
            "headers": {
              "WWW-Authenticate": {
                "schema": {
                  "type": "string"
                }
              }
            }
          }
        },
        "security": [
          {
            "default-oauth": []
          },
          {
            "default-bearer-auth": []
          }
        ]
      }
    },
    "/data/gdv": {
      "post": {
        "tags": [
          "gdv-data-controller"
        ],
        "operationId": "postCompanyAssociatedGdvData",
        "parameters": [
          {
            "name": "bypassQa",
            "in": "query",
            "required": false,
            "schema": {
              "type": "boolean",
              "default": false
            }
          }
        ],
        "requestBody": {
          "content": {
            "application/json": {
              "schema": {
                "$ref": "#/components/schemas/CompanyAssociatedDataGdvData"
              }
            }
          },
          "required": true
        },
        "responses": {
          "200": {
            "description": "Successfully added data to the data store.",
            "content": {
              "application/json": {
                "schema": {
                  "$ref": "#/components/schemas/DataMetaInformation"
                }
              }
            }
          },
          "default": {
            "description": "An error occurred",
            "content": {
              "application/json": {
                "schema": {
                  "$ref": "#/components/schemas/ErrorResponse"
                }
              }
            }
          },
          "401": {
            "description": "Unauthorized",
            "headers": {
              "WWW-Authenticate": {
                "schema": {
                  "type": "string"
                }
              }
            }
          }
        },
        "security": [
          {
            "default-oauth": []
          },
          {
            "default-bearer-auth": []
          }
        ]
      }
    },
    "/data/eutaxonomy-non-financials": {
      "post": {
        "tags": [
          "eu-taxonomy-data-for-non-financials-controller"
        ],
        "operationId": "postCompanyAssociatedEuTaxonomyDataForNonFinancials",
        "parameters": [
          {
            "name": "bypassQa",
            "in": "query",
            "required": false,
            "schema": {
              "type": "boolean",
              "default": false
            }
          }
        ],
        "requestBody": {
          "content": {
            "application/json": {
              "schema": {
                "$ref": "#/components/schemas/CompanyAssociatedDataEuTaxonomyDataForNonFinancials"
              }
            }
          },
          "required": true
        },
        "responses": {
          "200": {
            "description": "Successfully added data to the data store.",
            "content": {
              "application/json": {
                "schema": {
                  "$ref": "#/components/schemas/DataMetaInformation"
                }
              }
            }
          },
          "default": {
            "description": "An error occurred",
            "content": {
              "application/json": {
                "schema": {
                  "$ref": "#/components/schemas/ErrorResponse"
                }
              }
            }
          },
          "401": {
            "description": "Unauthorized",
            "headers": {
              "WWW-Authenticate": {
                "schema": {
                  "type": "string"
                }
              }
            }
          }
        },
        "security": [
          {
            "default-oauth": []
          },
          {
            "default-bearer-auth": []
          }
        ]
      }
    },
    "/data/eutaxonomy-financials": {
      "post": {
        "tags": [
          "eu-taxonomy-data-for-financials-controller"
        ],
        "operationId": "postCompanyAssociatedEuTaxonomyDataForFinancials",
        "parameters": [
          {
            "name": "bypassQa",
            "in": "query",
            "required": false,
            "schema": {
              "type": "boolean",
              "default": false
            }
          }
        ],
        "requestBody": {
          "content": {
            "application/json": {
              "schema": {
                "$ref": "#/components/schemas/CompanyAssociatedDataEuTaxonomyDataForFinancials"
              }
            }
          },
          "required": true
        },
        "responses": {
          "200": {
            "description": "Successfully added data to the data store.",
            "content": {
              "application/json": {
                "schema": {
                  "$ref": "#/components/schemas/DataMetaInformation"
                }
              }
            }
          },
          "default": {
            "description": "An error occurred",
            "content": {
              "application/json": {
                "schema": {
                  "$ref": "#/components/schemas/ErrorResponse"
                }
              }
            }
          },
          "401": {
            "description": "Unauthorized",
            "headers": {
              "WWW-Authenticate": {
                "schema": {
                  "type": "string"
                }
              }
            }
          }
        },
        "security": [
          {
            "default-oauth": []
          },
          {
            "default-bearer-auth": []
          }
        ]
      }
    },
    "/companies": {
      "get": {
        "tags": [
          "company-data-controller"
        ],
        "summary": "Retrieve specific companies with framework data by different filters or just all companies from the data store.",
        "description": "Companies with associated framework data identified via the provided company name/identifier are retrieved and filtered by countryCode, sector and available framework data. Empty/Unspecified filters are ignored.",
        "operationId": "getCompanies",
        "parameters": [
          {
            "name": "searchString",
            "in": "query",
            "required": false,
            "schema": {
              "type": "string"
            }
          },
          {
            "name": "dataTypes",
            "in": "query",
            "required": false,
            "schema": {
              "uniqueItems": true,
              "type": "array",
              "items": {
                "$ref": "#/components/schemas/DataTypeEnum"
              }
            }
          },
          {
            "name": "countryCodes",
            "in": "query",
            "required": false,
            "schema": {
              "uniqueItems": true,
              "type": "array",
              "items": {
                "type": "string"
              }
            }
          },
          {
            "name": "sectors",
            "in": "query",
            "required": false,
            "schema": {
              "uniqueItems": true,
              "type": "array",
              "items": {
                "type": "string"
              }
            }
          },
          {
            "name": "onlyCompanyNames",
            "in": "query",
            "required": false,
            "schema": {
              "type": "boolean"
            }
          },
          {
            "name": "onlyWithDataFromCurrentUser",
            "in": "query",
            "required": false,
            "schema": {
              "type": "boolean"
            }
          }
        ],
        "responses": {
          "200": {
            "description": "Successfully retrieved companies.",
            "content": {
              "application/json": {
                "schema": {
                  "type": "array",
                  "items": {
                    "$ref": "#/components/schemas/StoredCompany"
                  }
                }
              }
            }
          },
          "default": {
            "description": "An error occurred",
            "content": {
              "application/json": {
                "schema": {
                  "$ref": "#/components/schemas/ErrorResponse"
                }
              }
            }
          },
          "401": {
            "description": "Unauthorized",
            "headers": {
              "WWW-Authenticate": {
                "schema": {
                  "type": "string"
                }
              }
            }
          }
        },
        "security": [
          {
            "default-oauth": []
          },
          {
            "default-bearer-auth": []
          }
        ]
      },
      "post": {
        "tags": [
          "company-data-controller"
        ],
        "summary": "Add a new company.",
        "description": "A new company is added using the provided information, the generated company ID is returned.",
        "operationId": "postCompany",
        "requestBody": {
          "content": {
            "application/json": {
              "schema": {
                "$ref": "#/components/schemas/CompanyInformation"
              }
            }
          },
          "required": true
        },
        "responses": {
          "200": {
            "description": "Successfully added company.",
            "content": {
              "application/json": {
                "schema": {
                  "$ref": "#/components/schemas/StoredCompany"
                }
              }
            }
          },
          "default": {
            "description": "An error occurred",
            "content": {
              "application/json": {
                "schema": {
                  "$ref": "#/components/schemas/ErrorResponse"
                }
              }
            }
          },
          "401": {
            "description": "Unauthorized",
            "headers": {
              "WWW-Authenticate": {
                "schema": {
                  "type": "string"
                }
              }
            }
          }
        },
        "security": [
          {
            "default-oauth": []
          },
          {
            "default-bearer-auth": []
          }
        ]
      }
    },
    "/companies/identifiers/{identifierType}/{identifier}": {
      "head": {
        "tags": [
          "company-data-controller"
        ],
        "summary": "Checks that an identifier of specified type exists.",
        "description": "Checks that an identifier of specified type exists.",
        "operationId": "existsIdentifier",
        "parameters": [
          {
            "name": "identifierType",
            "in": "path",
            "required": true,
            "schema": {
              "$ref": "#/components/schemas/IdentifierType"
            }
          },
          {
            "name": "identifier",
            "in": "path",
            "required": true,
            "schema": {
              "type": "string"
            }
          }
        ],
        "responses": {
          "200": {
            "description": "Successfully checked that identifier exists."
          },
          "404": {
            "description": "Successfully checked that identifier does not exist."
          },
          "default": {
            "description": "An error occurred",
            "content": {
              "application/json": {
                "schema": {
                  "$ref": "#/components/schemas/ErrorResponse"
                }
              }
            }
          },
          "401": {
            "description": "Unauthorized",
            "headers": {
              "WWW-Authenticate": {
                "schema": {
                  "type": "string"
                }
              }
            }
          }
        },
        "security": [
          {
            "default-oauth": []
          },
          {
            "default-bearer-auth": []
          }
        ]
      }
    },
    "/token": {
      "get": {
        "tags": [
          "token-validity-controller"
        ],
        "summary": "Validates if a token is valid",
        "description": "Validates if a token is valid",
        "operationId": "validateToken",
        "responses": {
          "200": {
            "description": "OK"
          },
          "default": {
            "description": "An error occurred",
            "content": {
              "application/json": {
                "schema": {
                  "$ref": "#/components/schemas/ErrorResponse"
                }
              }
            }
          },
          "401": {
            "description": "Unauthorized",
            "headers": {
              "WWW-Authenticate": {
                "schema": {
                  "type": "string"
                }
              }
            }
          }
        },
        "security": [
          {
            "default-oauth": []
          },
          {
            "default-bearer-auth": []
          }
        ]
      }
    },
    "/metadata": {
      "get": {
        "tags": [
          "meta-data-controller"
        ],
        "summary": "Search in Dataland for meta info about data.",
        "description": "Meta info about data sets registered by Dataland can be retrieved.",
        "operationId": "getListOfDataMetaInfo",
        "parameters": [
          {
            "name": "companyId",
            "in": "query",
            "required": false,
            "schema": {
              "type": "string"
            }
          },
          {
            "name": "dataType",
            "in": "query",
            "required": false,
            "schema": {
              "$ref": "#/components/schemas/DataTypeEnum"
            }
          },
          {
            "name": "showOnlyActive",
            "in": "query",
            "required": false,
            "schema": {
              "type": "boolean",
              "default": true
            }
          },
          {
            "name": "reportingPeriod",
            "in": "query",
            "required": false,
            "schema": {
              "type": "string"
            }
          }
        ],
        "responses": {
          "200": {
            "description": "Successfully retrieved meta info.",
            "content": {
              "application/json": {
                "schema": {
                  "type": "array",
                  "items": {
                    "$ref": "#/components/schemas/DataMetaInformation"
                  }
                }
              }
            }
          },
          "default": {
            "description": "An error occurred",
            "content": {
              "application/json": {
                "schema": {
                  "$ref": "#/components/schemas/ErrorResponse"
                }
              }
            }
          },
          "401": {
            "description": "Unauthorized",
            "headers": {
              "WWW-Authenticate": {
                "schema": {
                  "type": "string"
                }
              }
            }
          }
        },
        "security": [
          {
            "default-oauth": []
          },
          {
            "default-bearer-auth": []
          }
        ]
      }
    },
    "/metadata/{dataId}": {
      "get": {
        "tags": [
          "meta-data-controller"
        ],
        "summary": "Look up meta info about a specific data set.",
        "description": "Meta info about a specific data set registered by Dataland and identified by its data ID is retrieved.",
        "operationId": "getDataMetaInfo",
        "parameters": [
          {
            "name": "dataId",
            "in": "path",
            "required": true,
            "schema": {
              "type": "string"
            }
          }
        ],
        "responses": {
          "200": {
            "description": "Successfully retrieved specific meta info.",
            "content": {
              "application/json": {
                "schema": {
                  "$ref": "#/components/schemas/DataMetaInformation"
                }
              }
            }
          },
          "default": {
            "description": "An error occurred",
            "content": {
              "application/json": {
                "schema": {
                  "$ref": "#/components/schemas/ErrorResponse"
                }
              }
            }
          },
          "401": {
            "description": "Unauthorized",
            "headers": {
              "WWW-Authenticate": {
                "schema": {
                  "type": "string"
                }
              }
            }
          }
        },
        "security": [
          {
            "default-oauth": []
          },
          {
            "default-bearer-auth": []
          }
        ]
      }
    },
    "/internal/cached/{dataId}": {
      "get": {
        "tags": [
          "temporarily-cached-data-controller"
        ],
        "summary": "Retrieve specific data from the cache store of the backend.",
        "description": "Data identified by the provided data ID is retrieved.",
        "operationId": "getReceivedData",
        "parameters": [
          {
            "name": "dataId",
            "in": "path",
            "required": true,
            "schema": {
              "type": "string"
            }
          }
        ],
        "responses": {
          "200": {
            "description": "Successfully retrieved data set.",
            "content": {
              "application/json": {
                "schema": {
                  "type": "string"
                }
              }
            }
          },
          "default": {
            "description": "An error occurred",
            "content": {
              "application/json": {
                "schema": {
                  "$ref": "#/components/schemas/ErrorResponse"
                }
              }
            }
          },
          "401": {
            "description": "Unauthorized",
            "headers": {
              "WWW-Authenticate": {
                "schema": {
                  "type": "string"
                }
              }
            }
          }
        }
      }
    },
    "/data/sme/{dataId}": {
      "get": {
        "tags": [
          "sme-data-controller"
        ],
        "operationId": "getCompanyAssociatedSmeData",
        "parameters": [
          {
            "name": "dataId",
            "in": "path",
            "required": true,
            "schema": {
              "type": "string"
            }
          }
        ],
        "responses": {
          "200": {
            "description": "Successfully retrieved data set.",
            "content": {
              "application/json": {
                "schema": {
                  "$ref": "#/components/schemas/CompanyAssociatedDataSmeData"
                }
              }
            }
          },
          "default": {
            "description": "An error occurred",
            "content": {
              "application/json": {
                "schema": {
                  "$ref": "#/components/schemas/ErrorResponse"
                }
              }
            }
          },
          "401": {
            "description": "Unauthorized",
            "headers": {
              "WWW-Authenticate": {
                "schema": {
                  "type": "string"
                }
              }
            }
          }
        },
        "security": [
          {
            "default-oauth": []
          },
          {
            "default-bearer-auth": []
          }
        ]
      }
    },
    "/data/sme/companies/{companyId}": {
      "get": {
        "tags": [
          "sme-data-controller"
        ],
        "operationId": "getAllCompanySmeData",
        "parameters": [
          {
            "name": "companyId",
            "in": "path",
            "required": true,
            "schema": {
              "type": "string"
            }
          },
          {
            "name": "showOnlyActive",
            "in": "query",
            "required": false,
            "schema": {
              "type": "boolean",
              "default": true
            }
          },
          {
            "name": "reportingPeriod",
            "in": "query",
            "required": false,
            "schema": {
              "type": "string"
            }
          }
        ],
        "responses": {
          "200": {
            "description": "Successfully retrieved framework datasets with meta info.",
            "content": {
              "application/json": {
                "schema": {
                  "type": "array",
                  "items": {
                    "$ref": "#/components/schemas/DataAndMetaInformationSmeData"
                  }
                }
              }
            }
          },
          "default": {
            "description": "An error occurred",
            "content": {
              "application/json": {
                "schema": {
                  "$ref": "#/components/schemas/ErrorResponse"
                }
              }
            }
          },
          "401": {
            "description": "Unauthorized",
            "headers": {
              "WWW-Authenticate": {
                "schema": {
                  "type": "string"
                }
              }
            }
          }
        },
        "security": [
          {
            "default-oauth": []
          },
          {
            "default-bearer-auth": []
          }
        ]
      }
    },
    "/data/sfdr/{dataId}": {
      "get": {
        "tags": [
          "sfdr-data-controller"
        ],
        "operationId": "getCompanyAssociatedSfdrData",
        "parameters": [
          {
            "name": "dataId",
            "in": "path",
            "required": true,
            "schema": {
              "type": "string"
            }
          }
        ],
        "responses": {
          "200": {
            "description": "Successfully retrieved data set.",
            "content": {
              "application/json": {
                "schema": {
                  "$ref": "#/components/schemas/CompanyAssociatedDataSfdrData"
                }
              }
            }
          },
          "default": {
            "description": "An error occurred",
            "content": {
              "application/json": {
                "schema": {
                  "$ref": "#/components/schemas/ErrorResponse"
                }
              }
            }
          },
          "401": {
            "description": "Unauthorized",
            "headers": {
              "WWW-Authenticate": {
                "schema": {
                  "type": "string"
                }
              }
            }
          }
        },
        "security": [
          {
            "default-oauth": []
          },
          {
            "default-bearer-auth": []
          }
        ]
      }
    },
    "/data/sfdr/companies/{companyId}": {
      "get": {
        "tags": [
          "sfdr-data-controller"
        ],
        "operationId": "getAllCompanySfdrData",
        "parameters": [
          {
            "name": "companyId",
            "in": "path",
            "required": true,
            "schema": {
              "type": "string"
            }
          },
          {
            "name": "showOnlyActive",
            "in": "query",
            "required": false,
            "schema": {
              "type": "boolean",
              "default": true
            }
          },
          {
            "name": "reportingPeriod",
            "in": "query",
            "required": false,
            "schema": {
              "type": "string"
            }
          }
        ],
        "responses": {
          "200": {
            "description": "Successfully retrieved framework datasets with meta info.",
            "content": {
              "application/json": {
                "schema": {
                  "type": "array",
                  "items": {
                    "$ref": "#/components/schemas/DataAndMetaInformationSfdrData"
                  }
                }
              }
            }
          },
          "default": {
            "description": "An error occurred",
            "content": {
              "application/json": {
                "schema": {
                  "$ref": "#/components/schemas/ErrorResponse"
                }
              }
            }
          },
          "401": {
            "description": "Unauthorized",
            "headers": {
              "WWW-Authenticate": {
                "schema": {
                  "type": "string"
                }
              }
            }
          }
        },
        "security": [
          {
            "default-oauth": []
          },
          {
            "default-bearer-auth": []
          }
        ]
      }
    },
    "/data/p2p/{dataId}": {
      "get": {
        "tags": [
          "p-2p-data-controller"
        ],
        "operationId": "getCompanyAssociatedP2pData",
        "parameters": [
          {
            "name": "dataId",
            "in": "path",
            "required": true,
            "schema": {
              "type": "string"
            }
          }
        ],
        "responses": {
          "200": {
            "description": "Successfully retrieved data set.",
            "content": {
              "application/json": {
                "schema": {
                  "$ref": "#/components/schemas/CompanyAssociatedDataPathwaysToParisData"
                }
              }
            }
          },
          "default": {
            "description": "An error occurred",
            "content": {
              "application/json": {
                "schema": {
                  "$ref": "#/components/schemas/ErrorResponse"
                }
              }
            }
          },
          "401": {
            "description": "Unauthorized",
            "headers": {
              "WWW-Authenticate": {
                "schema": {
                  "type": "string"
                }
              }
            }
          }
        },
        "security": [
          {
            "default-oauth": []
          },
          {
            "default-bearer-auth": []
          }
        ]
      }
    },
    "/data/p2p/companies/{companyId}": {
      "get": {
        "tags": [
          "p-2p-data-controller"
        ],
        "operationId": "getAllCompanyP2pData",
        "parameters": [
          {
            "name": "companyId",
            "in": "path",
            "required": true,
            "schema": {
              "type": "string"
            }
          },
          {
            "name": "showOnlyActive",
            "in": "query",
            "required": false,
            "schema": {
              "type": "boolean",
              "default": true
            }
          },
          {
            "name": "reportingPeriod",
            "in": "query",
            "required": false,
            "schema": {
              "type": "string"
            }
          }
        ],
        "responses": {
          "200": {
            "description": "Successfully retrieved framework datasets with meta info.",
            "content": {
              "application/json": {
                "schema": {
                  "type": "array",
                  "items": {
                    "$ref": "#/components/schemas/DataAndMetaInformationPathwaysToParisData"
                  }
                }
              }
            }
          },
          "default": {
            "description": "An error occurred",
            "content": {
              "application/json": {
                "schema": {
                  "$ref": "#/components/schemas/ErrorResponse"
                }
              }
            }
          },
          "401": {
            "description": "Unauthorized",
            "headers": {
              "WWW-Authenticate": {
                "schema": {
                  "type": "string"
                }
              }
            }
          }
        },
        "security": [
          {
            "default-oauth": []
          },
          {
            "default-bearer-auth": []
          }
        ]
      }
    },
    "/data/lksg/{dataId}": {
      "get": {
        "tags": [
          "lksg-data-controller"
        ],
        "operationId": "getCompanyAssociatedLksgData",
        "parameters": [
          {
            "name": "dataId",
            "in": "path",
            "required": true,
            "schema": {
              "type": "string"
            }
          }
        ],
        "responses": {
          "200": {
            "description": "Successfully retrieved data set.",
            "content": {
              "application/json": {
                "schema": {
                  "$ref": "#/components/schemas/CompanyAssociatedDataLksgData"
                }
              }
            }
          },
          "default": {
            "description": "An error occurred",
            "content": {
              "application/json": {
                "schema": {
                  "$ref": "#/components/schemas/ErrorResponse"
                }
              }
            }
          },
          "401": {
            "description": "Unauthorized",
            "headers": {
              "WWW-Authenticate": {
                "schema": {
                  "type": "string"
                }
              }
            }
          }
        },
        "security": [
          {
            "default-oauth": []
          },
          {
            "default-bearer-auth": []
          }
        ]
      }
    },
    "/data/lksg/companies/{companyId}": {
      "get": {
        "tags": [
          "lksg-data-controller"
        ],
        "operationId": "getAllCompanyLksgData",
        "parameters": [
          {
            "name": "companyId",
            "in": "path",
            "required": true,
            "schema": {
              "type": "string"
            }
          },
          {
            "name": "showOnlyActive",
            "in": "query",
            "required": false,
            "schema": {
              "type": "boolean",
              "default": true
            }
          },
          {
            "name": "reportingPeriod",
            "in": "query",
            "required": false,
            "schema": {
              "type": "string"
            }
          }
        ],
        "responses": {
          "200": {
            "description": "Successfully retrieved framework datasets with meta info.",
            "content": {
              "application/json": {
                "schema": {
                  "type": "array",
                  "items": {
                    "$ref": "#/components/schemas/DataAndMetaInformationLksgData"
                  }
                }
              }
            }
          },
          "default": {
            "description": "An error occurred",
            "content": {
              "application/json": {
                "schema": {
                  "$ref": "#/components/schemas/ErrorResponse"
                }
              }
            }
          },
          "401": {
            "description": "Unauthorized",
            "headers": {
              "WWW-Authenticate": {
                "schema": {
                  "type": "string"
                }
              }
            }
          }
        },
        "security": [
          {
            "default-oauth": []
          },
          {
            "default-bearer-auth": []
          }
        ]
      }
    },
    "/data/gdv/{dataId}": {
      "get": {
        "tags": [
          "gdv-data-controller"
        ],
        "operationId": "getCompanyAssociatedGdvData",
        "parameters": [
          {
            "name": "dataId",
            "in": "path",
            "required": true,
            "schema": {
              "type": "string"
            }
          }
        ],
        "responses": {
          "200": {
            "description": "Successfully retrieved data set.",
            "content": {
              "application/json": {
                "schema": {
                  "$ref": "#/components/schemas/CompanyAssociatedDataGdvData"
                }
              }
            }
          },
          "default": {
            "description": "An error occurred",
            "content": {
              "application/json": {
                "schema": {
                  "$ref": "#/components/schemas/ErrorResponse"
                }
              }
            }
          },
          "401": {
            "description": "Unauthorized",
            "headers": {
              "WWW-Authenticate": {
                "schema": {
                  "type": "string"
                }
              }
            }
          }
        },
        "security": [
          {
            "default-oauth": []
          },
          {
            "default-bearer-auth": []
          }
        ]
      }
    },
    "/data/gdv/companies/{companyId}": {
      "get": {
        "tags": [
          "gdv-data-controller"
        ],
        "operationId": "getAllCompanyGdvData",
        "parameters": [
          {
            "name": "companyId",
            "in": "path",
            "required": true,
            "schema": {
              "type": "string"
            }
          },
          {
            "name": "showOnlyActive",
            "in": "query",
            "required": false,
            "schema": {
              "type": "boolean",
              "default": true
            }
          },
          {
            "name": "reportingPeriod",
            "in": "query",
            "required": false,
            "schema": {
              "type": "string"
            }
          }
        ],
        "responses": {
          "200": {
            "description": "Successfully retrieved framework datasets with meta info.",
            "content": {
              "application/json": {
                "schema": {
                  "type": "array",
                  "items": {
                    "$ref": "#/components/schemas/DataAndMetaInformationGdvData"
                  }
                }
              }
            }
          },
          "default": {
            "description": "An error occurred",
            "content": {
              "application/json": {
                "schema": {
                  "$ref": "#/components/schemas/ErrorResponse"
                }
              }
            }
          },
          "401": {
            "description": "Unauthorized",
            "headers": {
              "WWW-Authenticate": {
                "schema": {
                  "type": "string"
                }
              }
            }
          }
        },
        "security": [
          {
            "default-oauth": []
          },
          {
            "default-bearer-auth": []
          }
        ]
      }
    },
    "/data/eutaxonomy-non-financials/{dataId}": {
      "get": {
        "tags": [
          "eu-taxonomy-data-for-non-financials-controller"
        ],
        "operationId": "getCompanyAssociatedEuTaxonomyDataForNonFinancials",
        "parameters": [
          {
            "name": "dataId",
            "in": "path",
            "required": true,
            "schema": {
              "type": "string"
            }
          }
        ],
        "responses": {
          "200": {
            "description": "Successfully retrieved data set.",
            "content": {
              "application/json": {
                "schema": {
                  "$ref": "#/components/schemas/CompanyAssociatedDataEuTaxonomyDataForNonFinancials"
                }
              }
            }
          },
          "default": {
            "description": "An error occurred",
            "content": {
              "application/json": {
                "schema": {
                  "$ref": "#/components/schemas/ErrorResponse"
                }
              }
            }
          },
          "401": {
            "description": "Unauthorized",
            "headers": {
              "WWW-Authenticate": {
                "schema": {
                  "type": "string"
                }
              }
            }
          }
        },
        "security": [
          {
            "default-oauth": []
          },
          {
            "default-bearer-auth": []
          }
        ]
      }
    },
    "/data/eutaxonomy-non-financials/companies/{companyId}": {
      "get": {
        "tags": [
          "eu-taxonomy-data-for-non-financials-controller"
        ],
        "operationId": "getAllCompanyEuTaxonomyDataForNonFinancials",
        "parameters": [
          {
            "name": "companyId",
            "in": "path",
            "required": true,
            "schema": {
              "type": "string"
            }
          },
          {
            "name": "showOnlyActive",
            "in": "query",
            "required": false,
            "schema": {
              "type": "boolean",
              "default": true
            }
          },
          {
            "name": "reportingPeriod",
            "in": "query",
            "required": false,
            "schema": {
              "type": "string"
            }
          }
        ],
        "responses": {
          "200": {
            "description": "Successfully retrieved framework datasets with meta info.",
            "content": {
              "application/json": {
                "schema": {
                  "type": "array",
                  "items": {
                    "$ref": "#/components/schemas/DataAndMetaInformationEuTaxonomyDataForNonFinancials"
                  }
                }
              }
            }
          },
          "default": {
            "description": "An error occurred",
            "content": {
              "application/json": {
                "schema": {
                  "$ref": "#/components/schemas/ErrorResponse"
                }
              }
            }
          },
          "401": {
            "description": "Unauthorized",
            "headers": {
              "WWW-Authenticate": {
                "schema": {
                  "type": "string"
                }
              }
            }
          }
        },
        "security": [
          {
            "default-oauth": []
          },
          {
            "default-bearer-auth": []
          }
        ]
      }
    },
    "/data/eutaxonomy-financials/{dataId}": {
      "get": {
        "tags": [
          "eu-taxonomy-data-for-financials-controller"
        ],
        "operationId": "getCompanyAssociatedEuTaxonomyDataForFinancials",
        "parameters": [
          {
            "name": "dataId",
            "in": "path",
            "required": true,
            "schema": {
              "type": "string"
            }
          }
        ],
        "responses": {
          "200": {
            "description": "Successfully retrieved data set.",
            "content": {
              "application/json": {
                "schema": {
                  "$ref": "#/components/schemas/CompanyAssociatedDataEuTaxonomyDataForFinancials"
                }
              }
            }
          },
          "default": {
            "description": "An error occurred",
            "content": {
              "application/json": {
                "schema": {
                  "$ref": "#/components/schemas/ErrorResponse"
                }
              }
            }
          },
          "401": {
            "description": "Unauthorized",
            "headers": {
              "WWW-Authenticate": {
                "schema": {
                  "type": "string"
                }
              }
            }
          }
        },
        "security": [
          {
            "default-oauth": []
          },
          {
            "default-bearer-auth": []
          }
        ]
      }
    },
    "/data/eutaxonomy-financials/companies/{companyId}": {
      "get": {
        "tags": [
          "eu-taxonomy-data-for-financials-controller"
        ],
        "operationId": "getAllCompanyEuTaxonomyDataForFinancials",
        "parameters": [
          {
            "name": "companyId",
            "in": "path",
            "required": true,
            "schema": {
              "type": "string"
            }
          },
          {
            "name": "showOnlyActive",
            "in": "query",
            "required": false,
            "schema": {
              "type": "boolean",
              "default": true
            }
          },
          {
            "name": "reportingPeriod",
            "in": "query",
            "required": false,
            "schema": {
              "type": "string"
            }
          }
        ],
        "responses": {
          "200": {
            "description": "Successfully retrieved framework datasets with meta info.",
            "content": {
              "application/json": {
                "schema": {
                  "type": "array",
                  "items": {
                    "$ref": "#/components/schemas/DataAndMetaInformationEuTaxonomyDataForFinancials"
                  }
                }
              }
            }
          },
          "default": {
            "description": "An error occurred",
            "content": {
              "application/json": {
                "schema": {
                  "$ref": "#/components/schemas/ErrorResponse"
                }
              }
            }
          },
          "401": {
            "description": "Unauthorized",
            "headers": {
              "WWW-Authenticate": {
                "schema": {
                  "type": "string"
                }
              }
            }
          }
        },
        "security": [
          {
            "default-oauth": []
          },
          {
            "default-bearer-auth": []
          }
        ]
      }
    },
    "/companies/{companyId}/info": {
      "get": {
        "tags": [
          "company-data-controller"
        ],
        "summary": "Retrieve company information.",
        "description": "Company information behind the given company ID is retrieved.",
        "operationId": "getCompanyInfo",
        "parameters": [
          {
            "name": "companyId",
            "in": "path",
            "required": true,
            "schema": {
              "type": "string"
            }
          }
        ],
        "responses": {
          "200": {
            "description": "Successfully retrieved company information.",
            "content": {
              "application/json": {
                "schema": {
                  "$ref": "#/components/schemas/CompanyInformation"
                }
              }
            }
          },
          "default": {
            "description": "An error occurred",
            "content": {
              "application/json": {
                "schema": {
                  "$ref": "#/components/schemas/ErrorResponse"
                }
              }
            }
          },
          "401": {
            "description": "Unauthorized",
            "headers": {
              "WWW-Authenticate": {
                "schema": {
                  "type": "string"
                }
              }
            }
          }
        },
        "security": [
          {
            "default-oauth": []
          },
          {
            "default-bearer-auth": []
          }
        ]
      }
    },
    "/companies/{companyId}/aggregated-framework-data-summary": {
      "get": {
        "tags": [
          "company-data-controller"
        ],
        "summary": "Retrieve aggregated data summary for all frameworks",
        "description": "For each framework retrieves the amount of available reporting periods",
        "operationId": "getAggregatedFrameworkDataSummary",
        "parameters": [
          {
            "name": "companyId",
            "in": "path",
            "required": true,
            "schema": {
              "type": "string"
            }
          }
        ],
        "responses": {
          "200": {
            "description": "Successfully retrieved values.",
            "content": {
              "application/json": {
                "schema": {
                  "type": "object",
                  "additionalProperties": {
                    "$ref": "#/components/schemas/AggregatedFrameworkDataSummary"
                  }
                }
              }
            }
          },
          "default": {
            "description": "An error occurred",
            "content": {
              "application/json": {
                "schema": {
                  "$ref": "#/components/schemas/ErrorResponse"
                }
              }
            }
          },
          "401": {
            "description": "Unauthorized",
            "headers": {
              "WWW-Authenticate": {
                "schema": {
                  "type": "string"
                }
              }
            }
          }
        },
        "security": [
          {
            "default-oauth": []
          },
          {
            "default-bearer-auth": []
          }
        ]
      }
    },
    "/companies/teaser": {
      "get": {
        "tags": [
          "company-data-controller"
        ],
        "summary": "Get the company IDs of the teaser companies.",
        "description": "A list of all company IDs that are currently set as teaser companies (accessible without authentication).",
        "operationId": "getTeaserCompanies",
        "responses": {
          "200": {
            "description": "Successfully returned teaser companies.",
            "content": {
              "application/json": {
                "schema": {
                  "type": "array",
                  "items": {
                    "type": "string"
                  }
                }
              }
            }
          },
          "default": {
            "description": "An error occurred",
            "content": {
              "application/json": {
                "schema": {
                  "$ref": "#/components/schemas/ErrorResponse"
                }
              }
            }
          },
          "401": {
            "description": "Unauthorized",
            "headers": {
              "WWW-Authenticate": {
                "schema": {
                  "type": "string"
                }
              }
            }
          }
        },
        "security": [
          {
            "default-oauth": []
          },
          {
            "default-bearer-auth": []
          }
        ]
      }
    },
    "/companies/names": {
      "get": {
        "tags": [
          "company-data-controller"
        ],
        "summary": "Retrieve specific companies by searching their names and identifiers",
        "description": "Companies identified via the provided company name/identifier are retrieved",
        "operationId": "getCompaniesBySearchString",
        "parameters": [
          {
            "name": "searchString",
            "in": "query",
            "required": true,
            "schema": {
              "type": "string"
            }
          }
        ],
        "responses": {
          "200": {
            "description": "Successfully retrieved company names.",
            "content": {
              "application/json": {
                "schema": {
                  "type": "array",
                  "items": {
                    "$ref": "#/components/schemas/CompanyIdAndName"
                  }
                }
              }
            }
          },
          "default": {
            "description": "An error occurred",
            "content": {
              "application/json": {
                "schema": {
                  "$ref": "#/components/schemas/ErrorResponse"
                }
              }
            }
          },
          "401": {
            "description": "Unauthorized",
            "headers": {
              "WWW-Authenticate": {
                "schema": {
                  "type": "string"
                }
              }
            }
          }
        },
        "security": [
          {
            "default-oauth": []
          },
          {
            "default-bearer-auth": []
          }
        ]
      }
    },
    "/companies/meta-information": {
      "get": {
        "tags": [
          "company-data-controller"
        ],
        "summary": "Retrieve available distinct values for company search filters",
        "description": "Distinct values for the parameter countryCode and sector are returned",
        "operationId": "getAvailableCompanySearchFilters",
        "responses": {
          "200": {
            "description": "Successfully retrieved values.",
            "content": {
              "application/json": {
                "schema": {
                  "$ref": "#/components/schemas/CompanyAvailableDistinctValues"
                }
              }
            }
          },
          "default": {
            "description": "An error occurred",
            "content": {
              "application/json": {
                "schema": {
                  "$ref": "#/components/schemas/ErrorResponse"
                }
              }
            }
          },
          "401": {
            "description": "Unauthorized",
            "headers": {
              "WWW-Authenticate": {
                "schema": {
                  "type": "string"
                }
              }
            }
          }
        },
        "security": [
          {
            "default-oauth": []
          },
          {
            "default-bearer-auth": []
          }
        ]
      }
    },
    "/actuator": {
      "get": {
        "tags": [
          "Actuator"
        ],
        "summary": "Actuator root web endpoint",
        "operationId": "links",
        "responses": {
          "200": {
            "description": "OK",
            "content": {
              "application/vnd.spring-boot.actuator.v3+json": {
                "schema": {
                  "type": "object",
                  "additionalProperties": {
                    "type": "object",
                    "additionalProperties": {
                      "$ref": "#/components/schemas/Link"
                    }
                  }
                }
              },
              "application/vnd.spring-boot.actuator.v2+json": {
                "schema": {
                  "type": "object",
                  "additionalProperties": {
                    "type": "object",
                    "additionalProperties": {
                      "$ref": "#/components/schemas/Link"
                    }
                  }
                }
              },
              "application/json": {
                "schema": {
                  "type": "object",
                  "additionalProperties": {
                    "type": "object",
                    "additionalProperties": {
                      "$ref": "#/components/schemas/Link"
                    }
                  }
                }
              }
            }
          },
          "default": {
            "description": "An error occurred",
            "content": {
              "application/json": {
                "schema": {
                  "$ref": "#/components/schemas/ErrorResponse"
                }
              }
            }
          },
          "401": {
            "description": "Unauthorized",
            "headers": {
              "WWW-Authenticate": {
                "schema": {
                  "type": "string"
                }
              }
            }
          }
        }
      }
    },
    "/actuator/info": {
      "get": {
        "tags": [
          "Actuator"
        ],
        "summary": "Actuator web endpoint \u0027info\u0027",
        "operationId": "info",
        "responses": {
          "200": {
            "description": "OK",
            "content": {
              "application/vnd.spring-boot.actuator.v3+json": {
                "schema": {
                  "type": "object"
                }
              },
              "application/vnd.spring-boot.actuator.v2+json": {
                "schema": {
                  "type": "object"
                }
              },
              "application/json": {
                "schema": {
                  "type": "object"
                }
              }
            }
          },
          "default": {
            "description": "An error occurred",
            "content": {
              "application/json": {
                "schema": {
                  "$ref": "#/components/schemas/ErrorResponse"
                }
              }
            }
          },
          "401": {
            "description": "Unauthorized",
            "headers": {
              "WWW-Authenticate": {
                "schema": {
                  "type": "string"
                }
              }
            }
          }
        }
      }
    },
    "/actuator/health": {
      "get": {
        "tags": [
          "Actuator"
        ],
        "summary": "Actuator web endpoint \u0027health\u0027",
        "operationId": "health",
        "responses": {
          "200": {
            "description": "OK",
            "content": {
              "application/vnd.spring-boot.actuator.v3+json": {
                "schema": {
                  "type": "object"
                }
              },
              "application/vnd.spring-boot.actuator.v2+json": {
                "schema": {
                  "type": "object"
                }
              },
              "application/json": {
                "schema": {
                  "type": "object"
                }
              }
            }
          },
          "default": {
            "description": "An error occurred",
            "content": {
              "application/json": {
                "schema": {
                  "$ref": "#/components/schemas/ErrorResponse"
                }
              }
            }
          },
          "401": {
            "description": "Unauthorized",
            "headers": {
              "WWW-Authenticate": {
                "schema": {
                  "type": "string"
                }
              }
            }
          }
        }
      }
    },
    "/actuator/health/**": {
      "get": {
        "tags": [
          "Actuator"
        ],
        "summary": "Actuator web endpoint \u0027health-path\u0027",
        "operationId": "health-path",
        "responses": {
          "200": {
            "description": "OK",
            "content": {
              "application/vnd.spring-boot.actuator.v3+json": {
                "schema": {
                  "type": "object"
                }
              },
              "application/vnd.spring-boot.actuator.v2+json": {
                "schema": {
                  "type": "object"
                }
              },
              "application/json": {
                "schema": {
                  "type": "object"
                }
              }
            }
          },
          "default": {
            "description": "An error occurred",
            "content": {
              "application/json": {
                "schema": {
                  "$ref": "#/components/schemas/ErrorResponse"
                }
              }
            }
          },
          "401": {
            "description": "Unauthorized",
            "headers": {
              "WWW-Authenticate": {
                "schema": {
                  "type": "string"
                }
              }
            }
          }
        }
      }
    }
  },
  "components": {
    "schemas": {
      "CompanyInformation": {
        "required": [
          "companyName",
          "countryCode",
          "headquarters",
          "identifiers"
        ],
        "type": "object",
        "properties": {
          "companyName": {
            "type": "string"
          },
          "companyAlternativeNames": {
            "type": "array",
            "nullable": true,
            "items": {
              "type": "string"
            }
          },
          "companyLegalForm": {
            "type": "string",
            "nullable": true
          },
          "headquarters": {
            "type": "string"
          },
          "headquartersPostalCode": {
            "type": "string",
            "nullable": true
          },
          "sector": {
            "type": "string",
            "nullable": true
          },
          "identifiers": {
            "type": "object",
            "additionalProperties": {
              "type": "array",
              "example": {
                "Lei": [
                  "ExampleLei"
                ]
              },
              "items": {
                "type": "string",
                "example": "{\"Lei\":[\"ExampleLei\"]}"
              }
            },
            "example": {
              "Lei": [
                "ExampleLei"
              ]
            }
          },
          "countryCode": {
            "type": "string"
          },
          "isTeaserCompany": {
            "type": "boolean",
            "nullable": true
          },
          "website": {
            "type": "string",
            "nullable": true
          }
        }
      },
      "DataMetaInformation": {
        "required": [
          "companyId",
          "currentlyActive",
          "dataId",
          "dataType",
          "qaStatus",
          "reportingPeriod",
          "uploadTime"
        ],
        "type": "object",
        "properties": {
          "dataId": {
            "type": "string"
          },
          "companyId": {
            "type": "string"
          },
          "dataType": {
            "$ref": "#/components/schemas/DataTypeEnum"
          },
          "uploaderUserId": {
            "type": "string",
            "nullable": true
          },
          "uploadTime": {
            "type": "integer",
            "format": "int64"
          },
          "reportingPeriod": {
            "type": "string"
          },
          "currentlyActive": {
            "type": "boolean"
          },
          "qaStatus": {
            "$ref": "#/components/schemas/QaStatus"
          }
        }
      },
      "QaStatus": {
        "type": "string",
        "enum": [
          "Pending",
          "Accepted",
          "Rejected"
        ]
      },
      "StoredCompany": {
        "required": [
          "companyId",
          "companyInformation",
          "dataRegisteredByDataland"
        ],
        "type": "object",
        "properties": {
          "companyId": {
            "type": "string"
          },
          "companyInformation": {
            "$ref": "#/components/schemas/CompanyInformation"
          },
          "dataRegisteredByDataland": {
            "type": "array",
            "items": {
              "$ref": "#/components/schemas/DataMetaInformation"
            }
          }
        }
      },
      "Address": {
        "required": [
          "city",
          "country"
        ],
        "type": "object",
        "properties": {
          "streetAndHouseNumber": {
            "type": "string",
            "nullable": true
          },
          "postalCode": {
            "type": "string",
            "nullable": true
          },
          "city": {
            "type": "string"
          },
          "state": {
            "type": "string",
            "nullable": true
          },
          "country": {
            "type": "string"
          }
        }
      },
      "CompanyAssociatedDataSmeData": {
        "required": [
          "companyId",
          "data",
          "reportingPeriod"
        ],
        "type": "object",
        "properties": {
          "companyId": {
            "type": "string"
          },
          "reportingPeriod": {
            "type": "string"
          },
          "data": {
            "$ref": "#/components/schemas/SmeData"
          }
        }
      },
      "EnergySourceForHeatingAndHotWater": {
        "type": "string",
        "enum": [
          "Oil",
          "Gas",
          "Electric",
          "DistrictHeating"
        ]
      },
      "NaturalHazard": {
        "type": "string",
        "enum": [
          "Hail",
          "Wind",
          "Flooding",
          "EarthQuake",
          "Avalanche",
          "Snow"
        ]
      },
      "PercentRangeForEnergyConsumptionCoveredByOwnRenewablePower": {
        "type": "string",
        "enum": [
          "LessThan25",
          "Between25And50",
          "Between50And75",
          "GreaterThan75"
        ]
      },
      "PercentRangeForInvestmentsInEnergyEfficiency": {
        "type": "string",
        "enum": [
          "LessThan1",
          "Between1And5",
          "Between5And10",
          "Between10And15",
          "Between15And20",
          "Between20And25",
          "GreaterThan25"
        ]
      },
      "SmeData": {
        "required": [
          "general"
        ],
        "type": "object",
        "properties": {
          "general": {
            "$ref": "#/components/schemas/SmeGeneral"
          },
          "production": {
            "nullable": true,
            "allOf": [
              {
                "$ref": "#/components/schemas/SmeProduction"
              }
            ]
          },
          "power": {
            "nullable": true,
            "allOf": [
              {
                "$ref": "#/components/schemas/SmePower"
              }
            ]
          },
          "insurances": {
            "nullable": true,
            "allOf": [
              {
                "$ref": "#/components/schemas/SmeInsurances"
              }
            ]
          }
        }
      },
      "SmeGeneral": {
        "required": [
          "basicInformation"
        ],
        "type": "object",
        "properties": {
          "basicInformation": {
            "$ref": "#/components/schemas/SmeGeneralBasicInformation"
          },
          "companyFinancials": {
            "nullable": true,
            "allOf": [
              {
                "$ref": "#/components/schemas/SmeGeneralCompanyFinancials"
              }
            ]
          }
        }
      },
      "SmeGeneralBasicInformation": {
        "required": [
          "addressOfHeadquarters",
          "fiscalYearStart",
          "numberOfEmployees",
          "sector"
        ],
        "type": "object",
        "properties": {
          "sector": {
            "type": "array",
            "items": {
              "type": "string"
            }
          },
          "addressOfHeadquarters": {
            "$ref": "#/components/schemas/Address"
          },
          "numberOfEmployees": {
            "type": "number"
          },
          "fiscalYearStart": {
            "type": "string",
            "format": "date"
          }
        }
      },
      "SmeGeneralCompanyFinancials": {
        "type": "object",
        "properties": {
          "revenueInEUR": {
            "type": "number",
            "nullable": true
          },
          "operatingCostInEUR": {
            "type": "number",
            "nullable": true
          },
          "capitalAssetsInEUR": {
            "type": "number",
            "nullable": true
          }
        }
      },
      "SmeInsurances": {
        "type": "object",
        "properties": {
          "naturalHazards": {
            "nullable": true,
            "allOf": [
              {
                "$ref": "#/components/schemas/SmeInsurancesNaturalHazards"
              }
            ]
          }
        }
      },
      "SmeInsurancesNaturalHazards": {
        "type": "object",
        "properties": {
          "insuranceAgainstNaturalHazards": {
            "nullable": true,
            "allOf": [
              {
                "$ref": "#/components/schemas/YesNo"
              }
            ]
          },
          "amountCoveredByInsuranceAgainstNaturalHazards": {
            "type": "number",
            "nullable": true
          },
          "naturalHazardsCovered": {
            "type": "array",
            "nullable": true,
            "items": {
              "$ref": "#/components/schemas/NaturalHazard"
            }
          }
        }
      },
      "SmePower": {
        "type": "object",
        "properties": {
          "investments": {
            "nullable": true,
            "allOf": [
              {
                "$ref": "#/components/schemas/SmePowerInvestments"
              }
            ]
          },
          "consumption": {
            "nullable": true,
            "allOf": [
              {
                "$ref": "#/components/schemas/SmePowerConsumption"
              }
            ]
          }
        }
      },
      "SmePowerConsumption": {
        "type": "object",
        "properties": {
          "powerConsumptionInMWh": {
            "type": "number",
            "nullable": true
          },
          "powerFromRenewableSources": {
            "nullable": true,
            "allOf": [
              {
                "$ref": "#/components/schemas/YesNo"
              }
            ]
          },
          "energyConsumptionHeatingAndHotWaterInMWh": {
            "type": "number",
            "nullable": true
          },
          "primaryEnergySourceForHeatingAndHotWater": {
            "nullable": true,
            "allOf": [
              {
                "$ref": "#/components/schemas/EnergySourceForHeatingAndHotWater"
              }
            ]
          },
          "percentageRangeForEnergyConsumptionCoveredByOwnRenewablePowerGeneration": {
            "nullable": true,
            "allOf": [
              {
                "$ref": "#/components/schemas/PercentRangeForEnergyConsumptionCoveredByOwnRenewablePower"
              }
            ]
          }
        }
      },
      "SmePowerInvestments": {
        "type": "object",
        "properties": {
          "percentageRangeForInvestmentsInEnhancingEnergyEfficiency": {
            "nullable": true,
            "allOf": [
              {
                "$ref": "#/components/schemas/PercentRangeForInvestmentsInEnergyEfficiency"
              }
            ]
          }
        }
      },
      "SmeProduct": {
        "required": [
          "name"
        ],
        "type": "object",
        "properties": {
          "name": {
            "type": "string"
          },
          "shareOfTotalRevenueInPercent": {
            "type": "number",
            "nullable": true
          }
        }
      },
      "SmeProduction": {
        "type": "object",
        "properties": {
          "sites": {
            "nullable": true,
            "allOf": [
              {
                "$ref": "#/components/schemas/SmeProductionSites"
              }
            ]
          },
          "products": {
            "nullable": true,
            "allOf": [
              {
                "$ref": "#/components/schemas/SmeProductionProducts"
              }
            ]
          }
        }
      },
      "SmeProductionProducts": {
        "type": "object",
        "properties": {
          "listOfProducts": {
            "type": "array",
            "nullable": true,
            "items": {
              "$ref": "#/components/schemas/SmeProduct"
            }
          }
        }
      },
      "SmeProductionSite": {
        "required": [
          "addressOfProductionSite"
        ],
        "type": "object",
        "properties": {
          "nameOfProductionSite": {
            "type": "string",
            "nullable": true
          },
          "addressOfProductionSite": {
            "$ref": "#/components/schemas/Address"
          },
          "shareOfTotalRevenueInPercent": {
            "type": "number",
            "nullable": true
          }
        }
      },
      "SmeProductionSites": {
        "type": "object",
        "properties": {
          "listOfProductionSites": {
            "type": "array",
            "nullable": true,
            "items": {
              "$ref": "#/components/schemas/SmeProductionSite"
            }
          }
        }
      },
      "YesNo": {
        "type": "string",
        "enum": [
          "Yes",
          "No"
        ]
      },
      "BaseDataPointYesNo": {
        "required": [
          "value"
        ],
        "type": "object",
        "properties": {
          "value": {
            "$ref": "#/components/schemas/YesNo"
          },
          "dataSource": {
            "nullable": true,
            "allOf": [
              {
                "$ref": "#/components/schemas/BaseDocumentReference"
              }
            ]
          }
        }
      },
      "BaseDocumentReference": {
        "required": [
          "fileReference"
        ],
        "type": "object",
        "properties": {
          "fileName": {
            "type": "string",
            "nullable": true
          },
          "fileReference": {
            "type": "string"
          }
        }
      },
      "CompanyAssociatedDataSfdrData": {
        "required": [
          "companyId",
          "data",
          "reportingPeriod"
        ],
        "type": "object",
        "properties": {
          "companyId": {
            "type": "string"
          },
          "reportingPeriod": {
            "type": "string"
          },
          "data": {
            "$ref": "#/components/schemas/SfdrData"
          }
        }
      },
      "CompanyReport": {
        "required": [
          "fileReference"
        ],
        "type": "object",
        "properties": {
          "fileReference": {
            "type": "string"
          },
          "fileName": {
            "type": "string",
            "nullable": true
          },
          "isGroupLevel": {
            "nullable": true,
            "allOf": [
              {
                "$ref": "#/components/schemas/YesNoNa"
              }
            ]
          },
          "reportDate": {
            "type": "string",
            "format": "date",
            "nullable": true
          },
          "currency": {
            "type": "string",
            "nullable": true
          }
        },
        "example": {
          "string": {
            "fileReference": "string",
            "fileName": "string",
            "isGroupLevel": "Yes",
            "reportDate": "2023-10-12",
            "currency": "string"
          }
        }
      },
      "CurrencyDataPoint": {
        "required": [
          "quality"
        ],
        "type": "object",
        "properties": {
          "value": {
            "type": "number",
            "nullable": true
          },
          "quality": {
            "$ref": "#/components/schemas/QualityOptions"
          },
          "comment": {
            "type": "string",
            "nullable": true
          },
          "dataSource": {
            "nullable": true,
            "allOf": [
              {
                "$ref": "#/components/schemas/ExtendedDocumentReference"
              }
            ]
          },
          "currency": {
            "type": "string",
            "nullable": true
          }
        }
      },
      "ExtendedDataPointBigDecimal": {
        "required": [
          "quality"
        ],
        "type": "object",
        "properties": {
          "value": {
            "type": "number",
            "nullable": true
          },
          "quality": {
            "$ref": "#/components/schemas/QualityOptions"
          },
          "comment": {
            "type": "string",
            "nullable": true
          },
          "dataSource": {
            "nullable": true,
            "allOf": [
              {
                "$ref": "#/components/schemas/ExtendedDocumentReference"
              }
            ]
          }
        }
      },
      "ExtendedDataPointLong": {
        "required": [
          "quality"
        ],
        "type": "object",
        "properties": {
          "value": {
            "type": "integer",
            "format": "int64",
            "nullable": true
          },
          "quality": {
            "$ref": "#/components/schemas/QualityOptions"
          },
          "comment": {
            "type": "string",
            "nullable": true
          },
          "dataSource": {
            "nullable": true,
            "allOf": [
              {
                "$ref": "#/components/schemas/ExtendedDocumentReference"
              }
            ]
          }
        }
      },
      "ExtendedDataPointYesNo": {
        "required": [
          "quality"
        ],
        "type": "object",
        "properties": {
          "value": {
            "nullable": true,
            "allOf": [
              {
                "$ref": "#/components/schemas/YesNo"
              }
            ]
          },
          "quality": {
            "$ref": "#/components/schemas/QualityOptions"
          },
          "comment": {
            "type": "string",
            "nullable": true
          },
          "dataSource": {
            "nullable": true,
            "allOf": [
              {
                "$ref": "#/components/schemas/ExtendedDocumentReference"
              }
            ]
          }
        }
      },
      "ExtendedDocumentReference": {
        "required": [
          "fileReference"
        ],
        "type": "object",
        "properties": {
          "page": {
            "type": "integer",
            "format": "int64",
            "nullable": true
          },
          "tagName": {
            "type": "string",
            "nullable": true
          },
          "fileName": {
            "type": "string",
            "nullable": true
          },
          "fileReference": {
            "type": "string"
          }
        }
      },
      "FiscalYearDeviation": {
        "type": "string",
        "enum": [
          "Deviation",
          "NoDeviation"
        ]
      },
      "QualityOptions": {
        "type": "string",
        "enum": [
          "Audited",
          "Reported",
          "Estimated",
          "Incomplete",
          "NA"
        ]
      },
      "SfdrData": {
        "required": [
          "general"
        ],
        "type": "object",
        "properties": {
          "general": {
            "$ref": "#/components/schemas/SfdrGeneral"
          },
          "environmental": {
            "nullable": true,
            "allOf": [
              {
                "$ref": "#/components/schemas/SfdrEnvironmental"
              }
            ]
          },
          "social": {
            "nullable": true,
            "allOf": [
              {
                "$ref": "#/components/schemas/SfdrSocial"
              }
            ]
          }
        }
      },
      "SfdrEnvironmental": {
        "type": "object",
        "properties": {
          "greenhouseGasEmissions": {
            "nullable": true,
            "allOf": [
              {
                "$ref": "#/components/schemas/SfdrEnvironmentalGreenhouseGasEmissions"
              }
            ]
          },
          "energyPerformance": {
            "nullable": true,
            "allOf": [
              {
                "$ref": "#/components/schemas/SfdrEnvironmentalEnergyPerformance"
              }
            ]
          },
          "biodiversity": {
            "nullable": true,
            "allOf": [
              {
                "$ref": "#/components/schemas/SfdrEnvironmentalBiodiversity"
              }
            ]
          },
          "water": {
            "nullable": true,
            "allOf": [
              {
                "$ref": "#/components/schemas/SfdrEnvironmentalWater"
              }
            ]
          },
          "waste": {
            "nullable": true,
            "allOf": [
              {
                "$ref": "#/components/schemas/SfdrEnvironmentalWaste"
              }
            ]
          },
          "emissions": {
            "nullable": true,
            "allOf": [
              {
                "$ref": "#/components/schemas/SfdrEnvironmentalEmissions"
              }
            ]
          }
        }
      },
      "SfdrEnvironmentalBiodiversity": {
        "type": "object",
        "properties": {
          "primaryForestAndWoodedLandOfNativeSpeciesExposure": {
            "nullable": true,
            "allOf": [
              {
                "$ref": "#/components/schemas/ExtendedDataPointYesNo"
              }
            ]
          },
          "protectedAreasExposure": {
            "nullable": true,
            "allOf": [
              {
                "$ref": "#/components/schemas/ExtendedDataPointYesNo"
              }
            ]
          },
          "rareOrEndangeredEcosystemsExposure": {
            "nullable": true,
            "allOf": [
              {
                "$ref": "#/components/schemas/ExtendedDataPointYesNo"
              }
            ]
          },
          "highlyBiodiverseGrasslandExposure": {
            "nullable": true,
            "allOf": [
              {
                "$ref": "#/components/schemas/ExtendedDataPointYesNo"
              }
            ]
          }
        }
      },
      "SfdrEnvironmentalEmissions": {
        "type": "object",
        "properties": {
          "emissionsOfInorganicPollutantsInTonnes": {
            "nullable": true,
            "allOf": [
              {
                "$ref": "#/components/schemas/ExtendedDataPointBigDecimal"
              }
            ]
          },
          "emissionsOfAirPollutantsInTonnes": {
            "nullable": true,
            "allOf": [
              {
                "$ref": "#/components/schemas/ExtendedDataPointBigDecimal"
              }
            ]
          },
          "emissionsOfOzoneDepletionSubstancesInTonnes": {
            "nullable": true,
            "allOf": [
              {
                "$ref": "#/components/schemas/ExtendedDataPointBigDecimal"
              }
            ]
          },
          "carbonReductionInitiatives": {
            "nullable": true,
            "allOf": [
              {
                "$ref": "#/components/schemas/ExtendedDataPointYesNo"
              }
            ]
          }
        }
      },
      "SfdrEnvironmentalEnergyPerformance": {
        "type": "object",
        "properties": {
          "renewableEnergyProductionInGWh": {
            "nullable": true,
            "allOf": [
              {
                "$ref": "#/components/schemas/ExtendedDataPointBigDecimal"
              }
            ]
          },
          "renewableEnergyConsumptionInGWh": {
            "nullable": true,
            "allOf": [
              {
                "$ref": "#/components/schemas/ExtendedDataPointBigDecimal"
              }
            ]
          },
          "nonRenewableEnergyProductionInGWh": {
            "nullable": true,
            "allOf": [
              {
                "$ref": "#/components/schemas/ExtendedDataPointBigDecimal"
              }
            ]
          },
          "relativeNonRenewableEnergyProductionInPercent": {
            "nullable": true,
            "allOf": [
              {
                "$ref": "#/components/schemas/ExtendedDataPointBigDecimal"
              }
            ]
          },
          "nonRenewableEnergyConsumptionInGWh": {
            "nullable": true,
            "allOf": [
              {
                "$ref": "#/components/schemas/ExtendedDataPointBigDecimal"
              }
            ]
          },
          "relativeNonRenewableEnergyConsumptionInPercent": {
            "nullable": true,
            "allOf": [
              {
                "$ref": "#/components/schemas/ExtendedDataPointBigDecimal"
              }
            ]
          },
          "applicableHighImpactClimateSectors": {
            "type": "object",
            "additionalProperties": {
              "$ref": "#/components/schemas/SfdrHighImpactClimateSectorEnergyConsumption"
            },
            "nullable": true,
            "example": {
              "NaceCodeA": {
                "highImpactClimateSectorEnergyConsumptionInGWh": {
                  "quality": "Audited",
                  "dataSource": {
                    "page": 0,
                    "tagName": "string",
                    "fileName": "string",
                    "fileReference": "string"
                  },
                  "comment": "string",
                  "value": 0
                },
                "highImpactClimateSectorEnergyConsumptionInGWhPerMillionEURRevenue": {
                  "quality": "Audited",
                  "dataSource": {
                    "page": 0,
                    "tagName": "string",
                    "fileName": "string",
                    "fileReference": "string"
                  },
                  "comment": "string",
                  "value": 0
                }
              },
              "NaceCodeB": {
                "highImpactClimateSectorEnergyConsumptionInGWh": {
                  "quality": "Audited",
                  "dataSource": {
                    "page": 0,
                    "tagName": "string",
                    "fileName": "string",
                    "fileReference": "string"
                  },
                  "comment": "string",
                  "value": 0
                },
                "highImpactClimateSectorEnergyConsumptionInGWhPerMillionEURRevenue": {
                  "quality": "Audited",
                  "dataSource": {
                    "page": 0,
                    "tagName": "string",
                    "fileName": "string",
                    "fileReference": "string"
                  },
                  "comment": "string",
                  "value": 0
                }
              },
              "NaceCodeC": {
                "highImpactClimateSectorEnergyConsumptionInGWh": {
                  "quality": "Audited",
                  "dataSource": {
                    "page": 0,
                    "tagName": "string",
                    "fileName": "string",
                    "fileReference": "string"
                  },
                  "comment": "string",
                  "value": 0
                },
                "highImpactClimateSectorEnergyConsumptionInGWhPerMillionEURRevenue": {
                  "quality": "Audited",
                  "dataSource": {
                    "page": 0,
                    "tagName": "string",
                    "fileName": "string",
                    "fileReference": "string"
                  },
                  "comment": "string",
                  "value": 0
                }
              },
              "NaceCodeD": {
                "highImpactClimateSectorEnergyConsumptionInGWh": {
                  "quality": "Audited",
                  "dataSource": {
                    "page": 0,
                    "tagName": "string",
                    "fileName": "string",
                    "fileReference": "string"
                  },
                  "comment": "string",
                  "value": 0
                },
                "highImpactClimateSectorEnergyConsumptionInGWhPerMillionEURRevenue": {
                  "quality": "Audited",
                  "dataSource": {
                    "page": 0,
                    "tagName": "string",
                    "fileName": "string",
                    "fileReference": "string"
                  },
                  "comment": "string",
                  "value": 0
                }
              },
              "NaceCodeE": {
                "highImpactClimateSectorEnergyConsumptionInGWh": {
                  "quality": "Audited",
                  "dataSource": {
                    "page": 0,
                    "tagName": "string",
                    "fileName": "string",
                    "fileReference": "string"
                  },
                  "comment": "string",
                  "value": 0
                },
                "highImpactClimateSectorEnergyConsumptionInGWhPerMillionEURRevenue": {
                  "quality": "Audited",
                  "dataSource": {
                    "page": 0,
                    "tagName": "string",
                    "fileName": "string",
                    "fileReference": "string"
                  },
                  "comment": "string",
                  "value": 0
                }
              },
              "NaceCodeF": {
                "highImpactClimateSectorEnergyConsumptionInGWh": {
                  "quality": "Audited",
                  "dataSource": {
                    "page": 0,
                    "tagName": "string",
                    "fileName": "string",
                    "fileReference": "string"
                  },
                  "comment": "string",
                  "value": 0
                },
                "highImpactClimateSectorEnergyConsumptionInGWhPerMillionEURRevenue": {
                  "quality": "Audited",
                  "dataSource": {
                    "page": 0,
                    "tagName": "string",
                    "fileName": "string",
                    "fileReference": "string"
                  },
                  "comment": "string",
                  "value": 0
                }
              },
              "NaceCodeG": {
                "highImpactClimateSectorEnergyConsumptionInGWh": {
                  "quality": "Audited",
                  "dataSource": {
                    "page": 0,
                    "tagName": "string",
                    "fileName": "string",
                    "fileReference": "string"
                  },
                  "comment": "string",
                  "value": 0
                },
                "highImpactClimateSectorEnergyConsumptionInGWhPerMillionEURRevenue": {
                  "quality": "Audited",
                  "dataSource": {
                    "page": 0,
                    "tagName": "string",
                    "fileName": "string",
                    "fileReference": "string"
                  },
                  "comment": "string",
                  "value": 0
                }
              },
              "NaceCodeH": {
                "highImpactClimateSectorEnergyConsumptionInGWh": {
                  "quality": "Audited",
                  "dataSource": {
                    "page": 0,
                    "tagName": "string",
                    "fileName": "string",
                    "fileReference": "string"
                  },
                  "comment": "string",
                  "value": 0
                },
                "highImpactClimateSectorEnergyConsumptionInGWhPerMillionEURRevenue": {
                  "quality": "Audited",
                  "dataSource": {
                    "page": 0,
                    "tagName": "string",
                    "fileName": "string",
                    "fileReference": "string"
                  },
                  "comment": "string",
                  "value": 0
                }
              },
              "NaceCodeL": {
                "highImpactClimateSectorEnergyConsumptionInGWh": {
                  "quality": "Audited",
                  "dataSource": {
                    "page": 0,
                    "tagName": "string",
                    "fileName": "string",
                    "fileReference": "string"
                  },
                  "comment": "string",
                  "value": 0
                },
                "highImpactClimateSectorEnergyConsumptionInGWhPerMillionEURRevenue": {
                  "quality": "Audited",
                  "dataSource": {
                    "page": 0,
                    "tagName": "string",
                    "fileName": "string",
                    "fileReference": "string"
                  },
                  "comment": "string",
                  "value": 0
                }
              }
            }
          },
          "totalHighImpactClimateSectorEnergyConsumptionInGWh": {
            "nullable": true,
            "allOf": [
              {
                "$ref": "#/components/schemas/ExtendedDataPointBigDecimal"
              }
            ]
          },
          "nonRenewableEnergyConsumptionFossilFuelsInGWh": {
            "nullable": true,
            "allOf": [
              {
                "$ref": "#/components/schemas/ExtendedDataPointBigDecimal"
              }
            ]
          },
          "nonRenewableEnergyConsumptionCrudeOilInGWh": {
            "nullable": true,
            "allOf": [
              {
                "$ref": "#/components/schemas/ExtendedDataPointBigDecimal"
              }
            ]
          },
          "nonRenewableEnergyConsumptionNaturalGasInGWh": {
            "nullable": true,
            "allOf": [
              {
                "$ref": "#/components/schemas/ExtendedDataPointBigDecimal"
              }
            ]
          },
          "nonRenewableEnergyConsumptionLigniteInGWh": {
            "nullable": true,
            "allOf": [
              {
                "$ref": "#/components/schemas/ExtendedDataPointBigDecimal"
              }
            ]
          },
          "nonRenewableEnergyConsumptionCoalInGWh": {
            "nullable": true,
            "allOf": [
              {
                "$ref": "#/components/schemas/ExtendedDataPointBigDecimal"
              }
            ]
          },
          "nonRenewableEnergyConsumptionNuclearEnergyInGWh": {
            "nullable": true,
            "allOf": [
              {
                "$ref": "#/components/schemas/ExtendedDataPointBigDecimal"
              }
            ]
          },
          "nonRenewableEnergyConsumptionOtherInGWh": {
            "nullable": true,
            "allOf": [
              {
                "$ref": "#/components/schemas/ExtendedDataPointBigDecimal"
              }
            ]
          }
        }
      },
      "SfdrEnvironmentalGreenhouseGasEmissions": {
        "type": "object",
        "properties": {
          "scope1GhgEmissionsInTonnes": {
            "nullable": true,
            "allOf": [
              {
                "$ref": "#/components/schemas/ExtendedDataPointBigDecimal"
              }
            ]
          },
          "scope2GhgEmissionsInTonnes": {
            "nullable": true,
            "allOf": [
              {
                "$ref": "#/components/schemas/ExtendedDataPointBigDecimal"
              }
            ]
          },
          "scope2GhgEmissionsLocationBasedInTonnes": {
            "nullable": true,
            "allOf": [
              {
                "$ref": "#/components/schemas/ExtendedDataPointBigDecimal"
              }
            ]
          },
          "scope2GhgEmissionsMarketBasedInTonnes": {
            "nullable": true,
            "allOf": [
              {
                "$ref": "#/components/schemas/ExtendedDataPointBigDecimal"
              }
            ]
          },
          "scope1And2GhgEmissionsInTonnes": {
            "nullable": true,
            "allOf": [
              {
                "$ref": "#/components/schemas/ExtendedDataPointBigDecimal"
              }
            ]
          },
          "scope1And2GhgEmissionsLocationBasedInTonnes": {
            "nullable": true,
            "allOf": [
              {
                "$ref": "#/components/schemas/ExtendedDataPointBigDecimal"
              }
            ]
          },
          "scope1And2GhgEmissionsMarketBasedInTonnes": {
            "nullable": true,
            "allOf": [
              {
                "$ref": "#/components/schemas/ExtendedDataPointBigDecimal"
              }
            ]
          },
          "scope3GhgEmissionsInTonnes": {
            "nullable": true,
            "allOf": [
              {
                "$ref": "#/components/schemas/ExtendedDataPointBigDecimal"
              }
            ]
          },
          "scope1And2And3GhgEmissionsInTonnes": {
            "nullable": true,
            "allOf": [
              {
                "$ref": "#/components/schemas/ExtendedDataPointBigDecimal"
              }
            ]
          },
          "enterpriseValue": {
            "nullable": true,
            "allOf": [
              {
                "$ref": "#/components/schemas/CurrencyDataPoint"
              }
            ]
          },
          "totalRevenue": {
            "nullable": true,
            "allOf": [
              {
                "$ref": "#/components/schemas/CurrencyDataPoint"
              }
            ]
          },
          "carbonFootprintInTonnesPerMillionEURRevenue": {
            "nullable": true,
            "allOf": [
              {
                "$ref": "#/components/schemas/ExtendedDataPointBigDecimal"
              }
            ]
          },
          "ghgIntensityInTonnesPerMillionEURRevenue": {
            "nullable": true,
            "allOf": [
              {
                "$ref": "#/components/schemas/ExtendedDataPointBigDecimal"
              }
            ]
          },
          "fossilFuelSectorExposure": {
            "nullable": true,
            "allOf": [
              {
                "$ref": "#/components/schemas/ExtendedDataPointYesNo"
              }
            ]
          }
        }
      },
      "SfdrEnvironmentalWaste": {
        "type": "object",
        "properties": {
          "hazardousAndRadioactiveWasteInTonnes": {
            "nullable": true,
            "allOf": [
              {
                "$ref": "#/components/schemas/ExtendedDataPointBigDecimal"
              }
            ]
          },
          "manufactureOfAgrochemicalPesticidesProducts": {
            "nullable": true,
            "allOf": [
              {
                "$ref": "#/components/schemas/ExtendedDataPointYesNo"
              }
            ]
          },
          "landDegradationDesertificationSoilSealingExposure": {
            "nullable": true,
            "allOf": [
              {
                "$ref": "#/components/schemas/ExtendedDataPointYesNo"
              }
            ]
          },
          "sustainableAgriculturePolicy": {
            "nullable": true,
            "allOf": [
              {
                "$ref": "#/components/schemas/BaseDataPointYesNo"
              }
            ]
          },
          "sustainableOceansAndSeasPolicy": {
            "nullable": true,
            "allOf": [
              {
                "$ref": "#/components/schemas/BaseDataPointYesNo"
              }
            ]
          },
          "nonRecycledWasteInTonnes": {
            "nullable": true,
            "allOf": [
              {
                "$ref": "#/components/schemas/ExtendedDataPointBigDecimal"
              }
            ]
          },
          "threatenedSpeciesExposure": {
            "nullable": true,
            "allOf": [
              {
                "$ref": "#/components/schemas/ExtendedDataPointYesNo"
              }
            ]
          },
          "biodiversityProtectionPolicy": {
            "nullable": true,
            "allOf": [
              {
                "$ref": "#/components/schemas/BaseDataPointYesNo"
              }
            ]
          },
          "deforestationPolicy": {
            "nullable": true,
            "allOf": [
              {
                "$ref": "#/components/schemas/BaseDataPointYesNo"
              }
            ]
          }
        }
      },
      "SfdrEnvironmentalWater": {
        "type": "object",
        "properties": {
          "emissionsToWaterInTonnes": {
            "nullable": true,
            "allOf": [
              {
                "$ref": "#/components/schemas/ExtendedDataPointBigDecimal"
              }
            ]
          },
          "waterConsumptionInCubicMeters": {
            "nullable": true,
            "allOf": [
              {
                "$ref": "#/components/schemas/ExtendedDataPointBigDecimal"
              }
            ]
          },
          "waterReusedInCubicMeters": {
            "nullable": true,
            "allOf": [
              {
                "$ref": "#/components/schemas/ExtendedDataPointBigDecimal"
              }
            ]
          },
          "relativeWaterUsageInCubicMetersPerMillionEURRevenue": {
            "nullable": true,
            "allOf": [
              {
                "$ref": "#/components/schemas/ExtendedDataPointBigDecimal"
              }
            ]
          },
          "waterManagementPolicy": {
            "nullable": true,
            "allOf": [
              {
                "$ref": "#/components/schemas/ExtendedDataPointYesNo"
              }
            ]
          },
          "highWaterStressAreaExposure": {
            "nullable": true,
            "allOf": [
              {
                "$ref": "#/components/schemas/ExtendedDataPointYesNo"
              }
            ]
          }
        }
      },
      "SfdrGeneral": {
        "required": [
          "general"
        ],
        "type": "object",
        "properties": {
          "general": {
            "$ref": "#/components/schemas/SfdrGeneralGeneral"
          }
        }
      },
      "SfdrGeneralGeneral": {
        "required": [
          "dataDate",
          "fiscalYearDeviation",
          "fiscalYearEnd"
        ],
        "type": "object",
        "properties": {
          "dataDate": {
            "type": "string",
            "format": "date"
          },
          "fiscalYearDeviation": {
            "$ref": "#/components/schemas/FiscalYearDeviation"
          },
          "fiscalYearEnd": {
            "type": "string",
            "format": "date"
          },
          "referencedReports": {
            "type": "object",
            "additionalProperties": {
              "$ref": "#/components/schemas/CompanyReport"
            },
            "nullable": true,
            "example": {
              "string": {
                "fileReference": "string",
                "fileName": "string",
                "isGroupLevel": "Yes",
                "reportDate": "2023-10-12",
                "currency": "string"
              }
            }
          },
          "scopeOfEntities": {
            "nullable": true,
            "allOf": [
              {
                "$ref": "#/components/schemas/YesNoNa"
              }
            ]
          }
        }
      },
      "SfdrHighImpactClimateSectorEnergyConsumption": {
        "type": "object",
        "properties": {
          "highImpactClimateSectorEnergyConsumptionInGWh": {
            "nullable": true,
            "allOf": [
              {
                "$ref": "#/components/schemas/ExtendedDataPointBigDecimal"
              }
            ]
          },
          "highImpactClimateSectorEnergyConsumptionInGWhPerMillionEURRevenue": {
            "nullable": true,
            "allOf": [
              {
                "$ref": "#/components/schemas/ExtendedDataPointBigDecimal"
              }
            ]
          }
        },
        "example": {
          "NaceCodeA": {
            "highImpactClimateSectorEnergyConsumptionInGWh": {
              "quality": "Audited",
              "dataSource": {
                "page": 0,
                "tagName": "string",
                "fileName": "string",
                "fileReference": "string"
              },
              "comment": "string",
              "value": 0
            },
            "highImpactClimateSectorEnergyConsumptionInGWhPerMillionEURRevenue": {
              "quality": "Audited",
              "dataSource": {
                "page": 0,
                "tagName": "string",
                "fileName": "string",
                "fileReference": "string"
              },
              "comment": "string",
              "value": 0
            }
          },
          "NaceCodeB": {
            "highImpactClimateSectorEnergyConsumptionInGWh": {
              "quality": "Audited",
              "dataSource": {
                "page": 0,
                "tagName": "string",
                "fileName": "string",
                "fileReference": "string"
              },
              "comment": "string",
              "value": 0
            },
            "highImpactClimateSectorEnergyConsumptionInGWhPerMillionEURRevenue": {
              "quality": "Audited",
              "dataSource": {
                "page": 0,
                "tagName": "string",
                "fileName": "string",
                "fileReference": "string"
              },
              "comment": "string",
              "value": 0
            }
          },
          "NaceCodeC": {
            "highImpactClimateSectorEnergyConsumptionInGWh": {
              "quality": "Audited",
              "dataSource": {
                "page": 0,
                "tagName": "string",
                "fileName": "string",
                "fileReference": "string"
              },
              "comment": "string",
              "value": 0
            },
            "highImpactClimateSectorEnergyConsumptionInGWhPerMillionEURRevenue": {
              "quality": "Audited",
              "dataSource": {
                "page": 0,
                "tagName": "string",
                "fileName": "string",
                "fileReference": "string"
              },
              "comment": "string",
              "value": 0
            }
          },
          "NaceCodeD": {
            "highImpactClimateSectorEnergyConsumptionInGWh": {
              "quality": "Audited",
              "dataSource": {
                "page": 0,
                "tagName": "string",
                "fileName": "string",
                "fileReference": "string"
              },
              "comment": "string",
              "value": 0
            },
            "highImpactClimateSectorEnergyConsumptionInGWhPerMillionEURRevenue": {
              "quality": "Audited",
              "dataSource": {
                "page": 0,
                "tagName": "string",
                "fileName": "string",
                "fileReference": "string"
              },
              "comment": "string",
              "value": 0
            }
          },
          "NaceCodeE": {
            "highImpactClimateSectorEnergyConsumptionInGWh": {
              "quality": "Audited",
              "dataSource": {
                "page": 0,
                "tagName": "string",
                "fileName": "string",
                "fileReference": "string"
              },
              "comment": "string",
              "value": 0
            },
            "highImpactClimateSectorEnergyConsumptionInGWhPerMillionEURRevenue": {
              "quality": "Audited",
              "dataSource": {
                "page": 0,
                "tagName": "string",
                "fileName": "string",
                "fileReference": "string"
              },
              "comment": "string",
              "value": 0
            }
          },
          "NaceCodeF": {
            "highImpactClimateSectorEnergyConsumptionInGWh": {
              "quality": "Audited",
              "dataSource": {
                "page": 0,
                "tagName": "string",
                "fileName": "string",
                "fileReference": "string"
              },
              "comment": "string",
              "value": 0
            },
            "highImpactClimateSectorEnergyConsumptionInGWhPerMillionEURRevenue": {
              "quality": "Audited",
              "dataSource": {
                "page": 0,
                "tagName": "string",
                "fileName": "string",
                "fileReference": "string"
              },
              "comment": "string",
              "value": 0
            }
          },
          "NaceCodeG": {
            "highImpactClimateSectorEnergyConsumptionInGWh": {
              "quality": "Audited",
              "dataSource": {
                "page": 0,
                "tagName": "string",
                "fileName": "string",
                "fileReference": "string"
              },
              "comment": "string",
              "value": 0
            },
            "highImpactClimateSectorEnergyConsumptionInGWhPerMillionEURRevenue": {
              "quality": "Audited",
              "dataSource": {
                "page": 0,
                "tagName": "string",
                "fileName": "string",
                "fileReference": "string"
              },
              "comment": "string",
              "value": 0
            }
          },
          "NaceCodeH": {
            "highImpactClimateSectorEnergyConsumptionInGWh": {
              "quality": "Audited",
              "dataSource": {
                "page": 0,
                "tagName": "string",
                "fileName": "string",
                "fileReference": "string"
              },
              "comment": "string",
              "value": 0
            },
            "highImpactClimateSectorEnergyConsumptionInGWhPerMillionEURRevenue": {
              "quality": "Audited",
              "dataSource": {
                "page": 0,
                "tagName": "string",
                "fileName": "string",
                "fileReference": "string"
              },
              "comment": "string",
              "value": 0
            }
          },
          "NaceCodeL": {
            "highImpactClimateSectorEnergyConsumptionInGWh": {
              "quality": "Audited",
              "dataSource": {
                "page": 0,
                "tagName": "string",
                "fileName": "string",
                "fileReference": "string"
              },
              "comment": "string",
              "value": 0
            },
            "highImpactClimateSectorEnergyConsumptionInGWhPerMillionEURRevenue": {
              "quality": "Audited",
              "dataSource": {
                "page": 0,
                "tagName": "string",
                "fileName": "string",
                "fileReference": "string"
              },
              "comment": "string",
              "value": 0
            }
          }
        }
      },
      "SfdrSocial": {
        "type": "object",
        "properties": {
          "socialAndEmployeeMatters": {
            "nullable": true,
            "allOf": [
              {
                "$ref": "#/components/schemas/SfdrSocialSocialAndEmployeeMatters"
              }
            ]
          },
          "greenSecurities": {
            "nullable": true,
            "allOf": [
              {
                "$ref": "#/components/schemas/SfdrSocialGreenSecurities"
              }
            ]
          },
          "humanRights": {
            "nullable": true,
            "allOf": [
              {
                "$ref": "#/components/schemas/SfdrSocialHumanRights"
              }
            ]
          },
          "antiCorruptionAndAntiBribery": {
            "nullable": true,
            "allOf": [
              {
                "$ref": "#/components/schemas/SfdrSocialAntiCorruptionAndAntiBribery"
              }
            ]
          }
        }
      },
      "SfdrSocialAntiCorruptionAndAntiBribery": {
        "type": "object",
        "properties": {
          "casesOfInsufficientActionAgainstBriberyAndCorruption": {
            "nullable": true,
            "allOf": [
              {
                "$ref": "#/components/schemas/ExtendedDataPointLong"
              }
            ]
          },
          "reportedConvictionsOfBriberyAndCorruption": {
            "nullable": true,
            "allOf": [
              {
                "$ref": "#/components/schemas/ExtendedDataPointLong"
              }
            ]
          },
          "totalAmountOfReportedFinesOfBriberyAndCorruption": {
            "nullable": true,
            "allOf": [
              {
                "$ref": "#/components/schemas/CurrencyDataPoint"
              }
            ]
          }
        }
      },
      "SfdrSocialGreenSecurities": {
        "type": "object",
        "properties": {
          "securitiesNotCertifiedAsGreen": {
            "nullable": true,
            "allOf": [
              {
                "$ref": "#/components/schemas/ExtendedDataPointYesNo"
              }
            ]
          }
        }
      },
      "SfdrSocialHumanRights": {
        "type": "object",
        "properties": {
          "humanRightsPolicy": {
            "nullable": true,
            "allOf": [
              {
                "$ref": "#/components/schemas/BaseDataPointYesNo"
              }
            ]
          },
          "humanRightsDueDiligence": {
            "nullable": true,
            "allOf": [
              {
                "$ref": "#/components/schemas/ExtendedDataPointYesNo"
              }
            ]
          },
          "traffickingInHumanBeingsPolicy": {
            "nullable": true,
            "allOf": [
              {
                "$ref": "#/components/schemas/BaseDataPointYesNo"
              }
            ]
          },
          "reportedChildLabourIncidents": {
            "nullable": true,
            "allOf": [
              {
                "$ref": "#/components/schemas/ExtendedDataPointYesNo"
              }
            ]
          },
          "reportedForcedOrCompulsoryLabourIncidents": {
            "nullable": true,
            "allOf": [
              {
                "$ref": "#/components/schemas/ExtendedDataPointYesNo"
              }
            ]
          },
          "numberOfReportedIncidentsOfHumanRightsViolations": {
            "nullable": true,
            "allOf": [
              {
                "$ref": "#/components/schemas/ExtendedDataPointLong"
              }
            ]
          }
        }
      },
      "SfdrSocialSocialAndEmployeeMatters": {
        "type": "object",
        "properties": {
          "humanRightsLegalProceedings": {
            "nullable": true,
            "allOf": [
              {
                "$ref": "#/components/schemas/ExtendedDataPointYesNo"
              }
            ]
          },
          "iloCoreLabourStandards": {
            "nullable": true,
            "allOf": [
              {
                "$ref": "#/components/schemas/ExtendedDataPointYesNo"
              }
            ]
          },
          "environmentalPolicy": {
            "nullable": true,
            "allOf": [
              {
                "$ref": "#/components/schemas/BaseDataPointYesNo"
              }
            ]
          },
          "corruptionLegalProceedings": {
            "nullable": true,
            "allOf": [
              {
                "$ref": "#/components/schemas/ExtendedDataPointYesNo"
              }
            ]
          },
          "transparencyDisclosurePolicy": {
            "nullable": true,
            "allOf": [
              {
                "$ref": "#/components/schemas/BaseDataPointYesNo"
              }
            ]
          },
          "humanRightsDueDiligencePolicy": {
            "nullable": true,
            "allOf": [
              {
                "$ref": "#/components/schemas/BaseDataPointYesNo"
              }
            ]
          },
          "policyAgainstChildLabour": {
            "nullable": true,
            "allOf": [
              {
                "$ref": "#/components/schemas/BaseDataPointYesNo"
              }
            ]
          },
          "policyAgainstForcedLabour": {
            "nullable": true,
            "allOf": [
              {
                "$ref": "#/components/schemas/BaseDataPointYesNo"
              }
            ]
          },
          "policyAgainstDiscriminationInTheWorkplace": {
            "nullable": true,
            "allOf": [
              {
                "$ref": "#/components/schemas/BaseDataPointYesNo"
              }
            ]
          },
          "iso14001Certificate": {
            "nullable": true,
            "allOf": [
              {
                "$ref": "#/components/schemas/BaseDataPointYesNo"
              }
            ]
          },
          "policyAgainstBriberyAndCorruption": {
            "nullable": true,
            "allOf": [
              {
                "$ref": "#/components/schemas/BaseDataPointYesNo"
              }
            ]
          },
          "fairBusinessMarketingAdvertisingPolicy": {
            "nullable": true,
            "allOf": [
              {
                "$ref": "#/components/schemas/ExtendedDataPointYesNo"
              }
            ]
          },
          "technologiesExpertiseTransferPolicy": {
            "nullable": true,
            "allOf": [
              {
                "$ref": "#/components/schemas/ExtendedDataPointYesNo"
              }
            ]
          },
          "fairCompetitionPolicy": {
            "nullable": true,
            "allOf": [
              {
                "$ref": "#/components/schemas/ExtendedDataPointYesNo"
              }
            ]
          },
          "violationOfTaxRulesAndRegulation": {
            "nullable": true,
            "allOf": [
              {
                "$ref": "#/components/schemas/ExtendedDataPointYesNo"
              }
            ]
          },
          "unGlobalCompactPrinciplesCompliancePolicy": {
            "nullable": true,
            "allOf": [
              {
                "$ref": "#/components/schemas/BaseDataPointYesNo"
              }
            ]
          },
          "oecdGuidelinesForMultinationalEnterprisesGrievanceHandling": {
            "nullable": true,
            "allOf": [
              {
                "$ref": "#/components/schemas/ExtendedDataPointYesNo"
              }
            ]
          },
          "averageGrossHourlyEarningsMaleEmployees": {
            "nullable": true,
            "allOf": [
              {
                "$ref": "#/components/schemas/CurrencyDataPoint"
              }
            ]
          },
          "averageGrossHourlyEarningsFemaleEmployees": {
            "nullable": true,
            "allOf": [
              {
                "$ref": "#/components/schemas/CurrencyDataPoint"
              }
            ]
          },
          "unadjustedGenderPayGapInPercent": {
            "nullable": true,
            "allOf": [
              {
                "$ref": "#/components/schemas/ExtendedDataPointBigDecimal"
              }
            ]
          },
          "femaleBoardMembers": {
            "nullable": true,
            "allOf": [
              {
                "$ref": "#/components/schemas/ExtendedDataPointLong"
              }
            ]
          },
          "maleBoardMembers": {
            "nullable": true,
            "allOf": [
              {
                "$ref": "#/components/schemas/ExtendedDataPointLong"
              }
            ]
          },
          "boardGenderDiversityInPercent": {
            "nullable": true,
            "allOf": [
              {
                "$ref": "#/components/schemas/ExtendedDataPointBigDecimal"
              }
            ]
          },
          "controversialWeaponsExposure": {
            "nullable": true,
            "allOf": [
              {
                "$ref": "#/components/schemas/ExtendedDataPointYesNo"
              }
            ]
          },
          "workplaceAccidentPreventionPolicy": {
            "nullable": true,
            "allOf": [
              {
                "$ref": "#/components/schemas/BaseDataPointYesNo"
              }
            ]
          },
          "rateOfAccidentsInPercent": {
            "nullable": true,
            "allOf": [
              {
                "$ref": "#/components/schemas/ExtendedDataPointBigDecimal"
              }
            ]
          },
          "workdaysLostInDays": {
            "nullable": true,
            "allOf": [
              {
                "$ref": "#/components/schemas/ExtendedDataPointBigDecimal"
              }
            ]
          },
          "supplierCodeOfConduct": {
            "nullable": true,
            "allOf": [
              {
                "$ref": "#/components/schemas/BaseDataPointYesNo"
              }
            ]
          },
          "grievanceHandlingMechanism": {
            "nullable": true,
            "allOf": [
              {
                "$ref": "#/components/schemas/ExtendedDataPointYesNo"
              }
            ]
          },
          "whistleblowerProtectionPolicy": {
            "nullable": true,
            "allOf": [
              {
                "$ref": "#/components/schemas/BaseDataPointYesNo"
              }
            ]
          },
          "reportedIncidentsOfDiscrimination": {
            "nullable": true,
            "allOf": [
              {
                "$ref": "#/components/schemas/ExtendedDataPointLong"
              }
            ]
          },
          "sanctionedIncidentsOfDiscrimination": {
            "nullable": true,
            "allOf": [
              {
                "$ref": "#/components/schemas/ExtendedDataPointLong"
              }
            ]
          },
          "ceoToEmployeePayGapRatio": {
            "nullable": true,
            "allOf": [
              {
                "$ref": "#/components/schemas/ExtendedDataPointBigDecimal"
              }
            ]
          },
          "excessiveCeoPayRatioInPercent": {
            "nullable": true,
            "allOf": [
              {
                "$ref": "#/components/schemas/ExtendedDataPointBigDecimal"
              }
            ]
          }
        }
      },
      "YesNoNa": {
        "type": "string",
        "enum": [
          "Yes",
          "No",
          "NA"
        ]
      },
      "CompanyAssociatedDataPathwaysToParisData": {
        "required": [
          "companyId",
          "data",
          "reportingPeriod"
        ],
        "type": "object",
        "properties": {
          "companyId": {
            "type": "string"
          },
          "reportingPeriod": {
            "type": "string"
          },
          "data": {
            "$ref": "#/components/schemas/PathwaysToParisData"
          }
        }
      },
      "P2pAmmonia": {
        "type": "object",
        "properties": {
          "decarbonisation": {
            "nullable": true,
            "allOf": [
              {
                "$ref": "#/components/schemas/P2pAmmoniaDecarbonisation"
              }
            ]
          },
          "defossilisation": {
            "nullable": true,
            "allOf": [
              {
                "$ref": "#/components/schemas/P2pAmmoniaDefossilisation"
              }
            ]
          }
        }
      },
      "P2pAmmoniaDecarbonisation": {
        "type": "object",
        "properties": {
          "energyMixInPercent": {
            "type": "number",
            "nullable": true
          },
          "ccsTechnologyAdoptionInPercent": {
            "type": "number",
            "nullable": true
          },
          "electrificationInPercent": {
            "type": "number",
            "nullable": true
          }
        }
      },
      "P2pAmmoniaDefossilisation": {
        "type": "object",
        "properties": {
          "useOfRenewableFeedstocksInPercent": {
            "type": "number",
            "nullable": true
          }
        }
      },
      "P2pAutomotive": {
        "type": "object",
        "properties": {
          "energy": {
            "nullable": true,
            "allOf": [
              {
                "$ref": "#/components/schemas/P2pAutomotiveEnergy"
              }
            ]
          },
          "technologyValueCreation": {
            "nullable": true,
            "allOf": [
              {
                "$ref": "#/components/schemas/P2pAutomotiveTechnologyValueCreation"
              }
            ]
          },
          "materials": {
            "nullable": true,
            "allOf": [
              {
                "$ref": "#/components/schemas/P2pAutomotiveMaterials"
              }
            ]
          }
        }
      },
      "P2pAutomotiveEnergy": {
        "type": "object",
        "properties": {
          "productionSiteEnergyConsumptionInMWh": {
            "type": "number",
            "nullable": true
          },
          "energyMixInPercent": {
            "type": "number",
            "nullable": true
          }
        }
      },
      "P2pAutomotiveMaterials": {
        "type": "object",
        "properties": {
          "materialUseManagementInPercent": {
            "type": "number",
            "nullable": true
          },
          "useOfSecondaryMaterialsInPercent": {
            "type": "number",
            "nullable": true
          }
        }
      },
      "P2pAutomotiveTechnologyValueCreation": {
        "type": "object",
        "properties": {
          "driveMixInPercent": {
            "type": "number",
            "nullable": true
          },
          "icAndHybridEnginePhaseOutDate": {
            "type": "string",
            "format": "date",
            "nullable": true
          },
          "futureValueCreationStrategy": {
            "nullable": true,
            "allOf": [
              {
                "$ref": "#/components/schemas/YesNo"
              }
            ]
          }
        }
      },
      "P2pCement": {
        "type": "object",
        "properties": {
          "energy": {
            "nullable": true,
            "allOf": [
              {
                "$ref": "#/components/schemas/P2pCementEnergy"
              }
            ]
          },
          "technology": {
            "nullable": true,
            "allOf": [
              {
                "$ref": "#/components/schemas/P2pCementTechnology"
              }
            ]
          },
          "material": {
            "nullable": true,
            "allOf": [
              {
                "$ref": "#/components/schemas/P2pCementMaterial"
              }
            ]
          }
        }
      },
      "P2pCementEnergy": {
        "type": "object",
        "properties": {
          "energyMixInPercent": {
            "type": "number",
            "nullable": true
          },
          "fuelMixInPercent": {
            "type": "number",
            "nullable": true
          },
          "thermalEnergyEfficiencyInPercent": {
            "type": "number",
            "nullable": true
          },
          "compositionOfThermalInputInPercent": {
            "type": "number",
            "nullable": true
          }
        }
      },
      "P2pCementMaterial": {
        "type": "object",
        "properties": {
          "clinkerFactorReduction": {
            "type": "number",
            "nullable": true
          },
          "preCalcinedClayUsageInPercent": {
            "type": "number",
            "nullable": true
          },
          "circularEconomyContribution": {
            "nullable": true,
            "allOf": [
              {
                "$ref": "#/components/schemas/YesNo"
              }
            ]
          }
        }
      },
      "P2pCementTechnology": {
        "type": "object",
        "properties": {
          "carbonCaptureAndUseTechnologyUsage": {
            "nullable": true,
            "allOf": [
              {
                "$ref": "#/components/schemas/YesNo"
              }
            ]
          },
          "electrificationOfProcessHeatInPercent": {
            "type": "number",
            "nullable": true
          }
        }
      },
      "P2pDriveMix": {
        "type": "object",
        "properties": {
          "driveMixPerFleetSegmentInPercent": {
            "type": "number",
            "nullable": true
          },
          "totalAmountOfVehicles": {
            "type": "number",
            "nullable": true
          }
        },
        "example": {
          "SmallTrucks": {
            "driveMixPerFleetSegmentInPercent": 0,
            "totalAmountOfVehicles": 0
          },
          "MediumTrucks": {
            "driveMixPerFleetSegmentInPercent": 0,
            "totalAmountOfVehicles": 0
          },
          "LargeTrucks": {
            "driveMixPerFleetSegmentInPercent": 0,
            "totalAmountOfVehicles": 0
          }
        }
      },
      "P2pElectricityGeneration": {
        "type": "object",
        "properties": {
          "technology": {
            "nullable": true,
            "allOf": [
              {
                "$ref": "#/components/schemas/P2pElectricityGenerationTechnology"
              }
            ]
          }
        }
      },
      "P2pElectricityGenerationTechnology": {
        "type": "object",
        "properties": {
          "electricityMixEmissionsInCorrespondingUnit": {
            "type": "number",
            "nullable": true
          },
          "shareOfRenewableElectricityInPercent": {
            "type": "number",
            "nullable": true
          },
          "naturalGasPhaseOut": {
            "type": "string",
            "format": "date",
            "nullable": true
          },
          "coalPhaseOut": {
            "type": "string",
            "format": "date",
            "nullable": true
          },
          "storageCapacityExpansionInPercent": {
            "type": "number",
            "nullable": true
          }
        }
      },
      "P2pFreightTransportByRoad": {
        "type": "object",
        "properties": {
          "technology": {
            "nullable": true,
            "allOf": [
              {
                "$ref": "#/components/schemas/P2pFreightTransportByRoadTechnology"
              }
            ]
          },
          "energy": {
            "nullable": true,
            "allOf": [
              {
                "$ref": "#/components/schemas/P2pFreightTransportByRoadEnergy"
              }
            ]
          }
        }
      },
      "P2pFreightTransportByRoadEnergy": {
        "type": "object",
        "properties": {
          "fuelMixInPercent": {
            "type": "number",
            "nullable": true
          }
        }
      },
      "P2pFreightTransportByRoadTechnology": {
        "type": "object",
        "properties": {
          "driveMixPerFleetSegment": {
            "type": "object",
            "additionalProperties": {
              "$ref": "#/components/schemas/P2pDriveMix"
            },
            "nullable": true,
            "example": {
              "SmallTrucks": {
                "driveMixPerFleetSegmentInPercent": 0,
                "totalAmountOfVehicles": 0
              },
              "MediumTrucks": {
                "driveMixPerFleetSegmentInPercent": 0,
                "totalAmountOfVehicles": 0
              },
              "LargeTrucks": {
                "driveMixPerFleetSegmentInPercent": 0,
                "totalAmountOfVehicles": 0
              }
            }
          },
          "icePhaseOut": {
            "type": "string",
            "format": "date",
            "nullable": true
          }
        }
      },
      "P2pGeneral": {
        "required": [
          "general"
        ],
        "type": "object",
        "properties": {
          "general": {
            "$ref": "#/components/schemas/P2pGeneralGeneral"
          },
          "governance": {
            "nullable": true,
            "allOf": [
              {
                "$ref": "#/components/schemas/P2pGeneralGovernance"
              }
            ]
          },
          "climateTargets": {
            "nullable": true,
            "allOf": [
              {
                "$ref": "#/components/schemas/P2pGeneralClimateTargets"
              }
            ]
          },
          "emissionsPlanning": {
            "nullable": true,
            "allOf": [
              {
                "$ref": "#/components/schemas/P2pGeneralEmissionsPlanning"
              }
            ]
          },
          "investmentPlanning": {
            "nullable": true,
            "allOf": [
              {
                "$ref": "#/components/schemas/P2pGeneralInvestmentPlanning"
              }
            ]
          }
        }
      },
      "P2pGeneralClimateTargets": {
        "type": "object",
        "properties": {
          "shortTermScienceBasedClimateTarget": {
            "nullable": true,
            "allOf": [
              {
                "$ref": "#/components/schemas/YesNo"
              }
            ]
          },
          "longTermScienceBasedClimateTarget": {
            "nullable": true,
            "allOf": [
              {
                "$ref": "#/components/schemas/YesNo"
              }
            ]
          }
        }
      },
      "P2pGeneralEmissionsPlanning": {
        "type": "object",
        "properties": {
          "absoluteEmissionsInTonnesCO2e": {
            "type": "number",
            "nullable": true
          },
          "relativeEmissionsInPercent": {
            "type": "number",
            "nullable": true
          },
          "reductionOfAbsoluteEmissionsInTonnesCO2e": {
            "type": "number",
            "nullable": true
          },
          "reductionOfRelativeEmissionsInPercent": {
            "type": "number",
            "nullable": true
          },
          "climateActionPlan": {
            "nullable": true,
            "allOf": [
              {
                "$ref": "#/components/schemas/YesNo"
              }
            ]
          },
          "useOfInternalCarbonPrice": {
            "nullable": true,
            "allOf": [
              {
                "$ref": "#/components/schemas/YesNo"
              }
            ]
          }
        }
      },
      "P2pGeneralGeneral": {
        "required": [
          "dataDate",
          "sectors"
        ],
        "type": "object",
        "properties": {
          "dataDate": {
            "type": "string",
            "format": "date"
          },
          "sectors": {
            "type": "array",
            "items": {
              "$ref": "#/components/schemas/P2pSector"
            }
          }
        }
      },
      "P2pGeneralGovernance": {
        "type": "object",
        "properties": {
          "organisationalResponsibilityForParisCompatibility": {
            "nullable": true,
            "allOf": [
              {
                "$ref": "#/components/schemas/YesNo"
              }
            ]
          },
          "parisCompatibilityInExecutiveRemunerationInPercent": {
            "type": "number",
            "nullable": true
          },
          "parisCompatibilityInAverageRemunerationInPercent": {
            "type": "number",
            "nullable": true
          },
          "shareOfEmployeesTrainedOnParisCompatibilityInPercent": {
            "type": "number",
            "nullable": true
          },
          "qualificationRequirementsOnParisCompatibility": {
            "nullable": true,
            "allOf": [
              {
                "$ref": "#/components/schemas/YesNo"
              }
            ]
          },
          "mobilityAndTravelPolicy": {
            "nullable": true,
            "allOf": [
              {
                "$ref": "#/components/schemas/YesNo"
              }
            ]
          },
          "upstreamSupplierEngagementStrategy": {
            "nullable": true,
            "allOf": [
              {
                "$ref": "#/components/schemas/YesNo"
              }
            ]
          },
          "upstreamSupplierProcurementPolicy": {
            "nullable": true,
            "allOf": [
              {
                "$ref": "#/components/schemas/BaseDataPointYesNo"
              }
            ]
          },
          "downstreamCustomerEngagement": {
            "nullable": true,
            "allOf": [
              {
                "$ref": "#/components/schemas/YesNo"
              }
            ]
          },
          "policymakerEngagement": {
            "nullable": true,
            "allOf": [
              {
                "$ref": "#/components/schemas/YesNo"
              }
            ]
          }
        }
      },
      "P2pGeneralInvestmentPlanning": {
        "type": "object",
        "properties": {
          "investmentPlanForClimateTargets": {
            "nullable": true,
            "allOf": [
              {
                "$ref": "#/components/schemas/YesNo"
              }
            ]
          },
          "capexShareInNetZeroSolutionsInPercent": {
            "type": "number",
            "nullable": true
          },
          "capexShareInGhgIntensivePlantsInPercent": {
            "type": "number",
            "nullable": true
          },
          "researchAndDevelopmentExpenditureForNetZeroSolutionsInPercent": {
            "type": "number",
            "nullable": true
          }
        }
      },
      "P2pHvcPlastics": {
        "type": "object",
        "properties": {
          "decarbonisation": {
            "nullable": true,
            "allOf": [
              {
                "$ref": "#/components/schemas/P2pHvcPlasticsDecarbonisation"
              }
            ]
          },
          "defossilisation": {
            "nullable": true,
            "allOf": [
              {
                "$ref": "#/components/schemas/P2pHvcPlasticsDefossilisation"
              }
            ]
          },
          "recycling": {
            "nullable": true,
            "allOf": [
              {
                "$ref": "#/components/schemas/P2pHvcPlasticsRecycling"
              }
            ]
          }
        }
      },
      "P2pHvcPlasticsDecarbonisation": {
        "type": "object",
        "properties": {
          "energyMixInPercent": {
            "type": "number",
            "nullable": true
          },
          "electrificationInPercent": {
            "type": "number",
            "nullable": true
          }
        }
      },
      "P2pHvcPlasticsDefossilisation": {
        "type": "object",
        "properties": {
          "useOfRenewableFeedstocksInPercent": {
            "type": "number",
            "nullable": true
          },
          "useOfBioplasticsInPercent": {
            "type": "number",
            "nullable": true
          },
          "useOfCo2FromCarbonCaptureAndReUseTechnologiesInPercent": {
            "type": "number",
            "nullable": true
          },
          "carbonCaptureAndUseStorageTechnologies": {
            "nullable": true,
            "allOf": [
              {
                "$ref": "#/components/schemas/YesNo"
              }
            ]
          }
        }
      },
      "P2pHvcPlasticsRecycling": {
        "type": "object",
        "properties": {
          "contributionToCircularEconomy": {
            "nullable": true,
            "allOf": [
              {
                "$ref": "#/components/schemas/YesNo"
              }
            ]
          },
          "materialRecyclingInPercent": {
            "type": "number",
            "nullable": true
          },
          "chemicalRecyclingInPercent": {
            "type": "number",
            "nullable": true
          }
        }
      },
      "P2pLivestockFarming": {
        "type": "object",
        "properties": {
          "emissionsFromManureAndFertiliserAndLivestock": {
            "nullable": true,
            "allOf": [
              {
                "$ref": "#/components/schemas/P2pLivestockFarmingEmissionsFromManureAndFertiliserAndLivestock"
              }
            ]
          },
          "animalWelfare": {
            "nullable": true,
            "allOf": [
              {
                "$ref": "#/components/schemas/P2pLivestockFarmingAnimalWelfare"
              }
            ]
          },
          "animalFeed": {
            "nullable": true,
            "allOf": [
              {
                "$ref": "#/components/schemas/P2pLivestockFarmingAnimalFeed"
              }
            ]
          },
          "energy": {
            "nullable": true,
            "allOf": [
              {
                "$ref": "#/components/schemas/P2pLivestockFarmingEnergy"
              }
            ]
          }
        }
      },
      "P2pLivestockFarmingAnimalFeed": {
        "type": "object",
        "properties": {
          "ownFeedInPercent": {
            "type": "number",
            "nullable": true
          },
          "externalFeedCertification": {
            "nullable": true,
            "allOf": [
              {
                "$ref": "#/components/schemas/BaseDataPointYesNo"
              }
            ]
          },
          "originOfExternalFeed": {
            "type": "string",
            "nullable": true
          },
          "excessNitrogenInKilogramsPerHectare": {
            "type": "number",
            "nullable": true
          },
          "cropRotation": {
            "type": "number",
            "nullable": true
          },
          "climateFriendlyProteinProductionInPercent": {
            "type": "number",
            "nullable": true
          },
          "greenFodderInPercent": {
            "type": "number",
            "nullable": true
          }
        }
      },
      "P2pLivestockFarmingAnimalWelfare": {
        "type": "object",
        "properties": {
          "mortalityRateInPercent": {
            "type": "number",
            "nullable": true
          }
        }
      },
      "P2pLivestockFarmingEmissionsFromManureAndFertiliserAndLivestock": {
        "type": "object",
        "properties": {
          "compostedFermentedManureInPercent": {
            "type": "number",
            "nullable": true
          },
          "emissionProofFertiliserStorageInPercent": {
            "type": "number",
            "nullable": true
          }
        }
      },
      "P2pLivestockFarmingEnergy": {
        "type": "object",
        "properties": {
          "renewableElectricityInPercent": {
            "type": "number",
            "nullable": true
          },
          "renewableHeatingInPercent": {
            "type": "number",
            "nullable": true
          },
          "electricGasPoweredMachineryVehicleInPercent": {
            "type": "number",
            "nullable": true
          }
        }
      },
      "P2pRealEstate": {
        "type": "object",
        "properties": {
          "buildingEfficiency": {
            "nullable": true,
            "allOf": [
              {
                "$ref": "#/components/schemas/P2pRealEstateBuildingEfficiency"
              }
            ]
          },
          "energySource": {
            "nullable": true,
            "allOf": [
              {
                "$ref": "#/components/schemas/P2pRealEstateEnergySource"
              }
            ]
          },
          "technology": {
            "nullable": true,
            "allOf": [
              {
                "$ref": "#/components/schemas/P2plRealEstateTechnology"
              }
            ]
          }
        }
      },
      "P2pRealEstateBuildingEfficiency": {
        "type": "object",
        "properties": {
          "buildingSpecificRefurbishmentRoadmapInPercent": {
            "type": "number",
            "nullable": true
          },
          "zeroEmissionBuildingShareInPercent": {
            "type": "number",
            "nullable": true
          },
          "buildingEnergyEfficiencyInCorrespondingUnit": {
            "type": "number",
            "nullable": true
          }
        }
      },
      "P2pRealEstateEnergySource": {
        "type": "object",
        "properties": {
          "renewableHeatingInPercent": {
            "type": "number",
            "nullable": true
          }
        }
      },
      "P2pSector": {
        "type": "string",
        "enum": [
          "Ammonia",
          "Automotive",
          "Cement",
          "CommercialRealEstate",
          "ElectricityGeneration",
          "FreightTransportByRoad",
          "HVCPlastics",
          "LivestockFarming",
          "ResidentialRealEstate",
          "Steel",
          "Other"
        ]
      },
      "P2pSteel": {
        "type": "object",
        "properties": {
          "energy": {
            "nullable": true,
            "allOf": [
              {
                "$ref": "#/components/schemas/P2pSteelEnergy"
              }
            ]
          },
          "technology": {
            "nullable": true,
            "allOf": [
              {
                "$ref": "#/components/schemas/P2pSteelTechnology"
              }
            ]
          }
        }
      },
      "P2pSteelEnergy": {
        "type": "object",
        "properties": {
          "emissionIntensityOfElectricityInCorrespondingUnit": {
            "type": "number",
            "nullable": true
          },
          "greenHydrogenUsage": {
            "nullable": true,
            "allOf": [
              {
                "$ref": "#/components/schemas/YesNo"
              }
            ]
          }
        }
      },
      "P2pSteelTechnology": {
        "type": "object",
        "properties": {
          "blastFurnacePhaseOutInPercent": {
            "type": "number",
            "nullable": true
          },
          "lowCarbonSteelScaleUpInPercent": {
            "type": "number",
            "nullable": true
          }
        }
      },
      "P2plRealEstateTechnology": {
        "type": "object",
        "properties": {
          "useOfDistrictHeatingNetworksInPercent": {
            "type": "number",
            "nullable": true
          },
          "heatPumpUsageInPercent": {
            "type": "number",
            "nullable": true
          }
        }
      },
      "PathwaysToParisData": {
        "required": [
          "general"
        ],
        "type": "object",
        "properties": {
          "general": {
            "$ref": "#/components/schemas/P2pGeneral"
          },
          "ammonia": {
            "nullable": true,
            "allOf": [
              {
                "$ref": "#/components/schemas/P2pAmmonia"
              }
            ]
          },
          "automotive": {
            "nullable": true,
            "allOf": [
              {
                "$ref": "#/components/schemas/P2pAutomotive"
              }
            ]
          },
          "hvcPlastics": {
            "nullable": true,
            "allOf": [
              {
                "$ref": "#/components/schemas/P2pHvcPlastics"
              }
            ]
          },
          "commercialRealEstate": {
            "nullable": true,
            "allOf": [
              {
                "$ref": "#/components/schemas/P2pRealEstate"
              }
            ]
          },
          "residentialRealEstate": {
            "nullable": true,
            "allOf": [
              {
                "$ref": "#/components/schemas/P2pRealEstate"
              }
            ]
          },
          "steel": {
            "nullable": true,
            "allOf": [
              {
                "$ref": "#/components/schemas/P2pSteel"
              }
            ]
          },
          "freightTransportByRoad": {
            "nullable": true,
            "allOf": [
              {
                "$ref": "#/components/schemas/P2pFreightTransportByRoad"
              }
            ]
          },
          "electricityGeneration": {
            "nullable": true,
            "allOf": [
              {
                "$ref": "#/components/schemas/P2pElectricityGeneration"
              }
            ]
          },
          "livestockFarming": {
            "nullable": true,
            "allOf": [
              {
                "$ref": "#/components/schemas/P2pLivestockFarming"
              }
            ]
          },
          "cement": {
            "nullable": true,
            "allOf": [
              {
                "$ref": "#/components/schemas/P2pCement"
              }
            ]
          }
        }
      },
      "BaseDataPointYesNoNa": {
        "required": [
          "value"
        ],
        "type": "object",
        "properties": {
          "value": {
            "$ref": "#/components/schemas/YesNoNa"
          },
          "dataSource": {
            "nullable": true,
            "allOf": [
              {
                "$ref": "#/components/schemas/BaseDocumentReference"
              }
            ]
          }
        }
      },
      "CompanyAssociatedDataLksgData": {
        "required": [
          "companyId",
          "data",
          "reportingPeriod"
        ],
        "type": "object",
        "properties": {
          "companyId": {
            "type": "string"
          },
          "reportingPeriod": {
            "type": "string"
          },
          "data": {
            "$ref": "#/components/schemas/LksgData"
          }
        }
      },
      "LksgData": {
        "required": [
          "general"
        ],
        "type": "object",
        "properties": {
          "general": {
            "$ref": "#/components/schemas/LksgGeneral"
          },
          "governance": {
            "nullable": true,
            "allOf": [
              {
                "$ref": "#/components/schemas/LksgGovernance"
              }
            ]
          },
          "social": {
            "nullable": true,
            "allOf": [
              {
                "$ref": "#/components/schemas/LksgSocial"
              }
            ]
          },
          "environmental": {
            "nullable": true,
            "allOf": [
              {
                "$ref": "#/components/schemas/LksgEnvironmental"
              }
            ]
          }
        }
      },
      "LksgEnvironmental": {
        "type": "object",
        "properties": {
          "useOfMercuryMercuryWasteMinamataConvention": {
            "nullable": true,
            "allOf": [
              {
                "$ref": "#/components/schemas/LksgEnvironmentalUseOfMercuryMercuryWasteMinamataConvention"
              }
            ]
          },
          "productionAndUseOfPersistentOrganicPollutantsPopsConvention": {
            "nullable": true,
            "allOf": [
              {
                "$ref": "#/components/schemas/LksgEnvironmentalProductionAndUseOfPersistentOrganicPollutantsPopsConvention"
              }
            ]
          },
          "exportImportOfHazardousWasteBaselConvention": {
            "nullable": true,
            "allOf": [
              {
                "$ref": "#/components/schemas/LksgEnvironmentalExportImportOfHazardousWasteBaselConvention"
              }
            ]
          }
        }
      },
      "LksgEnvironmentalExportImportOfHazardousWasteBaselConvention": {
        "type": "object",
        "properties": {
          "persistentOrganicPollutantsProductionAndUseTransboundaryMovements": {
            "nullable": true,
            "allOf": [
              {
                "$ref": "#/components/schemas/YesNo"
              }
            ]
          },
          "persistentOrganicPollutantsProductionAndUseRiskForImportingState": {
            "nullable": true,
            "allOf": [
              {
                "$ref": "#/components/schemas/YesNo"
              }
            ]
          },
          "hazardousWasteTransboundaryMovementsLocatedOecdEuLiechtenstein": {
            "nullable": true,
            "allOf": [
              {
                "$ref": "#/components/schemas/YesNo"
              }
            ]
          },
          "hazardousWasteTransboundaryMovementsOutsideOecdEuOrLiechtenstein": {
            "nullable": true,
            "allOf": [
              {
                "$ref": "#/components/schemas/YesNo"
              }
            ]
          },
          "hazardousWasteDisposal": {
            "nullable": true,
            "allOf": [
              {
                "$ref": "#/components/schemas/YesNo"
              }
            ]
          },
          "hazardousWasteDisposalRiskOfImport": {
            "nullable": true,
            "allOf": [
              {
                "$ref": "#/components/schemas/YesNo"
              }
            ]
          },
          "hazardousWasteDisposalOtherWasteImport": {
            "nullable": true,
            "allOf": [
              {
                "$ref": "#/components/schemas/YesNo"
              }
            ]
          }
        }
      },
      "LksgEnvironmentalProductionAndUseOfPersistentOrganicPollutantsPopsConvention": {
        "type": "object",
        "properties": {
          "persistentOrganicPollutantsProductionAndUse": {
            "nullable": true,
            "allOf": [
              {
                "$ref": "#/components/schemas/YesNo"
              }
            ]
          },
          "persistentOrganicPollutantsUsed": {
            "type": "string",
            "nullable": true
          },
          "persistentOrganicPollutantsProductionAndUseRiskOfExposure": {
            "nullable": true,
            "allOf": [
              {
                "$ref": "#/components/schemas/YesNo"
              }
            ]
          },
          "persistentOrganicPollutantsProductionAndUseRiskOfDisposal": {
            "nullable": true,
            "allOf": [
              {
                "$ref": "#/components/schemas/YesNo"
              }
            ]
          },
          "legalRestrictedWasteProcesses": {
            "nullable": true,
            "allOf": [
              {
                "$ref": "#/components/schemas/YesNo"
              }
            ]
          }
        }
      },
      "LksgEnvironmentalUseOfMercuryMercuryWasteMinamataConvention": {
        "type": "object",
        "properties": {
          "mercuryAndMercuryWasteHandling": {
            "nullable": true,
            "allOf": [
              {
                "$ref": "#/components/schemas/YesNo"
              }
            ]
          },
          "mercuryAndMercuryWasteHandlingPolicy": {
            "nullable": true,
            "allOf": [
              {
                "$ref": "#/components/schemas/BaseDataPointYesNo"
              }
            ]
          },
          "mercuryAddedProductsHandling": {
            "nullable": true,
            "allOf": [
              {
                "$ref": "#/components/schemas/YesNo"
              }
            ]
          },
          "mercuryAddedProductsHandlingRiskOfExposure": {
            "nullable": true,
            "allOf": [
              {
                "$ref": "#/components/schemas/YesNo"
              }
            ]
          },
          "mercuryAddedProductsHandlingRiskOfDisposal": {
            "nullable": true,
            "allOf": [
              {
                "$ref": "#/components/schemas/YesNo"
              }
            ]
          },
          "mercuryAndMercuryCompoundsProductionAndUse": {
            "nullable": true,
            "allOf": [
              {
                "$ref": "#/components/schemas/YesNo"
              }
            ]
          },
          "mercuryAndMercuryCompoundsProductionAndUseRiskOfExposure": {
            "nullable": true,
            "allOf": [
              {
                "$ref": "#/components/schemas/YesNo"
              }
            ]
          }
        }
      },
      "LksgGeneral": {
        "required": [
          "masterData"
        ],
        "type": "object",
        "properties": {
          "masterData": {
            "$ref": "#/components/schemas/LksgGeneralMasterData"
          },
          "productionSpecific": {
            "nullable": true,
            "allOf": [
              {
                "$ref": "#/components/schemas/LksgGeneralProductionSpecific"
              }
            ]
          },
          "productionSpecificOwnOperations": {
            "nullable": true,
            "allOf": [
              {
                "$ref": "#/components/schemas/LksgGeneralProductionSpecificOwnOperations"
              }
            ]
          }
        }
      },
      "LksgGeneralMasterData": {
        "required": [
          "dataDate"
        ],
        "type": "object",
        "properties": {
          "dataDate": {
            "type": "string",
            "format": "date"
          },
          "headOfficeInGermany": {
            "nullable": true,
            "allOf": [
              {
                "$ref": "#/components/schemas/YesNo"
              }
            ]
          },
          "groupOfCompanies": {
            "nullable": true,
            "allOf": [
              {
                "$ref": "#/components/schemas/YesNo"
              }
            ]
          },
          "groupOfCompaniesName": {
            "type": "string",
            "nullable": true
          },
          "industry": {
            "type": "array",
            "nullable": true,
            "items": {
              "type": "string"
            }
          },
          "numberOfEmployees": {
            "type": "number",
            "nullable": true
          },
          "seasonalOrMigrantWorkers": {
            "nullable": true,
            "allOf": [
              {
                "$ref": "#/components/schemas/YesNo"
              }
            ]
          },
          "shareOfTemporaryWorkers": {
            "nullable": true,
            "allOf": [
              {
                "$ref": "#/components/schemas/ShareOfTemporaryWorkers"
              }
            ]
          },
          "annualTotalRevenue": {
            "type": "number",
            "nullable": true
          },
          "totalRevenueCurrency": {
            "type": "string",
            "nullable": true
          },
          "fixedAndWorkingCapital": {
            "type": "number",
            "nullable": true
          }
        }
      },
      "LksgGeneralProductionSpecific": {
        "type": "object",
        "properties": {
          "manufacturingCompany": {
            "nullable": true,
            "allOf": [
              {
                "$ref": "#/components/schemas/YesNo"
              }
            ]
          },
          "capacity": {
            "type": "string",
            "nullable": true
          },
          "productionViaSubcontracting": {
            "nullable": true,
            "allOf": [
              {
                "$ref": "#/components/schemas/YesNo"
              }
            ]
          },
          "subcontractingCompaniesCountries": {
            "type": "array",
            "nullable": true,
            "items": {
              "type": "string"
            }
          },
          "subcontractingCompaniesIndustries": {
            "type": "array",
            "nullable": true,
            "items": {
              "type": "string"
            }
          },
          "productionSites": {
            "nullable": true,
            "allOf": [
              {
                "$ref": "#/components/schemas/YesNo"
              }
            ]
          },
          "listOfProductionSites": {
            "type": "array",
            "nullable": true,
            "items": {
              "$ref": "#/components/schemas/LksgProductionSite"
            }
          },
          "market": {
            "nullable": true,
            "allOf": [
              {
                "$ref": "#/components/schemas/NationalOrInternationalMarket"
              }
            ]
          },
          "specificProcurement": {
            "nullable": true,
            "allOf": [
              {
                "$ref": "#/components/schemas/YesNo"
              }
            ]
          }
        }
      },
      "LksgGeneralProductionSpecificOwnOperations": {
        "type": "object",
        "properties": {
          "mostImportantProducts": {
            "type": "array",
            "nullable": true,
            "items": {
              "$ref": "#/components/schemas/LksgProduct"
            }
          },
          "productsServicesCategoriesPurchased": {
            "type": "object",
            "additionalProperties": {
              "$ref": "#/components/schemas/LksgProcurementCategory"
            },
            "nullable": true,
            "example": {
              "Products": {
                "procuredProductTypesAndServicesNaceCodes": [
                  "string"
                ],
                "numberOfSuppliersPerCountryCode": {
                  "GB": 2
                },
                "shareOfTotalProcurementInPercent": 0
              },
              "Services": {
                "procuredProductTypesAndServicesNaceCodes": [
                  "string"
                ],
                "numberOfSuppliersPerCountryCode": {
                  "GB": 2
                },
                "shareOfTotalProcurementInPercent": 0
              },
              "RawMaterials": {
                "procuredProductTypesAndServicesNaceCodes": [
                  "string"
                ],
                "numberOfSuppliersPerCountryCode": {
                  "GB": 2
                },
                "shareOfTotalProcurementInPercent": 0
              }
            }
          }
        }
      },
      "LksgGovernance": {
        "type": "object",
        "properties": {
          "riskManagementOwnOperations": {
            "nullable": true,
            "allOf": [
              {
                "$ref": "#/components/schemas/LksgGovernanceRiskManagementOwnOperations"
              }
            ]
          },
          "grievanceMechanismOwnOperations": {
            "nullable": true,
            "allOf": [
              {
                "$ref": "#/components/schemas/LksgGovernanceGrievanceMechanismOwnOperations"
              }
            ]
          },
          "certificationsPoliciesAndResponsibilities": {
            "nullable": true,
            "allOf": [
              {
                "$ref": "#/components/schemas/LksgGovernanceCertificationsPoliciesAndResponsibilities"
              }
            ]
          },
          "generalViolations": {
            "nullable": true,
            "allOf": [
              {
                "$ref": "#/components/schemas/LksgGovernanceGeneralViolations"
              }
            ]
          }
        }
      },
      "LksgGovernanceCertificationsPoliciesAndResponsibilities": {
        "type": "object",
        "properties": {
          "sa8000Certification": {
            "nullable": true,
            "allOf": [
              {
                "$ref": "#/components/schemas/BaseDataPointYesNo"
              }
            ]
          },
          "smetaSocialAuditConcept": {
            "nullable": true,
            "allOf": [
              {
                "$ref": "#/components/schemas/BaseDataPointYesNo"
              }
            ]
          },
          "betterWorkProgramCertificate": {
            "nullable": true,
            "allOf": [
              {
                "$ref": "#/components/schemas/BaseDataPointYesNoNa"
              }
            ]
          },
          "iso45001Certification": {
            "nullable": true,
            "allOf": [
              {
                "$ref": "#/components/schemas/BaseDataPointYesNo"
              }
            ]
          },
          "iso14001Certification": {
            "nullable": true,
            "allOf": [
              {
                "$ref": "#/components/schemas/BaseDataPointYesNo"
              }
            ]
          },
          "emasCertification": {
            "nullable": true,
            "allOf": [
              {
                "$ref": "#/components/schemas/BaseDataPointYesNo"
              }
            ]
          },
          "iso37001Certification": {
            "nullable": true,
            "allOf": [
              {
                "$ref": "#/components/schemas/BaseDataPointYesNo"
              }
            ]
          },
          "iso37301Certification": {
            "nullable": true,
            "allOf": [
              {
                "$ref": "#/components/schemas/BaseDataPointYesNo"
              }
            ]
          },
          "riskManagementSystemCertification": {
            "nullable": true,
            "allOf": [
              {
                "$ref": "#/components/schemas/BaseDataPointYesNo"
              }
            ]
          },
          "amforiBsciAuditReport": {
            "nullable": true,
            "allOf": [
              {
                "$ref": "#/components/schemas/BaseDataPointYesNo"
              }
            ]
          },
          "responsibleBusinessAssociationCertification": {
            "nullable": true,
            "allOf": [
              {
                "$ref": "#/components/schemas/BaseDataPointYesNo"
              }
            ]
          },
          "fairLaborAssociationCertification": {
            "nullable": true,
            "allOf": [
              {
                "$ref": "#/components/schemas/BaseDataPointYesNo"
              }
            ]
          },
          "additionalAudits": {
            "type": "string",
            "nullable": true
          },
          "codeOfConduct": {
            "nullable": true,
            "allOf": [
              {
                "$ref": "#/components/schemas/BaseDataPointYesNo"
              }
            ]
          },
          "codeOfConductTraining": {
            "nullable": true,
            "allOf": [
              {
                "$ref": "#/components/schemas/YesNo"
              }
            ]
          },
          "supplierCodeOfConduct": {
            "nullable": true,
            "allOf": [
              {
                "$ref": "#/components/schemas/BaseDataPointYesNo"
              }
            ]
          },
          "policyStatement": {
            "nullable": true,
            "allOf": [
              {
                "$ref": "#/components/schemas/BaseDataPointYesNo"
              }
            ]
          },
          "humanRightsStrategy": {
            "type": "string",
            "nullable": true
          },
          "environmentalImpactPolicy": {
            "nullable": true,
            "allOf": [
              {
                "$ref": "#/components/schemas/BaseDataPointYesNo"
              }
            ]
          },
          "fairWorkingConditionsPolicy": {
            "nullable": true,
            "allOf": [
              {
                "$ref": "#/components/schemas/BaseDataPointYesNo"
              }
            ]
          }
        }
      },
      "LksgGovernanceGeneralViolations": {
        "type": "object",
        "properties": {
          "responsibilitiesForFairWorkingConditions": {
            "nullable": true,
            "allOf": [
              {
                "$ref": "#/components/schemas/YesNo"
              }
            ]
          },
          "responsibilitiesForTheEnvironment": {
            "nullable": true,
            "allOf": [
              {
                "$ref": "#/components/schemas/YesNo"
              }
            ]
          },
          "responsibilitiesForOccupationalSafety": {
            "nullable": true,
            "allOf": [
              {
                "$ref": "#/components/schemas/YesNo"
              }
            ]
          },
          "legalProceedings": {
            "nullable": true,
            "allOf": [
              {
                "$ref": "#/components/schemas/YesNo"
              }
            ]
          },
          "humanRightsViolationS": {
            "nullable": true,
            "allOf": [
              {
                "$ref": "#/components/schemas/YesNo"
              }
            ]
          },
          "humanRightsViolations": {
            "type": "string",
            "nullable": true
          },
          "humanRightsViolationAction": {
            "nullable": true,
            "allOf": [
              {
                "$ref": "#/components/schemas/YesNo"
              }
            ]
          },
          "humanRightsViolationActionMeasures": {
            "type": "string",
            "nullable": true
          },
          "highRiskCountriesRawMaterials": {
            "nullable": true,
            "allOf": [
              {
                "$ref": "#/components/schemas/YesNo"
              }
            ]
          },
          "highRiskCountriesRawMaterialsLocation": {
            "type": "array",
            "nullable": true,
            "items": {
              "type": "string"
            }
          },
          "highRiskCountriesActivity": {
            "nullable": true,
            "allOf": [
              {
                "$ref": "#/components/schemas/YesNo"
              }
            ]
          },
          "highRiskCountries": {
            "type": "array",
            "nullable": true,
            "items": {
              "type": "string"
            }
          },
          "highRiskCountriesProcurement": {
            "nullable": true,
            "allOf": [
              {
                "$ref": "#/components/schemas/YesNo"
              }
            ]
          },
          "highRiskCountriesProcurementName": {
            "type": "array",
            "nullable": true,
            "items": {
              "type": "string"
            }
          }
        }
      },
      "LksgGovernanceGrievanceMechanismOwnOperations": {
        "type": "object",
        "properties": {
          "grievanceHandlingMechanism": {
            "nullable": true,
            "allOf": [
              {
                "$ref": "#/components/schemas/YesNo"
              }
            ]
          },
          "grievanceHandlingReportingAccessible": {
            "nullable": true,
            "allOf": [
              {
                "$ref": "#/components/schemas/YesNo"
              }
            ]
          },
          "appropriateGrievanceHandlingInformation": {
            "nullable": true,
            "allOf": [
              {
                "$ref": "#/components/schemas/YesNo"
              }
            ]
          },
          "appropriateGrievanceHandlingSupport": {
            "nullable": true,
            "allOf": [
              {
                "$ref": "#/components/schemas/YesNo"
              }
            ]
          },
          "accessToExpertiseForGrievanceHandling": {
            "nullable": true,
            "allOf": [
              {
                "$ref": "#/components/schemas/YesNo"
              }
            ]
          },
          "grievanceComplaints": {
            "nullable": true,
            "allOf": [
              {
                "$ref": "#/components/schemas/YesNo"
              }
            ]
          },
          "complaintsNumber": {
            "type": "number",
            "nullable": true
          },
          "complaintsReason": {
            "type": "string",
            "nullable": true
          },
          "actionsForComplaintsUndertaken": {
            "nullable": true,
            "allOf": [
              {
                "$ref": "#/components/schemas/YesNo"
              }
            ]
          },
          "whichActionsForComplaintsUndertaken": {
            "type": "string",
            "nullable": true
          },
          "publicAccessToGrievanceHandling": {
            "nullable": true,
            "allOf": [
              {
                "$ref": "#/components/schemas/YesNo"
              }
            ]
          },
          "whistleblowerProtection": {
            "nullable": true,
            "allOf": [
              {
                "$ref": "#/components/schemas/YesNo"
              }
            ]
          },
          "dueDiligenceProcessForGrievanceHandling": {
            "nullable": true,
            "allOf": [
              {
                "$ref": "#/components/schemas/YesNo"
              }
            ]
          }
        }
      },
      "LksgGovernanceRiskManagementOwnOperations": {
        "type": "object",
        "properties": {
          "riskManagementSystem": {
            "nullable": true,
            "allOf": [
              {
                "$ref": "#/components/schemas/YesNo"
              }
            ]
          },
          "riskAnalysisInFiscalYear": {
            "nullable": true,
            "allOf": [
              {
                "$ref": "#/components/schemas/YesNo"
              }
            ]
          },
          "risksIdentified": {
            "nullable": true,
            "allOf": [
              {
                "$ref": "#/components/schemas/YesNo"
              }
            ]
          },
          "identifiedRisks": {
            "type": "string",
            "nullable": true
          },
          "counteractingMeasures": {
            "nullable": true,
            "allOf": [
              {
                "$ref": "#/components/schemas/YesNo"
              }
            ]
          },
          "whichCounteractingMeasures": {
            "type": "string",
            "nullable": true
          },
          "regulatedRiskManagementResponsibility": {
            "nullable": true,
            "allOf": [
              {
                "$ref": "#/components/schemas/YesNo"
              }
            ]
          },
          "environmentalManagementSystem": {
            "nullable": true,
            "allOf": [
              {
                "$ref": "#/components/schemas/YesNo"
              }
            ]
          },
          "environmentalManagementSystemInternationalCertification": {
            "nullable": true,
            "allOf": [
              {
                "$ref": "#/components/schemas/BaseDataPointYesNo"
              }
            ]
          },
          "environmentalManagementSystemNationalCertification": {
            "nullable": true,
            "allOf": [
              {
                "$ref": "#/components/schemas/BaseDataPointYesNo"
              }
            ]
          }
        }
      },
      "LksgProcurementCategory": {
        "required": [
          "procuredProductTypesAndServicesNaceCodes"
        ],
        "type": "object",
        "properties": {
          "procuredProductTypesAndServicesNaceCodes": {
            "type": "array",
            "items": {
              "type": "string"
            }
          },
          "numberOfSuppliersPerCountryCode": {
            "type": "object",
            "additionalProperties": {
              "type": "integer",
              "format": "int32"
            },
            "nullable": true
          },
          "shareOfTotalProcurementInPercent": {
            "type": "number",
            "nullable": true
          }
        },
        "example": {
          "Products": {
            "procuredProductTypesAndServicesNaceCodes": [
              "string"
            ],
            "numberOfSuppliersPerCountryCode": {
              "GB": 2
            },
            "shareOfTotalProcurementInPercent": 0
          },
          "Services": {
            "procuredProductTypesAndServicesNaceCodes": [
              "string"
            ],
            "numberOfSuppliersPerCountryCode": {
              "GB": 2
            },
            "shareOfTotalProcurementInPercent": 0
          },
          "RawMaterials": {
            "procuredProductTypesAndServicesNaceCodes": [
              "string"
            ],
            "numberOfSuppliersPerCountryCode": {
              "GB": 2
            },
            "shareOfTotalProcurementInPercent": 0
          }
        }
      },
      "LksgProduct": {
        "required": [
          "name"
        ],
        "type": "object",
        "properties": {
          "name": {
            "type": "string"
          },
          "productionSteps": {
            "type": "array",
            "nullable": true,
            "items": {
              "type": "string"
            }
          },
          "relatedCorporateSupplyChain": {
            "type": "string",
            "nullable": true
          }
        }
      },
      "LksgProductionSite": {
        "required": [
          "addressOfProductionSite"
        ],
        "type": "object",
        "properties": {
          "nameOfProductionSite": {
            "type": "string",
            "nullable": true
          },
          "addressOfProductionSite": {
            "$ref": "#/components/schemas/Address"
          },
          "listOfGoodsOrServices": {
            "type": "array",
            "nullable": true,
            "items": {
              "type": "string"
            }
          }
        }
      },
      "LksgSocial": {
        "type": "object",
        "properties": {
          "childLabor": {
            "nullable": true,
            "allOf": [
              {
                "$ref": "#/components/schemas/LksgSocialChildLabor"
              }
            ]
          },
          "forcedLaborSlavery": {
            "nullable": true,
            "allOf": [
              {
                "$ref": "#/components/schemas/LksgSocialForcedLaborSlavery"
              }
            ]
          },
          "withholdingAdequateWages": {
            "nullable": true,
            "allOf": [
              {
                "$ref": "#/components/schemas/LksgSocialWithholdingAdequateWages"
              }
            ]
          },
          "disregardForOccupationalHealthSafety": {
            "nullable": true,
            "allOf": [
              {
                "$ref": "#/components/schemas/LksgSocialDisregardForOccupationalHealthSafety"
              }
            ]
          },
          "disregardForFreedomOfAssociation": {
            "nullable": true,
            "allOf": [
              {
                "$ref": "#/components/schemas/LksgSocialDisregardForFreedomOfAssociation"
              }
            ]
          },
          "unequalTreatmentOfEmployment": {
            "nullable": true,
            "allOf": [
              {
                "$ref": "#/components/schemas/LksgSocialUnequalTreatmentOfEmployment"
              }
            ]
          },
          "contaminationOfSoilWaterAirNoiseEmissionsExcessiveWaterConsumption": {
            "nullable": true,
            "allOf": [
              {
                "$ref": "#/components/schemas/LksgSocialContaminationOfSoilWaterAirNoiseEmissionsExcessiveWaterConsumption"
              }
            ]
          },
          "unlawfulEvictionDeprivationOfLandForestAndWater": {
            "nullable": true,
            "allOf": [
              {
                "$ref": "#/components/schemas/LksgSocialUnlawfulEvictionDeprivationOfLandForestAndWater"
              }
            ]
          },
          "useOfPrivatePublicSecurityForcesWithDisregardForHumanRights": {
            "nullable": true,
            "allOf": [
              {
                "$ref": "#/components/schemas/LksgSocialUseOfPrivatePublicSecurityForcesWithDisregardForHumanRights"
              }
            ]
          }
        }
      },
      "LksgSocialChildLabor": {
        "type": "object",
        "properties": {
          "childLaborPreventionPolicy": {
            "nullable": true,
            "allOf": [
              {
                "$ref": "#/components/schemas/BaseDataPointYesNo"
              }
            ]
          },
          "employeeSUnder18": {
            "nullable": true,
            "allOf": [
              {
                "$ref": "#/components/schemas/YesNo"
              }
            ]
          },
          "employeeSUnder15": {
            "nullable": true,
            "allOf": [
              {
                "$ref": "#/components/schemas/YesNo"
              }
            ]
          },
          "employeeSUnder18InApprenticeship": {
            "nullable": true,
            "allOf": [
              {
                "$ref": "#/components/schemas/YesNo"
              }
            ]
          },
          "worstFormsOfChildLaborProhibition": {
            "nullable": true,
            "allOf": [
              {
                "$ref": "#/components/schemas/YesNo"
              }
            ]
          },
          "worstFormsOfChildLabor": {
            "nullable": true,
            "allOf": [
              {
                "$ref": "#/components/schemas/YesNo"
              }
            ]
          },
          "worstFormsOfChildLaborForms": {
            "type": "string",
            "nullable": true
          },
          "measuresForPreventionOfEmploymentUnderLocalMinimumAge": {
            "nullable": true,
            "allOf": [
              {
                "$ref": "#/components/schemas/YesNo"
              }
            ]
          },
          "employmentUnderLocalMinimumAgePreventionEmploymentContracts": {
            "nullable": true,
            "allOf": [
              {
                "$ref": "#/components/schemas/YesNo"
              }
            ]
          },
          "employmentUnderLocalMinimumAgePreventionJobDescription": {
            "nullable": true,
            "allOf": [
              {
                "$ref": "#/components/schemas/YesNo"
              }
            ]
          },
          "employmentUnderLocalMinimumAgePreventionIdentityDocuments": {
            "nullable": true,
            "allOf": [
              {
                "$ref": "#/components/schemas/YesNo"
              }
            ]
          },
          "employmentUnderLocalMinimumAgePreventionTraining": {
            "nullable": true,
            "allOf": [
              {
                "$ref": "#/components/schemas/YesNo"
              }
            ]
          },
          "employmentUnderLocalMinimumAgePreventionCheckingOfLegalMinimumAge": {
            "nullable": true,
            "allOf": [
              {
                "$ref": "#/components/schemas/YesNo"
              }
            ]
          },
          "additionalChildLaborMeasures": {
            "type": "string",
            "nullable": true
          }
        }
      },
      "LksgSocialContaminationOfSoilWaterAirNoiseEmissionsExcessiveWaterConsumption": {
        "type": "object",
        "properties": {
          "harmfulSoilImpact": {
            "nullable": true,
            "allOf": [
              {
                "$ref": "#/components/schemas/YesNo"
              }
            ]
          },
          "soilDegradation": {
            "nullable": true,
            "allOf": [
              {
                "$ref": "#/components/schemas/YesNo"
              }
            ]
          },
          "soilErosion": {
            "nullable": true,
            "allOf": [
              {
                "$ref": "#/components/schemas/YesNo"
              }
            ]
          },
          "soilBorneDiseases": {
            "nullable": true,
            "allOf": [
              {
                "$ref": "#/components/schemas/YesNo"
              }
            ]
          },
          "soilContamination": {
            "nullable": true,
            "allOf": [
              {
                "$ref": "#/components/schemas/YesNo"
              }
            ]
          },
          "soilSalinization": {
            "nullable": true,
            "allOf": [
              {
                "$ref": "#/components/schemas/YesNo"
              }
            ]
          },
          "harmfulWaterPollution": {
            "nullable": true,
            "allOf": [
              {
                "$ref": "#/components/schemas/YesNo"
              }
            ]
          },
          "fertilizersOrPollutants": {
            "nullable": true,
            "allOf": [
              {
                "$ref": "#/components/schemas/YesNo"
              }
            ]
          },
          "wasteWaterFiltration": {
            "nullable": true,
            "allOf": [
              {
                "$ref": "#/components/schemas/YesNo"
              }
            ]
          },
          "harmfulAirPollution": {
            "nullable": true,
            "allOf": [
              {
                "$ref": "#/components/schemas/YesNo"
              }
            ]
          },
          "airFiltration": {
            "nullable": true,
            "allOf": [
              {
                "$ref": "#/components/schemas/YesNo"
              }
            ]
          },
          "harmfulNoiseEmission": {
            "nullable": true,
            "allOf": [
              {
                "$ref": "#/components/schemas/YesNo"
              }
            ]
          },
          "reduceNoiseEmissions": {
            "nullable": true,
            "allOf": [
              {
                "$ref": "#/components/schemas/YesNo"
              }
            ]
          },
          "excessiveWaterConsumption": {
            "nullable": true,
            "allOf": [
              {
                "$ref": "#/components/schemas/YesNo"
              }
            ]
          },
          "waterSavingMeasures": {
            "nullable": true,
            "allOf": [
              {
                "$ref": "#/components/schemas/YesNo"
              }
            ]
          },
          "waterSavingMeasuresName": {
            "type": "string",
            "nullable": true
          },
          "pipeMaintaining": {
            "nullable": true,
            "allOf": [
              {
                "$ref": "#/components/schemas/YesNo"
              }
            ]
          },
          "waterSources": {
            "nullable": true,
            "allOf": [
              {
                "$ref": "#/components/schemas/YesNo"
              }
            ]
          },
          "contaminationMeasures": {
            "type": "string",
            "nullable": true
          }
        }
      },
      "LksgSocialDisregardForFreedomOfAssociation": {
        "type": "object",
        "properties": {
          "freedomOfAssociation": {
            "nullable": true,
            "allOf": [
              {
                "$ref": "#/components/schemas/YesNo"
              }
            ]
          },
          "employeeRepresentationInPercent": {
            "type": "number",
            "nullable": true
          },
          "discriminationForTradeUnionMembers": {
            "nullable": true,
            "allOf": [
              {
                "$ref": "#/components/schemas/YesNo"
              }
            ]
          },
          "freedomOfOperationForTradeUnion": {
            "nullable": true,
            "allOf": [
              {
                "$ref": "#/components/schemas/YesNo"
              }
            ]
          },
          "freedomOfAssociationTraining": {
            "nullable": true,
            "allOf": [
              {
                "$ref": "#/components/schemas/YesNo"
              }
            ]
          },
          "worksCouncil": {
            "nullable": true,
            "allOf": [
              {
                "$ref": "#/components/schemas/YesNo"
              }
            ]
          }
        }
      },
      "LksgSocialDisregardForOccupationalHealthSafety": {
        "type": "object",
        "properties": {
          "lowSkillWork": {
            "nullable": true,
            "allOf": [
              {
                "$ref": "#/components/schemas/YesNo"
              }
            ]
          },
          "hazardousMachines": {
            "nullable": true,
            "allOf": [
              {
                "$ref": "#/components/schemas/YesNo"
              }
            ]
          },
          "oshPolicy": {
            "nullable": true,
            "allOf": [
              {
                "$ref": "#/components/schemas/YesNo"
              }
            ]
          },
          "oshPolicyPersonalProtectiveEquipment": {
            "nullable": true,
            "allOf": [
              {
                "$ref": "#/components/schemas/YesNoNa"
              }
            ]
          },
          "oshPolicyMachineSafety": {
            "nullable": true,
            "allOf": [
              {
                "$ref": "#/components/schemas/YesNoNa"
              }
            ]
          },
          "oshPolicyDisasterBehavioralResponse": {
            "nullable": true,
            "allOf": [
              {
                "$ref": "#/components/schemas/YesNo"
              }
            ]
          },
          "oshPolicyAccidentsBehavioralResponse": {
            "nullable": true,
            "allOf": [
              {
                "$ref": "#/components/schemas/YesNo"
              }
            ]
          },
          "oshPolicyWorkplaceErgonomics": {
            "nullable": true,
            "allOf": [
              {
                "$ref": "#/components/schemas/YesNo"
              }
            ]
          },
          "oshPolicyAccessToWork": {
            "nullable": true,
            "allOf": [
              {
                "$ref": "#/components/schemas/YesNo"
              }
            ]
          },
          "oshPolicyHandlingChemicalsAndOtherHazardousSubstances": {
            "nullable": true,
            "allOf": [
              {
                "$ref": "#/components/schemas/YesNoNa"
              }
            ]
          },
          "oshPolicyFireProtection": {
            "nullable": true,
            "allOf": [
              {
                "$ref": "#/components/schemas/YesNo"
              }
            ]
          },
          "oshPolicyWorkingHours": {
            "nullable": true,
            "allOf": [
              {
                "$ref": "#/components/schemas/YesNo"
              }
            ]
          },
          "oshPolicyTrainingAddressed": {
            "nullable": true,
            "allOf": [
              {
                "$ref": "#/components/schemas/YesNo"
              }
            ]
          },
          "oshPolicyTraining": {
            "nullable": true,
            "allOf": [
              {
                "$ref": "#/components/schemas/YesNo"
              }
            ]
          },
          "oshManagementSystem": {
            "nullable": true,
            "allOf": [
              {
                "$ref": "#/components/schemas/YesNo"
              }
            ]
          },
          "oshManagementSystemInternationalCertification": {
            "nullable": true,
            "allOf": [
              {
                "$ref": "#/components/schemas/BaseDataPointYesNo"
              }
            ]
          },
          "oshManagementSystemNationalCertification": {
            "nullable": true,
            "allOf": [
              {
                "$ref": "#/components/schemas/BaseDataPointYesNo"
              }
            ]
          },
          "under10WorkplaceAccidents": {
            "nullable": true,
            "allOf": [
              {
                "$ref": "#/components/schemas/YesNo"
              }
            ]
          },
          "oshTraining": {
            "nullable": true,
            "allOf": [
              {
                "$ref": "#/components/schemas/YesNo"
              }
            ]
          },
          "healthAndSafetyPolicy": {
            "nullable": true,
            "allOf": [
              {
                "$ref": "#/components/schemas/BaseDataPointYesNo"
              }
            ]
          }
        }
      },
      "LksgSocialForcedLaborSlavery": {
        "type": "object",
        "properties": {
          "forcedLaborAndSlaveryPrevention": {
            "nullable": true,
            "allOf": [
              {
                "$ref": "#/components/schemas/YesNo"
              }
            ]
          },
          "forcedLaborAndSlaveryPreventionPractices": {
            "type": "string",
            "nullable": true
          },
          "forcedLaborPreventionPolicy": {
            "nullable": true,
            "allOf": [
              {
                "$ref": "#/components/schemas/BaseDataPointYesNo"
              }
            ]
          },
          "forcedLaborAndSlaveryPreventionMeasures": {
            "nullable": true,
            "allOf": [
              {
                "$ref": "#/components/schemas/YesNo"
              }
            ]
          },
          "forcedLaborAndSlaveryPreventionEmploymentContracts": {
            "nullable": true,
            "allOf": [
              {
                "$ref": "#/components/schemas/YesNo"
              }
            ]
          },
          "forcedLaborAndSlaveryPreventionIdentityDocuments": {
            "nullable": true,
            "allOf": [
              {
                "$ref": "#/components/schemas/YesNo"
              }
            ]
          },
          "forcedLaborAndSlaveryPreventionFreeMovement": {
            "nullable": true,
            "allOf": [
              {
                "$ref": "#/components/schemas/YesNo"
              }
            ]
          },
          "forcedLaborAndSlaveryPreventionProvisionSocialRoomsAndToilets": {
            "nullable": true,
            "allOf": [
              {
                "$ref": "#/components/schemas/YesNo"
              }
            ]
          },
          "forcedLaborAndSlaveryPreventionTraining": {
            "nullable": true,
            "allOf": [
              {
                "$ref": "#/components/schemas/YesNo"
              }
            ]
          },
          "forcedLaborAndSlaveryPreventionMeasuresOther": {
            "type": "string",
            "nullable": true
          }
        }
      },
      "LksgSocialUnequalTreatmentOfEmployment": {
        "type": "object",
        "properties": {
          "unequalTreatmentOfEmployment": {
            "nullable": true,
            "allOf": [
              {
                "$ref": "#/components/schemas/YesNo"
              }
            ]
          },
          "diversityAndInclusionRole": {
            "nullable": true,
            "allOf": [
              {
                "$ref": "#/components/schemas/YesNo"
              }
            ]
          },
          "preventionOfMistreatments": {
            "nullable": true,
            "allOf": [
              {
                "$ref": "#/components/schemas/YesNo"
              }
            ]
          },
          "equalOpportunitiesOfficer": {
            "nullable": true,
            "allOf": [
              {
                "$ref": "#/components/schemas/YesNo"
              }
            ]
          },
          "fairAndEthicalRecruitmentPolicy": {
            "nullable": true,
            "allOf": [
              {
                "$ref": "#/components/schemas/BaseDataPointYesNo"
              }
            ]
          },
          "equalOpportunitiesAndNonDiscriminationPolicy": {
            "nullable": true,
            "allOf": [
              {
                "$ref": "#/components/schemas/BaseDataPointYesNo"
              }
            ]
          }
        }
      },
      "LksgSocialUnlawfulEvictionDeprivationOfLandForestAndWater": {
        "type": "object",
        "properties": {
          "unlawfulEvictionAndTakingOfLand": {
            "nullable": true,
            "allOf": [
              {
                "$ref": "#/components/schemas/YesNo"
              }
            ]
          },
          "unlawfulEvictionAndTakingOfLandRisk": {
            "type": "string",
            "nullable": true
          },
          "unlawfulEvictionAndTakingOfLandStrategies": {
            "nullable": true,
            "allOf": [
              {
                "$ref": "#/components/schemas/YesNo"
              }
            ]
          },
          "unlawfulEvictionAndTakingOfLandStrategiesName": {
            "type": "string",
            "nullable": true
          },
          "voluntaryGuidelinesOnTheResponsibleGovernanceOfTenure": {
            "nullable": true,
            "allOf": [
              {
                "$ref": "#/components/schemas/YesNo"
              }
            ]
          }
        }
      },
      "LksgSocialUseOfPrivatePublicSecurityForcesWithDisregardForHumanRights": {
        "type": "object",
        "properties": {
          "useOfPrivatePublicSecurityForces": {
            "nullable": true,
            "allOf": [
              {
                "$ref": "#/components/schemas/YesNo"
              }
            ]
          },
          "useOfPrivatePublicSecurityForcesAndRiskOfViolationOfHumanRights": {
            "nullable": true,
            "allOf": [
              {
                "$ref": "#/components/schemas/YesNo"
              }
            ]
          },
          "instructionOfSecurityForces": {
            "nullable": true,
            "allOf": [
              {
                "$ref": "#/components/schemas/YesNo"
              }
            ]
          },
          "humanRightsTraining": {
            "nullable": true,
            "allOf": [
              {
                "$ref": "#/components/schemas/YesNo"
              }
            ]
          },
          "stateSecurityForces": {
            "nullable": true,
            "allOf": [
              {
                "$ref": "#/components/schemas/YesNoNa"
              }
            ]
          },
          "privateSecurityForces": {
            "nullable": true,
            "allOf": [
              {
                "$ref": "#/components/schemas/YesNoNa"
              }
            ]
          },
          "useOfPrivatePublicSecurityForcesMeasures": {
            "type": "string",
            "nullable": true
          }
        }
      },
      "LksgSocialWithholdingAdequateWages": {
        "type": "object",
        "properties": {
          "adequateWage": {
            "nullable": true,
            "allOf": [
              {
                "$ref": "#/components/schemas/YesNo"
              }
            ]
          },
          "adequateWagesMeasures": {
            "nullable": true,
            "allOf": [
              {
                "$ref": "#/components/schemas/YesNo"
              }
            ]
          },
          "documentedWorkingHoursAndWages": {
            "nullable": true,
            "allOf": [
              {
                "$ref": "#/components/schemas/YesNo"
              }
            ]
          },
          "adequateLivingWage": {
            "nullable": true,
            "allOf": [
              {
                "$ref": "#/components/schemas/YesNo"
              }
            ]
          },
          "regularWagesProcessFlow": {
            "nullable": true,
            "allOf": [
              {
                "$ref": "#/components/schemas/YesNo"
              }
            ]
          },
          "fixedHourlyWages": {
            "nullable": true,
            "allOf": [
              {
                "$ref": "#/components/schemas/YesNoNa"
              }
            ]
          },
          "fixedPieceworkWages": {
            "nullable": true,
            "allOf": [
              {
                "$ref": "#/components/schemas/YesNoNa"
              }
            ]
          },
          "adequateWageMeasures": {
            "type": "string",
            "nullable": true
          }
        }
      },
      "NationalOrInternationalMarket": {
        "type": "string",
        "enum": [
          "National",
          "International",
          "Both"
        ]
      },
      "ShareOfTemporaryWorkers": {
        "type": "string",
        "enum": [
          "Smaller10",
          "Between10And25",
          "Between25And50",
          "Greater50"
        ]
      },
      "AnreizmechanismenFuerDasManagementSozialesOptions": {
        "type": "string",
        "enum": [
          "Nein",
          "JaAufsichtsrat",
          "JaGeschaeftsleitung",
          "JaAufsichtsratUndGeschaeftsleitung"
        ]
      },
      "AnreizmechanismenFuerDasManagementUmweltOptions": {
        "type": "string",
        "enum": [
          "Nein",
          "JaAufsichtsrat",
          "JaGeschaeftsleitung",
          "JaAufsichtsratUndGeschaeftsleitung"
        ]
      },
      "ArtDesAuditsOptions": {
        "type": "string",
        "enum": [
          "InterneAnhoerung",
          "PruefungDurchDritte",
          "SowohlInternAlsAuchVonDrittanbietern"
        ]
      },
      "BaseDataPointString": {
        "required": [
          "value"
        ],
        "type": "object",
        "properties": {
          "value": {
            "type": "string"
          },
          "dataSource": {
            "nullable": true,
            "allOf": [
              {
                "$ref": "#/components/schemas/BaseDocumentReference"
              }
            ]
          }
        }
      },
      "CompanyAssociatedDataGdvData": {
        "required": [
          "companyId",
          "data",
          "reportingPeriod"
        ],
        "type": "object",
        "properties": {
          "companyId": {
            "type": "string"
          },
          "reportingPeriod": {
            "type": "string"
          },
          "data": {
            "$ref": "#/components/schemas/GdvData"
          }
        }
      },
      "FrequenzDerBerichterstattungOptions": {
        "type": "string",
        "enum": [
          "Jaehrlich",
          "Halbjaehrlich",
          "Vierteljaehrlich",
          "Monatlich"
        ]
      },
      "GdvAllgemein": {
        "type": "object",
        "properties": {
          "esgZiele": {
            "nullable": true,
            "allOf": [
              {
                "$ref": "#/components/schemas/YesNo"
              }
            ]
          },
          "ziele": {
            "type": "string",
            "nullable": true
          },
          "investitionen": {
            "type": "string",
            "nullable": true
          },
          "sektorMitHohenKlimaauswirkungen": {
            "nullable": true,
            "allOf": [
              {
                "$ref": "#/components/schemas/YesNo"
              }
            ]
          },
          "sektor": {
            "type": "array",
            "nullable": true,
            "items": {
              "type": "string"
            }
          },
          "nachhaltigkeitsbericht": {
            "nullable": true,
            "allOf": [
              {
                "$ref": "#/components/schemas/YesNo"
              }
            ]
          },
          "frequenzDerBerichterstattung": {
            "nullable": true,
            "allOf": [
              {
                "$ref": "#/components/schemas/FrequenzDerBerichterstattungOptions"
              }
            ]
          },
          "mechanismenZurUeberwachungDerEinhaltungUnGlobalCompactPrinzipienUndOderOecdLeitsaetze": {
            "nullable": true,
            "allOf": [
              {
                "$ref": "#/components/schemas/YesNo"
              }
            ]
          },
          "uncgPrinzipien": {
            "nullable": true,
            "allOf": [
              {
                "$ref": "#/components/schemas/YesNo"
              }
            ]
          },
          "erklaerungUngc": {
            "type": "string",
            "nullable": true
          },
          "oecdLeitsaetze": {
            "nullable": true,
            "allOf": [
              {
                "$ref": "#/components/schemas/YesNo"
              }
            ]
          },
          "erklaerungOecd": {
            "type": "string",
            "nullable": true
          },
          "ausrichtungAufDieUnSdgsUndAktivesVerfolgen": {
            "type": "string",
            "nullable": true
          },
          "ausschlusslistenAufBasisVonEsgKriterien": {
            "nullable": true,
            "allOf": [
              {
                "$ref": "#/components/schemas/YesNo"
              }
            ]
          },
          "ausschlusslisten": {
            "type": "string",
            "nullable": true
          },
          "oekologischeSozialeFuehrungsstandardsOderPrinzipien": {
            "nullable": true,
            "allOf": [
              {
                "$ref": "#/components/schemas/YesNo"
              }
            ]
          },
          "anreizmechanismenFuerDasManagementUmwelt": {
            "nullable": true,
            "allOf": [
              {
                "$ref": "#/components/schemas/AnreizmechanismenFuerDasManagementUmweltOptions"
              }
            ]
          },
          "anreizmechanismenFuerDasManagementSoziales": {
            "nullable": true,
            "allOf": [
              {
                "$ref": "#/components/schemas/AnreizmechanismenFuerDasManagementSozialesOptions"
              }
            ]
          },
          "esgBezogeneRechtsstreitigkeiten": {
            "nullable": true,
            "allOf": [
              {
                "$ref": "#/components/schemas/YesNo"
              }
            ]
          },
          "rechtsstreitigkeitenMitBezugZuE": {
            "nullable": true,
            "allOf": [
              {
                "$ref": "#/components/schemas/YesNo"
              }
            ]
          },
          "statusZuE": {
            "nullable": true,
            "allOf": [
              {
                "$ref": "#/components/schemas/StatusZuEOptions"
              }
            ]
          },
          "einzelheitenZuDenRechtsstreitigkeitenZuE": {
            "type": "string",
            "nullable": true
          },
          "rechtsstreitigkeitenMitBezugZuS": {
            "nullable": true,
            "allOf": [
              {
                "$ref": "#/components/schemas/YesNo"
              }
            ]
          },
          "statusZuS": {
            "nullable": true,
            "allOf": [
              {
                "$ref": "#/components/schemas/StatusZuSOptions"
              }
            ]
          },
          "einzelheitenZuDenRechtsstreitigkeitenZuS": {
            "type": "string",
            "nullable": true
          },
          "rechtsstreitigkeitenMitBezugZuG": {
            "nullable": true,
            "allOf": [
              {
                "$ref": "#/components/schemas/YesNo"
              }
            ]
          },
          "statusZuG": {
            "nullable": true,
            "allOf": [
              {
                "$ref": "#/components/schemas/StatusZuGOptions"
              }
            ]
          },
          "einzelheitenZuDenRechtsstreitigkeitenZuG": {
            "type": "string",
            "nullable": true
          },
          "esgRating": {
            "nullable": true,
            "allOf": [
              {
                "$ref": "#/components/schemas/YesNo"
              }
            ]
          },
          "agentur": {
            "type": "string",
            "nullable": true
          },
          "ergebnis": {
            "nullable": true,
            "allOf": [
              {
                "$ref": "#/components/schemas/BaseDataPointString"
              }
            ]
          },
          "kritischePunkte": {
            "type": "string",
            "nullable": true
          },
          "nachhaltigkeitsbezogenenAnleihen": {
            "nullable": true,
            "allOf": [
              {
                "$ref": "#/components/schemas/YesNo"
              }
            ]
          },
          "wichtigsteESUndGRisikenUndBewertung": {
            "type": "string",
            "nullable": true
          },
          "hindernisseBeimUmgangMitEsgBedenken": {
            "type": "string",
            "nullable": true
          }
        }
      },
      "GdvData": {
        "type": "object",
        "properties": {
          "general": {
            "nullable": true,
            "allOf": [
              {
                "$ref": "#/components/schemas/GdvGeneral"
              }
            ]
          },
          "allgemein": {
            "nullable": true,
            "allOf": [
              {
                "$ref": "#/components/schemas/GdvAllgemein"
              }
            ]
          },
          "umwelt": {
            "nullable": true,
            "allOf": [
              {
                "$ref": "#/components/schemas/GdvUmwelt"
              }
            ]
          },
          "soziales": {
            "nullable": true,
            "allOf": [
              {
                "$ref": "#/components/schemas/GdvSoziales"
              }
            ]
          },
          "unternehmensfuehrungGovernance": {
            "nullable": true,
            "allOf": [
              {
                "$ref": "#/components/schemas/GdvUnternehmensfuehrungGovernance"
              }
            ]
          }
        }
      },
      "GdvGeneral": {
        "type": "object",
        "properties": {
          "masterData": {
            "nullable": true,
            "allOf": [
              {
                "$ref": "#/components/schemas/GdvGeneralMasterData"
              }
            ]
          }
        }
      },
      "GdvGeneralMasterData": {
        "type": "object",
        "properties": {
          "berichtsPflicht": {
            "nullable": true,
            "allOf": [
              {
                "$ref": "#/components/schemas/YesNo"
              }
            ]
          },
          "gueltigkeitsDatum": {
            "type": "string",
            "format": "date",
            "nullable": true
          }
        }
      },
      "GdvSoziales": {
        "type": "object",
        "properties": {
          "aenderungenUnternehmensstruktur": {
            "nullable": true,
            "allOf": [
              {
                "$ref": "#/components/schemas/YesNo"
              }
            ]
          },
          "sicherheitsmassnahmenFuerMitarbeiter": {
            "type": "string",
            "nullable": true
          },
          "einkommensgleichheit": {
            "nullable": true,
            "allOf": [
              {
                "$ref": "#/components/schemas/GdvSozialesEinkommensgleichheit"
              }
            ]
          },
          "geschlechterdiversitaet": {
            "nullable": true,
            "allOf": [
              {
                "$ref": "#/components/schemas/GdvSozialesGeschlechterdiversitaet"
              }
            ]
          },
          "audit": {
            "nullable": true,
            "allOf": [
              {
                "$ref": "#/components/schemas/GdvSozialesAudit"
              }
            ]
          }
        }
      },
<<<<<<< HEAD
      "FrequenzDerBerichterstattungOptions": {
        "type": "string",
        "enum": [
          "Jaehrlich",
          "Halbjaehrlich",
          "Vierteljaehrlich",
          "Monatlich"
        ]
      },
      "GdvAllgemein": {
=======
      "GdvSozialesAudit": {
>>>>>>> c319c57b
        "type": "object",
        "properties": {
          "auditsZurEinhaltungVonArbeitsstandards": {
            "nullable": true,
            "allOf": [
              {
                "$ref": "#/components/schemas/YesNo"
              }
            ]
          },
          "artDesAudits": {
            "nullable": true,
            "allOf": [
              {
                "$ref": "#/components/schemas/ArtDesAuditsOptions"
              }
            ]
          },
          "auditErgebnisse": {
            "type": "string",
            "nullable": true
          }
        }
      },
      "GdvSozialesEinkommensgleichheit": {
        "type": "object",
        "properties": {
          "massnahmenZurVerbesserungDerEinkommensungleichheit": {
            "type": "string",
            "nullable": true
          }
        }
      },
      "GdvSozialesGeschlechterdiversitaet": {
        "type": "object",
        "properties": {
          "definitionTopManagement": {
            "type": "string",
            "nullable": true
          },
          "einhaltungRechtlicherVorgaben": {
            "type": "string",
            "nullable": true
          }
        }
      },
      "GdvUmwelt": {
        "type": "object",
        "properties": {
          "treibhausgasemissionen": {
            "nullable": true,
            "allOf": [
              {
                "$ref": "#/components/schemas/GdvUmweltTreibhausgasemissionen"
              }
            ]
          },
          "produkteZurVerringerungDerUmweltbelastung": {
            "nullable": true,
            "allOf": [
              {
                "$ref": "#/components/schemas/YesNo"
              }
            ]
          },
          "verringerungenDerUmweltbelastung": {
            "type": "string",
            "nullable": true
          },
          "oekologischerMindestStandardFuerProduktionsprozesse": {
            "nullable": true,
            "allOf": [
              {
                "$ref": "#/components/schemas/YesNo"
              }
            ]
          },
<<<<<<< HEAD
          "sektor": {
            "type": "array",
            "nullable": true,
            "items": {
              "type": "string"
            }
          },
          "nachhaltigkeitsbericht": {
            "nullable": true,
            "allOf": [
              {
                "$ref": "#/components/schemas/YesNo"
              }
            ]
          },
          "frequenzDerBerichterstattung": {
            "nullable": true,
            "allOf": [
              {
                "$ref": "#/components/schemas/FrequenzDerBerichterstattungOptions"
=======
          "energieverbrauch": {
            "nullable": true,
            "allOf": [
              {
                "$ref": "#/components/schemas/GdvUmweltEnergieverbrauch"
              }
            ]
          },
          "energieeffizienzImmobilienanlagen": {
            "nullable": true,
            "allOf": [
              {
                "$ref": "#/components/schemas/GdvUmweltEnergieeffizienzImmobilienanlagen"
              }
            ]
          },
          "wasserverbrauch": {
            "nullable": true,
            "allOf": [
              {
                "$ref": "#/components/schemas/GdvUmweltWasserverbrauch"
              }
            ]
          },
          "abfallproduktion": {
            "nullable": true,
            "allOf": [
              {
                "$ref": "#/components/schemas/GdvUmweltAbfallproduktion"
              }
            ]
          },
          "gefaehrlicheAbfaelle": {
            "nullable": true,
            "allOf": [
              {
                "$ref": "#/components/schemas/GdvUmweltGefaehrlicheAbfaelle"
              }
            ]
          },
          "biodiversitaet": {
            "nullable": true,
            "allOf": [
              {
                "$ref": "#/components/schemas/GdvUmweltBiodiversitaet"
              }
            ]
          },
          "fossileBrennstoffe": {
            "nullable": true,
            "allOf": [
              {
                "$ref": "#/components/schemas/GdvUmweltFossileBrennstoffe"
              }
            ]
          },
          "taxonomie": {
            "nullable": true,
            "allOf": [
              {
                "$ref": "#/components/schemas/GdvUmweltTaxonomie"
>>>>>>> c319c57b
              }
            ]
          }
        }
      },
      "GdvUmweltAbfallproduktion": {
        "type": "object",
        "properties": {
          "unternehmensGruppenStrategieBzglAbfallproduktion": {
            "type": "string",
            "nullable": true
          }
        }
      },
      "GdvUmweltBiodiversitaet": {
        "type": "object",
        "properties": {
          "negativeAktivitaetenFuerDieBiologischeVielfalt": {
            "nullable": true,
            "allOf": [
              {
                "$ref": "#/components/schemas/YesNo"
              }
            ]
          },
          "negativeMassnahmenFuerDieBiologischeVielfalt": {
            "type": "string",
            "nullable": true
          },
          "positiveAktivitaetenFuerDieBiologischeVielfalt": {
            "nullable": true,
            "allOf": [
              {
                "$ref": "#/components/schemas/YesNo"
              }
            ]
          },
          "positiveMassnahmenFuerDieBiologischeVielfalt": {
            "type": "string",
            "nullable": true
          }
        }
      },
      "GdvUmweltEnergieeffizienzImmobilienanlagen": {
        "type": "object",
        "properties": {
          "unternehmensGruppenStrategieBzglEnergieeffizientenImmobilienanlagen": {
            "type": "string",
            "nullable": true
          }
        }
      },
      "GdvUmweltEnergieverbrauch": {
        "type": "object",
        "properties": {
          "unternehmensGruppenStrategieBzglEnergieverbrauch": {
            "type": "string",
            "nullable": true
          }
        }
      },
      "GdvUmweltFossileBrennstoffe": {
        "type": "object",
        "properties": {
          "einnahmenAusFossilenBrennstoffen": {
            "nullable": true,
            "allOf": [
              {
                "$ref": "#/components/schemas/YesNo"
              }
            ]
          }
        }
      },
<<<<<<< HEAD
      "GdvGeneralMasterData": {
        "type": "object",
        "properties": {
          "berichtsPflicht": {
=======
      "GdvUmweltGefaehrlicheAbfaelle": {
        "type": "object",
        "properties": {
          "gefaehrlicherAbfall": {
            "type": "string",
            "nullable": true
          }
        }
      },
      "GdvUmweltTaxonomie": {
        "type": "object",
        "properties": {
          "taxonomieBerichterstattung": {
            "nullable": true,
            "allOf": [
              {
                "$ref": "#/components/schemas/TaxonomieBerichterstattungOptions"
              }
            ]
          },
          "euTaxonomieKompassAktivitaeten": {
            "type": "array",
            "nullable": true,
            "items": {
              "type": "string"
            }
          }
        }
      },
      "GdvUmweltTreibhausgasemissionen": {
        "type": "object",
        "properties": {
          "treibhausgasEmissionsintensitaetDerUnternehmenInDieInvestriertWird": {
            "type": "string",
            "nullable": true
          },
          "strategieUndZieleZurReduzierungVonTreibhausgasEmissionen": {
            "type": "string",
            "nullable": true
          }
        }
      },
      "GdvUmweltWasserverbrauch": {
        "type": "object",
        "properties": {
          "unternehmensGruppenStrategieBzglWasserverbrauch": {
            "type": "string",
            "nullable": true
          }
        }
      },
      "GdvUnternehmensfuehrungGovernance": {
        "type": "object",
        "properties": {
          "wirtschaftspruefer": {
            "type": "string",
            "nullable": true
          },
          "ceoVorsitzender": {
            "nullable": true,
            "allOf": [
              {
                "$ref": "#/components/schemas/YesNo"
              }
            ]
          },
          "amtszeit": {
            "type": "string",
            "nullable": true
          },
          "einbeziehungVonStakeholdern": {
            "nullable": true,
            "allOf": [
              {
                "$ref": "#/components/schemas/YesNo"
              }
            ]
          },
          "prozessDerEinbeziehungVonStakeholdern": {
            "type": "string",
            "nullable": true
          },
          "mechanismenZurAusrichtungAufStakeholder": {
            "type": "string",
            "nullable": true
          },
          "esgKriterienUndUeberwachungDerLieferanten": {
>>>>>>> c319c57b
            "nullable": true,
            "allOf": [
              {
                "$ref": "#/components/schemas/YesNo"
              }
            ]
          },
<<<<<<< HEAD
          "gueltigkeitsDatum": {
            "type": "string",
            "format": "date",
=======
          "auswahlkriterien": {
            "type": "string",
>>>>>>> c319c57b
            "nullable": true
          }
        }
      },
      "StatusZuEOptions": {
        "type": "string",
        "enum": [
          "Offen",
          "Geklaert"
        ]
      },
      "StatusZuGOptions": {
        "type": "string",
        "enum": [
          "Offen",
          "Geklaert"
        ]
      },
      "StatusZuSOptions": {
        "type": "string",
        "enum": [
          "Offen",
          "Geklaert"
        ]
      },
      "TaxonomieBerichterstattungOptions": {
        "type": "string",
        "enum": [
          "Nfrd",
          "Csrd"
        ]
      },
      "Activity": {
        "type": "string",
        "enum": [
          "Afforestation",
          "RehabilitationAndRestorationOfForestsIncludingReforestationAndNaturalForestRegenerationAfterAnExtremeEvent",
          "ForestManagement",
          "ConservationForestry",
          "RestorationOfWetlands",
          "ManufactureOfRenewableEnergyTechnologies",
          "ManufactureOfEquipmentForTheProductionAndUseOfHydrogen",
          "ManufactureOfLowCarbonTechnologiesForTransport",
          "ManufactureOfBatteries",
          "ManufactureOfEnergyEfficiencyEquipmentForBuildings",
          "ManufactureOfOtherLowCarbonTechnologies",
          "ManufactureOfCement",
          "ManufactureOfAluminium",
          "ManufactureOfIronAndSteel",
          "ManufactureOfHydrogen",
          "ManufactureOfCarbonBlack",
          "ManufactureOfSodaAsh",
          "ManufactureOfChlorine",
          "ManufactureOfOrganicBasicChemicals",
          "ManufactureOfAnhydrousAmmonia",
          "ManufactureOfNitricAcid",
          "ManufactureOfPlasticsInPrimaryForm",
          "ElectricityGenerationUsingSolarPhotovoltaicTechnology",
          "ElectricityGenerationUsingConcentratedSolarPowerCspTechnology",
          "ElectricityGenerationFromWindPower",
          "ElectricityGenerationFromOceanEnergyTechnologies",
          "ElectricityGenerationFromHydropower",
          "ElectricityGenerationFromGeothermalEnergy",
          "ElectricityGenerationFromRenewableNonFossilGaseousAndLiquidFuels",
          "ElectricityGenerationFromBioenergy",
          "TransmissionAndDistributionOfElectricity",
          "StorageOfElectricity",
          "StorageOfThermalEnergy",
          "StorageOfHydrogen",
          "ManufactureOfBiogasAndBiofuelsForUseInTransportAndOfBioliquids",
          "TransmissionAndDistributionNetworksForRenewableAndLowCarbonGases",
          "DistrictHeatingCoolingDistribution",
          "InstallationAndOperationOfElectricHeatPumps",
          "CogenerationOfHeatCoolAndPowerFromSolarEnergy",
          "CogenerationOfHeatCoolAndPowerFromGeothermalEnergy",
          "CogenerationOfHeatCoolAndPowerFromRenewableNonFossilGaseousAndLiquidFuels",
          "CogenerationOfHeatCoolAndPowerFromBioenergy",
          "ProductionOfHeatCoolFromSolarThermalHeating",
          "ProductionOfHeatCoolFromGeothermalEnergy",
          "ProductionOfHeatCoolFromRenewableNonFossilGaseousAndLiquidFuels",
          "ProductionOfHeatCoolFromBioenergy",
          "ProductionOfHeatCoolUsingWasteHeat",
          "PreCommercialStagesOfAdvancedTechnologiesToProduceEnergyFromNuclearProcessesWithMinimalWasteFromTheFuelCycle",
          "ConstructionAndSafeOperationOfNewNuclearPowerPlantsForTheGenerationOfElectricityAndOrHeatIncludingForHydrogenProductionUsingBestAvailableTechnologies",
          "ElectricityGenerationFromNuclearEnergyInExistingInstallations",
          "ElectricityGenerationFromFossilGaseousFuels",
          "HighEfficiencyCoGenerationOfHeatCoolAndPowerFromFossilGaseousFuels",
          "ProductionOfHeatCoolFromFossilGaseousFuelsInAnEfficientDistrictHeatingAndCoolingSystem",
          "ConstructionExtensionAndOperationOfWaterCollectionTreatmentAndSupplySystems",
          "RenewalOfWaterCollectionTreatmentAndSupplySystems",
          "ConstructionExtensionAndOperationOfWasteWaterCollectionAndTreatment",
          "RenewalOfWasteWaterCollectionAndTreatment",
          "CollectionAndTransportOfNonHazardousWasteInSourceSegregatedFractions",
          "AnaerobicDigestionOfSewageSludge",
          "AnaerobicDigestionOfBioWaste",
          "CompostingOfBioWaste",
          "MaterialRecoveryFromNonHazardousWaste",
          "LandfillGasCaptureAndUtilisation",
          "TransportOfCo2",
          "UndergroundPermanentGeologicalStorageOfCo2",
          "PassengerInterurbanRailTransport",
          "FreightRailTransport",
          "UrbanAndSuburbanTransportRoadPassengerTransport",
          "OperationOfPersonalMobilityDevicesCycleLogistics",
          "TransportByMotorbikesPassengerCarsAndLightCommercialVehicles",
          "FreightTransportServicesByRoad",
          "InlandPassengerWaterTransport",
          "InlandFreightWaterTransport",
          "RetrofittingOfInlandWaterPassengerAndFreightTransport",
          "SeaAndCoastalFreightWaterTransportVesselsForPortOperationsAndAuxiliaryActivities",
          "SeaAndCoastalPassengerWaterTransport",
          "RetrofittingOfSeaAndCoastalFreightAndPassengerWaterTransport",
          "InfrastructureForPersonalMobilityCycleLogistics",
          "InfrastructureForRailTransport",
          "InfrastructureEnablingLowCarbonRoadTransportAndPublicTransport",
          "InfrastructureEnablingLowCarbonWaterTransport",
          "LowCarbonAirportInfrastructure",
          "ConstructionOfNewBuildings",
          "RenovationOfExistingBuildings",
          "InstallationMaintenanceAndRepairOfEnergyEfficiencyEquipment",
          "InstallationMaintenanceAndRepairOfChargingStationsForElectricVehiclesInBuildingsAndParkingSpacesAttachedToBuildings",
          "InstallationMaintenanceAndRepairOfInstrumentsAndDevicesForMeasuringRegulationAndControllingEnergyPerformanceOfBuildings",
          "InstallationMaintenanceAndRepairOfRenewableEnergyTechnologies",
          "AcquisitionAndOwnershipOfBuildings",
          "DataProcessingHostingAndRelatedActivities",
          "DataDrivenSolutionsForGhgEmissionsReductions",
          "CloseToMarketResearchDevelopmentAndInnovation",
          "ResearchDevelopmentAndInnovationForDirectAirCaptureOfCo2",
          "ProfessionalServicesRelatedToEnergyPerformanceOfBuildings",
          "InfrastructureEnablingRoadTransportAndPublicTransport",
          "InfrastructureForWaterTransport",
          "AirportInfrastructure",
          "ComputerProgrammingConsultancyAndRelatedActivities",
          "ProgrammingAndBroadcastingActivities",
          "EngineeringActivitiesAndRelatedTechnicalConsultancyDedicatedToAdaptationToClimateChange",
          "NonLifeInsuranceUnderwritingOfClimateRelatedPerils",
          "Reinsurance",
          "Education",
          "ResidentialCareActivities",
          "CreativeArtsAndEntertainmentActivities",
          "LibrariesArchivesMuseumsAndCulturalActivities",
          "MotionPictureVideoAndTelevisionProgrammeProductionSoundRecordingAndMusicPublishingActivities"
        ]
      },
      "AmountWithCurrency": {
        "type": "object",
        "properties": {
          "amount": {
            "type": "number",
            "nullable": true
          },
          "currency": {
            "type": "string",
            "nullable": true
          }
        }
      },
      "AssuranceDataPoint": {
        "required": [
          "value"
        ],
        "type": "object",
        "properties": {
          "value": {
            "type": "string",
            "enum": [
              "None",
              "LimitedAssurance",
              "ReasonableAssurance"
            ]
          },
          "dataSource": {
            "nullable": true,
            "allOf": [
              {
                "$ref": "#/components/schemas/ExtendedDocumentReference"
              }
            ]
          },
          "provider": {
            "type": "string",
            "nullable": true
          }
        }
      },
      "CompanyAssociatedDataEuTaxonomyDataForNonFinancials": {
        "required": [
          "companyId",
          "data",
          "reportingPeriod"
        ],
        "type": "object",
        "properties": {
          "companyId": {
            "type": "string"
          },
          "reportingPeriod": {
            "type": "string"
          },
          "data": {
            "$ref": "#/components/schemas/EuTaxonomyDataForNonFinancials"
          }
        }
      },
      "EuTaxonomyActivity": {
        "required": [
          "activityName"
        ],
        "type": "object",
        "properties": {
          "activityName": {
            "$ref": "#/components/schemas/Activity"
          },
          "naceCodes": {
            "type": "array",
            "nullable": true,
            "items": {
              "type": "string"
            }
          },
          "share": {
            "nullable": true,
            "allOf": [
              {
                "$ref": "#/components/schemas/RelativeAndAbsoluteFinancialShare"
              }
            ]
          }
        }
      },
      "EuTaxonomyAlignedActivity": {
        "required": [
          "activityName"
        ],
        "type": "object",
        "properties": {
          "activityName": {
            "$ref": "#/components/schemas/Activity"
          },
          "naceCodes": {
            "type": "array",
            "nullable": true,
            "items": {
              "type": "string"
            }
          },
          "share": {
            "nullable": true,
            "allOf": [
              {
                "$ref": "#/components/schemas/RelativeAndAbsoluteFinancialShare"
              }
            ]
          },
          "substantialContributionToClimateChangeMitigationInPercent": {
            "type": "number",
            "nullable": true
          },
          "substantialContributionToClimateChangeAdaptionInPercent": {
            "type": "number",
            "nullable": true
          },
          "substantialContributionToSustainableUseAndProtectionOfWaterAndMarineResourcesInPercent": {
            "type": "number",
            "nullable": true
          },
          "substantialContributionToTransitionToACircularEconomyInPercent": {
            "type": "number",
            "nullable": true
          },
          "substantialContributionToPollutionPreventionAndControlInPercent": {
            "type": "number",
            "nullable": true
          },
          "substantialContributionToProtectionAndRestorationOfBiodiversityAndEcosystemsInPercent": {
            "type": "number",
            "nullable": true
          },
          "dnshToClimateChangeMitigation": {
            "nullable": true,
            "allOf": [
              {
                "$ref": "#/components/schemas/YesNo"
              }
            ]
          },
          "dnshToClimateChangeAdaption": {
            "nullable": true,
            "allOf": [
              {
                "$ref": "#/components/schemas/YesNo"
              }
            ]
          },
          "dnshToSustainableUseAndProtectionOfWaterAndMarineResources": {
            "nullable": true,
            "allOf": [
              {
                "$ref": "#/components/schemas/YesNo"
              }
            ]
          },
          "dnshToTransitionToACircularEconomy": {
            "nullable": true,
            "allOf": [
              {
                "$ref": "#/components/schemas/YesNo"
              }
            ]
          },
          "dnshToPollutionPreventionAndControl": {
            "nullable": true,
            "allOf": [
              {
                "$ref": "#/components/schemas/YesNo"
              }
            ]
          },
          "dnshToProtectionAndRestorationOfBiodiversityAndEcosystems": {
            "nullable": true,
            "allOf": [
              {
                "$ref": "#/components/schemas/YesNo"
              }
            ]
          },
          "minimumSafeguards": {
            "nullable": true,
            "allOf": [
              {
                "$ref": "#/components/schemas/YesNo"
              }
            ]
          }
        }
      },
      "EuTaxonomyDataForNonFinancials": {
        "type": "object",
        "properties": {
          "general": {
            "nullable": true,
            "allOf": [
              {
                "$ref": "#/components/schemas/EuTaxonomyGeneral"
              }
            ]
          },
          "revenue": {
            "nullable": true,
            "allOf": [
              {
                "$ref": "#/components/schemas/EuTaxonomyDetailsPerCashFlowType"
              }
            ]
          },
          "capex": {
            "nullable": true,
            "allOf": [
              {
                "$ref": "#/components/schemas/EuTaxonomyDetailsPerCashFlowType"
              }
            ]
          },
          "opex": {
            "nullable": true,
            "allOf": [
              {
                "$ref": "#/components/schemas/EuTaxonomyDetailsPerCashFlowType"
              }
            ]
          }
        }
      },
      "EuTaxonomyDetailsPerCashFlowType": {
        "type": "object",
        "properties": {
          "totalAmount": {
            "nullable": true,
            "allOf": [
              {
                "$ref": "#/components/schemas/CurrencyDataPoint"
              }
            ]
          },
          "nonEligibleShare": {
            "nullable": true,
            "allOf": [
              {
                "$ref": "#/components/schemas/RelativeAndAbsoluteFinancialShare"
              }
            ]
          },
          "eligibleShare": {
            "nullable": true,
            "allOf": [
              {
                "$ref": "#/components/schemas/RelativeAndAbsoluteFinancialShare"
              }
            ]
          },
          "nonAlignedShare": {
            "nullable": true,
            "allOf": [
              {
                "$ref": "#/components/schemas/RelativeAndAbsoluteFinancialShare"
              }
            ]
          },
          "nonAlignedActivities": {
            "type": "array",
            "nullable": true,
            "items": {
              "$ref": "#/components/schemas/EuTaxonomyActivity"
            }
          },
          "alignedShare": {
            "nullable": true,
            "allOf": [
              {
                "$ref": "#/components/schemas/RelativeAndAbsoluteFinancialShare"
              }
            ]
          },
          "substantialContributionToClimateChangeMitigationInPercent": {
            "type": "number",
            "nullable": true
          },
          "substantialContributionToClimateChangeAdaptionInPercent": {
            "type": "number",
            "nullable": true
          },
          "substantialContributionToSustainableUseAndProtectionOfWaterAndMarineResourcesInPercent": {
            "type": "number",
            "nullable": true
          },
          "substantialContributionToTransitionToACircularEconomyInPercent": {
            "type": "number",
            "nullable": true
          },
          "substantialContributionToPollutionPreventionAndControlInPercent": {
            "type": "number",
            "nullable": true
          },
          "substantialContributionToProtectionAndRestorationOfBiodiversityAndEcosystemsInPercent": {
            "type": "number",
            "nullable": true
          },
          "alignedActivities": {
            "type": "array",
            "nullable": true,
            "items": {
              "$ref": "#/components/schemas/EuTaxonomyAlignedActivity"
            }
          },
          "enablingShareInPercent": {
            "type": "number",
            "nullable": true
          },
          "transitionalShareInPercent": {
            "type": "number",
            "nullable": true
          }
        }
      },
      "EuTaxonomyGeneral": {
        "type": "object",
        "properties": {
          "fiscalYearDeviation": {
            "nullable": true,
            "allOf": [
              {
                "$ref": "#/components/schemas/FiscalYearDeviation"
              }
            ]
          },
          "fiscalYearEnd": {
            "type": "string",
            "format": "date",
            "nullable": true
          },
          "scopeOfEntities": {
            "nullable": true,
            "allOf": [
              {
                "$ref": "#/components/schemas/YesNoNa"
              }
            ]
          },
          "nfrdMandatory": {
            "nullable": true,
            "allOf": [
              {
                "$ref": "#/components/schemas/YesNo"
              }
            ]
          },
          "euTaxonomyActivityLevelReporting": {
            "nullable": true,
            "allOf": [
              {
                "$ref": "#/components/schemas/YesNo"
              }
            ]
          },
          "assurance": {
            "nullable": true,
            "allOf": [
              {
                "$ref": "#/components/schemas/AssuranceDataPoint"
              }
            ]
          },
          "numberOfEmployees": {
            "type": "number",
            "nullable": true
          },
          "referencedReports": {
            "type": "object",
            "additionalProperties": {
              "$ref": "#/components/schemas/CompanyReport"
            },
            "nullable": true,
            "example": {
              "string": {
                "fileReference": "string",
                "fileName": "string",
                "isGroupLevel": "Yes",
                "reportDate": "2023-10-12",
                "currency": "string"
              }
            }
          }
        }
      },
      "RelativeAndAbsoluteFinancialShare": {
        "type": "object",
        "properties": {
          "relativeShareInPercent": {
            "type": "number",
            "nullable": true
          },
          "absoluteShare": {
            "nullable": true,
            "allOf": [
              {
                "$ref": "#/components/schemas/AmountWithCurrency"
              }
            ]
          }
        }
      },
      "CompanyAssociatedDataEuTaxonomyDataForFinancials": {
        "required": [
          "companyId",
          "data",
          "reportingPeriod"
        ],
        "type": "object",
        "properties": {
          "companyId": {
            "type": "string"
          },
          "reportingPeriod": {
            "type": "string"
          },
          "data": {
            "$ref": "#/components/schemas/EuTaxonomyDataForFinancials"
          }
        }
      },
      "CreditInstitutionKpis": {
        "type": "object",
        "properties": {
          "tradingPortfolioInPercent": {
            "nullable": true,
            "allOf": [
              {
                "$ref": "#/components/schemas/ExtendedDataPointBigDecimal"
              }
            ]
          },
          "interbankLoansInPercent": {
            "nullable": true,
            "allOf": [
              {
                "$ref": "#/components/schemas/ExtendedDataPointBigDecimal"
              }
            ]
          },
          "tradingPortfolioAndInterbankLoansInPercent": {
            "nullable": true,
            "allOf": [
              {
                "$ref": "#/components/schemas/ExtendedDataPointBigDecimal"
              }
            ]
          },
          "greenAssetRatioInPercent": {
            "nullable": true,
            "allOf": [
              {
                "$ref": "#/components/schemas/ExtendedDataPointBigDecimal"
              }
            ]
          }
        }
      },
      "EligibilityKpis": {
        "type": "object",
        "properties": {
          "taxonomyEligibleActivityInPercent": {
            "nullable": true,
            "allOf": [
              {
                "$ref": "#/components/schemas/ExtendedDataPointBigDecimal"
              }
            ]
          },
          "taxonomyNonEligibleActivityInPercent": {
            "nullable": true,
            "allOf": [
              {
                "$ref": "#/components/schemas/ExtendedDataPointBigDecimal"
              }
            ]
          },
          "derivativesInPercent": {
            "nullable": true,
            "allOf": [
              {
                "$ref": "#/components/schemas/ExtendedDataPointBigDecimal"
              }
            ]
          },
          "banksAndIssuersInPercent": {
            "nullable": true,
            "allOf": [
              {
                "$ref": "#/components/schemas/ExtendedDataPointBigDecimal"
              }
            ]
          },
          "investmentNonNfrdInPercent": {
            "nullable": true,
            "allOf": [
              {
                "$ref": "#/components/schemas/ExtendedDataPointBigDecimal"
              }
            ]
          }
        },
        "example": {
          "CreditInstitution": {
            "taxonomyEligibleActivityInPercent": {
              "value": 0,
              "quality": "Audited",
              "dataSource": {
                "page": 0,
                "tagName": "string",
                "fileName": "string",
                "fileReference": "string"
              },
              "comment": "string"
            }
          },
          "InsuranceOrReinsurance": {
            "taxonomyEligibleActivityInPercent": {
              "value": 0,
              "quality": "Audited",
              "dataSource": {
                "page": 0,
                "tagName": "string",
                "fileName": "string",
                "fileReference": "string"
              },
              "comment": "string"
            }
          },
          "AssetManagement": {
            "taxonomyEligibleActivityInPercent": {
              "value": 0,
              "quality": "Audited",
              "dataSource": {
                "page": 0,
                "tagName": "string",
                "fileName": "string",
                "fileReference": "string"
              },
              "comment": "string"
            }
          },
          "InvestmentFirm": {
            "taxonomyEligibleActivityInPercent": {
              "value": 0,
              "quality": "Audited",
              "dataSource": {
                "page": 0,
                "tagName": "string",
                "fileName": "string",
                "fileReference": "string"
              },
              "comment": "string"
            }
          }
        }
      },
      "EuTaxonomyDataForFinancials": {
        "type": "object",
        "properties": {
          "financialServicesTypes": {
            "type": "array",
            "nullable": true,
            "items": {
              "type": "string",
              "enum": [
                "CreditInstitution",
                "InsuranceOrReinsurance",
                "AssetManagement",
                "InvestmentFirm"
              ]
            }
          },
          "eligibilityKpis": {
            "type": "object",
            "additionalProperties": {
              "$ref": "#/components/schemas/EligibilityKpis"
            },
            "nullable": true,
            "example": {
              "CreditInstitution": {
                "taxonomyEligibleActivityInPercent": {
                  "value": 0,
                  "quality": "Audited",
                  "dataSource": {
                    "page": 0,
                    "tagName": "string",
                    "fileName": "string",
                    "fileReference": "string"
                  },
                  "comment": "string"
                }
              },
              "InsuranceOrReinsurance": {
                "taxonomyEligibleActivityInPercent": {
                  "value": 0,
                  "quality": "Audited",
                  "dataSource": {
                    "page": 0,
                    "tagName": "string",
                    "fileName": "string",
                    "fileReference": "string"
                  },
                  "comment": "string"
                }
              },
              "AssetManagement": {
                "taxonomyEligibleActivityInPercent": {
                  "value": 0,
                  "quality": "Audited",
                  "dataSource": {
                    "page": 0,
                    "tagName": "string",
                    "fileName": "string",
                    "fileReference": "string"
                  },
                  "comment": "string"
                }
              },
              "InvestmentFirm": {
                "taxonomyEligibleActivityInPercent": {
                  "value": 0,
                  "quality": "Audited",
                  "dataSource": {
                    "page": 0,
                    "tagName": "string",
                    "fileName": "string",
                    "fileReference": "string"
                  },
                  "comment": "string"
                }
              }
            }
          },
          "creditInstitutionKpis": {
            "nullable": true,
            "allOf": [
              {
                "$ref": "#/components/schemas/CreditInstitutionKpis"
              }
            ]
          },
          "investmentFirmKpis": {
            "nullable": true,
            "allOf": [
              {
                "$ref": "#/components/schemas/InvestmentFirmKpis"
              }
            ]
          },
          "insuranceKpis": {
            "nullable": true,
            "allOf": [
              {
                "$ref": "#/components/schemas/InsuranceKpis"
              }
            ]
          },
          "fiscalYearDeviation": {
            "nullable": true,
            "allOf": [
              {
                "$ref": "#/components/schemas/FiscalYearDeviation"
              }
            ]
          },
          "fiscalYearEnd": {
            "type": "string",
            "format": "date",
            "nullable": true
          },
          "scopeOfEntities": {
            "nullable": true,
            "allOf": [
              {
                "$ref": "#/components/schemas/YesNoNa"
              }
            ]
          },
          "nfrdMandatory": {
            "nullable": true,
            "allOf": [
              {
                "$ref": "#/components/schemas/YesNo"
              }
            ]
          },
          "euTaxonomyActivityLevelReporting": {
            "nullable": true,
            "allOf": [
              {
                "$ref": "#/components/schemas/YesNo"
              }
            ]
          },
          "assurance": {
            "nullable": true,
            "allOf": [
              {
                "$ref": "#/components/schemas/AssuranceDataPoint"
              }
            ]
          },
          "numberOfEmployees": {
            "type": "number",
            "nullable": true
          },
          "referencedReports": {
            "type": "object",
            "additionalProperties": {
              "$ref": "#/components/schemas/CompanyReport"
            },
            "nullable": true,
            "example": {
              "string": {
                "fileReference": "string",
                "fileName": "string",
                "isGroupLevel": "Yes",
                "reportDate": "2023-10-12",
                "currency": "string"
              }
            }
          }
        }
      },
      "InsuranceKpis": {
        "type": "object",
        "properties": {
          "taxonomyEligibleNonLifeInsuranceActivitiesInPercent": {
            "nullable": true,
            "allOf": [
              {
                "$ref": "#/components/schemas/ExtendedDataPointBigDecimal"
              }
            ]
          }
        }
      },
      "InvestmentFirmKpis": {
        "type": "object",
        "properties": {
          "greenAssetRatioInPercent": {
            "nullable": true,
            "allOf": [
              {
                "$ref": "#/components/schemas/ExtendedDataPointBigDecimal"
              }
            ]
          }
        }
      },
      "CompanyInformationPatch": {
        "type": "object",
        "properties": {
          "companyName": {
            "type": "string",
            "nullable": true
          },
          "companyAlternativeNames": {
            "type": "array",
            "nullable": true,
            "items": {
              "type": "string"
            }
          },
          "companyLegalForm": {
            "type": "string",
            "nullable": true
          },
          "headquarters": {
            "type": "string",
            "nullable": true
          },
          "headquartersPostalCode": {
            "type": "string",
            "nullable": true
          },
          "sector": {
            "type": "string",
            "nullable": true
          },
          "identifiers": {
            "type": "object",
            "additionalProperties": {
              "type": "array",
              "example": {
                "Lei": [
                  "ExampleLei"
                ]
              },
              "items": {
                "type": "string",
                "example": "{\"Lei\":[\"ExampleLei\"]}"
              }
            },
            "nullable": true,
            "example": {
              "Lei": [
                "ExampleLei"
              ]
            }
          },
          "countryCode": {
            "type": "string",
            "nullable": true
          },
          "isTeaserCompany": {
            "type": "boolean",
            "nullable": true
          },
          "website": {
            "type": "string",
            "nullable": true
          }
        }
      },
      "IdentifierType": {
        "type": "string",
        "enum": [
          "Lei",
          "Isin",
          "PermId",
          "Ticker",
          "Duns",
          "CompanyRegistrationNumber",
          "VatNumber"
        ]
      },
      "DataAndMetaInformationSmeData": {
        "required": [
          "data",
          "metaInfo"
        ],
        "type": "object",
        "properties": {
          "metaInfo": {
            "$ref": "#/components/schemas/DataMetaInformation"
          },
          "data": {
            "$ref": "#/components/schemas/SmeData"
          }
        }
      },
      "DataAndMetaInformationSfdrData": {
        "required": [
          "data",
          "metaInfo"
        ],
        "type": "object",
        "properties": {
          "metaInfo": {
            "$ref": "#/components/schemas/DataMetaInformation"
          },
          "data": {
            "$ref": "#/components/schemas/SfdrData"
          }
        }
      },
      "DataAndMetaInformationPathwaysToParisData": {
        "required": [
          "data",
          "metaInfo"
        ],
        "type": "object",
        "properties": {
          "metaInfo": {
            "$ref": "#/components/schemas/DataMetaInformation"
          },
          "data": {
            "$ref": "#/components/schemas/PathwaysToParisData"
          }
        }
      },
      "DataAndMetaInformationLksgData": {
        "required": [
          "data",
          "metaInfo"
        ],
        "type": "object",
        "properties": {
          "metaInfo": {
            "$ref": "#/components/schemas/DataMetaInformation"
          },
          "data": {
            "$ref": "#/components/schemas/LksgData"
          }
        }
      },
      "DataAndMetaInformationGdvData": {
        "required": [
          "data",
          "metaInfo"
        ],
        "type": "object",
        "properties": {
          "metaInfo": {
            "$ref": "#/components/schemas/DataMetaInformation"
          },
          "data": {
            "$ref": "#/components/schemas/GdvData"
          }
        }
      },
      "DataAndMetaInformationEuTaxonomyDataForNonFinancials": {
        "required": [
          "data",
          "metaInfo"
        ],
        "type": "object",
        "properties": {
          "metaInfo": {
            "$ref": "#/components/schemas/DataMetaInformation"
          },
          "data": {
            "$ref": "#/components/schemas/EuTaxonomyDataForNonFinancials"
          }
        }
      },
      "DataAndMetaInformationEuTaxonomyDataForFinancials": {
        "required": [
          "data",
          "metaInfo"
        ],
        "type": "object",
        "properties": {
          "metaInfo": {
            "$ref": "#/components/schemas/DataMetaInformation"
          },
          "data": {
            "$ref": "#/components/schemas/EuTaxonomyDataForFinancials"
          }
        }
      },
      "AggregatedFrameworkDataSummary": {
        "required": [
          "numberOfProvidedReportingPeriods"
        ],
        "type": "object",
        "properties": {
          "numberOfProvidedReportingPeriods": {
            "type": "integer",
            "format": "int64"
          }
        }
      },
      "CompanyIdAndName": {
        "required": [
          "companyId",
          "companyName"
        ],
        "type": "object",
        "properties": {
          "companyName": {
            "type": "string"
          },
          "companyId": {
            "type": "string"
          }
        }
      },
      "CompanyAvailableDistinctValues": {
        "required": [
          "countryCodes",
          "sectors"
        ],
        "type": "object",
        "properties": {
          "countryCodes": {
            "uniqueItems": true,
            "type": "array",
            "items": {
              "type": "string"
            }
          },
          "sectors": {
            "uniqueItems": true,
            "type": "array",
            "items": {
              "type": "string"
            }
          }
        }
      },
      "Link": {
        "type": "object",
        "properties": {
          "href": {
            "type": "string",
            "nullable": true
          },
          "templated": {
            "type": "boolean",
            "nullable": true
          }
        }
      },
      "DataTypeEnum": {
        "type": "string",
        "enum": [
          "gdv",
          "eutaxonomy-financials",
          "eutaxonomy-non-financials",
          "lksg",
          "p2p",
          "sfdr",
          "sme"
        ]
      },
      "ErrorDetails": {
        "required": [
          "errorType",
          "httpStatus",
          "message",
          "summary"
        ],
        "type": "object",
        "properties": {
          "errorType": {
            "type": "string"
          },
          "summary": {
            "type": "string"
          },
          "message": {
            "type": "string"
          },
          "httpStatus": {
            "type": "number"
          },
          "metaInformation": {
            "type": "object"
          }
        }
      },
      "ErrorResponse": {
        "required": [
          "errors"
        ],
        "type": "object",
        "properties": {
          "errors": {
            "type": "array",
            "items": {
              "$ref": "#/components/schemas/ErrorDetails"
            }
          }
        }
      }
    },
    "securitySchemes": {
      "default-bearer-auth": {
        "type": "http",
        "in": "header",
        "scheme": "bearer"
      },
      "default-oauth": {
        "type": "oauth2",
        "flows": {
          "authorizationCode": {
            "authorizationUrl": "/keycloak/realms/datalandsecurity/protocol/openid-connect/auth",
            "tokenUrl": "/keycloak/realms/datalandsecurity/protocol/openid-connect/token",
            "scopes": {}
          }
        }
      }
    }
  }
}<|MERGE_RESOLUTION|>--- conflicted
+++ resolved
@@ -8203,20 +8203,7 @@
           }
         }
       },
-<<<<<<< HEAD
-      "FrequenzDerBerichterstattungOptions": {
-        "type": "string",
-        "enum": [
-          "Jaehrlich",
-          "Halbjaehrlich",
-          "Vierteljaehrlich",
-          "Monatlich"
-        ]
-      },
-      "GdvAllgemein": {
-=======
       "GdvSozialesAudit": {
->>>>>>> c319c57b
         "type": "object",
         "properties": {
           "auditsZurEinhaltungVonArbeitsstandards": {
@@ -8294,196 +8281,167 @@
               }
             ]
           },
-<<<<<<< HEAD
-          "sektor": {
+          "energieverbrauch": {
+            "nullable": true,
+            "allOf": [
+              {
+                "$ref": "#/components/schemas/GdvUmweltEnergieverbrauch"
+              }
+            ]
+          },
+          "energieeffizienzImmobilienanlagen": {
+            "nullable": true,
+            "allOf": [
+              {
+                "$ref": "#/components/schemas/GdvUmweltEnergieeffizienzImmobilienanlagen"
+              }
+            ]
+          },
+          "wasserverbrauch": {
+            "nullable": true,
+            "allOf": [
+              {
+                "$ref": "#/components/schemas/GdvUmweltWasserverbrauch"
+              }
+            ]
+          },
+          "abfallproduktion": {
+            "nullable": true,
+            "allOf": [
+              {
+                "$ref": "#/components/schemas/GdvUmweltAbfallproduktion"
+              }
+            ]
+          },
+          "gefaehrlicheAbfaelle": {
+            "nullable": true,
+            "allOf": [
+              {
+                "$ref": "#/components/schemas/GdvUmweltGefaehrlicheAbfaelle"
+              }
+            ]
+          },
+          "biodiversitaet": {
+            "nullable": true,
+            "allOf": [
+              {
+                "$ref": "#/components/schemas/GdvUmweltBiodiversitaet"
+              }
+            ]
+          },
+          "fossileBrennstoffe": {
+            "nullable": true,
+            "allOf": [
+              {
+                "$ref": "#/components/schemas/GdvUmweltFossileBrennstoffe"
+              }
+            ]
+          },
+          "taxonomie": {
+            "nullable": true,
+            "allOf": [
+              {
+                "$ref": "#/components/schemas/GdvUmweltTaxonomie"
+              }
+            ]
+          }
+        }
+      },
+      "GdvUmweltAbfallproduktion": {
+        "type": "object",
+        "properties": {
+          "unternehmensGruppenStrategieBzglAbfallproduktion": {
+            "type": "string",
+            "nullable": true
+          }
+        }
+      },
+      "GdvUmweltBiodiversitaet": {
+        "type": "object",
+        "properties": {
+          "negativeAktivitaetenFuerDieBiologischeVielfalt": {
+            "nullable": true,
+            "allOf": [
+              {
+                "$ref": "#/components/schemas/YesNo"
+              }
+            ]
+          },
+          "negativeMassnahmenFuerDieBiologischeVielfalt": {
+            "type": "string",
+            "nullable": true
+          },
+          "positiveAktivitaetenFuerDieBiologischeVielfalt": {
+            "nullable": true,
+            "allOf": [
+              {
+                "$ref": "#/components/schemas/YesNo"
+              }
+            ]
+          },
+          "positiveMassnahmenFuerDieBiologischeVielfalt": {
+            "type": "string",
+            "nullable": true
+          }
+        }
+      },
+      "GdvUmweltEnergieeffizienzImmobilienanlagen": {
+        "type": "object",
+        "properties": {
+          "unternehmensGruppenStrategieBzglEnergieeffizientenImmobilienanlagen": {
+            "type": "string",
+            "nullable": true
+          }
+        }
+      },
+      "GdvUmweltEnergieverbrauch": {
+        "type": "object",
+        "properties": {
+          "unternehmensGruppenStrategieBzglEnergieverbrauch": {
+            "type": "string",
+            "nullable": true
+          }
+        }
+      },
+      "GdvUmweltFossileBrennstoffe": {
+        "type": "object",
+        "properties": {
+          "einnahmenAusFossilenBrennstoffen": {
+            "nullable": true,
+            "allOf": [
+              {
+                "$ref": "#/components/schemas/YesNo"
+              }
+            ]
+          }
+        }
+      },
+      "GdvUmweltGefaehrlicheAbfaelle": {
+        "type": "object",
+        "properties": {
+          "gefaehrlicherAbfall": {
+            "type": "string",
+            "nullable": true
+          }
+        }
+      },
+      "GdvUmweltTaxonomie": {
+        "type": "object",
+        "properties": {
+          "taxonomieBerichterstattung": {
+            "nullable": true,
+            "allOf": [
+              {
+                "$ref": "#/components/schemas/TaxonomieBerichterstattungOptions"
+              }
+            ]
+          },
+          "euTaxonomieKompassAktivitaeten": {
             "type": "array",
             "nullable": true,
             "items": {
               "type": "string"
             }
-          },
-          "nachhaltigkeitsbericht": {
-            "nullable": true,
-            "allOf": [
-              {
-                "$ref": "#/components/schemas/YesNo"
-              }
-            ]
-          },
-          "frequenzDerBerichterstattung": {
-            "nullable": true,
-            "allOf": [
-              {
-                "$ref": "#/components/schemas/FrequenzDerBerichterstattungOptions"
-=======
-          "energieverbrauch": {
-            "nullable": true,
-            "allOf": [
-              {
-                "$ref": "#/components/schemas/GdvUmweltEnergieverbrauch"
-              }
-            ]
-          },
-          "energieeffizienzImmobilienanlagen": {
-            "nullable": true,
-            "allOf": [
-              {
-                "$ref": "#/components/schemas/GdvUmweltEnergieeffizienzImmobilienanlagen"
-              }
-            ]
-          },
-          "wasserverbrauch": {
-            "nullable": true,
-            "allOf": [
-              {
-                "$ref": "#/components/schemas/GdvUmweltWasserverbrauch"
-              }
-            ]
-          },
-          "abfallproduktion": {
-            "nullable": true,
-            "allOf": [
-              {
-                "$ref": "#/components/schemas/GdvUmweltAbfallproduktion"
-              }
-            ]
-          },
-          "gefaehrlicheAbfaelle": {
-            "nullable": true,
-            "allOf": [
-              {
-                "$ref": "#/components/schemas/GdvUmweltGefaehrlicheAbfaelle"
-              }
-            ]
-          },
-          "biodiversitaet": {
-            "nullable": true,
-            "allOf": [
-              {
-                "$ref": "#/components/schemas/GdvUmweltBiodiversitaet"
-              }
-            ]
-          },
-          "fossileBrennstoffe": {
-            "nullable": true,
-            "allOf": [
-              {
-                "$ref": "#/components/schemas/GdvUmweltFossileBrennstoffe"
-              }
-            ]
-          },
-          "taxonomie": {
-            "nullable": true,
-            "allOf": [
-              {
-                "$ref": "#/components/schemas/GdvUmweltTaxonomie"
->>>>>>> c319c57b
-              }
-            ]
-          }
-        }
-      },
-      "GdvUmweltAbfallproduktion": {
-        "type": "object",
-        "properties": {
-          "unternehmensGruppenStrategieBzglAbfallproduktion": {
-            "type": "string",
-            "nullable": true
-          }
-        }
-      },
-      "GdvUmweltBiodiversitaet": {
-        "type": "object",
-        "properties": {
-          "negativeAktivitaetenFuerDieBiologischeVielfalt": {
-            "nullable": true,
-            "allOf": [
-              {
-                "$ref": "#/components/schemas/YesNo"
-              }
-            ]
-          },
-          "negativeMassnahmenFuerDieBiologischeVielfalt": {
-            "type": "string",
-            "nullable": true
-          },
-          "positiveAktivitaetenFuerDieBiologischeVielfalt": {
-            "nullable": true,
-            "allOf": [
-              {
-                "$ref": "#/components/schemas/YesNo"
-              }
-            ]
-          },
-          "positiveMassnahmenFuerDieBiologischeVielfalt": {
-            "type": "string",
-            "nullable": true
-          }
-        }
-      },
-      "GdvUmweltEnergieeffizienzImmobilienanlagen": {
-        "type": "object",
-        "properties": {
-          "unternehmensGruppenStrategieBzglEnergieeffizientenImmobilienanlagen": {
-            "type": "string",
-            "nullable": true
-          }
-        }
-      },
-      "GdvUmweltEnergieverbrauch": {
-        "type": "object",
-        "properties": {
-          "unternehmensGruppenStrategieBzglEnergieverbrauch": {
-            "type": "string",
-            "nullable": true
-          }
-        }
-      },
-      "GdvUmweltFossileBrennstoffe": {
-        "type": "object",
-        "properties": {
-          "einnahmenAusFossilenBrennstoffen": {
-            "nullable": true,
-            "allOf": [
-              {
-                "$ref": "#/components/schemas/YesNo"
-              }
-            ]
-          }
-        }
-      },
-<<<<<<< HEAD
-      "GdvGeneralMasterData": {
-        "type": "object",
-        "properties": {
-          "berichtsPflicht": {
-=======
-      "GdvUmweltGefaehrlicheAbfaelle": {
-        "type": "object",
-        "properties": {
-          "gefaehrlicherAbfall": {
-            "type": "string",
-            "nullable": true
-          }
-        }
-      },
-      "GdvUmweltTaxonomie": {
-        "type": "object",
-        "properties": {
-          "taxonomieBerichterstattung": {
-            "nullable": true,
-            "allOf": [
-              {
-                "$ref": "#/components/schemas/TaxonomieBerichterstattungOptions"
-              }
-            ]
-          },
-          "euTaxonomieKompassAktivitaeten": {
-            "type": "array",
-            "nullable": true,
-            "items": {
-              "type": "string"
-            }
           }
         }
       },
@@ -8545,22 +8503,15 @@
             "nullable": true
           },
           "esgKriterienUndUeberwachungDerLieferanten": {
->>>>>>> c319c57b
-            "nullable": true,
-            "allOf": [
-              {
-                "$ref": "#/components/schemas/YesNo"
-              }
-            ]
-          },
-<<<<<<< HEAD
-          "gueltigkeitsDatum": {
-            "type": "string",
-            "format": "date",
-=======
+            "nullable": true,
+            "allOf": [
+              {
+                "$ref": "#/components/schemas/YesNo"
+              }
+            ]
+          },
           "auswahlkriterien": {
             "type": "string",
->>>>>>> c319c57b
             "nullable": true
           }
         }
