--- conflicted
+++ resolved
@@ -10573,10 +10573,39 @@
             "type": "string",
             "format": "date"
           },
+          "fiscalYearDeviation": {
+            "nullable": true,
+            "allOf": [
+              {
+                "$ref": "#/components/schemas/EutaxonomyNonFinancialsGeneralGeneralFiscalYearDeviationOptions"
+              }
+            ]
+          },
           "fiscalYearEnd": {
             "type": "string",
             "format": "date"
           },
+          "referencedReports": {
+            "type": "object",
+            "nullable": true,
+            "example": {
+              "string": {
+                "fileReference": "string",
+                "fileName": "string",
+                "isGroupLevel": "Yes",
+                "reportDate": "2023-10-12",
+                "currency": "string"
+              }
+            }
+          },
+          "scopeOfEntities": {
+            "nullable": true,
+            "allOf": [
+              {
+                "$ref": "#/components/schemas/BaseDataPointYesNoNa"
+              }
+            ]
+          },
           "euTaxonomyActivityLevelReporting": {
             "nullable": true,
             "allOf": [
@@ -10585,6 +10614,10 @@
               }
             ]
           },
+          "numberOfEmployees": {
+            "type": "number",
+            "nullable": true
+          },
           "nfrdMandatory": {
             "nullable": true,
             "allOf": [
@@ -10595,161 +10628,157 @@
           }
         }
       },
-      "EutaxonomyNonFinancialsOpex": {
-        "type": "object",
-        "properties": {
-          "opex": {
-            "nullable": true,
-            "allOf": [
-              {
-                "$ref": "#/components/schemas/EutaxonomyNonFinancialsOpexOpex"
-              }
-            ]
-          }
-        }
-      },
-      "EutaxonomyNonFinancialsOpexOpex": {
-        "type": "object",
-        "properties": {
-          "totalOpex": {
-            "type": "number",
-            "nullable": true
-          },
-          "eligibleOpex": {
-            "type": "number",
-            "nullable": true
-          },
-          "alignedOpex": {
-            "type": "number",
-            "nullable": true
-          },
-          "substantialContributionToClimateChangeMitigation": {
-            "type": "number",
-            "nullable": true
-          },
-          "substantialContributionToClimateChangeAdaptation": {
-            "type": "number",
-            "nullable": true
-          },
-          "substantialContributionToSustainableUseAndProtectionOfWaterAndMarineResources": {
-            "type": "number",
-            "nullable": true
-          },
-          "substantialContributionToTransitionToACircularEconomy": {
-            "type": "number",
-            "nullable": true
-          },
-          "substantialContributionToPollutionPreventionAndControl": {
-            "type": "number",
-            "nullable": true
-          },
-          "substantialContributionToProtectionAndRestorationOfBiodiversityAndEcosystems": {
-            "type": "number",
-            "nullable": true
-          },
-          "nonAlignedOpex": {
-            "type": "number",
-            "nullable": true
-          },
-          "nonEligibleOpex": {
-            "type": "number",
-            "nullable": true
-          },
-          "enablingOpex": {
-            "type": "number",
-            "nullable": true
-          },
-          "transitionalOpex": {
-            "type": "number",
-            "nullable": true
-          }
-        }
-      },
-      "EutaxonomyNonFinancialsRevenue": {
-        "type": "object",
-        "properties": {
-          "revenue": {
-            "nullable": true,
-            "allOf": [
-              {
-                "$ref": "#/components/schemas/EutaxonomyNonFinancialsRevenueRevenue"
-              }
-            ]
-          }
-        }
-      },
-      "EutaxonomyNonFinancialsRevenueRevenue": {
-        "type": "object",
-        "properties": {
-          "totalRevenue": {
-            "type": "number",
-            "nullable": true
-          },
-          "eligibleRevenue": {
-            "type": "number",
-            "nullable": true
-          },
-          "alignedRevenue": {
-            "type": "number",
-            "nullable": true
-          },
-          "substantialContributionToClimateChangeMitigation": {
-            "type": "number",
-            "nullable": true
-          },
-          "substantialContributionToClimateChangeAdaptation": {
-            "type": "number",
-            "nullable": true
-          },
-          "substantialContributionToSustainableUseAndProtectionOfWaterAndMarineResources": {
-            "type": "number",
-            "nullable": true
-          },
-          "substantialContributionToTransitionToACircularEconomy": {
-            "type": "number",
-            "nullable": true
-          },
-          "substantialContributionToPollutionPreventionAndControl": {
-            "type": "number",
-            "nullable": true
-          },
-          "substantialContributionToProtectionAndRestorationOfBiodiversityAndEcosystems": {
-            "type": "number",
-            "nullable": true
-          },
-          "nonAlignedRevenue": {
-            "type": "number",
-            "nullable": true
-          },
-          "nonEligibleRevenue": {
-            "type": "number",
-            "nullable": true
-          },
-          "enablingRevenue": {
-            "type": "number",
-            "nullable": true
-          },
-          "transitionalRevenue": {
-            "type": "number",
-            "nullable": true
-          }
-        }
-      },
-<<<<<<< HEAD
-      "AssuranceDataPoint": {
-        "required": [
-          "value"
-        ],
-=======
-      "FiscalYearDeviation": {
+      "EutaxonomyNonFinancialsGeneralGeneralFiscalYearDeviationOptions": {
         "type": "string",
         "enum": [
           "Deviation",
           "NoDeviation"
         ]
       },
-      "RelativeAndAbsoluteFinancialShare": {
->>>>>>> 3f4caab6
+      "EutaxonomyNonFinancialsOpex": {
+        "type": "object",
+        "properties": {
+          "opex": {
+            "nullable": true,
+            "allOf": [
+              {
+                "$ref": "#/components/schemas/EutaxonomyNonFinancialsOpexOpex"
+              }
+            ]
+          }
+        }
+      },
+      "EutaxonomyNonFinancialsOpexOpex": {
+        "type": "object",
+        "properties": {
+          "totalOpex": {
+            "type": "number",
+            "nullable": true
+          },
+          "eligibleOpex": {
+            "type": "number",
+            "nullable": true
+          },
+          "alignedOpex": {
+            "type": "number",
+            "nullable": true
+          },
+          "substantialContributionToClimateChangeMitigation": {
+            "type": "number",
+            "nullable": true
+          },
+          "substantialContributionToClimateChangeAdaptation": {
+            "type": "number",
+            "nullable": true
+          },
+          "substantialContributionToSustainableUseAndProtectionOfWaterAndMarineResources": {
+            "type": "number",
+            "nullable": true
+          },
+          "substantialContributionToTransitionToACircularEconomy": {
+            "type": "number",
+            "nullable": true
+          },
+          "substantialContributionToPollutionPreventionAndControl": {
+            "type": "number",
+            "nullable": true
+          },
+          "substantialContributionToProtectionAndRestorationOfBiodiversityAndEcosystems": {
+            "type": "number",
+            "nullable": true
+          },
+          "nonAlignedOpex": {
+            "type": "number",
+            "nullable": true
+          },
+          "nonEligibleOpex": {
+            "type": "number",
+            "nullable": true
+          },
+          "enablingOpex": {
+            "type": "number",
+            "nullable": true
+          },
+          "transitionalOpex": {
+            "type": "number",
+            "nullable": true
+          }
+        }
+      },
+      "EutaxonomyNonFinancialsRevenue": {
+        "type": "object",
+        "properties": {
+          "revenue": {
+            "nullable": true,
+            "allOf": [
+              {
+                "$ref": "#/components/schemas/EutaxonomyNonFinancialsRevenueRevenue"
+              }
+            ]
+          }
+        }
+      },
+      "EutaxonomyNonFinancialsRevenueRevenue": {
+        "type": "object",
+        "properties": {
+          "totalRevenue": {
+            "type": "number",
+            "nullable": true
+          },
+          "eligibleRevenue": {
+            "type": "number",
+            "nullable": true
+          },
+          "alignedRevenue": {
+            "type": "number",
+            "nullable": true
+          },
+          "substantialContributionToClimateChangeMitigation": {
+            "type": "number",
+            "nullable": true
+          },
+          "substantialContributionToClimateChangeAdaptation": {
+            "type": "number",
+            "nullable": true
+          },
+          "substantialContributionToSustainableUseAndProtectionOfWaterAndMarineResources": {
+            "type": "number",
+            "nullable": true
+          },
+          "substantialContributionToTransitionToACircularEconomy": {
+            "type": "number",
+            "nullable": true
+          },
+          "substantialContributionToPollutionPreventionAndControl": {
+            "type": "number",
+            "nullable": true
+          },
+          "substantialContributionToProtectionAndRestorationOfBiodiversityAndEcosystems": {
+            "type": "number",
+            "nullable": true
+          },
+          "nonAlignedRevenue": {
+            "type": "number",
+            "nullable": true
+          },
+          "nonEligibleRevenue": {
+            "type": "number",
+            "nullable": true
+          },
+          "enablingRevenue": {
+            "type": "number",
+            "nullable": true
+          },
+          "transitionalRevenue": {
+            "type": "number",
+            "nullable": true
+          }
+        }
+      },
+      "AssuranceDataPoint": {
+        "required": [
+          "value"
+        ],
         "type": "object",
         "properties": {
           "value": {
@@ -13287,31 +13316,25 @@
         ],
         "type": "object",
         "properties": {
+          "permId": {
+            "type": "string",
+            "nullable": true
+          },
+          "headquarters": {
+            "type": "string"
+          },
+          "countryCode": {
+            "type": "string"
+          },
+          "sector": {
+            "type": "string",
+            "nullable": true
+          },
+          "companyName": {
+            "type": "string"
+          },
           "companyId": {
             "type": "string"
-          },
-          "companyName": {
-            "type": "string"
-          },
-          "headquarters": {
-<<<<<<< HEAD
-=======
-            "type": "string"
-          },
-          "companyId": {
->>>>>>> 3f4caab6
-            "type": "string"
-          },
-          "sector": {
-            "type": "string",
-            "nullable": true
-          },
-          "countryCode": {
-            "type": "string"
-          },
-          "permId": {
-            "type": "string",
-            "nullable": true
           }
         }
       },
@@ -13334,10 +13357,10 @@
         ],
         "type": "object",
         "properties": {
+          "companyName": {
+            "type": "string"
+          },
           "companyId": {
-            "type": "string"
-          },
-          "companyName": {
             "type": "string"
           }
         }
@@ -13392,24 +13415,15 @@
       "DataTypeEnum": {
         "type": "string",
         "enum": [
-<<<<<<< HEAD
-          "esg-questionnaire",
           "eutaxonomy-non-financials",
-          "heimathafen",
-          "sfdr",
-=======
->>>>>>> 3f4caab6
           "eutaxonomy-financials",
+          "eutaxonomy-non-financials",
           "lksg",
           "p2p",
-<<<<<<< HEAD
-          "sme"
-=======
           "sfdr",
           "sme",
           "esg-questionnaire",
           "heimathafen"
->>>>>>> 3f4caab6
         ]
       },
       "ErrorDetails": {
