{
  "openapi": "3.0.1",
  "info": {
    "title": "Dataland Backend API documentation",
    "version": "1.0.0"
  },
  "servers": [
    {
      "url": "/api"
    }
  ],
  "tags": [
    {
      "name": "Actuator",
      "description": "Monitor and interact",
      "externalDocs": {
        "description": "Spring Boot Actuator Web API Documentation",
        "url": "https://docs.spring.io/spring-boot/docs/current/actuator-api/html/"
      }
    }
  ],
  "paths": {
    "/companies/{companyId}": {
      "get": {
        "tags": [
          "company-data-controller"
        ],
        "summary": "Retrieve company information.",
        "description": "Company information behind the given company Id is retrieved.",
        "operationId": "getCompanyById",
        "parameters": [
          {
            "name": "companyId",
            "in": "path",
            "required": true,
            "schema": {
              "type": "string"
            }
          }
        ],
        "responses": {
          "200": {
            "description": "Successfully retrieved company information.",
            "content": {
              "application/json": {
                "schema": {
                  "$ref": "#/components/schemas/StoredCompany"
                }
              }
            }
          },
          "default": {
            "description": "An error occurred",
            "content": {
              "application/json": {
                "schema": {
                  "$ref": "#/components/schemas/ErrorResponse"
                }
              }
            }
          },
          "401": {
            "description": "Unauthorized",
            "headers": {
              "WWW-Authenticate": {
                "schema": {
                  "type": "string"
                }
              }
            }
          }
        },
        "security": [
          {
            "default-oauth": []
          },
          {
            "default-bearer-auth": []
          }
        ]
      },
      "put": {
        "tags": [
          "company-data-controller"
        ],
        "summary": "Update company information entirely",
        "description": "Replace all company information of the company associated with the given company Id",
        "operationId": "putCompanyById",
        "parameters": [
          {
            "name": "companyId",
            "in": "path",
            "required": true,
            "schema": {
              "type": "string"
            }
          }
        ],
        "requestBody": {
          "content": {
            "application/json": {
              "schema": {
                "$ref": "#/components/schemas/CompanyInformation"
              }
            }
          },
          "required": true
        },
        "responses": {
          "200": {
            "description": "Successfully updated company information.",
            "content": {
              "application/json": {
                "schema": {
                  "$ref": "#/components/schemas/StoredCompany"
                }
              }
            }
          },
          "default": {
            "description": "An error occurred",
            "content": {
              "application/json": {
                "schema": {
                  "$ref": "#/components/schemas/ErrorResponse"
                }
              }
            }
          },
          "401": {
            "description": "Unauthorized",
            "headers": {
              "WWW-Authenticate": {
                "schema": {
                  "type": "string"
                }
              }
            }
          }
        },
        "security": [
          {
            "default-oauth": []
          },
          {
            "default-bearer-auth": []
          }
        ]
      },
      "patch": {
        "tags": [
          "company-data-controller"
        ],
        "summary": "Update company information selectively",
        "description": "Provided fields of the company associated with the given company Id are updated.",
        "operationId": "patchCompanyById",
        "parameters": [
          {
            "name": "companyId",
            "in": "path",
            "required": true,
            "schema": {
              "type": "string"
            }
          }
        ],
        "requestBody": {
          "content": {
            "application/json": {
              "schema": {
                "$ref": "#/components/schemas/CompanyInformationPatch"
              }
            }
          },
          "required": true
        },
        "responses": {
          "200": {
            "description": "Successfully updated company information.",
            "content": {
              "application/json": {
                "schema": {
                  "$ref": "#/components/schemas/StoredCompany"
                }
              }
            }
          },
          "default": {
            "description": "An error occurred",
            "content": {
              "application/json": {
                "schema": {
                  "$ref": "#/components/schemas/ErrorResponse"
                }
              }
            }
          },
          "401": {
            "description": "Unauthorized",
            "headers": {
              "WWW-Authenticate": {
                "schema": {
                  "type": "string"
                }
              }
            }
          }
        },
        "security": [
          {
            "default-oauth": []
          },
          {
            "default-bearer-auth": []
          }
        ]
      }
    },
    "/data/sme": {
      "post": {
        "tags": [
          "sme-data-controller"
        ],
        "operationId": "postCompanyAssociatedSmeData",
        "parameters": [
          {
            "name": "bypassQa",
            "in": "query",
            "required": false,
            "schema": {
              "type": "boolean",
              "default": false
            }
          }
        ],
        "requestBody": {
          "content": {
            "application/json": {
              "schema": {
                "$ref": "#/components/schemas/CompanyAssociatedDataSmeData"
              }
            }
          },
          "required": true
        },
        "responses": {
          "200": {
            "description": "Successfully added data to the data store.",
            "content": {
              "application/json": {
                "schema": {
                  "$ref": "#/components/schemas/DataMetaInformation"
                }
              }
            }
          },
          "default": {
            "description": "An error occurred",
            "content": {
              "application/json": {
                "schema": {
                  "$ref": "#/components/schemas/ErrorResponse"
                }
              }
            }
          },
          "401": {
            "description": "Unauthorized",
            "headers": {
              "WWW-Authenticate": {
                "schema": {
                  "type": "string"
                }
              }
            }
          }
        },
        "security": [
          {
            "default-oauth": []
          },
          {
            "default-bearer-auth": []
          }
        ]
      }
    },
    "/data/sfdr": {
      "post": {
        "tags": [
          "sfdr-data-controller"
        ],
        "operationId": "postCompanyAssociatedSfdrData",
        "parameters": [
          {
            "name": "bypassQa",
            "in": "query",
            "required": false,
            "schema": {
              "type": "boolean",
              "default": false
            }
          }
        ],
        "requestBody": {
          "content": {
            "application/json": {
              "schema": {
                "$ref": "#/components/schemas/CompanyAssociatedDataSfdrData"
              }
            }
          },
          "required": true
        },
        "responses": {
          "200": {
            "description": "Successfully added data to the data store.",
            "content": {
              "application/json": {
                "schema": {
                  "$ref": "#/components/schemas/DataMetaInformation"
                }
              }
            }
          },
          "default": {
            "description": "An error occurred",
            "content": {
              "application/json": {
                "schema": {
                  "$ref": "#/components/schemas/ErrorResponse"
                }
              }
            }
          },
          "401": {
            "description": "Unauthorized",
            "headers": {
              "WWW-Authenticate": {
                "schema": {
                  "type": "string"
                }
              }
            }
          }
        },
        "security": [
          {
            "default-oauth": []
          },
          {
            "default-bearer-auth": []
          }
        ]
      }
    },
    "/data/p2p": {
      "post": {
        "tags": [
          "p-2p-data-controller"
        ],
        "operationId": "postCompanyAssociatedP2pData",
        "parameters": [
          {
            "name": "bypassQa",
            "in": "query",
            "required": false,
            "schema": {
              "type": "boolean",
              "default": false
            }
          }
        ],
        "requestBody": {
          "content": {
            "application/json": {
              "schema": {
                "$ref": "#/components/schemas/CompanyAssociatedDataPathwaysToParisData"
              }
            }
          },
          "required": true
        },
        "responses": {
          "200": {
            "description": "Successfully added data to the data store.",
            "content": {
              "application/json": {
                "schema": {
                  "$ref": "#/components/schemas/DataMetaInformation"
                }
              }
            }
          },
          "default": {
            "description": "An error occurred",
            "content": {
              "application/json": {
                "schema": {
                  "$ref": "#/components/schemas/ErrorResponse"
                }
              }
            }
          },
          "401": {
            "description": "Unauthorized",
            "headers": {
              "WWW-Authenticate": {
                "schema": {
                  "type": "string"
                }
              }
            }
          }
        },
        "security": [
          {
            "default-oauth": []
          },
          {
            "default-bearer-auth": []
          }
        ]
      }
    },
    "/data/lksg": {
      "post": {
        "tags": [
          "lksg-data-controller"
        ],
        "operationId": "postCompanyAssociatedLksgData",
        "parameters": [
          {
            "name": "bypassQa",
            "in": "query",
            "required": false,
            "schema": {
              "type": "boolean",
              "default": false
            }
          }
        ],
        "requestBody": {
          "content": {
            "application/json": {
              "schema": {
                "$ref": "#/components/schemas/CompanyAssociatedDataLksgData"
              }
            }
          },
          "required": true
        },
        "responses": {
          "200": {
            "description": "Successfully added data to the data store.",
            "content": {
              "application/json": {
                "schema": {
                  "$ref": "#/components/schemas/DataMetaInformation"
                }
              }
            }
          },
          "default": {
            "description": "An error occurred",
            "content": {
              "application/json": {
                "schema": {
                  "$ref": "#/components/schemas/ErrorResponse"
                }
              }
            }
          },
          "401": {
            "description": "Unauthorized",
            "headers": {
              "WWW-Authenticate": {
                "schema": {
                  "type": "string"
                }
              }
            }
          }
        },
        "security": [
          {
            "default-oauth": []
          },
          {
            "default-bearer-auth": []
          }
        ]
      }
    },
    "/data/eutaxonomy-non-financials": {
      "post": {
        "tags": [
          "eu-taxonomy-data-for-non-financials-controller"
        ],
        "operationId": "postCompanyAssociatedEuTaxonomyDataForNonFinancials",
        "parameters": [
          {
            "name": "bypassQa",
            "in": "query",
            "required": false,
            "schema": {
              "type": "boolean",
              "default": false
            }
          }
        ],
        "requestBody": {
          "content": {
            "application/json": {
              "schema": {
                "$ref": "#/components/schemas/CompanyAssociatedDataEuTaxonomyDataForNonFinancials"
              }
            }
          },
          "required": true
        },
        "responses": {
          "200": {
            "description": "Successfully added data to the data store.",
            "content": {
              "application/json": {
                "schema": {
                  "$ref": "#/components/schemas/DataMetaInformation"
                }
              }
            }
          },
          "default": {
            "description": "An error occurred",
            "content": {
              "application/json": {
                "schema": {
                  "$ref": "#/components/schemas/ErrorResponse"
                }
              }
            }
          },
          "401": {
            "description": "Unauthorized",
            "headers": {
              "WWW-Authenticate": {
                "schema": {
                  "type": "string"
                }
              }
            }
          }
        },
        "security": [
          {
            "default-oauth": []
          },
          {
            "default-bearer-auth": []
          }
        ]
      }
    },
    "/data/eutaxonomy-financials": {
      "post": {
        "tags": [
          "eu-taxonomy-data-for-financials-controller"
        ],
        "operationId": "postCompanyAssociatedEuTaxonomyDataForFinancials",
        "parameters": [
          {
            "name": "bypassQa",
            "in": "query",
            "required": false,
            "schema": {
              "type": "boolean",
              "default": false
            }
          }
        ],
        "requestBody": {
          "content": {
            "application/json": {
              "schema": {
                "$ref": "#/components/schemas/CompanyAssociatedDataEuTaxonomyDataForFinancials"
              }
            }
          },
          "required": true
        },
        "responses": {
          "200": {
            "description": "Successfully added data to the data store.",
            "content": {
              "application/json": {
                "schema": {
                  "$ref": "#/components/schemas/DataMetaInformation"
                }
              }
            }
          },
          "default": {
            "description": "An error occurred",
            "content": {
              "application/json": {
                "schema": {
                  "$ref": "#/components/schemas/ErrorResponse"
                }
              }
            }
          },
          "401": {
            "description": "Unauthorized",
            "headers": {
              "WWW-Authenticate": {
                "schema": {
                  "type": "string"
                }
              }
            }
          }
        },
        "security": [
          {
            "default-oauth": []
          },
          {
            "default-bearer-auth": []
          }
        ]
      }
    },
    "/data/esg-questionnaire": {
      "post": {
        "tags": [
          "esg-questionnaire-data-controller"
        ],
        "operationId": "postCompanyAssociatedEsgQuestionnaireData",
        "parameters": [
          {
            "name": "bypassQa",
            "in": "query",
            "required": false,
            "schema": {
              "type": "boolean",
              "default": false
            }
          }
        ],
        "requestBody": {
          "content": {
            "application/json": {
              "schema": {
                "$ref": "#/components/schemas/CompanyAssociatedDataEsgQuestionnaireData"
              }
            }
          },
          "required": true
        },
        "responses": {
          "200": {
            "description": "Successfully added data to the data store.",
            "content": {
              "application/json": {
                "schema": {
                  "$ref": "#/components/schemas/DataMetaInformation"
                }
              }
            }
          },
          "default": {
            "description": "An error occurred",
            "content": {
              "application/json": {
                "schema": {
                  "$ref": "#/components/schemas/ErrorResponse"
                }
              }
            }
          },
          "401": {
            "description": "Unauthorized",
            "headers": {
              "WWW-Authenticate": {
                "schema": {
                  "type": "string"
                }
              }
            }
          }
        },
        "security": [
          {
            "default-oauth": []
          },
          {
            "default-bearer-auth": []
          }
        ]
      }
    },
    "/companies": {
      "get": {
        "tags": [
          "company-data-controller"
        ],
        "summary": "Retrieve specific companies with framework data by different filters or just all companies from the data store.",
        "description": "Companies with associated framework data identified via the provided company name/identifier are retrieved and filtered by countryCode, sector and available framework data. Empty/Unspecified filters are ignored.",
        "operationId": "getCompanies",
        "parameters": [
          {
            "name": "searchString",
            "in": "query",
            "required": false,
            "schema": {
              "type": "string"
            }
          },
          {
            "name": "dataTypes",
            "in": "query",
            "required": false,
            "schema": {
              "uniqueItems": true,
              "type": "array",
              "items": {
                "$ref": "#/components/schemas/DataTypeEnum"
              }
            }
          },
          {
            "name": "countryCodes",
            "in": "query",
            "required": false,
            "schema": {
              "uniqueItems": true,
              "type": "array",
              "items": {
                "type": "string"
              }
            }
          },
          {
            "name": "sectors",
            "in": "query",
            "required": false,
            "schema": {
              "uniqueItems": true,
              "type": "array",
              "items": {
                "type": "string"
              }
            }
          },
          {
            "name": "onlyCompanyNames",
            "in": "query",
            "required": false,
            "schema": {
              "type": "boolean"
            }
          },
          {
            "name": "onlyWithDataFromCurrentUser",
            "in": "query",
            "required": false,
            "schema": {
              "type": "boolean"
            }
          }
        ],
        "responses": {
          "200": {
            "description": "Successfully retrieved companies.",
            "content": {
              "application/json": {
                "schema": {
                  "type": "array",
                  "items": {
                    "$ref": "#/components/schemas/StoredCompany"
                  }
                }
              }
            }
          },
          "default": {
            "description": "An error occurred",
            "content": {
              "application/json": {
                "schema": {
                  "$ref": "#/components/schemas/ErrorResponse"
                }
              }
            }
          },
          "401": {
            "description": "Unauthorized",
            "headers": {
              "WWW-Authenticate": {
                "schema": {
                  "type": "string"
                }
              }
            }
          }
        },
        "security": [
          {
            "default-oauth": []
          },
          {
            "default-bearer-auth": []
          }
        ]
      },
      "post": {
        "tags": [
          "company-data-controller"
        ],
        "summary": "Add a new company.",
        "description": "A new company is added using the provided information, the generated company ID is returned.",
        "operationId": "postCompany",
        "requestBody": {
          "content": {
            "application/json": {
              "schema": {
                "$ref": "#/components/schemas/CompanyInformation"
              }
            }
          },
          "required": true
        },
        "responses": {
          "200": {
            "description": "Successfully added company.",
            "content": {
              "application/json": {
                "schema": {
                  "$ref": "#/components/schemas/StoredCompany"
                }
              }
            }
          },
          "default": {
            "description": "An error occurred",
            "content": {
              "application/json": {
                "schema": {
                  "$ref": "#/components/schemas/ErrorResponse"
                }
              }
            }
          },
          "401": {
            "description": "Unauthorized",
            "headers": {
              "WWW-Authenticate": {
                "schema": {
                  "type": "string"
                }
              }
            }
          }
        },
        "security": [
          {
            "default-oauth": []
          },
          {
            "default-bearer-auth": []
          }
        ]
      }
    },
    "/companies/{companyId}/data-owners/{userId}": {
      "post": {
        "tags": [
          "company-data-controller"
        ],
        "summary": "Add a new data owner to a company.",
        "description": "A new data owner is added to the existing list for the specified company.",
        "operationId": "postDataOwner",
        "parameters": [
          {
            "name": "companyId",
            "in": "path",
            "required": true,
            "schema": {
              "type": "string",
              "format": "uuid"
            }
          },
          {
            "name": "userId",
            "in": "path",
            "required": true,
            "schema": {
              "type": "string",
              "format": "uuid"
            }
          }
        ],
        "responses": {
          "200": {
            "description": "Successfully added data owner.",
            "content": {
              "application/json": {
                "schema": {
                  "$ref": "#/components/schemas/CompanyDataOwners"
                }
              }
            }
          },
          "default": {
            "description": "An error occurred",
            "content": {
              "application/json": {
                "schema": {
                  "$ref": "#/components/schemas/ErrorResponse"
                }
              }
            }
          },
          "401": {
            "description": "Unauthorized",
            "headers": {
              "WWW-Authenticate": {
                "schema": {
                  "type": "string"
                }
              }
            }
          }
        },
        "security": [
          {
            "default-oauth": []
          },
          {
            "default-bearer-auth": []
          }
        ]
      },
      "delete": {
        "tags": [
          "company-data-controller"
        ],
        "summary": "Delete a data owner from a specified company.",
        "description": "An existing data owner is deleted from the existing list for the specified company.",
        "operationId": "deleteDataOwner",
        "parameters": [
          {
            "name": "companyId",
            "in": "path",
            "required": true,
            "schema": {
              "type": "string",
              "format": "uuid"
            }
          },
          {
            "name": "userId",
            "in": "path",
            "required": true,
            "schema": {
              "type": "string",
              "format": "uuid"
            }
          }
        ],
        "responses": {
          "200": {
            "description": "Successfully deleted data owner.",
            "content": {
              "application/json": {
                "schema": {
                  "$ref": "#/components/schemas/CompanyDataOwners"
                }
              }
            }
          },
          "default": {
            "description": "An error occurred",
            "content": {
              "application/json": {
                "schema": {
                  "$ref": "#/components/schemas/ErrorResponse"
                }
              }
            }
          },
          "401": {
            "description": "Unauthorized",
            "headers": {
              "WWW-Authenticate": {
                "schema": {
                  "type": "string"
                }
              }
            }
          }
        },
        "security": [
          {
            "default-oauth": []
          },
          {
            "default-bearer-auth": []
          }
        ]
      },
      "head": {
        "tags": [
          "company-data-controller"
        ],
        "summary": "Validation of a user-company combination with regards to data ownership.",
        "description": "Checks whether a user is data owner of a company.",
        "operationId": "isUserDataOwnerForCompany",
        "parameters": [
          {
            "name": "companyId",
            "in": "path",
            "required": true,
            "schema": {
              "type": "string",
              "format": "uuid"
            }
          },
          {
            "name": "userId",
            "in": "path",
            "required": true,
            "schema": {
              "type": "string",
              "format": "uuid"
            }
          }
        ],
        "responses": {
          "200": {
            "description": "The specified user is data owner of the company."
          },
          "404": {
            "description": "Either the specified company does not exist on Dataland or the user isn\u0027t data owner of that company."
          },
          "default": {
            "description": "An error occurred",
            "content": {
              "application/json": {
                "schema": {
                  "$ref": "#/components/schemas/ErrorResponse"
                }
              }
            }
          },
          "401": {
            "description": "Unauthorized",
            "headers": {
              "WWW-Authenticate": {
                "schema": {
                  "type": "string"
                }
              }
            }
          }
        },
        "security": [
          {
            "default-oauth": []
          },
          {
            "default-bearer-auth": []
          }
        ]
      }
    },
    "/companies/identifiers/{identifierType}/{identifier}": {
      "get": {
        "tags": [
          "company-data-controller"
        ],
        "summary": "Gets the company ID for an identifier of specified type.",
        "description": "Get the company ID for an identifier of specified type.",
        "operationId": "getCompanyIdByIdentifier",
        "parameters": [
          {
            "name": "identifierType",
            "in": "path",
            "required": true,
            "schema": {
              "$ref": "#/components/schemas/IdentifierType"
            }
          },
          {
            "name": "identifier",
            "in": "path",
            "required": true,
            "schema": {
              "type": "string"
            }
          }
        ],
        "responses": {
          "404": {
            "description": "Found no company corresponding the identifier.",
            "content": {
              "application/json": {
                "schema": {
                  "$ref": "#/components/schemas/CompanyId"
                }
              }
            }
          },
          "200": {
            "description": "Found a company corresponding the identifier.",
            "content": {
              "application/json": {
                "schema": {
                  "$ref": "#/components/schemas/CompanyId"
                }
              }
            }
          },
          "default": {
            "description": "An error occurred",
            "content": {
              "application/json": {
                "schema": {
                  "$ref": "#/components/schemas/ErrorResponse"
                }
              }
            }
          },
          "401": {
            "description": "Unauthorized",
            "headers": {
              "WWW-Authenticate": {
                "schema": {
                  "type": "string"
                }
              }
            }
          }
        },
        "security": [
          {
            "default-oauth": []
          },
          {
            "default-bearer-auth": []
          }
        ]
      },
      "head": {
        "tags": [
          "company-data-controller"
        ],
        "summary": "Checks that an identifier of specified type exists.",
        "description": "Checks that an identifier of specified type exists.",
        "operationId": "existsIdentifier",
        "parameters": [
          {
            "name": "identifierType",
            "in": "path",
            "required": true,
            "schema": {
              "$ref": "#/components/schemas/IdentifierType"
            }
          },
          {
            "name": "identifier",
            "in": "path",
            "required": true,
            "schema": {
              "type": "string"
            }
          }
        ],
        "responses": {
          "200": {
            "description": "Successfully checked that identifier exists."
          },
          "404": {
            "description": "Successfully checked that identifier does not exist."
          },
          "default": {
            "description": "An error occurred",
            "content": {
              "application/json": {
                "schema": {
                  "$ref": "#/components/schemas/ErrorResponse"
                }
              }
            }
          },
          "401": {
            "description": "Unauthorized",
            "headers": {
              "WWW-Authenticate": {
                "schema": {
                  "type": "string"
                }
              }
            }
          }
        },
        "security": [
          {
            "default-oauth": []
          },
          {
            "default-bearer-auth": []
          }
        ]
      }
    },
    "/token": {
      "get": {
        "tags": [
          "token-validity-controller"
        ],
        "summary": "Validates if a token is valid",
        "description": "Validates if a token is valid",
        "operationId": "validateToken",
        "responses": {
          "200": {
            "description": "OK"
          },
          "default": {
            "description": "An error occurred",
            "content": {
              "application/json": {
                "schema": {
                  "$ref": "#/components/schemas/ErrorResponse"
                }
              }
            }
          },
          "401": {
            "description": "Unauthorized",
            "headers": {
              "WWW-Authenticate": {
                "schema": {
                  "type": "string"
                }
              }
            }
          }
        },
        "security": [
          {
            "default-oauth": []
          },
          {
            "default-bearer-auth": []
          }
        ]
      }
    },
    "/metadata": {
      "get": {
        "tags": [
          "meta-data-controller"
        ],
        "summary": "Search in Dataland for meta info about data.",
        "description": "Meta info about data sets registered by Dataland can be retrieved.",
        "operationId": "getListOfDataMetaInfo",
        "parameters": [
          {
            "name": "companyId",
            "in": "query",
            "required": false,
            "schema": {
              "type": "string"
            }
          },
          {
            "name": "dataType",
            "in": "query",
            "required": false,
            "schema": {
              "$ref": "#/components/schemas/DataTypeEnum"
            }
          },
          {
            "name": "showOnlyActive",
            "in": "query",
            "required": false,
            "schema": {
              "type": "boolean",
              "default": true
            }
          },
          {
            "name": "reportingPeriod",
            "in": "query",
            "required": false,
            "schema": {
              "type": "string"
            }
          }
        ],
        "responses": {
          "200": {
            "description": "Successfully retrieved meta info.",
            "content": {
              "application/json": {
                "schema": {
                  "type": "array",
                  "items": {
                    "$ref": "#/components/schemas/DataMetaInformation"
                  }
                }
              }
            }
          },
          "default": {
            "description": "An error occurred",
            "content": {
              "application/json": {
                "schema": {
                  "$ref": "#/components/schemas/ErrorResponse"
                }
              }
            }
          },
          "401": {
            "description": "Unauthorized",
            "headers": {
              "WWW-Authenticate": {
                "schema": {
                  "type": "string"
                }
              }
            }
          }
        },
        "security": [
          {
            "default-oauth": []
          },
          {
            "default-bearer-auth": []
          }
        ]
      }
    },
    "/metadata/{dataId}": {
      "get": {
        "tags": [
          "meta-data-controller"
        ],
        "summary": "Look up meta info about a specific data set.",
        "description": "Meta info about a specific data set registered by Dataland and identified by its data ID is retrieved.",
        "operationId": "getDataMetaInfo",
        "parameters": [
          {
            "name": "dataId",
            "in": "path",
            "required": true,
            "schema": {
              "type": "string"
            }
          }
        ],
        "responses": {
          "200": {
            "description": "Successfully retrieved specific meta info.",
            "content": {
              "application/json": {
                "schema": {
                  "$ref": "#/components/schemas/DataMetaInformation"
                }
              }
            }
          },
          "default": {
            "description": "An error occurred",
            "content": {
              "application/json": {
                "schema": {
                  "$ref": "#/components/schemas/ErrorResponse"
                }
              }
            }
          },
          "401": {
            "description": "Unauthorized",
            "headers": {
              "WWW-Authenticate": {
                "schema": {
                  "type": "string"
                }
              }
            }
          }
        },
        "security": [
          {
            "default-oauth": []
          },
          {
            "default-bearer-auth": []
          }
        ]
      }
    },
    "/internal/cached/{dataId}": {
      "get": {
        "tags": [
          "temporarily-cached-data-controller"
        ],
        "summary": "Retrieve specific data from the cache store of the backend.",
        "description": "Data identified by the provided data ID is retrieved.",
        "operationId": "getReceivedData",
        "parameters": [
          {
            "name": "dataId",
            "in": "path",
            "required": true,
            "schema": {
              "type": "string"
            }
          }
        ],
        "responses": {
          "200": {
            "description": "Successfully retrieved data set.",
            "content": {
              "application/json": {
                "schema": {
                  "type": "string"
                }
              }
            }
          },
          "default": {
            "description": "An error occurred",
            "content": {
              "application/json": {
                "schema": {
                  "$ref": "#/components/schemas/ErrorResponse"
                }
              }
            }
          },
          "401": {
            "description": "Unauthorized",
            "headers": {
              "WWW-Authenticate": {
                "schema": {
                  "type": "string"
                }
              }
            }
          }
        }
      }
    },
    "/data/sme/{dataId}": {
      "get": {
        "tags": [
          "sme-data-controller"
        ],
        "operationId": "getCompanyAssociatedSmeData",
        "parameters": [
          {
            "name": "dataId",
            "in": "path",
            "required": true,
            "schema": {
              "type": "string"
            }
          }
        ],
        "responses": {
          "200": {
            "description": "Successfully retrieved data set.",
            "content": {
              "application/json": {
                "schema": {
                  "$ref": "#/components/schemas/CompanyAssociatedDataSmeData"
                }
              }
            }
          },
          "default": {
            "description": "An error occurred",
            "content": {
              "application/json": {
                "schema": {
                  "$ref": "#/components/schemas/ErrorResponse"
                }
              }
            }
          },
          "401": {
            "description": "Unauthorized",
            "headers": {
              "WWW-Authenticate": {
                "schema": {
                  "type": "string"
                }
              }
            }
          }
        },
        "security": [
          {
            "default-oauth": []
          },
          {
            "default-bearer-auth": []
          }
        ]
      }
    },
    "/data/sme/companies/{companyId}": {
      "get": {
        "tags": [
          "sme-data-controller"
        ],
        "operationId": "getAllCompanySmeData",
        "parameters": [
          {
            "name": "companyId",
            "in": "path",
            "required": true,
            "schema": {
              "type": "string"
            }
          },
          {
            "name": "showOnlyActive",
            "in": "query",
            "required": false,
            "schema": {
              "type": "boolean",
              "default": true
            }
          },
          {
            "name": "reportingPeriod",
            "in": "query",
            "required": false,
            "schema": {
              "type": "string"
            }
          }
        ],
        "responses": {
          "200": {
            "description": "Successfully retrieved framework datasets with meta info.",
            "content": {
              "application/json": {
                "schema": {
                  "type": "array",
                  "items": {
                    "$ref": "#/components/schemas/DataAndMetaInformationSmeData"
                  }
                }
              }
            }
          },
          "default": {
            "description": "An error occurred",
            "content": {
              "application/json": {
                "schema": {
                  "$ref": "#/components/schemas/ErrorResponse"
                }
              }
            }
          },
          "401": {
            "description": "Unauthorized",
            "headers": {
              "WWW-Authenticate": {
                "schema": {
                  "type": "string"
                }
              }
            }
          }
        },
        "security": [
          {
            "default-oauth": []
          },
          {
            "default-bearer-auth": []
          }
        ]
      }
    },
    "/data/sfdr/{dataId}": {
      "get": {
        "tags": [
          "sfdr-data-controller"
        ],
        "operationId": "getCompanyAssociatedSfdrData",
        "parameters": [
          {
            "name": "dataId",
            "in": "path",
            "required": true,
            "schema": {
              "type": "string"
            }
          }
        ],
        "responses": {
          "200": {
            "description": "Successfully retrieved data set.",
            "content": {
              "application/json": {
                "schema": {
                  "$ref": "#/components/schemas/CompanyAssociatedDataSfdrData"
                }
              }
            }
          },
          "default": {
            "description": "An error occurred",
            "content": {
              "application/json": {
                "schema": {
                  "$ref": "#/components/schemas/ErrorResponse"
                }
              }
            }
          },
          "401": {
            "description": "Unauthorized",
            "headers": {
              "WWW-Authenticate": {
                "schema": {
                  "type": "string"
                }
              }
            }
          }
        },
        "security": [
          {
            "default-oauth": []
          },
          {
            "default-bearer-auth": []
          }
        ]
      }
    },
    "/data/sfdr/companies/{companyId}": {
      "get": {
        "tags": [
          "sfdr-data-controller"
        ],
        "operationId": "getAllCompanySfdrData",
        "parameters": [
          {
            "name": "companyId",
            "in": "path",
            "required": true,
            "schema": {
              "type": "string"
            }
          },
          {
            "name": "showOnlyActive",
            "in": "query",
            "required": false,
            "schema": {
              "type": "boolean",
              "default": true
            }
          },
          {
            "name": "reportingPeriod",
            "in": "query",
            "required": false,
            "schema": {
              "type": "string"
            }
          }
        ],
        "responses": {
          "200": {
            "description": "Successfully retrieved framework datasets with meta info.",
            "content": {
              "application/json": {
                "schema": {
                  "type": "array",
                  "items": {
                    "$ref": "#/components/schemas/DataAndMetaInformationSfdrData"
                  }
                }
              }
            }
          },
          "default": {
            "description": "An error occurred",
            "content": {
              "application/json": {
                "schema": {
                  "$ref": "#/components/schemas/ErrorResponse"
                }
              }
            }
          },
          "401": {
            "description": "Unauthorized",
            "headers": {
              "WWW-Authenticate": {
                "schema": {
                  "type": "string"
                }
              }
            }
          }
        },
        "security": [
          {
            "default-oauth": []
          },
          {
            "default-bearer-auth": []
          }
        ]
      }
    },
    "/data/p2p/{dataId}": {
      "get": {
        "tags": [
          "p-2p-data-controller"
        ],
        "operationId": "getCompanyAssociatedP2pData",
        "parameters": [
          {
            "name": "dataId",
            "in": "path",
            "required": true,
            "schema": {
              "type": "string"
            }
          }
        ],
        "responses": {
          "200": {
            "description": "Successfully retrieved data set.",
            "content": {
              "application/json": {
                "schema": {
                  "$ref": "#/components/schemas/CompanyAssociatedDataPathwaysToParisData"
                }
              }
            }
          },
          "default": {
            "description": "An error occurred",
            "content": {
              "application/json": {
                "schema": {
                  "$ref": "#/components/schemas/ErrorResponse"
                }
              }
            }
          },
          "401": {
            "description": "Unauthorized",
            "headers": {
              "WWW-Authenticate": {
                "schema": {
                  "type": "string"
                }
              }
            }
          }
        },
        "security": [
          {
            "default-oauth": []
          },
          {
            "default-bearer-auth": []
          }
        ]
      }
    },
    "/data/p2p/companies/{companyId}": {
      "get": {
        "tags": [
          "p-2p-data-controller"
        ],
        "operationId": "getAllCompanyP2pData",
        "parameters": [
          {
            "name": "companyId",
            "in": "path",
            "required": true,
            "schema": {
              "type": "string"
            }
          },
          {
            "name": "showOnlyActive",
            "in": "query",
            "required": false,
            "schema": {
              "type": "boolean",
              "default": true
            }
          },
          {
            "name": "reportingPeriod",
            "in": "query",
            "required": false,
            "schema": {
              "type": "string"
            }
          }
        ],
        "responses": {
          "200": {
            "description": "Successfully retrieved framework datasets with meta info.",
            "content": {
              "application/json": {
                "schema": {
                  "type": "array",
                  "items": {
                    "$ref": "#/components/schemas/DataAndMetaInformationPathwaysToParisData"
                  }
                }
              }
            }
          },
          "default": {
            "description": "An error occurred",
            "content": {
              "application/json": {
                "schema": {
                  "$ref": "#/components/schemas/ErrorResponse"
                }
              }
            }
          },
          "401": {
            "description": "Unauthorized",
            "headers": {
              "WWW-Authenticate": {
                "schema": {
                  "type": "string"
                }
              }
            }
          }
        },
        "security": [
          {
            "default-oauth": []
          },
          {
            "default-bearer-auth": []
          }
        ]
      }
    },
    "/data/lksg/{dataId}": {
      "get": {
        "tags": [
          "lksg-data-controller"
        ],
        "operationId": "getCompanyAssociatedLksgData",
        "parameters": [
          {
            "name": "dataId",
            "in": "path",
            "required": true,
            "schema": {
              "type": "string"
            }
          }
        ],
        "responses": {
          "200": {
            "description": "Successfully retrieved data set.",
            "content": {
              "application/json": {
                "schema": {
                  "$ref": "#/components/schemas/CompanyAssociatedDataLksgData"
                }
              }
            }
          },
          "default": {
            "description": "An error occurred",
            "content": {
              "application/json": {
                "schema": {
                  "$ref": "#/components/schemas/ErrorResponse"
                }
              }
            }
          },
          "401": {
            "description": "Unauthorized",
            "headers": {
              "WWW-Authenticate": {
                "schema": {
                  "type": "string"
                }
              }
            }
          }
        },
        "security": [
          {
            "default-oauth": []
          },
          {
            "default-bearer-auth": []
          }
        ]
      }
    },
    "/data/lksg/companies/{companyId}": {
      "get": {
        "tags": [
          "lksg-data-controller"
        ],
        "operationId": "getAllCompanyLksgData",
        "parameters": [
          {
            "name": "companyId",
            "in": "path",
            "required": true,
            "schema": {
              "type": "string"
            }
          },
          {
            "name": "showOnlyActive",
            "in": "query",
            "required": false,
            "schema": {
              "type": "boolean",
              "default": true
            }
          },
          {
            "name": "reportingPeriod",
            "in": "query",
            "required": false,
            "schema": {
              "type": "string"
            }
          }
        ],
        "responses": {
          "200": {
            "description": "Successfully retrieved framework datasets with meta info.",
            "content": {
              "application/json": {
                "schema": {
                  "type": "array",
                  "items": {
                    "$ref": "#/components/schemas/DataAndMetaInformationLksgData"
                  }
                }
              }
            }
          },
          "default": {
            "description": "An error occurred",
            "content": {
              "application/json": {
                "schema": {
                  "$ref": "#/components/schemas/ErrorResponse"
                }
              }
            }
          },
          "401": {
            "description": "Unauthorized",
            "headers": {
              "WWW-Authenticate": {
                "schema": {
                  "type": "string"
                }
              }
            }
          }
        },
        "security": [
          {
            "default-oauth": []
          },
          {
            "default-bearer-auth": []
          }
        ]
      }
    },
    "/data/eutaxonomy-non-financials/{dataId}": {
      "get": {
        "tags": [
          "eu-taxonomy-data-for-non-financials-controller"
        ],
        "operationId": "getCompanyAssociatedEuTaxonomyDataForNonFinancials",
        "parameters": [
          {
            "name": "dataId",
            "in": "path",
            "required": true,
            "schema": {
              "type": "string"
            }
          }
        ],
        "responses": {
          "200": {
            "description": "Successfully retrieved data set.",
            "content": {
              "application/json": {
                "schema": {
                  "$ref": "#/components/schemas/CompanyAssociatedDataEuTaxonomyDataForNonFinancials"
                }
              }
            }
          },
          "default": {
            "description": "An error occurred",
            "content": {
              "application/json": {
                "schema": {
                  "$ref": "#/components/schemas/ErrorResponse"
                }
              }
            }
          },
          "401": {
            "description": "Unauthorized",
            "headers": {
              "WWW-Authenticate": {
                "schema": {
                  "type": "string"
                }
              }
            }
          }
        },
        "security": [
          {
            "default-oauth": []
          },
          {
            "default-bearer-auth": []
          }
        ]
      }
    },
    "/data/eutaxonomy-non-financials/companies/{companyId}": {
      "get": {
        "tags": [
          "eu-taxonomy-data-for-non-financials-controller"
        ],
        "operationId": "getAllCompanyEuTaxonomyDataForNonFinancials",
        "parameters": [
          {
            "name": "companyId",
            "in": "path",
            "required": true,
            "schema": {
              "type": "string"
            }
          },
          {
            "name": "showOnlyActive",
            "in": "query",
            "required": false,
            "schema": {
              "type": "boolean",
              "default": true
            }
          },
          {
            "name": "reportingPeriod",
            "in": "query",
            "required": false,
            "schema": {
              "type": "string"
            }
          }
        ],
        "responses": {
          "200": {
            "description": "Successfully retrieved framework datasets with meta info.",
            "content": {
              "application/json": {
                "schema": {
                  "type": "array",
                  "items": {
                    "$ref": "#/components/schemas/DataAndMetaInformationEuTaxonomyDataForNonFinancials"
                  }
                }
              }
            }
          },
          "default": {
            "description": "An error occurred",
            "content": {
              "application/json": {
                "schema": {
                  "$ref": "#/components/schemas/ErrorResponse"
                }
              }
            }
          },
          "401": {
            "description": "Unauthorized",
            "headers": {
              "WWW-Authenticate": {
                "schema": {
                  "type": "string"
                }
              }
            }
          }
        },
        "security": [
          {
            "default-oauth": []
          },
          {
            "default-bearer-auth": []
          }
        ]
      }
    },
    "/data/eutaxonomy-financials/{dataId}": {
      "get": {
        "tags": [
          "eu-taxonomy-data-for-financials-controller"
        ],
        "operationId": "getCompanyAssociatedEuTaxonomyDataForFinancials",
        "parameters": [
          {
            "name": "dataId",
            "in": "path",
            "required": true,
            "schema": {
              "type": "string"
            }
          }
        ],
        "responses": {
          "200": {
            "description": "Successfully retrieved data set.",
            "content": {
              "application/json": {
                "schema": {
                  "$ref": "#/components/schemas/CompanyAssociatedDataEuTaxonomyDataForFinancials"
                }
              }
            }
          },
          "default": {
            "description": "An error occurred",
            "content": {
              "application/json": {
                "schema": {
                  "$ref": "#/components/schemas/ErrorResponse"
                }
              }
            }
          },
          "401": {
            "description": "Unauthorized",
            "headers": {
              "WWW-Authenticate": {
                "schema": {
                  "type": "string"
                }
              }
            }
          }
        },
        "security": [
          {
            "default-oauth": []
          },
          {
            "default-bearer-auth": []
          }
        ]
      }
    },
    "/data/eutaxonomy-financials/companies/{companyId}": {
      "get": {
        "tags": [
          "eu-taxonomy-data-for-financials-controller"
        ],
        "operationId": "getAllCompanyEuTaxonomyDataForFinancials",
        "parameters": [
          {
            "name": "companyId",
            "in": "path",
            "required": true,
            "schema": {
              "type": "string"
            }
          },
          {
            "name": "showOnlyActive",
            "in": "query",
            "required": false,
            "schema": {
              "type": "boolean",
              "default": true
            }
          },
          {
            "name": "reportingPeriod",
            "in": "query",
            "required": false,
            "schema": {
              "type": "string"
            }
          }
        ],
        "responses": {
          "200": {
            "description": "Successfully retrieved framework datasets with meta info.",
            "content": {
              "application/json": {
                "schema": {
                  "type": "array",
                  "items": {
                    "$ref": "#/components/schemas/DataAndMetaInformationEuTaxonomyDataForFinancials"
                  }
                }
              }
            }
          },
          "default": {
            "description": "An error occurred",
            "content": {
              "application/json": {
                "schema": {
                  "$ref": "#/components/schemas/ErrorResponse"
                }
              }
            }
          },
          "401": {
            "description": "Unauthorized",
            "headers": {
              "WWW-Authenticate": {
                "schema": {
                  "type": "string"
                }
              }
            }
          }
        },
        "security": [
          {
            "default-oauth": []
          },
          {
            "default-bearer-auth": []
          }
        ]
      }
    },
    "/data/esg-questionnaire/{dataId}": {
      "get": {
        "tags": [
          "esg-questionnaire-data-controller"
        ],
        "operationId": "getCompanyAssociatedEsgQuestionnaireData",
        "parameters": [
          {
            "name": "dataId",
            "in": "path",
            "required": true,
            "schema": {
              "type": "string"
            }
          }
        ],
        "responses": {
          "200": {
            "description": "Successfully retrieved data set.",
            "content": {
              "application/json": {
                "schema": {
                  "$ref": "#/components/schemas/CompanyAssociatedDataEsgQuestionnaireData"
                }
              }
            }
          },
          "default": {
            "description": "An error occurred",
            "content": {
              "application/json": {
                "schema": {
                  "$ref": "#/components/schemas/ErrorResponse"
                }
              }
            }
          },
          "401": {
            "description": "Unauthorized",
            "headers": {
              "WWW-Authenticate": {
                "schema": {
                  "type": "string"
                }
              }
            }
          }
        },
        "security": [
          {
            "default-oauth": []
          },
          {
            "default-bearer-auth": []
          }
        ]
      }
    },
    "/data/esg-questionnaire/companies/{companyId}": {
      "get": {
        "tags": [
          "esg-questionnaire-data-controller"
        ],
        "operationId": "getAllCompanyEsgQuestionnaireData",
        "parameters": [
          {
            "name": "companyId",
            "in": "path",
            "required": true,
            "schema": {
              "type": "string"
            }
          },
          {
            "name": "showOnlyActive",
            "in": "query",
            "required": false,
            "schema": {
              "type": "boolean",
              "default": true
            }
          },
          {
            "name": "reportingPeriod",
            "in": "query",
            "required": false,
            "schema": {
              "type": "string"
            }
          }
        ],
        "responses": {
          "200": {
            "description": "Successfully retrieved framework datasets with meta info.",
            "content": {
              "application/json": {
                "schema": {
                  "type": "array",
                  "items": {
                    "$ref": "#/components/schemas/DataAndMetaInformationEsgQuestionnaireData"
                  }
                }
              }
            }
          },
          "default": {
            "description": "An error occurred",
            "content": {
              "application/json": {
                "schema": {
                  "$ref": "#/components/schemas/ErrorResponse"
                }
              }
            }
          },
          "401": {
            "description": "Unauthorized",
            "headers": {
              "WWW-Authenticate": {
                "schema": {
                  "type": "string"
                }
              }
            }
          }
        },
        "security": [
          {
            "default-oauth": []
          },
          {
            "default-bearer-auth": []
          }
        ]
      }
    },
    "/companies/{companyId}/info": {
      "get": {
        "tags": [
          "company-data-controller"
        ],
        "summary": "Retrieve company information.",
        "description": "Company information behind the given company ID is retrieved.",
        "operationId": "getCompanyInfo",
        "parameters": [
          {
            "name": "companyId",
            "in": "path",
            "required": true,
            "schema": {
              "type": "string"
            }
          }
        ],
        "responses": {
          "200": {
            "description": "Successfully retrieved company information.",
            "content": {
              "application/json": {
                "schema": {
                  "$ref": "#/components/schemas/CompanyInformation"
                }
              }
            }
          },
          "default": {
            "description": "An error occurred",
            "content": {
              "application/json": {
                "schema": {
                  "$ref": "#/components/schemas/ErrorResponse"
                }
              }
            }
          },
          "401": {
            "description": "Unauthorized",
            "headers": {
              "WWW-Authenticate": {
                "schema": {
                  "type": "string"
                }
              }
            }
          }
        },
        "security": [
          {
            "default-oauth": []
          },
          {
            "default-bearer-auth": []
          }
        ]
      }
    },
    "/companies/{companyId}/data-owners": {
      "get": {
        "tags": [
          "company-data-controller"
        ],
        "summary": "Retrieve data owner(s) of a company.",
        "description": "Get a list of data owner(s) for the specified company.",
        "operationId": "getDataOwners",
        "parameters": [
          {
            "name": "companyId",
            "in": "path",
            "required": true,
            "schema": {
              "type": "string",
              "format": "uuid"
            }
          }
        ],
        "responses": {
          "404": {
            "description": "The specified company does not exist on Dataland.",
            "content": {
              "application/json": {
                "schema": {
                  "type": "array",
                  "items": {
                    "type": "string"
                  }
                }
              }
            }
          },
          "200": {
            "description": "Successfully retrieved data owner.",
            "content": {
              "application/json": {
                "schema": {
                  "type": "array",
                  "items": {
                    "type": "string"
                  }
                }
              }
            }
          },
          "default": {
            "description": "An error occurred",
            "content": {
              "application/json": {
                "schema": {
                  "$ref": "#/components/schemas/ErrorResponse"
                }
              }
            }
          },
          "401": {
            "description": "Unauthorized",
            "headers": {
              "WWW-Authenticate": {
                "schema": {
                  "type": "string"
                }
              }
            }
          }
        },
        "security": [
          {
            "default-oauth": []
          },
          {
            "default-bearer-auth": []
          }
        ]
      }
    },
    "/companies/{companyId}/aggregated-framework-data-summary": {
      "get": {
        "tags": [
          "company-data-controller"
        ],
        "summary": "Retrieve aggregated data summary for all frameworks",
        "description": "For each framework retrieves the amount of available reporting periods",
        "operationId": "getAggregatedFrameworkDataSummary",
        "parameters": [
          {
            "name": "companyId",
            "in": "path",
            "required": true,
            "schema": {
              "type": "string"
            }
          }
        ],
        "responses": {
          "200": {
            "description": "Successfully retrieved values.",
            "content": {
              "application/json": {
                "schema": {
                  "type": "object",
                  "additionalProperties": {
                    "$ref": "#/components/schemas/AggregatedFrameworkDataSummary"
                  }
                }
              }
            }
          },
          "default": {
            "description": "An error occurred",
            "content": {
              "application/json": {
                "schema": {
                  "$ref": "#/components/schemas/ErrorResponse"
                }
              }
            }
          },
          "401": {
            "description": "Unauthorized",
            "headers": {
              "WWW-Authenticate": {
                "schema": {
                  "type": "string"
                }
              }
            }
          }
        },
        "security": [
          {
            "default-oauth": []
          },
          {
            "default-bearer-auth": []
          }
        ]
      }
    },
    "/companies/teaser": {
      "get": {
        "tags": [
          "company-data-controller"
        ],
        "summary": "Get the company IDs of the teaser companies.",
        "description": "A list of all company IDs that are currently set as teaser companies (accessible without authentication).",
        "operationId": "getTeaserCompanies",
        "responses": {
          "200": {
            "description": "Successfully returned teaser companies.",
            "content": {
              "application/json": {
                "schema": {
                  "type": "array",
                  "items": {
                    "type": "string"
                  }
                }
              }
            }
          },
          "default": {
            "description": "An error occurred",
            "content": {
              "application/json": {
                "schema": {
                  "$ref": "#/components/schemas/ErrorResponse"
                }
              }
            }
          },
          "401": {
            "description": "Unauthorized",
            "headers": {
              "WWW-Authenticate": {
                "schema": {
                  "type": "string"
                }
              }
            }
          }
        },
        "security": [
          {
            "default-oauth": []
          },
          {
            "default-bearer-auth": []
          }
        ]
      }
    },
    "/companies/names": {
      "get": {
        "tags": [
          "company-data-controller"
        ],
        "summary": "Retrieve specific companies by searching their names and identifiers",
        "description": "Companies identified via the provided company name/identifier are retrieved",
        "operationId": "getCompaniesBySearchString",
        "parameters": [
          {
            "name": "searchString",
            "in": "query",
            "required": true,
            "schema": {
              "type": "string"
            }
          },
          {
            "name": "resultLimit",
            "in": "query",
            "required": false,
            "schema": {
              "type": "integer",
              "format": "int32",
              "default": 100
            }
          }
        ],
        "responses": {
          "200": {
            "description": "Successfully retrieved company names.",
            "content": {
              "application/json": {
                "schema": {
                  "type": "array",
                  "items": {
                    "$ref": "#/components/schemas/CompanyIdAndName"
                  }
                }
              }
            }
          },
          "default": {
            "description": "An error occurred",
            "content": {
              "application/json": {
                "schema": {
                  "$ref": "#/components/schemas/ErrorResponse"
                }
              }
            }
          },
          "401": {
            "description": "Unauthorized",
            "headers": {
              "WWW-Authenticate": {
                "schema": {
                  "type": "string"
                }
              }
            }
          }
        },
        "security": [
          {
            "default-oauth": []
          },
          {
            "default-bearer-auth": []
          }
        ]
      }
    },
    "/companies/meta-information": {
      "get": {
        "tags": [
          "company-data-controller"
        ],
        "summary": "Retrieve available distinct values for company search filters",
        "description": "Distinct values for the parameter countryCode and sector are returned",
        "operationId": "getAvailableCompanySearchFilters",
        "responses": {
          "200": {
            "description": "Successfully retrieved values.",
            "content": {
              "application/json": {
                "schema": {
                  "$ref": "#/components/schemas/CompanyAvailableDistinctValues"
                }
              }
            }
          },
          "default": {
            "description": "An error occurred",
            "content": {
              "application/json": {
                "schema": {
                  "$ref": "#/components/schemas/ErrorResponse"
                }
              }
            }
          },
          "401": {
            "description": "Unauthorized",
            "headers": {
              "WWW-Authenticate": {
                "schema": {
                  "type": "string"
                }
              }
            }
          }
        },
        "security": [
          {
            "default-oauth": []
          },
          {
            "default-bearer-auth": []
          }
        ]
      }
    },
    "/actuator": {
      "get": {
        "tags": [
          "Actuator"
        ],
        "summary": "Actuator root web endpoint",
        "operationId": "links",
        "responses": {
          "200": {
            "description": "OK",
            "content": {
              "application/vnd.spring-boot.actuator.v3+json": {
                "schema": {
                  "type": "object",
                  "additionalProperties": {
                    "type": "object",
                    "additionalProperties": {
                      "$ref": "#/components/schemas/Link"
                    }
                  }
                }
              },
              "application/vnd.spring-boot.actuator.v2+json": {
                "schema": {
                  "type": "object",
                  "additionalProperties": {
                    "type": "object",
                    "additionalProperties": {
                      "$ref": "#/components/schemas/Link"
                    }
                  }
                }
              },
              "application/json": {
                "schema": {
                  "type": "object",
                  "additionalProperties": {
                    "type": "object",
                    "additionalProperties": {
                      "$ref": "#/components/schemas/Link"
                    }
                  }
                }
              }
            }
          },
          "default": {
            "description": "An error occurred",
            "content": {
              "application/json": {
                "schema": {
                  "$ref": "#/components/schemas/ErrorResponse"
                }
              }
            }
          },
          "401": {
            "description": "Unauthorized",
            "headers": {
              "WWW-Authenticate": {
                "schema": {
                  "type": "string"
                }
              }
            }
          }
        }
      }
    },
    "/actuator/info": {
      "get": {
        "tags": [
          "Actuator"
        ],
        "summary": "Actuator web endpoint \u0027info\u0027",
        "operationId": "info",
        "responses": {
          "200": {
            "description": "OK",
            "content": {
              "application/vnd.spring-boot.actuator.v3+json": {
                "schema": {
                  "type": "object"
                }
              },
              "application/vnd.spring-boot.actuator.v2+json": {
                "schema": {
                  "type": "object"
                }
              },
              "application/json": {
                "schema": {
                  "type": "object"
                }
              }
            }
          },
          "default": {
            "description": "An error occurred",
            "content": {
              "application/json": {
                "schema": {
                  "$ref": "#/components/schemas/ErrorResponse"
                }
              }
            }
          },
          "401": {
            "description": "Unauthorized",
            "headers": {
              "WWW-Authenticate": {
                "schema": {
                  "type": "string"
                }
              }
            }
          }
        }
      }
    },
    "/actuator/health": {
      "get": {
        "tags": [
          "Actuator"
        ],
        "summary": "Actuator web endpoint \u0027health\u0027",
        "operationId": "health",
        "responses": {
          "200": {
            "description": "OK",
            "content": {
              "application/vnd.spring-boot.actuator.v3+json": {
                "schema": {
                  "type": "object"
                }
              },
              "application/vnd.spring-boot.actuator.v2+json": {
                "schema": {
                  "type": "object"
                }
              },
              "application/json": {
                "schema": {
                  "type": "object"
                }
              }
            }
          },
          "default": {
            "description": "An error occurred",
            "content": {
              "application/json": {
                "schema": {
                  "$ref": "#/components/schemas/ErrorResponse"
                }
              }
            }
          },
          "401": {
            "description": "Unauthorized",
            "headers": {
              "WWW-Authenticate": {
                "schema": {
                  "type": "string"
                }
              }
            }
          }
        }
      }
    },
    "/actuator/health/**": {
      "get": {
        "tags": [
          "Actuator"
        ],
        "summary": "Actuator web endpoint \u0027health-path\u0027",
        "operationId": "health-path",
        "responses": {
          "200": {
            "description": "OK",
            "content": {
              "application/vnd.spring-boot.actuator.v3+json": {
                "schema": {
                  "type": "object"
                }
              },
              "application/vnd.spring-boot.actuator.v2+json": {
                "schema": {
                  "type": "object"
                }
              },
              "application/json": {
                "schema": {
                  "type": "object"
                }
              }
            }
          },
          "default": {
            "description": "An error occurred",
            "content": {
              "application/json": {
                "schema": {
                  "$ref": "#/components/schemas/ErrorResponse"
                }
              }
            }
          },
          "401": {
            "description": "Unauthorized",
            "headers": {
              "WWW-Authenticate": {
                "schema": {
                  "type": "string"
                }
              }
            }
          }
        }
      }
    },
    "/data/{dataId}": {
      "delete": {
        "tags": [
          "admin-data-manipulation-controller"
        ],
        "summary": "Delete a data set.",
        "description": "The data is removed from the data store.",
        "operationId": "deleteCompanyAssociatedData",
        "parameters": [
          {
            "name": "dataId",
            "in": "path",
            "required": true,
            "schema": {
              "type": "string"
            }
          }
        ],
        "responses": {
          "200": {
            "description": "Successfully deleted the dataset."
          },
          "default": {
            "description": "An error occurred",
            "content": {
              "application/json": {
                "schema": {
                  "$ref": "#/components/schemas/ErrorResponse"
                }
              }
            }
          },
          "401": {
            "description": "Unauthorized",
            "headers": {
              "WWW-Authenticate": {
                "schema": {
                  "type": "string"
                }
              }
            }
          }
        },
        "security": [
          {
            "default-oauth": []
          },
          {
            "default-bearer-auth": []
          }
        ]
      }
    }
  },
  "components": {
    "schemas": {
      "CompanyInformation": {
        "required": [
          "companyName",
          "countryCode",
          "headquarters",
          "identifiers"
        ],
        "type": "object",
        "properties": {
          "companyName": {
            "type": "string"
          },
          "companyAlternativeNames": {
            "type": "array",
            "nullable": true,
            "items": {
              "type": "string"
            }
          },
          "companyLegalForm": {
            "type": "string",
            "nullable": true
          },
          "headquarters": {
            "type": "string"
          },
          "headquartersPostalCode": {
            "type": "string",
            "nullable": true
          },
          "sector": {
            "type": "string",
            "nullable": true
          },
          "identifiers": {
            "type": "object",
            "additionalProperties": {
              "type": "array",
              "example": {
                "Lei": [
                  "ExampleLei"
                ]
              },
              "items": {
                "type": "string",
                "example": "{\"Lei\":[\"ExampleLei\"]}"
              }
            },
            "example": {
              "Lei": [
                "ExampleLei"
              ]
            }
          },
          "countryCode": {
            "type": "string"
          },
          "isTeaserCompany": {
            "type": "boolean",
            "nullable": true
          },
          "website": {
            "type": "string",
            "nullable": true
          }
        }
      },
      "DataMetaInformation": {
        "required": [
          "companyId",
          "currentlyActive",
          "dataId",
          "dataType",
          "qaStatus",
          "reportingPeriod",
          "uploadTime"
        ],
        "type": "object",
        "properties": {
          "dataId": {
            "type": "string"
          },
          "companyId": {
            "type": "string"
          },
          "dataType": {
            "$ref": "#/components/schemas/DataTypeEnum"
          },
          "uploaderUserId": {
            "type": "string",
            "nullable": true
          },
          "uploadTime": {
            "type": "integer",
            "format": "int64"
          },
          "reportingPeriod": {
            "type": "string"
          },
          "currentlyActive": {
            "type": "boolean"
          },
          "qaStatus": {
            "$ref": "#/components/schemas/QaStatus"
          }
        }
      },
      "QaStatus": {
        "type": "string",
        "enum": [
          "Pending",
          "Accepted",
          "Rejected"
        ]
      },
      "StoredCompany": {
        "required": [
          "companyId",
          "companyInformation",
          "dataRegisteredByDataland"
        ],
        "type": "object",
        "properties": {
          "companyId": {
            "type": "string"
          },
          "companyInformation": {
            "$ref": "#/components/schemas/CompanyInformation"
          },
          "dataRegisteredByDataland": {
            "type": "array",
            "items": {
              "$ref": "#/components/schemas/DataMetaInformation"
            }
          }
        }
      },
      "Address": {
        "required": [
          "city",
          "country"
        ],
        "type": "object",
        "properties": {
          "streetAndHouseNumber": {
            "type": "string",
            "nullable": true
          },
          "postalCode": {
            "type": "string",
            "nullable": true
          },
          "city": {
            "type": "string"
          },
          "state": {
            "type": "string",
            "nullable": true
          },
          "country": {
            "type": "string"
          }
        }
      },
      "CompanyAssociatedDataSmeData": {
        "required": [
          "companyId",
          "data",
          "reportingPeriod"
        ],
        "type": "object",
        "properties": {
          "companyId": {
            "type": "string"
          },
          "reportingPeriod": {
            "type": "string"
          },
          "data": {
            "$ref": "#/components/schemas/SmeData"
          }
        }
      },
      "EnergySourceForHeatingAndHotWater": {
        "type": "string",
        "enum": [
          "Oil",
          "Gas",
          "Electric",
          "DistrictHeating"
        ]
      },
      "NaturalHazard": {
        "type": "string",
        "enum": [
          "Hail",
          "Wind",
          "Flooding",
          "EarthQuake",
          "Avalanche",
          "Snow"
        ]
      },
      "PercentRangeForEnergyConsumptionCoveredByOwnRenewablePower": {
        "type": "string",
        "enum": [
          "LessThan25",
          "Between25And50",
          "Between50And75",
          "GreaterThan75"
        ]
      },
      "PercentRangeForInvestmentsInEnergyEfficiency": {
        "type": "string",
        "enum": [
          "LessThan1",
          "Between1And5",
          "Between5And10",
          "Between10And15",
          "Between15And20",
          "Between20And25",
          "GreaterThan25"
        ]
      },
      "SmeData": {
        "required": [
          "general"
        ],
        "type": "object",
        "properties": {
          "general": {
            "$ref": "#/components/schemas/SmeGeneral"
          },
          "production": {
            "nullable": true,
            "allOf": [
              {
                "$ref": "#/components/schemas/SmeProduction"
              }
            ]
          },
          "power": {
            "nullable": true,
            "allOf": [
              {
                "$ref": "#/components/schemas/SmePower"
              }
            ]
          },
          "insurances": {
            "nullable": true,
            "allOf": [
              {
                "$ref": "#/components/schemas/SmeInsurances"
              }
            ]
          }
        }
      },
      "SmeGeneral": {
        "required": [
          "basicInformation"
        ],
        "type": "object",
        "properties": {
          "basicInformation": {
            "$ref": "#/components/schemas/SmeGeneralBasicInformation"
          },
          "companyFinancials": {
            "nullable": true,
            "allOf": [
              {
                "$ref": "#/components/schemas/SmeGeneralCompanyFinancials"
              }
            ]
          }
        }
      },
      "SmeGeneralBasicInformation": {
        "required": [
          "addressOfHeadquarters",
          "fiscalYearStart",
          "numberOfEmployees",
          "sector"
        ],
        "type": "object",
        "properties": {
          "sector": {
            "type": "array",
            "items": {
              "type": "string"
            }
          },
          "addressOfHeadquarters": {
            "$ref": "#/components/schemas/Address"
          },
          "numberOfEmployees": {
            "type": "number"
          },
          "fiscalYearStart": {
            "type": "string",
            "format": "date"
          }
        }
      },
      "SmeGeneralCompanyFinancials": {
        "type": "object",
        "properties": {
          "revenueInEUR": {
            "type": "number",
            "nullable": true
          },
          "operatingCostInEUR": {
            "type": "number",
            "nullable": true
          },
          "capitalAssetsInEUR": {
            "type": "number",
            "nullable": true
          }
        }
      },
      "SmeInsurances": {
        "type": "object",
        "properties": {
          "naturalHazards": {
            "nullable": true,
            "allOf": [
              {
                "$ref": "#/components/schemas/SmeInsurancesNaturalHazards"
              }
            ]
          }
        }
      },
      "SmeInsurancesNaturalHazards": {
        "type": "object",
        "properties": {
          "insuranceAgainstNaturalHazards": {
            "nullable": true,
            "allOf": [
              {
                "$ref": "#/components/schemas/YesNo"
              }
            ]
          },
          "amountCoveredByInsuranceAgainstNaturalHazards": {
            "type": "number",
            "nullable": true
          },
          "naturalHazardsCovered": {
            "type": "array",
            "nullable": true,
            "items": {
              "$ref": "#/components/schemas/NaturalHazard"
            }
          }
        }
      },
      "SmePower": {
        "type": "object",
        "properties": {
          "investments": {
            "nullable": true,
            "allOf": [
              {
                "$ref": "#/components/schemas/SmePowerInvestments"
              }
            ]
          },
          "consumption": {
            "nullable": true,
            "allOf": [
              {
                "$ref": "#/components/schemas/SmePowerConsumption"
              }
            ]
          }
        }
      },
      "SmePowerConsumption": {
        "type": "object",
        "properties": {
          "powerConsumptionInMWh": {
            "type": "number",
            "nullable": true
          },
          "powerFromRenewableSources": {
            "nullable": true,
            "allOf": [
              {
                "$ref": "#/components/schemas/YesNo"
              }
            ]
          },
          "energyConsumptionHeatingAndHotWaterInMWh": {
            "type": "number",
            "nullable": true
          },
          "primaryEnergySourceForHeatingAndHotWater": {
            "nullable": true,
            "allOf": [
              {
                "$ref": "#/components/schemas/EnergySourceForHeatingAndHotWater"
              }
            ]
          },
          "percentageRangeForEnergyConsumptionCoveredByOwnRenewablePowerGeneration": {
            "nullable": true,
            "allOf": [
              {
                "$ref": "#/components/schemas/PercentRangeForEnergyConsumptionCoveredByOwnRenewablePower"
              }
            ]
          }
        }
      },
      "SmePowerInvestments": {
        "type": "object",
        "properties": {
          "percentageRangeForInvestmentsInEnhancingEnergyEfficiency": {
            "nullable": true,
            "allOf": [
              {
                "$ref": "#/components/schemas/PercentRangeForInvestmentsInEnergyEfficiency"
              }
            ]
          }
        }
      },
      "SmeProduct": {
        "required": [
          "name"
        ],
        "type": "object",
        "properties": {
          "name": {
            "type": "string"
          },
          "shareOfTotalRevenueInPercent": {
            "type": "number",
            "nullable": true
          }
        }
      },
      "SmeProduction": {
        "type": "object",
        "properties": {
          "sites": {
            "nullable": true,
            "allOf": [
              {
                "$ref": "#/components/schemas/SmeProductionSites"
              }
            ]
          },
          "products": {
            "nullable": true,
            "allOf": [
              {
                "$ref": "#/components/schemas/SmeProductionProducts"
              }
            ]
          }
        }
      },
      "SmeProductionProducts": {
        "type": "object",
        "properties": {
          "listOfProducts": {
            "type": "array",
            "nullable": true,
            "items": {
              "$ref": "#/components/schemas/SmeProduct"
            }
          }
        }
      },
      "SmeProductionSite": {
        "required": [
          "addressOfProductionSite"
        ],
        "type": "object",
        "properties": {
          "nameOfProductionSite": {
            "type": "string",
            "nullable": true
          },
          "addressOfProductionSite": {
            "$ref": "#/components/schemas/Address"
          },
          "shareOfTotalRevenueInPercent": {
            "type": "number",
            "nullable": true
          }
        }
      },
      "SmeProductionSites": {
        "type": "object",
        "properties": {
          "listOfProductionSites": {
            "type": "array",
            "nullable": true,
            "items": {
              "$ref": "#/components/schemas/SmeProductionSite"
            }
          }
        }
      },
      "YesNo": {
        "type": "string",
        "enum": [
          "Yes",
          "No"
        ]
      },
      "BaseDataPointYesNo": {
        "type": "object",
        "properties": {
          "value": {
            "nullable": true,
            "allOf": [
              {
                "$ref": "#/components/schemas/YesNo"
              }
            ]
          },
          "dataSource": {
            "nullable": true,
            "allOf": [
              {
                "$ref": "#/components/schemas/BaseDocumentReference"
              }
            ]
          }
        }
      },
      "BaseDocumentReference": {
        "required": [
          "fileReference"
        ],
        "type": "object",
        "properties": {
          "fileName": {
            "type": "string",
            "nullable": true
          },
          "fileReference": {
            "type": "string"
          }
        }
      },
      "CompanyAssociatedDataSfdrData": {
        "required": [
          "companyId",
          "data",
          "reportingPeriod"
        ],
        "type": "object",
        "properties": {
          "companyId": {
            "type": "string"
          },
          "reportingPeriod": {
            "type": "string"
          },
          "data": {
            "$ref": "#/components/schemas/SfdrData"
          }
        }
      },
      "CurrencyDataPoint": {
        "required": [
          "quality"
        ],
        "type": "object",
        "properties": {
          "value": {
            "type": "number",
            "nullable": true
          },
          "quality": {
            "$ref": "#/components/schemas/QualityOptions"
          },
          "comment": {
            "type": "string",
            "nullable": true
          },
          "dataSource": {
            "nullable": true,
            "allOf": [
              {
                "$ref": "#/components/schemas/ExtendedDocumentReference"
              }
            ]
          },
          "currency": {
            "type": "string",
            "nullable": true
          }
        }
      },
      "ExtendedDataPointBigDecimal": {
        "required": [
          "quality"
        ],
        "type": "object",
        "properties": {
          "value": {
            "type": "number",
            "nullable": true
          },
          "quality": {
            "$ref": "#/components/schemas/QualityOptions"
          },
          "comment": {
            "type": "string",
            "nullable": true
          },
          "dataSource": {
            "nullable": true,
            "allOf": [
              {
                "$ref": "#/components/schemas/ExtendedDocumentReference"
              }
            ]
          }
        }
      },
      "ExtendedDataPointLong": {
        "required": [
          "quality"
        ],
        "type": "object",
        "properties": {
          "value": {
            "type": "integer",
            "format": "int64",
            "nullable": true
          },
          "quality": {
            "$ref": "#/components/schemas/QualityOptions"
          },
          "comment": {
            "type": "string",
            "nullable": true
          },
          "dataSource": {
            "nullable": true,
            "allOf": [
              {
                "$ref": "#/components/schemas/ExtendedDocumentReference"
              }
            ]
          }
        }
      },
      "ExtendedDataPointYesNo": {
        "required": [
          "quality"
        ],
        "type": "object",
        "properties": {
          "value": {
            "nullable": true,
            "allOf": [
              {
                "$ref": "#/components/schemas/YesNo"
              }
            ]
          },
          "quality": {
            "$ref": "#/components/schemas/QualityOptions"
          },
          "comment": {
            "type": "string",
            "nullable": true
          },
          "dataSource": {
            "nullable": true,
            "allOf": [
              {
                "$ref": "#/components/schemas/ExtendedDocumentReference"
              }
            ]
          }
        }
      },
      "ExtendedDocumentReference": {
        "required": [
          "fileReference"
        ],
        "type": "object",
        "properties": {
          "page": {
            "type": "integer",
            "format": "int64",
            "nullable": true
          },
          "tagName": {
            "type": "string",
            "nullable": true
          },
          "fileName": {
            "type": "string",
            "nullable": true
          },
          "fileReference": {
            "type": "string"
          }
        }
      },
      "FiscalYearDeviation": {
        "type": "string",
        "enum": [
          "Deviation",
          "NoDeviation"
        ]
      },
      "QualityOptions": {
        "type": "string",
        "enum": [
          "Audited",
          "Reported",
          "Estimated",
          "Incomplete",
          "NA"
        ]
      },
      "SfdrData": {
        "required": [
          "general"
        ],
        "type": "object",
        "properties": {
          "general": {
            "$ref": "#/components/schemas/SfdrGeneral"
          },
          "environmental": {
            "nullable": true,
            "allOf": [
              {
                "$ref": "#/components/schemas/SfdrEnvironmental"
              }
            ]
          },
          "social": {
            "nullable": true,
            "allOf": [
              {
                "$ref": "#/components/schemas/SfdrSocial"
              }
            ]
          }
        }
      },
      "SfdrEnvironmental": {
        "type": "object",
        "properties": {
          "greenhouseGasEmissions": {
            "nullable": true,
            "allOf": [
              {
                "$ref": "#/components/schemas/SfdrEnvironmentalGreenhouseGasEmissions"
              }
            ]
          },
          "energyPerformance": {
            "nullable": true,
            "allOf": [
              {
                "$ref": "#/components/schemas/SfdrEnvironmentalEnergyPerformance"
              }
            ]
          },
          "biodiversity": {
            "nullable": true,
            "allOf": [
              {
                "$ref": "#/components/schemas/SfdrEnvironmentalBiodiversity"
              }
            ]
          },
          "water": {
            "nullable": true,
            "allOf": [
              {
                "$ref": "#/components/schemas/SfdrEnvironmentalWater"
              }
            ]
          },
          "waste": {
            "nullable": true,
            "allOf": [
              {
                "$ref": "#/components/schemas/SfdrEnvironmentalWaste"
              }
            ]
          },
          "emissions": {
            "nullable": true,
            "allOf": [
              {
                "$ref": "#/components/schemas/SfdrEnvironmentalEmissions"
              }
            ]
          }
        }
      },
      "SfdrEnvironmentalBiodiversity": {
        "type": "object",
        "properties": {
          "primaryForestAndWoodedLandOfNativeSpeciesExposure": {
            "nullable": true,
            "allOf": [
              {
                "$ref": "#/components/schemas/ExtendedDataPointYesNo"
              }
            ]
          },
          "protectedAreasExposure": {
            "nullable": true,
            "allOf": [
              {
                "$ref": "#/components/schemas/ExtendedDataPointYesNo"
              }
            ]
          },
          "rareOrEndangeredEcosystemsExposure": {
            "nullable": true,
            "allOf": [
              {
                "$ref": "#/components/schemas/ExtendedDataPointYesNo"
              }
            ]
          },
          "highlyBiodiverseGrasslandExposure": {
            "nullable": true,
            "allOf": [
              {
                "$ref": "#/components/schemas/ExtendedDataPointYesNo"
              }
            ]
          }
        }
      },
      "SfdrEnvironmentalEmissions": {
        "type": "object",
        "properties": {
          "emissionsOfInorganicPollutantsInTonnes": {
            "nullable": true,
            "allOf": [
              {
                "$ref": "#/components/schemas/ExtendedDataPointBigDecimal"
              }
            ]
          },
          "emissionsOfAirPollutantsInTonnes": {
            "nullable": true,
            "allOf": [
              {
                "$ref": "#/components/schemas/ExtendedDataPointBigDecimal"
              }
            ]
          },
          "emissionsOfOzoneDepletionSubstancesInTonnes": {
            "nullable": true,
            "allOf": [
              {
                "$ref": "#/components/schemas/ExtendedDataPointBigDecimal"
              }
            ]
          },
          "carbonReductionInitiatives": {
            "nullable": true,
            "allOf": [
              {
                "$ref": "#/components/schemas/ExtendedDataPointYesNo"
              }
            ]
          }
        }
      },
      "SfdrEnvironmentalEnergyPerformance": {
        "type": "object",
        "properties": {
          "renewableEnergyProductionInGWh": {
            "nullable": true,
            "allOf": [
              {
                "$ref": "#/components/schemas/ExtendedDataPointBigDecimal"
              }
            ]
          },
          "renewableEnergyConsumptionInGWh": {
            "nullable": true,
            "allOf": [
              {
                "$ref": "#/components/schemas/ExtendedDataPointBigDecimal"
              }
            ]
          },
          "nonRenewableEnergyProductionInGWh": {
            "nullable": true,
            "allOf": [
              {
                "$ref": "#/components/schemas/ExtendedDataPointBigDecimal"
              }
            ]
          },
          "relativeNonRenewableEnergyProductionInPercent": {
            "nullable": true,
            "allOf": [
              {
                "$ref": "#/components/schemas/ExtendedDataPointBigDecimal"
              }
            ]
          },
          "nonRenewableEnergyConsumptionInGWh": {
            "nullable": true,
            "allOf": [
              {
                "$ref": "#/components/schemas/ExtendedDataPointBigDecimal"
              }
            ]
          },
          "relativeNonRenewableEnergyConsumptionInPercent": {
            "nullable": true,
            "allOf": [
              {
                "$ref": "#/components/schemas/ExtendedDataPointBigDecimal"
              }
            ]
          },
          "applicableHighImpactClimateSectors": {
            "type": "object",
            "additionalProperties": {
              "$ref": "#/components/schemas/SfdrHighImpactClimateSectorEnergyConsumption"
            },
            "nullable": true,
            "example": {
              "NaceCodeA": {
                "highImpactClimateSectorEnergyConsumptionInGWh": {
                  "quality": "Audited",
                  "dataSource": {
                    "page": 0,
                    "tagName": "string",
                    "fileName": "string",
                    "fileReference": "string"
                  },
                  "comment": "string",
                  "value": 0
                },
                "highImpactClimateSectorEnergyConsumptionInGWhPerMillionEURRevenue": {
                  "quality": "Audited",
                  "dataSource": {
                    "page": 0,
                    "tagName": "string",
                    "fileName": "string",
                    "fileReference": "string"
                  },
                  "comment": "string",
                  "value": 0
                }
              },
              "NaceCodeB": {
                "highImpactClimateSectorEnergyConsumptionInGWh": {
                  "quality": "Audited",
                  "dataSource": {
                    "page": 0,
                    "tagName": "string",
                    "fileName": "string",
                    "fileReference": "string"
                  },
                  "comment": "string",
                  "value": 0
                },
                "highImpactClimateSectorEnergyConsumptionInGWhPerMillionEURRevenue": {
                  "quality": "Audited",
                  "dataSource": {
                    "page": 0,
                    "tagName": "string",
                    "fileName": "string",
                    "fileReference": "string"
                  },
                  "comment": "string",
                  "value": 0
                }
              },
              "NaceCodeC": {
                "highImpactClimateSectorEnergyConsumptionInGWh": {
                  "quality": "Audited",
                  "dataSource": {
                    "page": 0,
                    "tagName": "string",
                    "fileName": "string",
                    "fileReference": "string"
                  },
                  "comment": "string",
                  "value": 0
                },
                "highImpactClimateSectorEnergyConsumptionInGWhPerMillionEURRevenue": {
                  "quality": "Audited",
                  "dataSource": {
                    "page": 0,
                    "tagName": "string",
                    "fileName": "string",
                    "fileReference": "string"
                  },
                  "comment": "string",
                  "value": 0
                }
              },
              "NaceCodeD": {
                "highImpactClimateSectorEnergyConsumptionInGWh": {
                  "quality": "Audited",
                  "dataSource": {
                    "page": 0,
                    "tagName": "string",
                    "fileName": "string",
                    "fileReference": "string"
                  },
                  "comment": "string",
                  "value": 0
                },
                "highImpactClimateSectorEnergyConsumptionInGWhPerMillionEURRevenue": {
                  "quality": "Audited",
                  "dataSource": {
                    "page": 0,
                    "tagName": "string",
                    "fileName": "string",
                    "fileReference": "string"
                  },
                  "comment": "string",
                  "value": 0
                }
              },
              "NaceCodeE": {
                "highImpactClimateSectorEnergyConsumptionInGWh": {
                  "quality": "Audited",
                  "dataSource": {
                    "page": 0,
                    "tagName": "string",
                    "fileName": "string",
                    "fileReference": "string"
                  },
                  "comment": "string",
                  "value": 0
                },
                "highImpactClimateSectorEnergyConsumptionInGWhPerMillionEURRevenue": {
                  "quality": "Audited",
                  "dataSource": {
                    "page": 0,
                    "tagName": "string",
                    "fileName": "string",
                    "fileReference": "string"
                  },
                  "comment": "string",
                  "value": 0
                }
              },
              "NaceCodeF": {
                "highImpactClimateSectorEnergyConsumptionInGWh": {
                  "quality": "Audited",
                  "dataSource": {
                    "page": 0,
                    "tagName": "string",
                    "fileName": "string",
                    "fileReference": "string"
                  },
                  "comment": "string",
                  "value": 0
                },
                "highImpactClimateSectorEnergyConsumptionInGWhPerMillionEURRevenue": {
                  "quality": "Audited",
                  "dataSource": {
                    "page": 0,
                    "tagName": "string",
                    "fileName": "string",
                    "fileReference": "string"
                  },
                  "comment": "string",
                  "value": 0
                }
              },
              "NaceCodeG": {
                "highImpactClimateSectorEnergyConsumptionInGWh": {
                  "quality": "Audited",
                  "dataSource": {
                    "page": 0,
                    "tagName": "string",
                    "fileName": "string",
                    "fileReference": "string"
                  },
                  "comment": "string",
                  "value": 0
                },
                "highImpactClimateSectorEnergyConsumptionInGWhPerMillionEURRevenue": {
                  "quality": "Audited",
                  "dataSource": {
                    "page": 0,
                    "tagName": "string",
                    "fileName": "string",
                    "fileReference": "string"
                  },
                  "comment": "string",
                  "value": 0
                }
              },
              "NaceCodeH": {
                "highImpactClimateSectorEnergyConsumptionInGWh": {
                  "quality": "Audited",
                  "dataSource": {
                    "page": 0,
                    "tagName": "string",
                    "fileName": "string",
                    "fileReference": "string"
                  },
                  "comment": "string",
                  "value": 0
                },
                "highImpactClimateSectorEnergyConsumptionInGWhPerMillionEURRevenue": {
                  "quality": "Audited",
                  "dataSource": {
                    "page": 0,
                    "tagName": "string",
                    "fileName": "string",
                    "fileReference": "string"
                  },
                  "comment": "string",
                  "value": 0
                }
              },
              "NaceCodeL": {
                "highImpactClimateSectorEnergyConsumptionInGWh": {
                  "quality": "Audited",
                  "dataSource": {
                    "page": 0,
                    "tagName": "string",
                    "fileName": "string",
                    "fileReference": "string"
                  },
                  "comment": "string",
                  "value": 0
                },
                "highImpactClimateSectorEnergyConsumptionInGWhPerMillionEURRevenue": {
                  "quality": "Audited",
                  "dataSource": {
                    "page": 0,
                    "tagName": "string",
                    "fileName": "string",
                    "fileReference": "string"
                  },
                  "comment": "string",
                  "value": 0
                }
              }
            }
          },
          "totalHighImpactClimateSectorEnergyConsumptionInGWh": {
            "nullable": true,
            "allOf": [
              {
                "$ref": "#/components/schemas/ExtendedDataPointBigDecimal"
              }
            ]
          },
          "nonRenewableEnergyConsumptionFossilFuelsInGWh": {
            "nullable": true,
            "allOf": [
              {
                "$ref": "#/components/schemas/ExtendedDataPointBigDecimal"
              }
            ]
          },
          "nonRenewableEnergyConsumptionCrudeOilInGWh": {
            "nullable": true,
            "allOf": [
              {
                "$ref": "#/components/schemas/ExtendedDataPointBigDecimal"
              }
            ]
          },
          "nonRenewableEnergyConsumptionNaturalGasInGWh": {
            "nullable": true,
            "allOf": [
              {
                "$ref": "#/components/schemas/ExtendedDataPointBigDecimal"
              }
            ]
          },
          "nonRenewableEnergyConsumptionLigniteInGWh": {
            "nullable": true,
            "allOf": [
              {
                "$ref": "#/components/schemas/ExtendedDataPointBigDecimal"
              }
            ]
          },
          "nonRenewableEnergyConsumptionCoalInGWh": {
            "nullable": true,
            "allOf": [
              {
                "$ref": "#/components/schemas/ExtendedDataPointBigDecimal"
              }
            ]
          },
          "nonRenewableEnergyConsumptionNuclearEnergyInGWh": {
            "nullable": true,
            "allOf": [
              {
                "$ref": "#/components/schemas/ExtendedDataPointBigDecimal"
              }
            ]
          },
          "nonRenewableEnergyConsumptionOtherInGWh": {
            "nullable": true,
            "allOf": [
              {
                "$ref": "#/components/schemas/ExtendedDataPointBigDecimal"
              }
            ]
          }
        }
      },
      "SfdrEnvironmentalGreenhouseGasEmissions": {
        "type": "object",
        "properties": {
          "scope1GhgEmissionsInTonnes": {
            "nullable": true,
            "allOf": [
              {
                "$ref": "#/components/schemas/ExtendedDataPointBigDecimal"
              }
            ]
          },
          "scope2GhgEmissionsInTonnes": {
            "nullable": true,
            "allOf": [
              {
                "$ref": "#/components/schemas/ExtendedDataPointBigDecimal"
              }
            ]
          },
          "scope2GhgEmissionsLocationBasedInTonnes": {
            "nullable": true,
            "allOf": [
              {
                "$ref": "#/components/schemas/ExtendedDataPointBigDecimal"
              }
            ]
          },
          "scope2GhgEmissionsMarketBasedInTonnes": {
            "nullable": true,
            "allOf": [
              {
                "$ref": "#/components/schemas/ExtendedDataPointBigDecimal"
              }
            ]
          },
          "scope1And2GhgEmissionsInTonnes": {
            "nullable": true,
            "allOf": [
              {
                "$ref": "#/components/schemas/ExtendedDataPointBigDecimal"
              }
            ]
          },
          "scope1And2GhgEmissionsLocationBasedInTonnes": {
            "nullable": true,
            "allOf": [
              {
                "$ref": "#/components/schemas/ExtendedDataPointBigDecimal"
              }
            ]
          },
          "scope1And2GhgEmissionsMarketBasedInTonnes": {
            "nullable": true,
            "allOf": [
              {
                "$ref": "#/components/schemas/ExtendedDataPointBigDecimal"
              }
            ]
          },
          "scope3GhgEmissionsInTonnes": {
            "nullable": true,
            "allOf": [
              {
                "$ref": "#/components/schemas/ExtendedDataPointBigDecimal"
              }
            ]
          },
          "scope1And2And3GhgEmissionsInTonnes": {
            "nullable": true,
            "allOf": [
              {
                "$ref": "#/components/schemas/ExtendedDataPointBigDecimal"
              }
            ]
          },
          "enterpriseValue": {
            "nullable": true,
            "allOf": [
              {
                "$ref": "#/components/schemas/CurrencyDataPoint"
              }
            ]
          },
          "totalRevenue": {
            "nullable": true,
            "allOf": [
              {
                "$ref": "#/components/schemas/CurrencyDataPoint"
              }
            ]
          },
          "carbonFootprintInTonnesPerMillionEURRevenue": {
            "nullable": true,
            "allOf": [
              {
                "$ref": "#/components/schemas/ExtendedDataPointBigDecimal"
              }
            ]
          },
          "ghgIntensityInTonnesPerMillionEURRevenue": {
            "nullable": true,
            "allOf": [
              {
                "$ref": "#/components/schemas/ExtendedDataPointBigDecimal"
              }
            ]
          },
          "fossilFuelSectorExposure": {
            "nullable": true,
            "allOf": [
              {
                "$ref": "#/components/schemas/ExtendedDataPointYesNo"
              }
            ]
          }
        }
      },
      "SfdrEnvironmentalWaste": {
        "type": "object",
        "properties": {
          "hazardousAndRadioactiveWasteInTonnes": {
            "nullable": true,
            "allOf": [
              {
                "$ref": "#/components/schemas/ExtendedDataPointBigDecimal"
              }
            ]
          },
          "manufactureOfAgrochemicalPesticidesProducts": {
            "nullable": true,
            "allOf": [
              {
                "$ref": "#/components/schemas/ExtendedDataPointYesNo"
              }
            ]
          },
          "landDegradationDesertificationSoilSealingExposure": {
            "nullable": true,
            "allOf": [
              {
                "$ref": "#/components/schemas/ExtendedDataPointYesNo"
              }
            ]
          },
          "sustainableAgriculturePolicy": {
            "nullable": true,
            "allOf": [
              {
                "$ref": "#/components/schemas/BaseDataPointYesNo"
              }
            ]
          },
          "sustainableOceansAndSeasPolicy": {
            "nullable": true,
            "allOf": [
              {
                "$ref": "#/components/schemas/BaseDataPointYesNo"
              }
            ]
          },
          "nonRecycledWasteInTonnes": {
            "nullable": true,
            "allOf": [
              {
                "$ref": "#/components/schemas/ExtendedDataPointBigDecimal"
              }
            ]
          },
          "threatenedSpeciesExposure": {
            "nullable": true,
            "allOf": [
              {
                "$ref": "#/components/schemas/ExtendedDataPointYesNo"
              }
            ]
          },
          "biodiversityProtectionPolicy": {
            "nullable": true,
            "allOf": [
              {
                "$ref": "#/components/schemas/BaseDataPointYesNo"
              }
            ]
          },
          "deforestationPolicy": {
            "nullable": true,
            "allOf": [
              {
                "$ref": "#/components/schemas/BaseDataPointYesNo"
              }
            ]
          }
        }
      },
      "SfdrEnvironmentalWater": {
        "type": "object",
        "properties": {
          "emissionsToWaterInTonnes": {
            "nullable": true,
            "allOf": [
              {
                "$ref": "#/components/schemas/ExtendedDataPointBigDecimal"
              }
            ]
          },
          "waterConsumptionInCubicMeters": {
            "nullable": true,
            "allOf": [
              {
                "$ref": "#/components/schemas/ExtendedDataPointBigDecimal"
              }
            ]
          },
          "waterReusedInCubicMeters": {
            "nullable": true,
            "allOf": [
              {
                "$ref": "#/components/schemas/ExtendedDataPointBigDecimal"
              }
            ]
          },
          "relativeWaterUsageInCubicMetersPerMillionEURRevenue": {
            "nullable": true,
            "allOf": [
              {
                "$ref": "#/components/schemas/ExtendedDataPointBigDecimal"
              }
            ]
          },
          "waterManagementPolicy": {
            "nullable": true,
            "allOf": [
              {
                "$ref": "#/components/schemas/ExtendedDataPointYesNo"
              }
            ]
          },
          "highWaterStressAreaExposure": {
            "nullable": true,
            "allOf": [
              {
                "$ref": "#/components/schemas/ExtendedDataPointYesNo"
              }
            ]
          }
        }
      },
      "SfdrGeneral": {
        "required": [
          "general"
        ],
        "type": "object",
        "properties": {
          "general": {
            "$ref": "#/components/schemas/SfdrGeneralGeneral"
          }
        }
      },
      "SfdrGeneralGeneral": {
        "required": [
          "dataDate",
          "fiscalYearDeviation",
          "fiscalYearEnd"
        ],
        "type": "object",
        "properties": {
          "dataDate": {
            "type": "string",
            "format": "date"
          },
          "fiscalYearDeviation": {
            "$ref": "#/components/schemas/FiscalYearDeviation"
          },
          "fiscalYearEnd": {
            "type": "string",
            "format": "date"
          },
          "referencedReports": {
            "type": "object",
            "nullable": true,
            "example": {
              "string": {
                "fileReference": "string",
                "fileName": "string",
                "isGroupLevel": "Yes",
                "reportDate": "2023-10-12",
                "currency": "string"
              }
            }
          },
          "scopeOfEntities": {
            "nullable": true,
            "allOf": [
              {
                "$ref": "#/components/schemas/YesNoNa"
              }
            ]
          }
        }
      },
      "SfdrHighImpactClimateSectorEnergyConsumption": {
        "type": "object",
        "properties": {
          "highImpactClimateSectorEnergyConsumptionInGWh": {
            "nullable": true,
            "allOf": [
              {
                "$ref": "#/components/schemas/ExtendedDataPointBigDecimal"
              }
            ]
          },
          "highImpactClimateSectorEnergyConsumptionInGWhPerMillionEURRevenue": {
            "nullable": true,
            "allOf": [
              {
                "$ref": "#/components/schemas/ExtendedDataPointBigDecimal"
              }
            ]
          }
        },
        "example": {
          "NaceCodeA": {
            "highImpactClimateSectorEnergyConsumptionInGWh": {
              "quality": "Audited",
              "dataSource": {
                "page": 0,
                "tagName": "string",
                "fileName": "string",
                "fileReference": "string"
              },
              "comment": "string",
              "value": 0
            },
            "highImpactClimateSectorEnergyConsumptionInGWhPerMillionEURRevenue": {
              "quality": "Audited",
              "dataSource": {
                "page": 0,
                "tagName": "string",
                "fileName": "string",
                "fileReference": "string"
              },
              "comment": "string",
              "value": 0
            }
          },
          "NaceCodeB": {
            "highImpactClimateSectorEnergyConsumptionInGWh": {
              "quality": "Audited",
              "dataSource": {
                "page": 0,
                "tagName": "string",
                "fileName": "string",
                "fileReference": "string"
              },
              "comment": "string",
              "value": 0
            },
            "highImpactClimateSectorEnergyConsumptionInGWhPerMillionEURRevenue": {
              "quality": "Audited",
              "dataSource": {
                "page": 0,
                "tagName": "string",
                "fileName": "string",
                "fileReference": "string"
              },
              "comment": "string",
              "value": 0
            }
          },
          "NaceCodeC": {
            "highImpactClimateSectorEnergyConsumptionInGWh": {
              "quality": "Audited",
              "dataSource": {
                "page": 0,
                "tagName": "string",
                "fileName": "string",
                "fileReference": "string"
              },
              "comment": "string",
              "value": 0
            },
            "highImpactClimateSectorEnergyConsumptionInGWhPerMillionEURRevenue": {
              "quality": "Audited",
              "dataSource": {
                "page": 0,
                "tagName": "string",
                "fileName": "string",
                "fileReference": "string"
              },
              "comment": "string",
              "value": 0
            }
          },
          "NaceCodeD": {
            "highImpactClimateSectorEnergyConsumptionInGWh": {
              "quality": "Audited",
              "dataSource": {
                "page": 0,
                "tagName": "string",
                "fileName": "string",
                "fileReference": "string"
              },
              "comment": "string",
              "value": 0
            },
            "highImpactClimateSectorEnergyConsumptionInGWhPerMillionEURRevenue": {
              "quality": "Audited",
              "dataSource": {
                "page": 0,
                "tagName": "string",
                "fileName": "string",
                "fileReference": "string"
              },
              "comment": "string",
              "value": 0
            }
          },
          "NaceCodeE": {
            "highImpactClimateSectorEnergyConsumptionInGWh": {
              "quality": "Audited",
              "dataSource": {
                "page": 0,
                "tagName": "string",
                "fileName": "string",
                "fileReference": "string"
              },
              "comment": "string",
              "value": 0
            },
            "highImpactClimateSectorEnergyConsumptionInGWhPerMillionEURRevenue": {
              "quality": "Audited",
              "dataSource": {
                "page": 0,
                "tagName": "string",
                "fileName": "string",
                "fileReference": "string"
              },
              "comment": "string",
              "value": 0
            }
          },
          "NaceCodeF": {
            "highImpactClimateSectorEnergyConsumptionInGWh": {
              "quality": "Audited",
              "dataSource": {
                "page": 0,
                "tagName": "string",
                "fileName": "string",
                "fileReference": "string"
              },
              "comment": "string",
              "value": 0
            },
            "highImpactClimateSectorEnergyConsumptionInGWhPerMillionEURRevenue": {
              "quality": "Audited",
              "dataSource": {
                "page": 0,
                "tagName": "string",
                "fileName": "string",
                "fileReference": "string"
              },
              "comment": "string",
              "value": 0
            }
          },
          "NaceCodeG": {
            "highImpactClimateSectorEnergyConsumptionInGWh": {
              "quality": "Audited",
              "dataSource": {
                "page": 0,
                "tagName": "string",
                "fileName": "string",
                "fileReference": "string"
              },
              "comment": "string",
              "value": 0
            },
            "highImpactClimateSectorEnergyConsumptionInGWhPerMillionEURRevenue": {
              "quality": "Audited",
              "dataSource": {
                "page": 0,
                "tagName": "string",
                "fileName": "string",
                "fileReference": "string"
              },
              "comment": "string",
              "value": 0
            }
          },
          "NaceCodeH": {
            "highImpactClimateSectorEnergyConsumptionInGWh": {
              "quality": "Audited",
              "dataSource": {
                "page": 0,
                "tagName": "string",
                "fileName": "string",
                "fileReference": "string"
              },
              "comment": "string",
              "value": 0
            },
            "highImpactClimateSectorEnergyConsumptionInGWhPerMillionEURRevenue": {
              "quality": "Audited",
              "dataSource": {
                "page": 0,
                "tagName": "string",
                "fileName": "string",
                "fileReference": "string"
              },
              "comment": "string",
              "value": 0
            }
          },
          "NaceCodeL": {
            "highImpactClimateSectorEnergyConsumptionInGWh": {
              "quality": "Audited",
              "dataSource": {
                "page": 0,
                "tagName": "string",
                "fileName": "string",
                "fileReference": "string"
              },
              "comment": "string",
              "value": 0
            },
            "highImpactClimateSectorEnergyConsumptionInGWhPerMillionEURRevenue": {
              "quality": "Audited",
              "dataSource": {
                "page": 0,
                "tagName": "string",
                "fileName": "string",
                "fileReference": "string"
              },
              "comment": "string",
              "value": 0
            }
          }
        }
      },
      "SfdrSocial": {
        "type": "object",
        "properties": {
          "socialAndEmployeeMatters": {
            "nullable": true,
            "allOf": [
              {
                "$ref": "#/components/schemas/SfdrSocialSocialAndEmployeeMatters"
              }
            ]
          },
          "greenSecurities": {
            "nullable": true,
            "allOf": [
              {
                "$ref": "#/components/schemas/SfdrSocialGreenSecurities"
              }
            ]
          },
          "humanRights": {
            "nullable": true,
            "allOf": [
              {
                "$ref": "#/components/schemas/SfdrSocialHumanRights"
              }
            ]
          },
          "antiCorruptionAndAntiBribery": {
            "nullable": true,
            "allOf": [
              {
                "$ref": "#/components/schemas/SfdrSocialAntiCorruptionAndAntiBribery"
              }
            ]
          }
        }
      },
      "SfdrSocialAntiCorruptionAndAntiBribery": {
        "type": "object",
        "properties": {
          "casesOfInsufficientActionAgainstBriberyAndCorruption": {
            "nullable": true,
            "allOf": [
              {
                "$ref": "#/components/schemas/ExtendedDataPointLong"
              }
            ]
          },
          "reportedConvictionsOfBriberyAndCorruption": {
            "nullable": true,
            "allOf": [
              {
                "$ref": "#/components/schemas/ExtendedDataPointLong"
              }
            ]
          },
          "totalAmountOfReportedFinesOfBriberyAndCorruption": {
            "nullable": true,
            "allOf": [
              {
                "$ref": "#/components/schemas/CurrencyDataPoint"
              }
            ]
          }
        }
      },
      "SfdrSocialGreenSecurities": {
        "type": "object",
        "properties": {
          "securitiesNotCertifiedAsGreen": {
            "nullable": true,
            "allOf": [
              {
                "$ref": "#/components/schemas/ExtendedDataPointYesNo"
              }
            ]
          }
        }
      },
      "SfdrSocialHumanRights": {
        "type": "object",
        "properties": {
          "humanRightsPolicy": {
            "nullable": true,
            "allOf": [
              {
                "$ref": "#/components/schemas/BaseDataPointYesNo"
              }
            ]
          },
          "humanRightsDueDiligence": {
            "nullable": true,
            "allOf": [
              {
                "$ref": "#/components/schemas/ExtendedDataPointYesNo"
              }
            ]
          },
          "traffickingInHumanBeingsPolicy": {
            "nullable": true,
            "allOf": [
              {
                "$ref": "#/components/schemas/BaseDataPointYesNo"
              }
            ]
          },
          "reportedChildLabourIncidents": {
            "nullable": true,
            "allOf": [
              {
                "$ref": "#/components/schemas/ExtendedDataPointYesNo"
              }
            ]
          },
          "reportedForcedOrCompulsoryLabourIncidents": {
            "nullable": true,
            "allOf": [
              {
                "$ref": "#/components/schemas/ExtendedDataPointYesNo"
              }
            ]
          },
          "numberOfReportedIncidentsOfHumanRightsViolations": {
            "nullable": true,
            "allOf": [
              {
                "$ref": "#/components/schemas/ExtendedDataPointLong"
              }
            ]
          }
        }
      },
      "SfdrSocialSocialAndEmployeeMatters": {
        "type": "object",
        "properties": {
          "humanRightsLegalProceedings": {
            "nullable": true,
            "allOf": [
              {
                "$ref": "#/components/schemas/ExtendedDataPointYesNo"
              }
            ]
          },
          "iloCoreLabourStandards": {
            "nullable": true,
            "allOf": [
              {
                "$ref": "#/components/schemas/ExtendedDataPointYesNo"
              }
            ]
          },
          "environmentalPolicy": {
            "nullable": true,
            "allOf": [
              {
                "$ref": "#/components/schemas/BaseDataPointYesNo"
              }
            ]
          },
          "corruptionLegalProceedings": {
            "nullable": true,
            "allOf": [
              {
                "$ref": "#/components/schemas/ExtendedDataPointYesNo"
              }
            ]
          },
          "transparencyDisclosurePolicy": {
            "nullable": true,
            "allOf": [
              {
                "$ref": "#/components/schemas/BaseDataPointYesNo"
              }
            ]
          },
          "humanRightsDueDiligencePolicy": {
            "nullable": true,
            "allOf": [
              {
                "$ref": "#/components/schemas/BaseDataPointYesNo"
              }
            ]
          },
          "policyAgainstChildLabour": {
            "nullable": true,
            "allOf": [
              {
                "$ref": "#/components/schemas/BaseDataPointYesNo"
              }
            ]
          },
          "policyAgainstForcedLabour": {
            "nullable": true,
            "allOf": [
              {
                "$ref": "#/components/schemas/BaseDataPointYesNo"
              }
            ]
          },
          "policyAgainstDiscriminationInTheWorkplace": {
            "nullable": true,
            "allOf": [
              {
                "$ref": "#/components/schemas/BaseDataPointYesNo"
              }
            ]
          },
          "iso14001Certificate": {
            "nullable": true,
            "allOf": [
              {
                "$ref": "#/components/schemas/BaseDataPointYesNo"
              }
            ]
          },
          "policyAgainstBriberyAndCorruption": {
            "nullable": true,
            "allOf": [
              {
                "$ref": "#/components/schemas/BaseDataPointYesNo"
              }
            ]
          },
          "fairBusinessMarketingAdvertisingPolicy": {
            "nullable": true,
            "allOf": [
              {
                "$ref": "#/components/schemas/ExtendedDataPointYesNo"
              }
            ]
          },
          "technologiesExpertiseTransferPolicy": {
            "nullable": true,
            "allOf": [
              {
                "$ref": "#/components/schemas/ExtendedDataPointYesNo"
              }
            ]
          },
          "fairCompetitionPolicy": {
            "nullable": true,
            "allOf": [
              {
                "$ref": "#/components/schemas/ExtendedDataPointYesNo"
              }
            ]
          },
          "violationOfTaxRulesAndRegulation": {
            "nullable": true,
            "allOf": [
              {
                "$ref": "#/components/schemas/ExtendedDataPointYesNo"
              }
            ]
          },
          "unGlobalCompactPrinciplesCompliancePolicy": {
            "nullable": true,
            "allOf": [
              {
                "$ref": "#/components/schemas/BaseDataPointYesNo"
              }
            ]
          },
          "oecdGuidelinesForMultinationalEnterprisesGrievanceHandling": {
            "nullable": true,
            "allOf": [
              {
                "$ref": "#/components/schemas/ExtendedDataPointYesNo"
              }
            ]
          },
          "averageGrossHourlyEarningsMaleEmployees": {
            "nullable": true,
            "allOf": [
              {
                "$ref": "#/components/schemas/CurrencyDataPoint"
              }
            ]
          },
          "averageGrossHourlyEarningsFemaleEmployees": {
            "nullable": true,
            "allOf": [
              {
                "$ref": "#/components/schemas/CurrencyDataPoint"
              }
            ]
          },
          "unadjustedGenderPayGapInPercent": {
            "nullable": true,
            "allOf": [
              {
                "$ref": "#/components/schemas/ExtendedDataPointBigDecimal"
              }
            ]
          },
          "femaleBoardMembers": {
            "nullable": true,
            "allOf": [
              {
                "$ref": "#/components/schemas/ExtendedDataPointLong"
              }
            ]
          },
          "maleBoardMembers": {
            "nullable": true,
            "allOf": [
              {
                "$ref": "#/components/schemas/ExtendedDataPointLong"
              }
            ]
          },
          "boardGenderDiversityInPercent": {
            "nullable": true,
            "allOf": [
              {
                "$ref": "#/components/schemas/ExtendedDataPointBigDecimal"
              }
            ]
          },
          "controversialWeaponsExposure": {
            "nullable": true,
            "allOf": [
              {
                "$ref": "#/components/schemas/ExtendedDataPointYesNo"
              }
            ]
          },
          "workplaceAccidentPreventionPolicy": {
            "nullable": true,
            "allOf": [
              {
                "$ref": "#/components/schemas/BaseDataPointYesNo"
              }
            ]
          },
          "rateOfAccidentsInPercent": {
            "nullable": true,
            "allOf": [
              {
                "$ref": "#/components/schemas/ExtendedDataPointBigDecimal"
              }
            ]
          },
          "workdaysLostInDays": {
            "nullable": true,
            "allOf": [
              {
                "$ref": "#/components/schemas/ExtendedDataPointBigDecimal"
              }
            ]
          },
          "supplierCodeOfConduct": {
            "nullable": true,
            "allOf": [
              {
                "$ref": "#/components/schemas/BaseDataPointYesNo"
              }
            ]
          },
          "grievanceHandlingMechanism": {
            "nullable": true,
            "allOf": [
              {
                "$ref": "#/components/schemas/ExtendedDataPointYesNo"
              }
            ]
          },
          "whistleblowerProtectionPolicy": {
            "nullable": true,
            "allOf": [
              {
                "$ref": "#/components/schemas/BaseDataPointYesNo"
              }
            ]
          },
          "reportedIncidentsOfDiscrimination": {
            "nullable": true,
            "allOf": [
              {
                "$ref": "#/components/schemas/ExtendedDataPointLong"
              }
            ]
          },
          "sanctionedIncidentsOfDiscrimination": {
            "nullable": true,
            "allOf": [
              {
                "$ref": "#/components/schemas/ExtendedDataPointLong"
              }
            ]
          },
          "ceoToEmployeePayGapRatio": {
            "nullable": true,
            "allOf": [
              {
                "$ref": "#/components/schemas/ExtendedDataPointBigDecimal"
              }
            ]
          },
          "excessiveCeoPayRatioInPercent": {
            "nullable": true,
            "allOf": [
              {
                "$ref": "#/components/schemas/ExtendedDataPointBigDecimal"
              }
            ]
          }
        }
      },
      "YesNoNa": {
        "type": "string",
        "enum": [
          "Yes",
          "No",
          "NA"
        ]
      },
      "CompanyAssociatedDataPathwaysToParisData": {
        "required": [
          "companyId",
          "data",
          "reportingPeriod"
        ],
        "type": "object",
        "properties": {
          "companyId": {
            "type": "string"
          },
          "reportingPeriod": {
            "type": "string"
          },
          "data": {
            "$ref": "#/components/schemas/PathwaysToParisData"
          }
        }
      },
      "P2pAmmonia": {
        "type": "object",
        "properties": {
          "decarbonisation": {
            "nullable": true,
            "allOf": [
              {
                "$ref": "#/components/schemas/P2pAmmoniaDecarbonisation"
              }
            ]
          },
          "defossilisation": {
            "nullable": true,
            "allOf": [
              {
                "$ref": "#/components/schemas/P2pAmmoniaDefossilisation"
              }
            ]
          }
        }
      },
      "P2pAmmoniaDecarbonisation": {
        "type": "object",
        "properties": {
          "energyMixInPercent": {
            "type": "number",
            "nullable": true
          },
          "ccsTechnologyAdoptionInPercent": {
            "type": "number",
            "nullable": true
          },
          "electrificationInPercent": {
            "type": "number",
            "nullable": true
          }
        }
      },
      "P2pAmmoniaDefossilisation": {
        "type": "object",
        "properties": {
          "useOfRenewableFeedstocksInPercent": {
            "type": "number",
            "nullable": true
          }
        }
      },
      "P2pAutomotive": {
        "type": "object",
        "properties": {
          "energy": {
            "nullable": true,
            "allOf": [
              {
                "$ref": "#/components/schemas/P2pAutomotiveEnergy"
              }
            ]
          },
          "technologyValueCreation": {
            "nullable": true,
            "allOf": [
              {
                "$ref": "#/components/schemas/P2pAutomotiveTechnologyValueCreation"
              }
            ]
          },
          "materials": {
            "nullable": true,
            "allOf": [
              {
                "$ref": "#/components/schemas/P2pAutomotiveMaterials"
              }
            ]
          }
        }
      },
      "P2pAutomotiveEnergy": {
        "type": "object",
        "properties": {
          "productionSiteEnergyConsumptionInMWh": {
            "type": "number",
            "nullable": true
          },
          "energyMixInPercent": {
            "type": "number",
            "nullable": true
          }
        }
      },
      "P2pAutomotiveMaterials": {
        "type": "object",
        "properties": {
          "materialUseManagementInPercent": {
            "type": "number",
            "nullable": true
          },
          "useOfSecondaryMaterialsInPercent": {
            "type": "number",
            "nullable": true
          }
        }
      },
      "P2pAutomotiveTechnologyValueCreation": {
        "type": "object",
        "properties": {
          "driveMixInPercent": {
            "type": "number",
            "nullable": true
          },
          "icAndHybridEnginePhaseOutDate": {
            "type": "string",
            "format": "date",
            "nullable": true
          },
          "futureValueCreationStrategy": {
            "nullable": true,
            "allOf": [
              {
                "$ref": "#/components/schemas/YesNo"
              }
            ]
          }
        }
      },
      "P2pCement": {
        "type": "object",
        "properties": {
          "energy": {
            "nullable": true,
            "allOf": [
              {
                "$ref": "#/components/schemas/P2pCementEnergy"
              }
            ]
          },
          "technology": {
            "nullable": true,
            "allOf": [
              {
                "$ref": "#/components/schemas/P2pCementTechnology"
              }
            ]
          },
          "material": {
            "nullable": true,
            "allOf": [
              {
                "$ref": "#/components/schemas/P2pCementMaterial"
              }
            ]
          }
        }
      },
      "P2pCementEnergy": {
        "type": "object",
        "properties": {
          "energyMixInPercent": {
            "type": "number",
            "nullable": true
          },
          "fuelMixInPercent": {
            "type": "number",
            "nullable": true
          },
          "thermalEnergyEfficiencyInPercent": {
            "type": "number",
            "nullable": true
          },
          "compositionOfThermalInputInPercent": {
            "type": "number",
            "nullable": true
          }
        }
      },
      "P2pCementMaterial": {
        "type": "object",
        "properties": {
          "clinkerFactorReduction": {
            "type": "number",
            "nullable": true
          },
          "preCalcinedClayUsageInPercent": {
            "type": "number",
            "nullable": true
          },
          "circularEconomyContribution": {
            "nullable": true,
            "allOf": [
              {
                "$ref": "#/components/schemas/YesNo"
              }
            ]
          }
        }
      },
      "P2pCementTechnology": {
        "type": "object",
        "properties": {
          "carbonCaptureAndUseTechnologyUsage": {
            "nullable": true,
            "allOf": [
              {
                "$ref": "#/components/schemas/YesNo"
              }
            ]
          },
          "electrificationOfProcessHeatInPercent": {
            "type": "number",
            "nullable": true
          }
        }
      },
      "P2pDriveMix": {
        "type": "object",
        "properties": {
          "driveMixPerFleetSegmentInPercent": {
            "type": "number",
            "nullable": true
          },
          "totalAmountOfVehicles": {
            "type": "number",
            "nullable": true
          }
        },
        "example": {
          "SmallTrucks": {
            "driveMixPerFleetSegmentInPercent": 0,
            "totalAmountOfVehicles": 0
          },
          "MediumTrucks": {
            "driveMixPerFleetSegmentInPercent": 0,
            "totalAmountOfVehicles": 0
          },
          "LargeTrucks": {
            "driveMixPerFleetSegmentInPercent": 0,
            "totalAmountOfVehicles": 0
          }
        }
      },
      "P2pElectricityGeneration": {
        "type": "object",
        "properties": {
          "technology": {
            "nullable": true,
            "allOf": [
              {
                "$ref": "#/components/schemas/P2pElectricityGenerationTechnology"
              }
            ]
          }
        }
      },
      "P2pElectricityGenerationTechnology": {
        "type": "object",
        "properties": {
          "electricityMixEmissionsInCorrespondingUnit": {
            "type": "number",
            "nullable": true
          },
          "shareOfRenewableElectricityInPercent": {
            "type": "number",
            "nullable": true
          },
          "naturalGasPhaseOut": {
            "type": "string",
            "format": "date",
            "nullable": true
          },
          "coalPhaseOut": {
            "type": "string",
            "format": "date",
            "nullable": true
          },
          "storageCapacityExpansionInPercent": {
            "type": "number",
            "nullable": true
          }
        }
      },
      "P2pFreightTransportByRoad": {
        "type": "object",
        "properties": {
          "technology": {
            "nullable": true,
            "allOf": [
              {
                "$ref": "#/components/schemas/P2pFreightTransportByRoadTechnology"
              }
            ]
          },
          "energy": {
            "nullable": true,
            "allOf": [
              {
                "$ref": "#/components/schemas/P2pFreightTransportByRoadEnergy"
              }
            ]
          }
        }
      },
      "P2pFreightTransportByRoadEnergy": {
        "type": "object",
        "properties": {
          "fuelMixInPercent": {
            "type": "number",
            "nullable": true
          }
        }
      },
      "P2pFreightTransportByRoadTechnology": {
        "type": "object",
        "properties": {
          "driveMixPerFleetSegment": {
            "type": "object",
            "additionalProperties": {
              "$ref": "#/components/schemas/P2pDriveMix"
            },
            "nullable": true,
            "example": {
              "SmallTrucks": {
                "driveMixPerFleetSegmentInPercent": 0,
                "totalAmountOfVehicles": 0
              },
              "MediumTrucks": {
                "driveMixPerFleetSegmentInPercent": 0,
                "totalAmountOfVehicles": 0
              },
              "LargeTrucks": {
                "driveMixPerFleetSegmentInPercent": 0,
                "totalAmountOfVehicles": 0
              }
            }
          },
          "icePhaseOut": {
            "type": "string",
            "format": "date",
            "nullable": true
          }
        }
      },
      "P2pGeneral": {
        "required": [
          "general"
        ],
        "type": "object",
        "properties": {
          "general": {
            "$ref": "#/components/schemas/P2pGeneralGeneral"
          },
          "governance": {
            "nullable": true,
            "allOf": [
              {
                "$ref": "#/components/schemas/P2pGeneralGovernance"
              }
            ]
          },
          "climateTargets": {
            "nullable": true,
            "allOf": [
              {
                "$ref": "#/components/schemas/P2pGeneralClimateTargets"
              }
            ]
          },
          "emissionsPlanning": {
            "nullable": true,
            "allOf": [
              {
                "$ref": "#/components/schemas/P2pGeneralEmissionsPlanning"
              }
            ]
          },
          "investmentPlanning": {
            "nullable": true,
            "allOf": [
              {
                "$ref": "#/components/schemas/P2pGeneralInvestmentPlanning"
              }
            ]
          }
        }
      },
      "P2pGeneralClimateTargets": {
        "type": "object",
        "properties": {
          "shortTermScienceBasedClimateTarget": {
            "nullable": true,
            "allOf": [
              {
                "$ref": "#/components/schemas/YesNo"
              }
            ]
          },
          "longTermScienceBasedClimateTarget": {
            "nullable": true,
            "allOf": [
              {
                "$ref": "#/components/schemas/YesNo"
              }
            ]
          }
        }
      },
      "P2pGeneralEmissionsPlanning": {
        "type": "object",
        "properties": {
          "absoluteEmissionsInTonnesCO2e": {
            "type": "number",
            "nullable": true
          },
          "relativeEmissionsInPercent": {
            "type": "number",
            "nullable": true
          },
          "reductionOfAbsoluteEmissionsInTonnesCO2e": {
            "type": "number",
            "nullable": true
          },
          "reductionOfRelativeEmissionsInPercent": {
            "type": "number",
            "nullable": true
          },
          "climateActionPlan": {
            "nullable": true,
            "allOf": [
              {
                "$ref": "#/components/schemas/YesNo"
              }
            ]
          },
          "useOfInternalCarbonPrice": {
            "nullable": true,
            "allOf": [
              {
                "$ref": "#/components/schemas/YesNo"
              }
            ]
          }
        }
      },
      "P2pGeneralGeneral": {
        "required": [
          "dataDate",
          "sectors"
        ],
        "type": "object",
        "properties": {
          "dataDate": {
            "type": "string",
            "format": "date"
          },
          "sectors": {
            "type": "array",
            "items": {
              "$ref": "#/components/schemas/P2pSector"
            }
          }
        }
      },
      "P2pGeneralGovernance": {
        "type": "object",
        "properties": {
          "organisationalResponsibilityForParisCompatibility": {
            "nullable": true,
            "allOf": [
              {
                "$ref": "#/components/schemas/YesNo"
              }
            ]
          },
          "parisCompatibilityInExecutiveRemunerationInPercent": {
            "type": "number",
            "nullable": true
          },
          "parisCompatibilityInAverageRemunerationInPercent": {
            "type": "number",
            "nullable": true
          },
          "shareOfEmployeesTrainedOnParisCompatibilityInPercent": {
            "type": "number",
            "nullable": true
          },
          "qualificationRequirementsOnParisCompatibility": {
            "nullable": true,
            "allOf": [
              {
                "$ref": "#/components/schemas/YesNo"
              }
            ]
          },
          "mobilityAndTravelPolicy": {
            "nullable": true,
            "allOf": [
              {
                "$ref": "#/components/schemas/YesNo"
              }
            ]
          },
          "upstreamSupplierEngagementStrategy": {
            "nullable": true,
            "allOf": [
              {
                "$ref": "#/components/schemas/YesNo"
              }
            ]
          },
          "upstreamSupplierProcurementPolicy": {
            "nullable": true,
            "allOf": [
              {
                "$ref": "#/components/schemas/BaseDataPointYesNo"
              }
            ]
          },
          "downstreamCustomerEngagement": {
            "nullable": true,
            "allOf": [
              {
                "$ref": "#/components/schemas/YesNo"
              }
            ]
          },
          "policymakerEngagement": {
            "nullable": true,
            "allOf": [
              {
                "$ref": "#/components/schemas/YesNo"
              }
            ]
          }
        }
      },
      "P2pGeneralInvestmentPlanning": {
        "type": "object",
        "properties": {
          "investmentPlanForClimateTargets": {
            "nullable": true,
            "allOf": [
              {
                "$ref": "#/components/schemas/YesNo"
              }
            ]
          },
          "capexShareInNetZeroSolutionsInPercent": {
            "type": "number",
            "nullable": true
          },
          "capexShareInGhgIntensivePlantsInPercent": {
            "type": "number",
            "nullable": true
          },
          "researchAndDevelopmentExpenditureForNetZeroSolutionsInPercent": {
            "type": "number",
            "nullable": true
          }
        }
      },
      "P2pHvcPlastics": {
        "type": "object",
        "properties": {
          "decarbonisation": {
            "nullable": true,
            "allOf": [
              {
                "$ref": "#/components/schemas/P2pHvcPlasticsDecarbonisation"
              }
            ]
          },
          "defossilisation": {
            "nullable": true,
            "allOf": [
              {
                "$ref": "#/components/schemas/P2pHvcPlasticsDefossilisation"
              }
            ]
          },
          "recycling": {
            "nullable": true,
            "allOf": [
              {
                "$ref": "#/components/schemas/P2pHvcPlasticsRecycling"
              }
            ]
          }
        }
      },
      "P2pHvcPlasticsDecarbonisation": {
        "type": "object",
        "properties": {
          "energyMixInPercent": {
            "type": "number",
            "nullable": true
          },
          "electrificationInPercent": {
            "type": "number",
            "nullable": true
          }
        }
      },
      "P2pHvcPlasticsDefossilisation": {
        "type": "object",
        "properties": {
          "useOfRenewableFeedstocksInPercent": {
            "type": "number",
            "nullable": true
          },
          "useOfBioplasticsInPercent": {
            "type": "number",
            "nullable": true
          },
          "useOfCo2FromCarbonCaptureAndReUseTechnologiesInPercent": {
            "type": "number",
            "nullable": true
          },
          "carbonCaptureAndUseStorageTechnologies": {
            "nullable": true,
            "allOf": [
              {
                "$ref": "#/components/schemas/YesNo"
              }
            ]
          }
        }
      },
      "P2pHvcPlasticsRecycling": {
        "type": "object",
        "properties": {
          "contributionToCircularEconomy": {
            "nullable": true,
            "allOf": [
              {
                "$ref": "#/components/schemas/YesNo"
              }
            ]
          },
          "materialRecyclingInPercent": {
            "type": "number",
            "nullable": true
          },
          "chemicalRecyclingInPercent": {
            "type": "number",
            "nullable": true
          }
        }
      },
      "P2pLivestockFarming": {
        "type": "object",
        "properties": {
          "emissionsFromManureAndFertiliserAndLivestock": {
            "nullable": true,
            "allOf": [
              {
                "$ref": "#/components/schemas/P2pLivestockFarmingEmissionsFromManureAndFertiliserAndLivestock"
              }
            ]
          },
          "animalWelfare": {
            "nullable": true,
            "allOf": [
              {
                "$ref": "#/components/schemas/P2pLivestockFarmingAnimalWelfare"
              }
            ]
          },
          "animalFeed": {
            "nullable": true,
            "allOf": [
              {
                "$ref": "#/components/schemas/P2pLivestockFarmingAnimalFeed"
              }
            ]
          },
          "energy": {
            "nullable": true,
            "allOf": [
              {
                "$ref": "#/components/schemas/P2pLivestockFarmingEnergy"
              }
            ]
          }
        }
      },
      "P2pLivestockFarmingAnimalFeed": {
        "type": "object",
        "properties": {
          "ownFeedInPercent": {
            "type": "number",
            "nullable": true
          },
          "externalFeedCertification": {
            "nullable": true,
            "allOf": [
              {
                "$ref": "#/components/schemas/BaseDataPointYesNo"
              }
            ]
          },
          "originOfExternalFeed": {
            "type": "string",
            "nullable": true
          },
          "excessNitrogenInKilogramsPerHectare": {
            "type": "number",
            "nullable": true
          },
          "cropRotation": {
            "type": "number",
            "nullable": true
          },
          "climateFriendlyProteinProductionInPercent": {
            "type": "number",
            "nullable": true
          },
          "greenFodderInPercent": {
            "type": "number",
            "nullable": true
          }
        }
      },
      "P2pLivestockFarmingAnimalWelfare": {
        "type": "object",
        "properties": {
          "mortalityRateInPercent": {
            "type": "number",
            "nullable": true
          }
        }
      },
      "P2pLivestockFarmingEmissionsFromManureAndFertiliserAndLivestock": {
        "type": "object",
        "properties": {
          "compostedFermentedManureInPercent": {
            "type": "number",
            "nullable": true
          },
          "emissionProofFertiliserStorageInPercent": {
            "type": "number",
            "nullable": true
          }
        }
      },
      "P2pLivestockFarmingEnergy": {
        "type": "object",
        "properties": {
          "renewableElectricityInPercent": {
            "type": "number",
            "nullable": true
          },
          "renewableHeatingInPercent": {
            "type": "number",
            "nullable": true
          },
          "electricGasPoweredMachineryVehicleInPercent": {
            "type": "number",
            "nullable": true
          }
        }
      },
      "P2pRealEstate": {
        "type": "object",
        "properties": {
          "buildingEfficiency": {
            "nullable": true,
            "allOf": [
              {
                "$ref": "#/components/schemas/P2pRealEstateBuildingEfficiency"
              }
            ]
          },
          "energySource": {
            "nullable": true,
            "allOf": [
              {
                "$ref": "#/components/schemas/P2pRealEstateEnergySource"
              }
            ]
          },
          "technology": {
            "nullable": true,
            "allOf": [
              {
                "$ref": "#/components/schemas/P2plRealEstateTechnology"
              }
            ]
          }
        }
      },
      "P2pRealEstateBuildingEfficiency": {
        "type": "object",
        "properties": {
          "buildingSpecificRefurbishmentRoadmapInPercent": {
            "type": "number",
            "nullable": true
          },
          "zeroEmissionBuildingShareInPercent": {
            "type": "number",
            "nullable": true
          },
          "buildingEnergyEfficiencyInCorrespondingUnit": {
            "type": "number",
            "nullable": true
          }
        }
      },
      "P2pRealEstateEnergySource": {
        "type": "object",
        "properties": {
          "renewableHeatingInPercent": {
            "type": "number",
            "nullable": true
          }
        }
      },
      "P2pSector": {
        "type": "string",
        "enum": [
          "Ammonia",
          "Automotive",
          "Cement",
          "CommercialRealEstate",
          "ElectricityGeneration",
          "FreightTransportByRoad",
          "HVCPlastics",
          "LivestockFarming",
          "ResidentialRealEstate",
          "Steel",
          "Other"
        ]
      },
      "P2pSteel": {
        "type": "object",
        "properties": {
          "energy": {
            "nullable": true,
            "allOf": [
              {
                "$ref": "#/components/schemas/P2pSteelEnergy"
              }
            ]
          },
          "technology": {
            "nullable": true,
            "allOf": [
              {
                "$ref": "#/components/schemas/P2pSteelTechnology"
              }
            ]
          }
        }
      },
      "P2pSteelEnergy": {
        "type": "object",
        "properties": {
          "emissionIntensityOfElectricityInCorrespondingUnit": {
            "type": "number",
            "nullable": true
          },
          "greenHydrogenUsage": {
            "nullable": true,
            "allOf": [
              {
                "$ref": "#/components/schemas/YesNo"
              }
            ]
          }
        }
      },
      "P2pSteelTechnology": {
        "type": "object",
        "properties": {
          "blastFurnacePhaseOutInPercent": {
            "type": "number",
            "nullable": true
          },
          "lowCarbonSteelScaleUpInPercent": {
            "type": "number",
            "nullable": true
          }
        }
      },
      "P2plRealEstateTechnology": {
        "type": "object",
        "properties": {
          "useOfDistrictHeatingNetworksInPercent": {
            "type": "number",
            "nullable": true
          },
          "heatPumpUsageInPercent": {
            "type": "number",
            "nullable": true
          }
        }
      },
      "PathwaysToParisData": {
        "required": [
          "general"
        ],
        "type": "object",
        "properties": {
          "general": {
            "$ref": "#/components/schemas/P2pGeneral"
          },
          "ammonia": {
            "nullable": true,
            "allOf": [
              {
                "$ref": "#/components/schemas/P2pAmmonia"
              }
            ]
          },
          "automotive": {
            "nullable": true,
            "allOf": [
              {
                "$ref": "#/components/schemas/P2pAutomotive"
              }
            ]
          },
          "hvcPlastics": {
            "nullable": true,
            "allOf": [
              {
                "$ref": "#/components/schemas/P2pHvcPlastics"
              }
            ]
          },
          "commercialRealEstate": {
            "nullable": true,
            "allOf": [
              {
                "$ref": "#/components/schemas/P2pRealEstate"
              }
            ]
          },
          "residentialRealEstate": {
            "nullable": true,
            "allOf": [
              {
                "$ref": "#/components/schemas/P2pRealEstate"
              }
            ]
          },
          "steel": {
            "nullable": true,
            "allOf": [
              {
                "$ref": "#/components/schemas/P2pSteel"
              }
            ]
          },
          "freightTransportByRoad": {
            "nullable": true,
            "allOf": [
              {
                "$ref": "#/components/schemas/P2pFreightTransportByRoad"
              }
            ]
          },
          "electricityGeneration": {
            "nullable": true,
            "allOf": [
              {
                "$ref": "#/components/schemas/P2pElectricityGeneration"
              }
            ]
          },
          "livestockFarming": {
            "nullable": true,
            "allOf": [
              {
                "$ref": "#/components/schemas/P2pLivestockFarming"
              }
            ]
          },
          "cement": {
            "nullable": true,
            "allOf": [
              {
                "$ref": "#/components/schemas/P2pCement"
              }
            ]
          }
        }
      },
      "BaseDataPointYesNoNa": {
        "type": "object",
        "properties": {
          "value": {
            "nullable": true,
            "allOf": [
              {
                "$ref": "#/components/schemas/YesNoNa"
              }
            ]
          },
          "dataSource": {
            "nullable": true,
            "allOf": [
              {
                "$ref": "#/components/schemas/BaseDocumentReference"
              }
            ]
          }
        }
      },
      "CompanyAssociatedDataLksgData": {
        "required": [
          "companyId",
          "data",
          "reportingPeriod"
        ],
        "type": "object",
        "properties": {
          "companyId": {
            "type": "string"
          },
          "reportingPeriod": {
            "type": "string"
          },
          "data": {
            "$ref": "#/components/schemas/LksgData"
          }
        }
      },
      "LksgData": {
        "required": [
          "general"
        ],
        "type": "object",
        "properties": {
          "general": {
            "$ref": "#/components/schemas/LksgGeneral"
          },
          "governance": {
            "nullable": true,
            "allOf": [
              {
                "$ref": "#/components/schemas/LksgGovernance"
              }
            ]
          },
          "social": {
            "nullable": true,
            "allOf": [
              {
                "$ref": "#/components/schemas/LksgSocial"
              }
            ]
          },
          "environmental": {
            "nullable": true,
            "allOf": [
              {
                "$ref": "#/components/schemas/LksgEnvironmental"
              }
            ]
          }
        }
      },
      "LksgEnvironmental": {
        "type": "object",
        "properties": {
          "useOfMercuryMercuryWasteMinamataConvention": {
            "nullable": true,
            "allOf": [
              {
                "$ref": "#/components/schemas/LksgEnvironmentalUseOfMercuryMercuryWasteMinamataConvention"
              }
            ]
          },
          "productionAndUseOfPersistentOrganicPollutantsPopsConvention": {
            "nullable": true,
            "allOf": [
              {
                "$ref": "#/components/schemas/LksgEnvironmentalProductionAndUseOfPersistentOrganicPollutantsPopsConvention"
              }
            ]
          },
          "exportImportOfHazardousWasteBaselConvention": {
            "nullable": true,
            "allOf": [
              {
                "$ref": "#/components/schemas/LksgEnvironmentalExportImportOfHazardousWasteBaselConvention"
              }
            ]
          }
        }
      },
      "LksgEnvironmentalExportImportOfHazardousWasteBaselConvention": {
        "type": "object",
        "properties": {
          "persistentOrganicPollutantsProductionAndUseTransboundaryMovements": {
            "nullable": true,
            "allOf": [
              {
                "$ref": "#/components/schemas/YesNo"
              }
            ]
          },
          "persistentOrganicPollutantsProductionAndUseRiskForImportingState": {
            "nullable": true,
            "allOf": [
              {
                "$ref": "#/components/schemas/YesNo"
              }
            ]
          },
          "hazardousWasteTransboundaryMovementsLocatedOecdEuLiechtenstein": {
            "nullable": true,
            "allOf": [
              {
                "$ref": "#/components/schemas/YesNo"
              }
            ]
          },
          "hazardousWasteTransboundaryMovementsOutsideOecdEuOrLiechtenstein": {
            "nullable": true,
            "allOf": [
              {
                "$ref": "#/components/schemas/YesNo"
              }
            ]
          },
          "hazardousWasteDisposal": {
            "nullable": true,
            "allOf": [
              {
                "$ref": "#/components/schemas/YesNo"
              }
            ]
          },
          "hazardousWasteDisposalRiskOfImport": {
            "nullable": true,
            "allOf": [
              {
                "$ref": "#/components/schemas/YesNo"
              }
            ]
          },
          "hazardousWasteDisposalOtherWasteImport": {
            "nullable": true,
            "allOf": [
              {
                "$ref": "#/components/schemas/YesNo"
              }
            ]
          }
        }
      },
      "LksgEnvironmentalProductionAndUseOfPersistentOrganicPollutantsPopsConvention": {
        "type": "object",
        "properties": {
          "persistentOrganicPollutantsProductionAndUse": {
            "nullable": true,
            "allOf": [
              {
                "$ref": "#/components/schemas/YesNo"
              }
            ]
          },
          "persistentOrganicPollutantsUsed": {
            "type": "string",
            "nullable": true
          },
          "persistentOrganicPollutantsProductionAndUseRiskOfExposure": {
            "nullable": true,
            "allOf": [
              {
                "$ref": "#/components/schemas/YesNo"
              }
            ]
          },
          "persistentOrganicPollutantsProductionAndUseRiskOfDisposal": {
            "nullable": true,
            "allOf": [
              {
                "$ref": "#/components/schemas/YesNo"
              }
            ]
          },
          "legalRestrictedWasteProcesses": {
            "nullable": true,
            "allOf": [
              {
                "$ref": "#/components/schemas/YesNo"
              }
            ]
          }
        }
      },
      "LksgEnvironmentalUseOfMercuryMercuryWasteMinamataConvention": {
        "type": "object",
        "properties": {
          "mercuryAndMercuryWasteHandling": {
            "nullable": true,
            "allOf": [
              {
                "$ref": "#/components/schemas/YesNo"
              }
            ]
          },
          "mercuryAndMercuryWasteHandlingPolicy": {
            "nullable": true,
            "allOf": [
              {
                "$ref": "#/components/schemas/BaseDataPointYesNo"
              }
            ]
          },
          "mercuryAddedProductsHandling": {
            "nullable": true,
            "allOf": [
              {
                "$ref": "#/components/schemas/YesNo"
              }
            ]
          },
          "mercuryAddedProductsHandlingRiskOfExposure": {
            "nullable": true,
            "allOf": [
              {
                "$ref": "#/components/schemas/YesNo"
              }
            ]
          },
          "mercuryAddedProductsHandlingRiskOfDisposal": {
            "nullable": true,
            "allOf": [
              {
                "$ref": "#/components/schemas/YesNo"
              }
            ]
          },
          "mercuryAndMercuryCompoundsProductionAndUse": {
            "nullable": true,
            "allOf": [
              {
                "$ref": "#/components/schemas/YesNo"
              }
            ]
          },
          "mercuryAndMercuryCompoundsProductionAndUseRiskOfExposure": {
            "nullable": true,
            "allOf": [
              {
                "$ref": "#/components/schemas/YesNo"
              }
            ]
          }
        }
      },
      "LksgGeneral": {
        "required": [
          "masterData"
        ],
        "type": "object",
        "properties": {
          "masterData": {
            "$ref": "#/components/schemas/LksgGeneralMasterData"
          },
          "productionSpecific": {
            "nullable": true,
            "allOf": [
              {
                "$ref": "#/components/schemas/LksgGeneralProductionSpecific"
              }
            ]
          },
          "productionSpecificOwnOperations": {
            "nullable": true,
            "allOf": [
              {
                "$ref": "#/components/schemas/LksgGeneralProductionSpecificOwnOperations"
              }
            ]
          }
        }
      },
      "LksgGeneralMasterData": {
        "required": [
          "dataDate"
        ],
        "type": "object",
        "properties": {
          "dataDate": {
            "type": "string",
            "format": "date"
          },
          "headOfficeInGermany": {
            "nullable": true,
            "allOf": [
              {
                "$ref": "#/components/schemas/YesNo"
              }
            ]
          },
          "groupOfCompanies": {
            "nullable": true,
            "allOf": [
              {
                "$ref": "#/components/schemas/YesNo"
              }
            ]
          },
          "groupOfCompaniesName": {
            "type": "string",
            "nullable": true
          },
          "industry": {
            "type": "array",
            "nullable": true,
            "items": {
              "type": "string"
            }
          },
          "numberOfEmployees": {
            "type": "number",
            "nullable": true
          },
          "seasonalOrMigrantWorkers": {
            "nullable": true,
            "allOf": [
              {
                "$ref": "#/components/schemas/YesNo"
              }
            ]
          },
          "shareOfTemporaryWorkers": {
            "nullable": true,
            "allOf": [
              {
                "$ref": "#/components/schemas/ShareOfTemporaryWorkers"
              }
            ]
          },
          "annualTotalRevenue": {
            "type": "number",
            "nullable": true
          },
          "totalRevenueCurrency": {
            "type": "string",
            "nullable": true
          },
          "fixedAndWorkingCapital": {
            "type": "number",
            "nullable": true
          }
        }
      },
      "LksgGeneralProductionSpecific": {
        "type": "object",
        "properties": {
          "manufacturingCompany": {
            "nullable": true,
            "allOf": [
              {
                "$ref": "#/components/schemas/YesNo"
              }
            ]
          },
          "capacity": {
            "type": "string",
            "nullable": true
          },
          "productionViaSubcontracting": {
            "nullable": true,
            "allOf": [
              {
                "$ref": "#/components/schemas/YesNo"
              }
            ]
          },
          "subcontractingCompaniesCountries": {
            "type": "array",
            "nullable": true,
            "items": {
              "type": "string"
            }
          },
          "subcontractingCompaniesIndustries": {
            "type": "array",
            "nullable": true,
            "items": {
              "type": "string"
            }
          },
          "productionSites": {
            "nullable": true,
            "allOf": [
              {
                "$ref": "#/components/schemas/YesNo"
              }
            ]
          },
          "listOfProductionSites": {
            "type": "array",
            "nullable": true,
            "items": {
              "$ref": "#/components/schemas/LksgProductionSite"
            }
          },
          "market": {
            "nullable": true,
            "allOf": [
              {
                "$ref": "#/components/schemas/NationalOrInternationalMarket"
              }
            ]
          },
          "specificProcurement": {
            "nullable": true,
            "allOf": [
              {
                "$ref": "#/components/schemas/YesNo"
              }
            ]
          }
        }
      },
      "LksgGeneralProductionSpecificOwnOperations": {
        "type": "object",
        "properties": {
          "mostImportantProducts": {
            "type": "array",
            "nullable": true,
            "items": {
              "$ref": "#/components/schemas/LksgProduct"
            }
          },
          "productsServicesCategoriesPurchased": {
            "type": "object",
            "additionalProperties": {
              "$ref": "#/components/schemas/LksgProcurementCategory"
            },
            "nullable": true,
            "example": {
              "Products": {
                "procuredProductTypesAndServicesNaceCodes": [
                  "string"
                ],
                "numberOfSuppliersPerCountryCode": {
                  "GB": 2
                },
                "shareOfTotalProcurementInPercent": 0
              },
              "Services": {
                "procuredProductTypesAndServicesNaceCodes": [
                  "string"
                ],
                "numberOfSuppliersPerCountryCode": {
                  "GB": 2
                },
                "shareOfTotalProcurementInPercent": 0
              },
              "RawMaterials": {
                "procuredProductTypesAndServicesNaceCodes": [
                  "string"
                ],
                "numberOfSuppliersPerCountryCode": {
                  "GB": 2
                },
                "shareOfTotalProcurementInPercent": 0
              }
            }
          }
        }
      },
      "LksgGovernance": {
        "type": "object",
        "properties": {
          "riskManagementOwnOperations": {
            "nullable": true,
            "allOf": [
              {
                "$ref": "#/components/schemas/LksgGovernanceRiskManagementOwnOperations"
              }
            ]
          },
          "grievanceMechanismOwnOperations": {
            "nullable": true,
            "allOf": [
              {
                "$ref": "#/components/schemas/LksgGovernanceGrievanceMechanismOwnOperations"
              }
            ]
          },
          "certificationsPoliciesAndResponsibilities": {
            "nullable": true,
            "allOf": [
              {
                "$ref": "#/components/schemas/LksgGovernanceCertificationsPoliciesAndResponsibilities"
              }
            ]
          },
          "generalViolations": {
            "nullable": true,
            "allOf": [
              {
                "$ref": "#/components/schemas/LksgGovernanceGeneralViolations"
              }
            ]
          }
        }
      },
      "LksgGovernanceCertificationsPoliciesAndResponsibilities": {
        "type": "object",
        "properties": {
          "sa8000Certification": {
            "nullable": true,
            "allOf": [
              {
                "$ref": "#/components/schemas/BaseDataPointYesNo"
              }
            ]
          },
          "smetaSocialAuditConcept": {
            "nullable": true,
            "allOf": [
              {
                "$ref": "#/components/schemas/BaseDataPointYesNo"
              }
            ]
          },
          "betterWorkProgramCertificate": {
            "nullable": true,
            "allOf": [
              {
                "$ref": "#/components/schemas/BaseDataPointYesNoNa"
              }
            ]
          },
          "iso45001Certification": {
            "nullable": true,
            "allOf": [
              {
                "$ref": "#/components/schemas/BaseDataPointYesNo"
              }
            ]
          },
          "iso14001Certification": {
            "nullable": true,
            "allOf": [
              {
                "$ref": "#/components/schemas/BaseDataPointYesNo"
              }
            ]
          },
          "emasCertification": {
            "nullable": true,
            "allOf": [
              {
                "$ref": "#/components/schemas/BaseDataPointYesNo"
              }
            ]
          },
          "iso37001Certification": {
            "nullable": true,
            "allOf": [
              {
                "$ref": "#/components/schemas/BaseDataPointYesNo"
              }
            ]
          },
          "iso37301Certification": {
            "nullable": true,
            "allOf": [
              {
                "$ref": "#/components/schemas/BaseDataPointYesNo"
              }
            ]
          },
          "riskManagementSystemCertification": {
            "nullable": true,
            "allOf": [
              {
                "$ref": "#/components/schemas/BaseDataPointYesNo"
              }
            ]
          },
          "amforiBsciAuditReport": {
            "nullable": true,
            "allOf": [
              {
                "$ref": "#/components/schemas/BaseDataPointYesNo"
              }
            ]
          },
          "responsibleBusinessAssociationCertification": {
            "nullable": true,
            "allOf": [
              {
                "$ref": "#/components/schemas/BaseDataPointYesNo"
              }
            ]
          },
          "fairLaborAssociationCertification": {
            "nullable": true,
            "allOf": [
              {
                "$ref": "#/components/schemas/BaseDataPointYesNo"
              }
            ]
          },
          "additionalAudits": {
            "type": "string",
            "nullable": true
          },
          "codeOfConduct": {
            "nullable": true,
            "allOf": [
              {
                "$ref": "#/components/schemas/BaseDataPointYesNo"
              }
            ]
          },
          "codeOfConductTraining": {
            "nullable": true,
            "allOf": [
              {
                "$ref": "#/components/schemas/YesNo"
              }
            ]
          },
          "supplierCodeOfConduct": {
            "nullable": true,
            "allOf": [
              {
                "$ref": "#/components/schemas/BaseDataPointYesNo"
              }
            ]
          },
          "policyStatement": {
            "nullable": true,
            "allOf": [
              {
                "$ref": "#/components/schemas/BaseDataPointYesNo"
              }
            ]
          },
          "humanRightsStrategy": {
            "type": "string",
            "nullable": true
          },
          "environmentalImpactPolicy": {
            "nullable": true,
            "allOf": [
              {
                "$ref": "#/components/schemas/BaseDataPointYesNo"
              }
            ]
          },
          "fairWorkingConditionsPolicy": {
            "nullable": true,
            "allOf": [
              {
                "$ref": "#/components/schemas/BaseDataPointYesNo"
              }
            ]
          }
        }
      },
      "LksgGovernanceGeneralViolations": {
        "type": "object",
        "properties": {
          "responsibilitiesForFairWorkingConditions": {
            "nullable": true,
            "allOf": [
              {
                "$ref": "#/components/schemas/YesNo"
              }
            ]
          },
          "responsibilitiesForTheEnvironment": {
            "nullable": true,
            "allOf": [
              {
                "$ref": "#/components/schemas/YesNo"
              }
            ]
          },
          "responsibilitiesForOccupationalSafety": {
            "nullable": true,
            "allOf": [
              {
                "$ref": "#/components/schemas/YesNo"
              }
            ]
          },
          "legalProceedings": {
            "nullable": true,
            "allOf": [
              {
                "$ref": "#/components/schemas/YesNo"
              }
            ]
          },
          "humanRightsViolationS": {
            "nullable": true,
            "allOf": [
              {
                "$ref": "#/components/schemas/YesNo"
              }
            ]
          },
          "humanRightsViolations": {
            "type": "string",
            "nullable": true
          },
          "humanRightsViolationAction": {
            "nullable": true,
            "allOf": [
              {
                "$ref": "#/components/schemas/YesNo"
              }
            ]
          },
          "humanRightsViolationActionMeasures": {
            "type": "string",
            "nullable": true
          },
          "highRiskCountriesRawMaterials": {
            "nullable": true,
            "allOf": [
              {
                "$ref": "#/components/schemas/YesNo"
              }
            ]
          },
          "highRiskCountriesRawMaterialsLocation": {
            "type": "array",
            "nullable": true,
            "items": {
              "type": "string"
            }
          },
          "highRiskCountriesActivity": {
            "nullable": true,
            "allOf": [
              {
                "$ref": "#/components/schemas/YesNo"
              }
            ]
          },
          "highRiskCountries": {
            "type": "array",
            "nullable": true,
            "items": {
              "type": "string"
            }
          },
          "highRiskCountriesProcurement": {
            "nullable": true,
            "allOf": [
              {
                "$ref": "#/components/schemas/YesNo"
              }
            ]
          },
          "highRiskCountriesProcurementName": {
            "type": "array",
            "nullable": true,
            "items": {
              "type": "string"
            }
          }
        }
      },
      "LksgGovernanceGrievanceMechanismOwnOperations": {
        "type": "object",
        "properties": {
          "grievanceHandlingMechanism": {
            "nullable": true,
            "allOf": [
              {
                "$ref": "#/components/schemas/YesNo"
              }
            ]
          },
          "grievanceHandlingReportingAccessible": {
            "nullable": true,
            "allOf": [
              {
                "$ref": "#/components/schemas/YesNo"
              }
            ]
          },
          "appropriateGrievanceHandlingInformation": {
            "nullable": true,
            "allOf": [
              {
                "$ref": "#/components/schemas/YesNo"
              }
            ]
          },
          "appropriateGrievanceHandlingSupport": {
            "nullable": true,
            "allOf": [
              {
                "$ref": "#/components/schemas/YesNo"
              }
            ]
          },
          "accessToExpertiseForGrievanceHandling": {
            "nullable": true,
            "allOf": [
              {
                "$ref": "#/components/schemas/YesNo"
              }
            ]
          },
          "grievanceComplaints": {
            "nullable": true,
            "allOf": [
              {
                "$ref": "#/components/schemas/YesNo"
              }
            ]
          },
          "complaintsNumber": {
            "type": "number",
            "nullable": true
          },
          "complaintsReason": {
            "type": "string",
            "nullable": true
          },
          "actionsForComplaintsUndertaken": {
            "nullable": true,
            "allOf": [
              {
                "$ref": "#/components/schemas/YesNo"
              }
            ]
          },
          "whichActionsForComplaintsUndertaken": {
            "type": "string",
            "nullable": true
          },
          "publicAccessToGrievanceHandling": {
            "nullable": true,
            "allOf": [
              {
                "$ref": "#/components/schemas/YesNo"
              }
            ]
          },
          "whistleblowerProtection": {
            "nullable": true,
            "allOf": [
              {
                "$ref": "#/components/schemas/YesNo"
              }
            ]
          },
          "dueDiligenceProcessForGrievanceHandling": {
            "nullable": true,
            "allOf": [
              {
                "$ref": "#/components/schemas/YesNo"
              }
            ]
          }
        }
      },
      "LksgGovernanceRiskManagementOwnOperations": {
        "type": "object",
        "properties": {
          "riskManagementSystem": {
            "nullable": true,
            "allOf": [
              {
                "$ref": "#/components/schemas/YesNo"
              }
            ]
          },
          "riskAnalysisInFiscalYear": {
            "nullable": true,
            "allOf": [
              {
                "$ref": "#/components/schemas/YesNo"
              }
            ]
          },
          "risksIdentified": {
            "nullable": true,
            "allOf": [
              {
                "$ref": "#/components/schemas/YesNo"
              }
            ]
          },
          "identifiedRisks": {
            "type": "string",
            "nullable": true
          },
          "counteractingMeasures": {
            "nullable": true,
            "allOf": [
              {
                "$ref": "#/components/schemas/YesNo"
              }
            ]
          },
          "whichCounteractingMeasures": {
            "type": "string",
            "nullable": true
          },
          "regulatedRiskManagementResponsibility": {
            "nullable": true,
            "allOf": [
              {
                "$ref": "#/components/schemas/YesNo"
              }
            ]
          },
          "environmentalManagementSystem": {
            "nullable": true,
            "allOf": [
              {
                "$ref": "#/components/schemas/YesNo"
              }
            ]
          },
          "environmentalManagementSystemInternationalCertification": {
            "nullable": true,
            "allOf": [
              {
                "$ref": "#/components/schemas/BaseDataPointYesNo"
              }
            ]
          },
          "environmentalManagementSystemNationalCertification": {
            "nullable": true,
            "allOf": [
              {
                "$ref": "#/components/schemas/BaseDataPointYesNo"
              }
            ]
          }
        }
      },
      "LksgProcurementCategory": {
        "required": [
          "procuredProductTypesAndServicesNaceCodes"
        ],
        "type": "object",
        "properties": {
          "procuredProductTypesAndServicesNaceCodes": {
            "type": "array",
            "items": {
              "type": "string"
            }
          },
          "numberOfSuppliersPerCountryCode": {
            "type": "object",
            "additionalProperties": {
              "type": "integer",
              "format": "int32"
            },
            "nullable": true
          },
          "shareOfTotalProcurementInPercent": {
            "type": "number",
            "nullable": true
          }
        },
        "example": {
          "Products": {
            "procuredProductTypesAndServicesNaceCodes": [
              "string"
            ],
            "numberOfSuppliersPerCountryCode": {
              "GB": 2
            },
            "shareOfTotalProcurementInPercent": 0
          },
          "Services": {
            "procuredProductTypesAndServicesNaceCodes": [
              "string"
            ],
            "numberOfSuppliersPerCountryCode": {
              "GB": 2
            },
            "shareOfTotalProcurementInPercent": 0
          },
          "RawMaterials": {
            "procuredProductTypesAndServicesNaceCodes": [
              "string"
            ],
            "numberOfSuppliersPerCountryCode": {
              "GB": 2
            },
            "shareOfTotalProcurementInPercent": 0
          }
        }
      },
      "LksgProduct": {
        "required": [
          "name"
        ],
        "type": "object",
        "properties": {
          "name": {
            "type": "string"
          },
          "productionSteps": {
            "type": "array",
            "nullable": true,
            "items": {
              "type": "string"
            }
          },
          "relatedCorporateSupplyChain": {
            "type": "string",
            "nullable": true
          }
        }
      },
      "LksgProductionSite": {
        "required": [
          "addressOfProductionSite"
        ],
        "type": "object",
        "properties": {
          "nameOfProductionSite": {
            "type": "string",
            "nullable": true
          },
          "addressOfProductionSite": {
            "$ref": "#/components/schemas/Address"
          },
          "listOfGoodsOrServices": {
            "type": "array",
            "nullable": true,
            "items": {
              "type": "string"
            }
          }
        }
      },
      "LksgSocial": {
        "type": "object",
        "properties": {
          "childLabor": {
            "nullable": true,
            "allOf": [
              {
                "$ref": "#/components/schemas/LksgSocialChildLabor"
              }
            ]
          },
          "forcedLaborSlavery": {
            "nullable": true,
            "allOf": [
              {
                "$ref": "#/components/schemas/LksgSocialForcedLaborSlavery"
              }
            ]
          },
          "withholdingAdequateWages": {
            "nullable": true,
            "allOf": [
              {
                "$ref": "#/components/schemas/LksgSocialWithholdingAdequateWages"
              }
            ]
          },
          "disregardForOccupationalHealthSafety": {
            "nullable": true,
            "allOf": [
              {
                "$ref": "#/components/schemas/LksgSocialDisregardForOccupationalHealthSafety"
              }
            ]
          },
          "disregardForFreedomOfAssociation": {
            "nullable": true,
            "allOf": [
              {
                "$ref": "#/components/schemas/LksgSocialDisregardForFreedomOfAssociation"
              }
            ]
          },
          "unequalTreatmentOfEmployment": {
            "nullable": true,
            "allOf": [
              {
                "$ref": "#/components/schemas/LksgSocialUnequalTreatmentOfEmployment"
              }
            ]
          },
          "contaminationOfSoilWaterAirNoiseEmissionsExcessiveWaterConsumption": {
            "nullable": true,
            "allOf": [
              {
                "$ref": "#/components/schemas/LksgSocialContaminationOfSoilWaterAirNoiseEmissionsExcessiveWaterConsumption"
              }
            ]
          },
          "unlawfulEvictionDeprivationOfLandForestAndWater": {
            "nullable": true,
            "allOf": [
              {
                "$ref": "#/components/schemas/LksgSocialUnlawfulEvictionDeprivationOfLandForestAndWater"
              }
            ]
          },
          "useOfPrivatePublicSecurityForcesWithDisregardForHumanRights": {
            "nullable": true,
            "allOf": [
              {
                "$ref": "#/components/schemas/LksgSocialUseOfPrivatePublicSecurityForcesWithDisregardForHumanRights"
              }
            ]
          }
        }
      },
      "LksgSocialChildLabor": {
        "type": "object",
        "properties": {
          "childLaborPreventionPolicy": {
            "nullable": true,
            "allOf": [
              {
                "$ref": "#/components/schemas/BaseDataPointYesNo"
              }
            ]
          },
          "employeeSUnder18": {
            "nullable": true,
            "allOf": [
              {
                "$ref": "#/components/schemas/YesNo"
              }
            ]
          },
          "employeeSUnder15": {
            "nullable": true,
            "allOf": [
              {
                "$ref": "#/components/schemas/YesNo"
              }
            ]
          },
          "employeeSUnder18InApprenticeship": {
            "nullable": true,
            "allOf": [
              {
                "$ref": "#/components/schemas/YesNo"
              }
            ]
          },
          "worstFormsOfChildLaborProhibition": {
            "nullable": true,
            "allOf": [
              {
                "$ref": "#/components/schemas/YesNo"
              }
            ]
          },
          "worstFormsOfChildLabor": {
            "nullable": true,
            "allOf": [
              {
                "$ref": "#/components/schemas/YesNo"
              }
            ]
          },
          "worstFormsOfChildLaborForms": {
            "type": "string",
            "nullable": true
          },
          "measuresForPreventionOfEmploymentUnderLocalMinimumAge": {
            "nullable": true,
            "allOf": [
              {
                "$ref": "#/components/schemas/YesNo"
              }
            ]
          },
          "employmentUnderLocalMinimumAgePreventionEmploymentContracts": {
            "nullable": true,
            "allOf": [
              {
                "$ref": "#/components/schemas/YesNo"
              }
            ]
          },
          "employmentUnderLocalMinimumAgePreventionJobDescription": {
            "nullable": true,
            "allOf": [
              {
                "$ref": "#/components/schemas/YesNo"
              }
            ]
          },
          "employmentUnderLocalMinimumAgePreventionIdentityDocuments": {
            "nullable": true,
            "allOf": [
              {
                "$ref": "#/components/schemas/YesNo"
              }
            ]
          },
          "employmentUnderLocalMinimumAgePreventionTraining": {
            "nullable": true,
            "allOf": [
              {
                "$ref": "#/components/schemas/YesNo"
              }
            ]
          },
          "employmentUnderLocalMinimumAgePreventionCheckingOfLegalMinimumAge": {
            "nullable": true,
            "allOf": [
              {
                "$ref": "#/components/schemas/YesNo"
              }
            ]
          },
          "additionalChildLaborMeasures": {
            "type": "string",
            "nullable": true
          }
        }
      },
      "LksgSocialContaminationOfSoilWaterAirNoiseEmissionsExcessiveWaterConsumption": {
        "type": "object",
        "properties": {
          "harmfulSoilImpact": {
            "nullable": true,
            "allOf": [
              {
                "$ref": "#/components/schemas/YesNo"
              }
            ]
          },
          "soilDegradation": {
            "nullable": true,
            "allOf": [
              {
                "$ref": "#/components/schemas/YesNo"
              }
            ]
          },
          "soilErosion": {
            "nullable": true,
            "allOf": [
              {
                "$ref": "#/components/schemas/YesNo"
              }
            ]
          },
          "soilBorneDiseases": {
            "nullable": true,
            "allOf": [
              {
                "$ref": "#/components/schemas/YesNo"
              }
            ]
          },
          "soilContamination": {
            "nullable": true,
            "allOf": [
              {
                "$ref": "#/components/schemas/YesNo"
              }
            ]
          },
          "soilSalinization": {
            "nullable": true,
            "allOf": [
              {
                "$ref": "#/components/schemas/YesNo"
              }
            ]
          },
          "harmfulWaterPollution": {
            "nullable": true,
            "allOf": [
              {
                "$ref": "#/components/schemas/YesNo"
              }
            ]
          },
          "fertilizersOrPollutants": {
            "nullable": true,
            "allOf": [
              {
                "$ref": "#/components/schemas/YesNo"
              }
            ]
          },
          "wasteWaterFiltration": {
            "nullable": true,
            "allOf": [
              {
                "$ref": "#/components/schemas/YesNo"
              }
            ]
          },
          "harmfulAirPollution": {
            "nullable": true,
            "allOf": [
              {
                "$ref": "#/components/schemas/YesNo"
              }
            ]
          },
          "airFiltration": {
            "nullable": true,
            "allOf": [
              {
                "$ref": "#/components/schemas/YesNo"
              }
            ]
          },
          "harmfulNoiseEmission": {
            "nullable": true,
            "allOf": [
              {
                "$ref": "#/components/schemas/YesNo"
              }
            ]
          },
          "reduceNoiseEmissions": {
            "nullable": true,
            "allOf": [
              {
                "$ref": "#/components/schemas/YesNo"
              }
            ]
          },
          "excessiveWaterConsumption": {
            "nullable": true,
            "allOf": [
              {
                "$ref": "#/components/schemas/YesNo"
              }
            ]
          },
          "waterSavingMeasures": {
            "nullable": true,
            "allOf": [
              {
                "$ref": "#/components/schemas/YesNo"
              }
            ]
          },
          "waterSavingMeasuresName": {
            "type": "string",
            "nullable": true
          },
          "pipeMaintaining": {
            "nullable": true,
            "allOf": [
              {
                "$ref": "#/components/schemas/YesNo"
              }
            ]
          },
          "waterSources": {
            "nullable": true,
            "allOf": [
              {
                "$ref": "#/components/schemas/YesNo"
              }
            ]
          },
          "contaminationMeasures": {
            "type": "string",
            "nullable": true
          }
        }
      },
      "LksgSocialDisregardForFreedomOfAssociation": {
        "type": "object",
        "properties": {
          "freedomOfAssociation": {
            "nullable": true,
            "allOf": [
              {
                "$ref": "#/components/schemas/YesNo"
              }
            ]
          },
          "employeeRepresentationInPercent": {
            "type": "number",
            "nullable": true
          },
          "discriminationForTradeUnionMembers": {
            "nullable": true,
            "allOf": [
              {
                "$ref": "#/components/schemas/YesNo"
              }
            ]
          },
          "freedomOfOperationForTradeUnion": {
            "nullable": true,
            "allOf": [
              {
                "$ref": "#/components/schemas/YesNo"
              }
            ]
          },
          "freedomOfAssociationTraining": {
            "nullable": true,
            "allOf": [
              {
                "$ref": "#/components/schemas/YesNo"
              }
            ]
          },
          "worksCouncil": {
            "nullable": true,
            "allOf": [
              {
                "$ref": "#/components/schemas/YesNo"
              }
            ]
          }
        }
      },
      "LksgSocialDisregardForOccupationalHealthSafety": {
        "type": "object",
        "properties": {
          "lowSkillWork": {
            "nullable": true,
            "allOf": [
              {
                "$ref": "#/components/schemas/YesNo"
              }
            ]
          },
          "hazardousMachines": {
            "nullable": true,
            "allOf": [
              {
                "$ref": "#/components/schemas/YesNo"
              }
            ]
          },
          "oshPolicy": {
            "nullable": true,
            "allOf": [
              {
                "$ref": "#/components/schemas/YesNo"
              }
            ]
          },
          "oshPolicyPersonalProtectiveEquipment": {
            "nullable": true,
            "allOf": [
              {
                "$ref": "#/components/schemas/YesNoNa"
              }
            ]
          },
          "oshPolicyMachineSafety": {
            "nullable": true,
            "allOf": [
              {
                "$ref": "#/components/schemas/YesNoNa"
              }
            ]
          },
          "oshPolicyDisasterBehavioralResponse": {
            "nullable": true,
            "allOf": [
              {
                "$ref": "#/components/schemas/YesNo"
              }
            ]
          },
          "oshPolicyAccidentsBehavioralResponse": {
            "nullable": true,
            "allOf": [
              {
                "$ref": "#/components/schemas/YesNo"
              }
            ]
          },
          "oshPolicyWorkplaceErgonomics": {
            "nullable": true,
            "allOf": [
              {
                "$ref": "#/components/schemas/YesNo"
              }
            ]
          },
          "oshPolicyAccessToWork": {
            "nullable": true,
            "allOf": [
              {
                "$ref": "#/components/schemas/YesNo"
              }
            ]
          },
          "oshPolicyHandlingChemicalsAndOtherHazardousSubstances": {
            "nullable": true,
            "allOf": [
              {
                "$ref": "#/components/schemas/YesNoNa"
              }
            ]
          },
          "oshPolicyFireProtection": {
            "nullable": true,
            "allOf": [
              {
                "$ref": "#/components/schemas/YesNo"
              }
            ]
          },
          "oshPolicyWorkingHours": {
            "nullable": true,
            "allOf": [
              {
                "$ref": "#/components/schemas/YesNo"
              }
            ]
          },
          "oshPolicyTrainingAddressed": {
            "nullable": true,
            "allOf": [
              {
                "$ref": "#/components/schemas/YesNo"
              }
            ]
          },
          "oshPolicyTraining": {
            "nullable": true,
            "allOf": [
              {
                "$ref": "#/components/schemas/YesNo"
              }
            ]
          },
          "oshManagementSystem": {
            "nullable": true,
            "allOf": [
              {
                "$ref": "#/components/schemas/YesNo"
              }
            ]
          },
          "oshManagementSystemInternationalCertification": {
            "nullable": true,
            "allOf": [
              {
                "$ref": "#/components/schemas/BaseDataPointYesNo"
              }
            ]
          },
          "oshManagementSystemNationalCertification": {
            "nullable": true,
            "allOf": [
              {
                "$ref": "#/components/schemas/BaseDataPointYesNo"
              }
            ]
          },
          "under10WorkplaceAccidents": {
            "nullable": true,
            "allOf": [
              {
                "$ref": "#/components/schemas/YesNo"
              }
            ]
          },
          "oshTraining": {
            "nullable": true,
            "allOf": [
              {
                "$ref": "#/components/schemas/YesNo"
              }
            ]
          },
          "healthAndSafetyPolicy": {
            "nullable": true,
            "allOf": [
              {
                "$ref": "#/components/schemas/BaseDataPointYesNo"
              }
            ]
          }
        }
      },
      "LksgSocialForcedLaborSlavery": {
        "type": "object",
        "properties": {
          "forcedLaborAndSlaveryPrevention": {
            "nullable": true,
            "allOf": [
              {
                "$ref": "#/components/schemas/YesNo"
              }
            ]
          },
          "forcedLaborAndSlaveryPreventionPractices": {
            "type": "string",
            "nullable": true
          },
          "forcedLaborPreventionPolicy": {
            "nullable": true,
            "allOf": [
              {
                "$ref": "#/components/schemas/BaseDataPointYesNo"
              }
            ]
          },
          "forcedLaborAndSlaveryPreventionMeasures": {
            "nullable": true,
            "allOf": [
              {
                "$ref": "#/components/schemas/YesNo"
              }
            ]
          },
          "forcedLaborAndSlaveryPreventionEmploymentContracts": {
            "nullable": true,
            "allOf": [
              {
                "$ref": "#/components/schemas/YesNo"
              }
            ]
          },
          "forcedLaborAndSlaveryPreventionIdentityDocuments": {
            "nullable": true,
            "allOf": [
              {
                "$ref": "#/components/schemas/YesNo"
              }
            ]
          },
          "forcedLaborAndSlaveryPreventionFreeMovement": {
            "nullable": true,
            "allOf": [
              {
                "$ref": "#/components/schemas/YesNo"
              }
            ]
          },
          "forcedLaborAndSlaveryPreventionProvisionSocialRoomsAndToilets": {
            "nullable": true,
            "allOf": [
              {
                "$ref": "#/components/schemas/YesNo"
              }
            ]
          },
          "forcedLaborAndSlaveryPreventionTraining": {
            "nullable": true,
            "allOf": [
              {
                "$ref": "#/components/schemas/YesNo"
              }
            ]
          },
          "forcedLaborAndSlaveryPreventionMeasuresOther": {
            "type": "string",
            "nullable": true
          }
        }
      },
      "LksgSocialUnequalTreatmentOfEmployment": {
        "type": "object",
        "properties": {
          "unequalTreatmentOfEmployment": {
            "nullable": true,
            "allOf": [
              {
                "$ref": "#/components/schemas/YesNo"
              }
            ]
          },
          "diversityAndInclusionRole": {
            "nullable": true,
            "allOf": [
              {
                "$ref": "#/components/schemas/YesNo"
              }
            ]
          },
          "preventionOfMistreatments": {
            "nullable": true,
            "allOf": [
              {
                "$ref": "#/components/schemas/YesNo"
              }
            ]
          },
          "equalOpportunitiesOfficer": {
            "nullable": true,
            "allOf": [
              {
                "$ref": "#/components/schemas/YesNo"
              }
            ]
          },
          "fairAndEthicalRecruitmentPolicy": {
            "nullable": true,
            "allOf": [
              {
                "$ref": "#/components/schemas/BaseDataPointYesNo"
              }
            ]
          },
          "equalOpportunitiesAndNonDiscriminationPolicy": {
            "nullable": true,
            "allOf": [
              {
                "$ref": "#/components/schemas/BaseDataPointYesNo"
              }
            ]
          }
        }
      },
      "LksgSocialUnlawfulEvictionDeprivationOfLandForestAndWater": {
        "type": "object",
        "properties": {
          "unlawfulEvictionAndTakingOfLand": {
            "nullable": true,
            "allOf": [
              {
                "$ref": "#/components/schemas/YesNo"
              }
            ]
          },
          "unlawfulEvictionAndTakingOfLandRisk": {
            "type": "string",
            "nullable": true
          },
          "unlawfulEvictionAndTakingOfLandStrategies": {
            "nullable": true,
            "allOf": [
              {
                "$ref": "#/components/schemas/YesNo"
              }
            ]
          },
          "unlawfulEvictionAndTakingOfLandStrategiesName": {
            "type": "string",
            "nullable": true
          },
          "voluntaryGuidelinesOnTheResponsibleGovernanceOfTenure": {
            "nullable": true,
            "allOf": [
              {
                "$ref": "#/components/schemas/YesNo"
              }
            ]
          }
        }
      },
      "LksgSocialUseOfPrivatePublicSecurityForcesWithDisregardForHumanRights": {
        "type": "object",
        "properties": {
          "useOfPrivatePublicSecurityForces": {
            "nullable": true,
            "allOf": [
              {
                "$ref": "#/components/schemas/YesNo"
              }
            ]
          },
          "useOfPrivatePublicSecurityForcesAndRiskOfViolationOfHumanRights": {
            "nullable": true,
            "allOf": [
              {
                "$ref": "#/components/schemas/YesNo"
              }
            ]
          },
          "instructionOfSecurityForces": {
            "nullable": true,
            "allOf": [
              {
                "$ref": "#/components/schemas/YesNo"
              }
            ]
          },
          "humanRightsTraining": {
            "nullable": true,
            "allOf": [
              {
                "$ref": "#/components/schemas/YesNo"
              }
            ]
          },
          "stateSecurityForces": {
            "nullable": true,
            "allOf": [
              {
                "$ref": "#/components/schemas/YesNoNa"
              }
            ]
          },
          "privateSecurityForces": {
            "nullable": true,
            "allOf": [
              {
                "$ref": "#/components/schemas/YesNoNa"
              }
            ]
          },
          "useOfPrivatePublicSecurityForcesMeasures": {
            "type": "string",
            "nullable": true
          }
        }
      },
      "LksgSocialWithholdingAdequateWages": {
        "type": "object",
        "properties": {
          "adequateWage": {
            "nullable": true,
            "allOf": [
              {
                "$ref": "#/components/schemas/YesNo"
              }
            ]
          },
          "adequateWagesMeasures": {
            "nullable": true,
            "allOf": [
              {
                "$ref": "#/components/schemas/YesNo"
              }
            ]
          },
          "documentedWorkingHoursAndWages": {
            "nullable": true,
            "allOf": [
              {
                "$ref": "#/components/schemas/YesNo"
              }
            ]
          },
          "adequateLivingWage": {
            "nullable": true,
            "allOf": [
              {
                "$ref": "#/components/schemas/YesNo"
              }
            ]
          },
          "regularWagesProcessFlow": {
            "nullable": true,
            "allOf": [
              {
                "$ref": "#/components/schemas/YesNo"
              }
            ]
          },
          "fixedHourlyWages": {
            "nullable": true,
            "allOf": [
              {
                "$ref": "#/components/schemas/YesNoNa"
              }
            ]
          },
          "fixedPieceworkWages": {
            "nullable": true,
            "allOf": [
              {
                "$ref": "#/components/schemas/YesNoNa"
              }
            ]
          },
          "adequateWageMeasures": {
            "type": "string",
            "nullable": true
          }
        }
      },
      "NationalOrInternationalMarket": {
        "type": "string",
        "enum": [
          "National",
          "International",
          "Both"
        ]
      },
      "ShareOfTemporaryWorkers": {
        "type": "string",
        "enum": [
          "Smaller10",
          "Between10And25",
          "Between25And50",
          "Greater50"
        ]
      },
      "Activity": {
        "type": "string",
        "enum": [
          "Afforestation",
          "RehabilitationAndRestorationOfForestsIncludingReforestationAndNaturalForestRegenerationAfterAnExtremeEvent",
          "ForestManagement",
          "ConservationForestry",
          "RestorationOfWetlands",
          "ManufactureOfRenewableEnergyTechnologies",
          "ManufactureOfEquipmentForTheProductionAndUseOfHydrogen",
          "ManufactureOfLowCarbonTechnologiesForTransport",
          "ManufactureOfBatteries",
          "ManufactureOfEnergyEfficiencyEquipmentForBuildings",
          "ManufactureOfOtherLowCarbonTechnologies",
          "ManufactureOfCement",
          "ManufactureOfAluminium",
          "ManufactureOfIronAndSteel",
          "ManufactureOfHydrogen",
          "ManufactureOfCarbonBlack",
          "ManufactureOfSodaAsh",
          "ManufactureOfChlorine",
          "ManufactureOfOrganicBasicChemicals",
          "ManufactureOfAnhydrousAmmonia",
          "ManufactureOfNitricAcid",
          "ManufactureOfPlasticsInPrimaryForm",
          "ElectricityGenerationUsingSolarPhotovoltaicTechnology",
          "ElectricityGenerationUsingConcentratedSolarPowerCspTechnology",
          "ElectricityGenerationFromWindPower",
          "ElectricityGenerationFromOceanEnergyTechnologies",
          "ElectricityGenerationFromHydropower",
          "ElectricityGenerationFromGeothermalEnergy",
          "ElectricityGenerationFromRenewableNonFossilGaseousAndLiquidFuels",
          "ElectricityGenerationFromBioenergy",
          "TransmissionAndDistributionOfElectricity",
          "StorageOfElectricity",
          "StorageOfThermalEnergy",
          "StorageOfHydrogen",
          "ManufactureOfBiogasAndBiofuelsForUseInTransportAndOfBioliquids",
          "TransmissionAndDistributionNetworksForRenewableAndLowCarbonGases",
          "DistrictHeatingCoolingDistribution",
          "InstallationAndOperationOfElectricHeatPumps",
          "CogenerationOfHeatCoolAndPowerFromSolarEnergy",
          "CogenerationOfHeatCoolAndPowerFromGeothermalEnergy",
          "CogenerationOfHeatCoolAndPowerFromRenewableNonFossilGaseousAndLiquidFuels",
          "CogenerationOfHeatCoolAndPowerFromBioenergy",
          "ProductionOfHeatCoolFromSolarThermalHeating",
          "ProductionOfHeatCoolFromGeothermalEnergy",
          "ProductionOfHeatCoolFromRenewableNonFossilGaseousAndLiquidFuels",
          "ProductionOfHeatCoolFromBioenergy",
          "ProductionOfHeatCoolUsingWasteHeat",
          "PreCommercialStagesOfAdvancedTechnologiesToProduceEnergyFromNuclearProcessesWithMinimalWasteFromTheFuelCycle",
          "ConstructionAndSafeOperationOfNewNuclearPowerPlantsForTheGenerationOfElectricityAndOrHeatIncludingForHydrogenProductionUsingBestAvailableTechnologies",
          "ElectricityGenerationFromNuclearEnergyInExistingInstallations",
          "ElectricityGenerationFromFossilGaseousFuels",
          "HighEfficiencyCoGenerationOfHeatCoolAndPowerFromFossilGaseousFuels",
          "ProductionOfHeatCoolFromFossilGaseousFuelsInAnEfficientDistrictHeatingAndCoolingSystem",
          "ConstructionExtensionAndOperationOfWaterCollectionTreatmentAndSupplySystems",
          "RenewalOfWaterCollectionTreatmentAndSupplySystems",
          "ConstructionExtensionAndOperationOfWasteWaterCollectionAndTreatment",
          "RenewalOfWasteWaterCollectionAndTreatment",
          "CollectionAndTransportOfNonHazardousWasteInSourceSegregatedFractions",
          "AnaerobicDigestionOfSewageSludge",
          "AnaerobicDigestionOfBioWaste",
          "CompostingOfBioWaste",
          "MaterialRecoveryFromNonHazardousWaste",
          "LandfillGasCaptureAndUtilisation",
          "TransportOfCo2",
          "UndergroundPermanentGeologicalStorageOfCo2",
          "PassengerInterurbanRailTransport",
          "FreightRailTransport",
          "UrbanAndSuburbanTransportRoadPassengerTransport",
          "OperationOfPersonalMobilityDevicesCycleLogistics",
          "TransportByMotorbikesPassengerCarsAndLightCommercialVehicles",
          "FreightTransportServicesByRoad",
          "InlandPassengerWaterTransport",
          "InlandFreightWaterTransport",
          "RetrofittingOfInlandWaterPassengerAndFreightTransport",
          "SeaAndCoastalFreightWaterTransportVesselsForPortOperationsAndAuxiliaryActivities",
          "SeaAndCoastalPassengerWaterTransport",
          "RetrofittingOfSeaAndCoastalFreightAndPassengerWaterTransport",
          "InfrastructureForPersonalMobilityCycleLogistics",
          "InfrastructureForRailTransport",
          "InfrastructureEnablingLowCarbonRoadTransportAndPublicTransport",
          "InfrastructureEnablingLowCarbonWaterTransport",
          "LowCarbonAirportInfrastructure",
          "ConstructionOfNewBuildings",
          "RenovationOfExistingBuildings",
          "InstallationMaintenanceAndRepairOfEnergyEfficiencyEquipment",
          "InstallationMaintenanceAndRepairOfChargingStationsForElectricVehiclesInBuildingsAndParkingSpacesAttachedToBuildings",
          "InstallationMaintenanceAndRepairOfInstrumentsAndDevicesForMeasuringRegulationAndControllingEnergyPerformanceOfBuildings",
          "InstallationMaintenanceAndRepairOfRenewableEnergyTechnologies",
          "AcquisitionAndOwnershipOfBuildings",
          "DataProcessingHostingAndRelatedActivities",
          "DataDrivenSolutionsForGhgEmissionsReductions",
          "CloseToMarketResearchDevelopmentAndInnovation",
          "ResearchDevelopmentAndInnovationForDirectAirCaptureOfCo2",
          "ProfessionalServicesRelatedToEnergyPerformanceOfBuildings",
          "InfrastructureEnablingRoadTransportAndPublicTransport",
          "InfrastructureForWaterTransport",
          "AirportInfrastructure",
          "ComputerProgrammingConsultancyAndRelatedActivities",
          "ProgrammingAndBroadcastingActivities",
          "EngineeringActivitiesAndRelatedTechnicalConsultancyDedicatedToAdaptationToClimateChange",
          "NonLifeInsuranceUnderwritingOfClimateRelatedPerils",
          "Reinsurance",
          "Education",
          "ResidentialCareActivities",
          "CreativeArtsAndEntertainmentActivities",
          "LibrariesArchivesMuseumsAndCulturalActivities",
          "MotionPictureVideoAndTelevisionProgrammeProductionSoundRecordingAndMusicPublishingActivities"
        ]
      },
      "AmountWithCurrency": {
        "type": "object",
        "properties": {
          "amount": {
            "type": "number",
            "nullable": true
          },
          "currency": {
            "type": "string",
            "nullable": true
          }
        }
      },
      "AssuranceDataPoint": {
        "required": [
          "value"
        ],
        "type": "object",
        "properties": {
          "value": {
            "type": "string",
            "enum": [
              "None",
              "LimitedAssurance",
              "ReasonableAssurance"
            ]
          },
          "dataSource": {
            "nullable": true,
            "allOf": [
              {
                "$ref": "#/components/schemas/ExtendedDocumentReference"
              }
            ]
          },
          "provider": {
            "type": "string",
            "nullable": true
          }
        }
      },
      "CompanyAssociatedDataEuTaxonomyDataForNonFinancials": {
        "required": [
          "companyId",
          "data",
          "reportingPeriod"
        ],
        "type": "object",
        "properties": {
          "companyId": {
            "type": "string"
          },
          "reportingPeriod": {
            "type": "string"
          },
          "data": {
            "$ref": "#/components/schemas/EuTaxonomyDataForNonFinancials"
          }
        }
      },
      "CompanyReport": {
        "required": [
          "fileReference"
        ],
        "type": "object",
        "properties": {
          "fileReference": {
            "type": "string"
          },
          "fileName": {
            "type": "string",
            "nullable": true
          },
          "isGroupLevel": {
            "nullable": true,
            "allOf": [
              {
                "$ref": "#/components/schemas/YesNoNa"
              }
            ]
          },
          "reportDate": {
            "type": "string",
            "format": "date",
            "nullable": true
          },
          "currency": {
            "type": "string",
            "nullable": true
          }
        },
        "example": {
          "string": {
            "fileReference": "string",
            "fileName": "string",
            "isGroupLevel": "Yes",
            "reportDate": "2023-10-12",
            "currency": "string"
          }
        }
      },
      "EuTaxonomyActivity": {
        "required": [
          "activityName"
        ],
        "type": "object",
        "properties": {
          "activityName": {
            "$ref": "#/components/schemas/Activity"
          },
          "naceCodes": {
            "type": "array",
            "nullable": true,
            "items": {
              "type": "string"
            }
          },
          "share": {
            "nullable": true,
            "allOf": [
              {
                "$ref": "#/components/schemas/RelativeAndAbsoluteFinancialShare"
              }
            ]
          }
        }
      },
      "EuTaxonomyAlignedActivity": {
        "required": [
          "activityName"
        ],
        "type": "object",
        "properties": {
          "activityName": {
            "$ref": "#/components/schemas/Activity"
          },
          "naceCodes": {
            "type": "array",
            "nullable": true,
            "items": {
              "type": "string"
            }
          },
          "share": {
            "nullable": true,
            "allOf": [
              {
                "$ref": "#/components/schemas/RelativeAndAbsoluteFinancialShare"
              }
            ]
          },
          "substantialContributionToClimateChangeMitigationInPercent": {
            "type": "number",
            "nullable": true
          },
          "substantialContributionToClimateChangeAdaptionInPercent": {
            "type": "number",
            "nullable": true
          },
          "substantialContributionToSustainableUseAndProtectionOfWaterAndMarineResourcesInPercent": {
            "type": "number",
            "nullable": true
          },
          "substantialContributionToTransitionToACircularEconomyInPercent": {
            "type": "number",
            "nullable": true
          },
          "substantialContributionToPollutionPreventionAndControlInPercent": {
            "type": "number",
            "nullable": true
          },
          "substantialContributionToProtectionAndRestorationOfBiodiversityAndEcosystemsInPercent": {
            "type": "number",
            "nullable": true
          },
          "dnshToClimateChangeMitigation": {
            "nullable": true,
            "allOf": [
              {
                "$ref": "#/components/schemas/YesNo"
              }
            ]
          },
          "dnshToClimateChangeAdaption": {
            "nullable": true,
            "allOf": [
              {
                "$ref": "#/components/schemas/YesNo"
              }
            ]
          },
          "dnshToSustainableUseAndProtectionOfWaterAndMarineResources": {
            "nullable": true,
            "allOf": [
              {
                "$ref": "#/components/schemas/YesNo"
              }
            ]
          },
          "dnshToTransitionToACircularEconomy": {
            "nullable": true,
            "allOf": [
              {
                "$ref": "#/components/schemas/YesNo"
              }
            ]
          },
          "dnshToPollutionPreventionAndControl": {
            "nullable": true,
            "allOf": [
              {
                "$ref": "#/components/schemas/YesNo"
              }
            ]
          },
          "dnshToProtectionAndRestorationOfBiodiversityAndEcosystems": {
            "nullable": true,
            "allOf": [
              {
                "$ref": "#/components/schemas/YesNo"
              }
            ]
          },
          "minimumSafeguards": {
            "nullable": true,
            "allOf": [
              {
                "$ref": "#/components/schemas/YesNo"
              }
            ]
          }
        }
      },
      "EuTaxonomyDataForNonFinancials": {
        "type": "object",
        "properties": {
          "general": {
            "nullable": true,
            "allOf": [
              {
                "$ref": "#/components/schemas/EuTaxonomyGeneral"
              }
            ]
          },
          "revenue": {
            "nullable": true,
            "allOf": [
              {
                "$ref": "#/components/schemas/EuTaxonomyDetailsPerCashFlowType"
              }
            ]
          },
          "capex": {
            "nullable": true,
            "allOf": [
              {
                "$ref": "#/components/schemas/EuTaxonomyDetailsPerCashFlowType"
              }
            ]
          },
          "opex": {
            "nullable": true,
            "allOf": [
              {
                "$ref": "#/components/schemas/EuTaxonomyDetailsPerCashFlowType"
              }
            ]
          }
        }
      },
      "EuTaxonomyDetailsPerCashFlowType": {
        "type": "object",
        "properties": {
          "totalAmount": {
            "nullable": true,
            "allOf": [
              {
                "$ref": "#/components/schemas/CurrencyDataPoint"
              }
            ]
          },
          "nonEligibleShare": {
            "nullable": true,
            "allOf": [
              {
                "$ref": "#/components/schemas/RelativeAndAbsoluteFinancialShare"
              }
            ]
          },
          "eligibleShare": {
            "nullable": true,
            "allOf": [
              {
                "$ref": "#/components/schemas/RelativeAndAbsoluteFinancialShare"
              }
            ]
          },
          "nonAlignedShare": {
            "nullable": true,
            "allOf": [
              {
                "$ref": "#/components/schemas/RelativeAndAbsoluteFinancialShare"
              }
            ]
          },
          "nonAlignedActivities": {
            "type": "array",
            "nullable": true,
            "items": {
              "$ref": "#/components/schemas/EuTaxonomyActivity"
            }
          },
          "alignedShare": {
            "nullable": true,
            "allOf": [
              {
                "$ref": "#/components/schemas/RelativeAndAbsoluteFinancialShare"
              }
            ]
          },
          "substantialContributionToClimateChangeMitigationInPercent": {
            "type": "number",
            "nullable": true
          },
          "substantialContributionToClimateChangeAdaptionInPercent": {
            "type": "number",
            "nullable": true
          },
          "substantialContributionToSustainableUseAndProtectionOfWaterAndMarineResourcesInPercent": {
            "type": "number",
            "nullable": true
          },
          "substantialContributionToTransitionToACircularEconomyInPercent": {
            "type": "number",
            "nullable": true
          },
          "substantialContributionToPollutionPreventionAndControlInPercent": {
            "type": "number",
            "nullable": true
          },
          "substantialContributionToProtectionAndRestorationOfBiodiversityAndEcosystemsInPercent": {
            "type": "number",
            "nullable": true
          },
          "alignedActivities": {
            "type": "array",
            "nullable": true,
            "items": {
              "$ref": "#/components/schemas/EuTaxonomyAlignedActivity"
            }
          },
          "enablingShareInPercent": {
            "type": "number",
            "nullable": true
          },
          "transitionalShareInPercent": {
            "type": "number",
            "nullable": true
          }
        }
      },
      "EuTaxonomyGeneral": {
        "type": "object",
        "properties": {
          "fiscalYearDeviation": {
            "nullable": true,
            "allOf": [
              {
                "$ref": "#/components/schemas/FiscalYearDeviation"
              }
            ]
          },
          "fiscalYearEnd": {
            "type": "string",
            "format": "date",
            "nullable": true
          },
          "scopeOfEntities": {
            "nullable": true,
            "allOf": [
              {
                "$ref": "#/components/schemas/YesNoNa"
              }
            ]
          },
          "nfrdMandatory": {
            "nullable": true,
            "allOf": [
              {
                "$ref": "#/components/schemas/YesNo"
              }
            ]
          },
          "euTaxonomyActivityLevelReporting": {
            "nullable": true,
            "allOf": [
              {
                "$ref": "#/components/schemas/YesNo"
              }
            ]
          },
          "assurance": {
            "nullable": true,
            "allOf": [
              {
                "$ref": "#/components/schemas/AssuranceDataPoint"
              }
            ]
          },
          "numberOfEmployees": {
            "type": "number",
            "nullable": true
          },
          "referencedReports": {
            "type": "object",
            "additionalProperties": {
              "$ref": "#/components/schemas/CompanyReport"
            },
            "nullable": true,
            "example": {
              "string": {
                "fileReference": "string",
                "fileName": "string",
                "isGroupLevel": "Yes",
                "reportDate": "2023-10-12",
                "currency": "string"
              }
            }
          }
        }
      },
      "RelativeAndAbsoluteFinancialShare": {
        "type": "object",
        "properties": {
          "relativeShareInPercent": {
            "type": "number",
            "nullable": true
          },
          "absoluteShare": {
            "nullable": true,
            "allOf": [
              {
                "$ref": "#/components/schemas/AmountWithCurrency"
              }
            ]
          }
        }
      },
      "CompanyAssociatedDataEuTaxonomyDataForFinancials": {
        "required": [
          "companyId",
          "data",
          "reportingPeriod"
        ],
        "type": "object",
        "properties": {
          "companyId": {
            "type": "string"
          },
          "reportingPeriod": {
            "type": "string"
          },
          "data": {
            "$ref": "#/components/schemas/EuTaxonomyDataForFinancials"
          }
        }
      },
      "CreditInstitutionKpis": {
        "type": "object",
        "properties": {
          "tradingPortfolioInPercent": {
            "nullable": true,
            "allOf": [
              {
                "$ref": "#/components/schemas/ExtendedDataPointBigDecimal"
              }
            ]
          },
          "interbankLoansInPercent": {
            "nullable": true,
            "allOf": [
              {
                "$ref": "#/components/schemas/ExtendedDataPointBigDecimal"
              }
            ]
          },
          "tradingPortfolioAndInterbankLoansInPercent": {
            "nullable": true,
            "allOf": [
              {
                "$ref": "#/components/schemas/ExtendedDataPointBigDecimal"
              }
            ]
          },
          "greenAssetRatioInPercent": {
            "nullable": true,
            "allOf": [
              {
                "$ref": "#/components/schemas/ExtendedDataPointBigDecimal"
              }
            ]
          }
        }
      },
<<<<<<< HEAD
      "GdvGeneralMasterData": {
        "required": [
          "berichtspflichtUndEinwilligungZurVeroeffentlichung"
        ],
        "type": "object",
        "properties": {
          "berichtspflichtUndEinwilligungZurVeroeffentlichung": {
            "$ref": "#/components/schemas/YesNo"
          },
          "gueltigkeitsDatum": {
            "type": "string",
            "format": "date",
            "nullable": true
          },
          "testNumberWithoutValidation": {
            "type": "number",
            "nullable": true
          },
          "testNumberWithMinValue": {
            "nullable": true,
            "allOf": [
              {
                "$ref": "#/components/schemas/ExtendedDataPointBigDecimal"
              }
            ]
          },
          "testNumberWithMaxValue": {
            "nullable": true,
            "allOf": [
              {
                "$ref": "#/components/schemas/ExtendedDataPointBigDecimal"
              }
            ]
          },
          "testNumberWithMinAndMaxValue": {
            "nullable": true,
            "allOf": [
              {
                "$ref": "#/components/schemas/ExtendedDataPointBigDecimal"
              }
            ]
          }
        }
      },
      "GdvSoziales": {
=======
      "EligibilityKpis": {
>>>>>>> c774bf9c
        "type": "object",
        "properties": {
          "taxonomyEligibleActivityInPercent": {
            "nullable": true,
            "allOf": [
              {
                "$ref": "#/components/schemas/ExtendedDataPointBigDecimal"
              }
            ]
          },
          "taxonomyNonEligibleActivityInPercent": {
            "nullable": true,
            "allOf": [
              {
                "$ref": "#/components/schemas/ExtendedDataPointBigDecimal"
              }
            ]
          },
          "derivativesInPercent": {
            "nullable": true,
            "allOf": [
              {
                "$ref": "#/components/schemas/ExtendedDataPointBigDecimal"
              }
            ]
          },
          "banksAndIssuersInPercent": {
            "nullable": true,
            "allOf": [
              {
                "$ref": "#/components/schemas/ExtendedDataPointBigDecimal"
              }
            ]
          },
          "investmentNonNfrdInPercent": {
            "nullable": true,
            "allOf": [
              {
                "$ref": "#/components/schemas/ExtendedDataPointBigDecimal"
              }
            ]
          }
        },
        "example": {
          "CreditInstitution": {
            "taxonomyEligibleActivityInPercent": {
              "value": 0,
              "quality": "Audited",
              "dataSource": {
                "page": 0,
                "tagName": "string",
                "fileName": "string",
                "fileReference": "string"
              },
              "comment": "string"
            }
          },
          "InsuranceOrReinsurance": {
            "taxonomyEligibleActivityInPercent": {
              "value": 0,
              "quality": "Audited",
              "dataSource": {
                "page": 0,
                "tagName": "string",
                "fileName": "string",
                "fileReference": "string"
              },
              "comment": "string"
            }
          },
          "AssetManagement": {
            "taxonomyEligibleActivityInPercent": {
              "value": 0,
              "quality": "Audited",
              "dataSource": {
                "page": 0,
                "tagName": "string",
                "fileName": "string",
                "fileReference": "string"
              },
              "comment": "string"
            }
          },
          "InvestmentFirm": {
            "taxonomyEligibleActivityInPercent": {
              "value": 0,
              "quality": "Audited",
              "dataSource": {
                "page": 0,
                "tagName": "string",
                "fileName": "string",
                "fileReference": "string"
              },
              "comment": "string"
            }
          }
        }
      },
      "EuTaxonomyDataForFinancials": {
        "type": "object",
        "properties": {
          "financialServicesTypes": {
            "type": "array",
            "nullable": true,
            "items": {
              "type": "string",
              "enum": [
                "CreditInstitution",
                "InsuranceOrReinsurance",
                "AssetManagement",
                "InvestmentFirm"
              ]
            }
          },
          "eligibilityKpis": {
            "type": "object",
            "additionalProperties": {
              "$ref": "#/components/schemas/EligibilityKpis"
            },
            "nullable": true,
            "example": {
              "CreditInstitution": {
                "taxonomyEligibleActivityInPercent": {
                  "value": 0,
                  "quality": "Audited",
                  "dataSource": {
                    "page": 0,
                    "tagName": "string",
                    "fileName": "string",
                    "fileReference": "string"
                  },
                  "comment": "string"
                }
              },
              "InsuranceOrReinsurance": {
                "taxonomyEligibleActivityInPercent": {
                  "value": 0,
                  "quality": "Audited",
                  "dataSource": {
                    "page": 0,
                    "tagName": "string",
                    "fileName": "string",
                    "fileReference": "string"
                  },
                  "comment": "string"
                }
              },
              "AssetManagement": {
                "taxonomyEligibleActivityInPercent": {
                  "value": 0,
                  "quality": "Audited",
                  "dataSource": {
                    "page": 0,
                    "tagName": "string",
                    "fileName": "string",
                    "fileReference": "string"
                  },
                  "comment": "string"
                }
              },
              "InvestmentFirm": {
                "taxonomyEligibleActivityInPercent": {
                  "value": 0,
                  "quality": "Audited",
                  "dataSource": {
                    "page": 0,
                    "tagName": "string",
                    "fileName": "string",
                    "fileReference": "string"
                  },
                  "comment": "string"
                }
              }
            }
          },
          "creditInstitutionKpis": {
            "nullable": true,
            "allOf": [
              {
                "$ref": "#/components/schemas/CreditInstitutionKpis"
              }
            ]
          },
          "investmentFirmKpis": {
            "nullable": true,
            "allOf": [
              {
                "$ref": "#/components/schemas/InvestmentFirmKpis"
              }
            ]
          },
          "insuranceKpis": {
            "nullable": true,
            "allOf": [
              {
                "$ref": "#/components/schemas/InsuranceKpis"
              }
            ]
          },
          "fiscalYearDeviation": {
            "nullable": true,
            "allOf": [
              {
                "$ref": "#/components/schemas/FiscalYearDeviation"
              }
            ]
          },
          "fiscalYearEnd": {
            "type": "string",
            "format": "date",
            "nullable": true
          },
          "scopeOfEntities": {
            "nullable": true,
            "allOf": [
              {
                "$ref": "#/components/schemas/YesNoNa"
              }
            ]
          },
          "nfrdMandatory": {
            "nullable": true,
            "allOf": [
              {
                "$ref": "#/components/schemas/YesNo"
              }
            ]
          },
          "euTaxonomyActivityLevelReporting": {
            "nullable": true,
            "allOf": [
              {
                "$ref": "#/components/schemas/YesNo"
              }
            ]
          },
          "assurance": {
            "nullable": true,
            "allOf": [
              {
                "$ref": "#/components/schemas/AssuranceDataPoint"
              }
            ]
          },
          "numberOfEmployees": {
            "type": "number",
            "nullable": true
          },
          "referencedReports": {
            "type": "object",
            "additionalProperties": {
              "$ref": "#/components/schemas/CompanyReport"
            },
            "nullable": true,
            "example": {
              "string": {
                "fileReference": "string",
                "fileName": "string",
                "isGroupLevel": "Yes",
                "reportDate": "2023-10-12",
                "currency": "string"
              }
            }
          }
        }
      },
      "InsuranceKpis": {
        "type": "object",
        "properties": {
          "taxonomyEligibleNonLifeInsuranceActivitiesInPercent": {
            "nullable": true,
            "allOf": [
              {
                "$ref": "#/components/schemas/ExtendedDataPointBigDecimal"
              }
            ]
          }
        }
      },
      "InvestmentFirmKpis": {
        "type": "object",
        "properties": {
          "greenAssetRatioInPercent": {
            "nullable": true,
            "allOf": [
              {
                "$ref": "#/components/schemas/ExtendedDataPointBigDecimal"
              }
            ]
          }
        }
      },
      "AnreizmechanismenFuerDasManagementSozialesOptions": {
        "type": "string",
        "enum": [
          "Nein",
          "JaAufsichtsrat",
          "JaGeschaeftsleitung",
          "JaAufsichtsratUndGeschaeftsleitung"
        ]
      },
      "AnreizmechanismenFuerDasManagementUmweltOptions": {
        "type": "string",
        "enum": [
          "Nein",
          "JaAufsichtsrat",
          "JaGeschaeftsleitung",
          "JaAufsichtsratUndGeschaeftsleitung"
        ]
      },
      "ArtDesAuditsOptions": {
        "type": "string",
        "enum": [
          "InterneAnhoerung",
          "PruefungDurchDritte",
          "SowohlInternAlsAuchVonDrittanbietern"
        ]
      },
      "AuflistungDerSektorenOptions": {
        "type": "string",
        "enum": [
          "ALandwirtschaftForstwirtschaftUndFischerei",
          "BBergbauUndGewinnungVonSteinenUndErden",
          "CVerarbeitendesGewerbeHerstellungVonWaren",
          "DEnergieversorgung",
          "EWasserversorgungAbwasserAndAbfallentsorgungBeseitigungenVonUmweltverschmutzungen",
          "FBaugewerbeBau",
          "GHandelInstandhaltungUndReparaturVonKraftfahrzeugen",
          "HVerkehrUndLagerhaltung",
          "LGrundstuecksUndWohnungswesen"
        ]
      },
      "AuswirkungenAufAnteilBefristerVertraegeUndFluktuationValues": {
        "type": "object",
        "properties": {
          "anzahlDerBefristetenVertraege": {
            "type": "number",
            "nullable": true
          },
          "fluktuation": {
            "type": "number",
            "nullable": true
          }
        }
      },
      "BaseDataPointString": {
        "type": "object",
        "properties": {
          "value": {
            "type": "string",
            "nullable": true
          },
          "dataSource": {
            "nullable": true,
            "allOf": [
              {
                "$ref": "#/components/schemas/BaseDocumentReference"
              }
            ]
          }
        }
      },
      "BerichterstattungAbfallproduktionValues": {
        "type": "object",
        "properties": {
          "gesamteAbfallmenge": {
            "type": "number",
            "nullable": true
          },
          "prozentAbfallRecyclet": {
            "type": "number",
            "nullable": true
          },
          "prozentGefaehrlicherAbfall": {
            "type": "number",
            "nullable": true
          }
        }
      },
      "BerichterstattungEinnahmenAusFossilenBrennstoffenValues": {
        "type": "object",
        "properties": {
          "prozentDerEinnahmenAusFossilenBrennstoffen": {
            "type": "number",
            "nullable": true
          }
        }
      },
      "BerichterstattungEnergieverbrauchValues": {
        "type": "object",
        "properties": {
          "energieverbrauch": {
            "type": "number",
            "nullable": true
          },
          "prozentDesVerbrauchsErneuerbarerEnergien": {
            "type": "number",
            "nullable": true
          },
          "ggfProzentDerErneuerbarenEnergieerzeugung": {
            "type": "number",
            "nullable": true
          }
        }
      },
      "BerichterstattungEnergieverbrauchVonImmobilienvermoegenValues": {
        "type": "object",
        "properties": {
          "engagementAnteilInEnergieineffizientenImmobilienanlagen": {
            "type": "number",
            "nullable": true
          }
        }
      },
      "BerichterstattungWasserverbrauchValues": {
        "type": "object",
        "properties": {
          "wasserverbrauch": {
            "type": "number",
            "nullable": true
          },
          "emissionenInWasser": {
            "type": "number",
            "nullable": true
          }
        }
      },
      "BudgetFuerSchulungAusbildungValues": {
        "type": "object",
        "properties": {
          "budgetProMitarbeiter": {
            "type": "number",
            "nullable": true
          }
        }
      },
      "CompanyAssociatedDataEsgQuestionnaireData": {
        "required": [
          "companyId",
          "data",
          "reportingPeriod"
        ],
        "type": "object",
        "properties": {
          "companyId": {
            "type": "string"
          },
          "reportingPeriod": {
            "type": "string"
          },
          "data": {
            "$ref": "#/components/schemas/EsgQuestionnaireData"
          }
        },
        "example": "{\n  \"companyId\": \"string\",\n  \"reportingPeriod\": \"2022\",\n  \"data\": {\n    \"general\": {\n      \"masterData\": {\n        \"berichtspflichtUndEinwilligungZurVeroeffentlichung\": \"Yes\",\n        \"gueltigkeitsDatum\": \"2022-12-31\"\n      }\n    },\n    \"allgemein\": {\n      \"esgZiele\": {\n        \"existenzVonEsgZielen\": \"Yes\",\n        \"beschreibungDerEsgZiele\": \"Transitioning to energy consumption from 100% renewable resources\",\n        \"investitionenInZielerreichung\": \"50000 EUR\"\n      },\n      \"sektoren\": {\n        \"sektorenMitHohenKlimaauswirkungen\": \"Yes\",\n        \"auflistungDerSektoren\": [\n          \"GHandelInstandhaltungUndReparaturVonKraftfahrzeugen\",\n          \"LGrundstuecksUndWohnungswesen\"\n        ]\n      },\n      \"esgBerichte\": {\n        \"nachhaltigkeitsberichte\": \"Yes\",\n        \"frequenzDerBerichterstattung\": \"Halbjaehrlich\",\n        \"aktuelleBerichte\": [\n          {\n            \"value\": \"Bayer Geschäftsbericht 2022\",\n            \"dataSource\": {\n              \"fileName\": \"Bayer-Geschaeftsbericht-2022\",\n              \"fileReference\": \"3bbdc1879acbc211af4b87a8593cfd7523adedd7100ca59326df05f8adbfe881\"\n            }\n          }\n        ]\n      },\n      \"akkreditierungen\": {\n        \"iso14001\": {\n          \"value\": \"Yes\",\n          \"dataSource\": {\n            \"fileName\": \"\",\n            \"fileReference\": \"\"\n          }\n        },\n        \"iso45001\": {\n          \"value\": \"No\",\n          \"dataSource\": null\n        },\n        \"iso27001\": {\n          \"value\": \"No\",\n          \"dataSource\": null\n        },\n        \"iso50001\": {\n          \"value\": \"No\",\n          \"dataSource\": null\n        },\n        \"weitereAkkreditierungen\": [\n          {\n            \"value\": \"Data quality\",\n            \"dataSource\": {\n              \"fileName\": \"Data_Quality_1_28_2019_FINAL_1\",\n              \"fileReference\": \"21567034fc692753175270d7eadeb135e9e885c77f71b79358a1fb897d992a7d\"\n            }\n          }\n        ]\n      },\n      \"unGlobalConceptPrinzipien\": {\n        \"mechanismenZurUeberwachungDerEinhaltungDerUngcp\": \"No\",\n        \"richtlinienZurEinhaltungDerUngcp\": null,\n        \"erklaerungDerEinhaltungDerUngcp\": null\n      },\n      \"oecdLeitsaetze\": {\n        \"mechanismenZurUeberwachungDerEinhaltungDerOecdLeitsaetze\": \"Yes\",\n        \"richtlinienZurEinhaltungDerOecdLeitsaetze\": [\n          {\n            \"value\": \"Annual report\",\n            \"dataSource\": {\n              \"fileName\": \"Bayer-Geschaeftsbericht-2022\",\n              \"fileReference\": \"3bbdc1879acbc211af4b87a8593cfd7523adedd7100ca59326df05f8adbfe881\"\n            }\n          }\n        ],\n        \"erklaerungDerEinhaltungDerOecdLeitsaetze\": \"Erklärung der Einhaltung\"\n      },\n      \"sonstige\": {\n        \"ausrichtungAufDieUnSdgsUndAktivesVerfolgen\": \"n/a\",\n        \"ausschlusslistenAufBasisVonEsgKriterien\": \"Yes\",\n        \"ausschlusslisten\": \"controversial weapons, tobacco, alcohol, gambling, adult entertainment, fossil fuels\"\n      },\n      \"fuehrungsstandards\": {\n        \"oekologischeSozialeFuehrungsstandardsOderPrinzipien\": \"Yes\",\n        \"anreizmechanismenFuerDasManagementUmwelt\": \"JaGeschaeftsleitung\",\n        \"anreizmechanismenFuerDasManagementSoziales\": \"JaAufsichtsrat\"\n      },\n      \"rechtsstreitigkeiten\": {\n        \"esgBezogeneRechtsstreitigkeiten\": \"Yes\",\n        \"rechtsstreitigkeitenMitBezugZuE\": \"Yes\",\n        \"statusZuE\": \"Geklaert\",\n        \"einzelheitenZuDenRechtsstreitigkeitenZuE\": \"Wasserverschmutzung\",\n        \"rechtsstreitigkeitenMitBezugZuS\": \"No\",\n        \"statusZuS\": null,\n        \"einzelheitenZuDenRechtsstreitigkeitenZuS\": null,\n        \"rechtsstreitigkeitenMitBezugZuG\": \"No\",\n        \"statusZuG\": null,\n        \"einzelheitenZuDenRechtsstreitigkeitenZuG\": null\n      },\n      \"rating\": {\n        \"esgRating\": \"Yes\",\n        \"agentur\": \"MSCI\",\n        \"ergebnis\": \"A\",\n        \"ratingbericht\": {\n          \"value\": \"No\",\n          \"dataSource\": null\n        },\n        \"kritischePunkte\": \"n/a\"\n      },\n      \"anleihen\": {\n        \"grueneSozialeUndOderNachhaltigeEmissionen\": \"Yes\",\n        \"ausstehendeGrueneSozialeUndOderNachhaltigeEmissionen\": 10000,\n        \"sustainibilityLinkedDebt\": \"Yes\",\n        \"ausstehendeSustainibilityLinkedDebt\": 20000\n      },\n      \"risiken\": {\n        \"wichtigsteESUndGRisikenUndBewertung\": \"Risiken und Bewertung\",\n        \"hindernisseBeimUmgangMitEsgBedenken\": \"Hindernisse 1, Hindernisse 2\"\n      }\n    },\n    \"umwelt\": {\n      \"treibhausgasemissionen\": {\n        \"treibhausgasBerichterstattungUndPrognosen\": {\n          \"currentYear\": 2023,\n          \"yearlyData\": {\n            \"2019\": {\n              \"scope1\": null,\n              \"scope2\": null,\n              \"scope3\": null\n            },\n            \"2020\": {\n              \"scope1\": null,\n              \"scope2\": null,\n              \"scope3\": null\n            },\n            \"2021\": {\n              \"scope1\": 305000,\n              \"scope2\": 51900,\n              \"scope3\": 223000\n            },\n            \"2022\": {\n              \"scope1\": 351000,\n              \"scope2\": 195000,\n              \"scope3\": 405000\n            },\n            \"2023\": {\n              \"scope1\": 293000,\n              \"scope2\": 318000,\n              \"scope3\": 561000\n            },\n            \"2024\": {\n              \"scope1\": null,\n              \"scope2\": null,\n              \"scope3\": null\n            },\n            \"2025\": {\n              \"scope1\": null,\n              \"scope2\": null,\n              \"scope3\": null\n            }\n          }\n        },\n        \"treibhausgasEmissionsintensitaetDerUnternehmenInDieInvestiertWird\": \"223000\",\n        \"strategieUndZieleZurReduzierungVonTreibhausgasEmissionen\": \"Strategie und Ziele\"\n      },\n      \"produktion\": {\n        \"produkteZurVerringerungDerUmweltbelastung\": \"Yes\",\n        \"verringerungenDerUmweltbelastung\": null,\n        \"oekologischerMindestStandardFuerProduktionsprozesse\": \"No\"\n      },\n      \"energieverbrauch\": {\n        \"berichterstattungEnergieverbrauch\": {\n          \"currentYear\": 2023,\n          \"yearlyData\": {\n            \"2019\": {\n              \"energieverbrauch\": null,\n              \"prozentDesVerbrauchsErneuerbarerEnergien\": null,\n              \"ggfProzentDerErneuerbarenEnergieerzeugung\": null\n            },\n            \"2020\": {\n              \"energieverbrauch\": null,\n              \"prozentDesVerbrauchsErneuerbarerEnergien\": null,\n              \"ggfProzentDerErneuerbarenEnergieerzeugung\": null\n            },\n            \"2021\": {\n              \"energieverbrauch\": 195000,\n              \"prozentDesVerbrauchsErneuerbarerEnergien\": 25,\n              \"ggfProzentDerErneuerbarenEnergieerzeugung\": null\n            },\n            \"2022\": {\n              \"energieverbrauch\": 561000,\n              \"prozentDesVerbrauchsErneuerbarerEnergien\": 70,\n              \"ggfProzentDerErneuerbarenEnergieerzeugung\": null\n            },\n            \"2023\": {\n              \"energieverbrauch\": 51900,\n              \"prozentDesVerbrauchsErneuerbarerEnergien\": 100,\n              \"ggfProzentDerErneuerbarenEnergieerzeugung\": 5\n            },\n            \"2024\": {\n              \"energieverbrauch\": null,\n              \"prozentDesVerbrauchsErneuerbarerEnergien\": null,\n              \"ggfProzentDerErneuerbarenEnergieerzeugung\": null\n            },\n            \"2025\": {\n              \"energieverbrauch\": null,\n              \"prozentDesVerbrauchsErneuerbarerEnergien\": null,\n              \"ggfProzentDerErneuerbarenEnergieerzeugung\": null\n            }\n          }\n        },\n        \"unternehmensGruppenStrategieBzglEnergieverbrauch\": null\n      },\n      \"energieeffizienzImmobilienanlagen\": {\n        \"berichterstattungEnergieverbrauchVonImmobilienvermoegen\": {\n          \"currentYear\": 2023,\n          \"yearlyData\": {\n            \"2019\": {\n              \"engagementAnteilInEnergieineffizientenImmobilienanlagen\": null\n            },\n            \"2020\": {\n              \"engagementAnteilInEnergieineffizientenImmobilienanlagen\": null\n            },\n            \"2021\": {\n              \"engagementAnteilInEnergieineffizientenImmobilienanlagen\": 30\n            },\n            \"2022\": {\n              \"engagementAnteilInEnergieineffizientenImmobilienanlagen\": 70\n            },\n            \"2023\": {\n              \"engagementAnteilInEnergieineffizientenImmobilienanlagen\": 90\n            },\n            \"2024\": {\n              \"engagementAnteilInEnergieineffizientenImmobilienanlagen\": null\n            },\n            \"2025\": {\n              \"engagementAnteilInEnergieineffizientenImmobilienanlagen\": null\n            }\n          }\n        },\n        \"unternehmensGruppenStrategieBzglEnergieeffizientenImmobilienanlagen\": null\n      },\n      \"wasserverbrauch\": {\n        \"berichterstattungWasserverbrauch\": {\n          \"currentYear\": 2023,\n          \"yearlyData\": {\n            \"2019\": {\n              \"wasserverbrauch\": null,\n              \"emissionenInWasser\": null\n            },\n            \"2020\": {\n              \"wasserverbrauch\": null,\n              \"emissionenInWasser\": null\n            },\n            \"2021\": {\n              \"wasserverbrauch\": 30000,\n              \"emissionenInWasser\": 5\n            },\n            \"2022\": {\n              \"wasserverbrauch\": 15000,\n              \"emissionenInWasser\": 0\n            },\n            \"2023\": {\n              \"wasserverbrauch\": 10000,\n              \"emissionenInWasser\": 0\n            },\n            \"2024\": {\n              \"wasserverbrauch\": null,\n              \"emissionenInWasser\": null\n            },\n            \"2025\": {\n              \"wasserverbrauch\": null,\n              \"emissionenInWasser\": null\n            }\n          }\n        },\n        \"unternehmensGruppenStrategieBzglWasserverbrauch\": null\n      },\n      \"abfallproduktion\": {\n        \"berichterstattungAbfallproduktion\": {\n          \"currentYear\": 2023,\n          \"yearlyData\": {\n            \"2019\": {\n              \"gesamteAbfallmenge\": null,\n              \"prozentAbfallRecyclet\": null,\n              \"prozentGefaehrlicherAbfall\": null\n            },\n            \"2020\": {\n              \"gesamteAbfallmenge\": null,\n              \"prozentAbfallRecyclet\": null,\n              \"prozentGefaehrlicherAbfall\": null\n            },\n            \"2021\": {\n              \"gesamteAbfallmenge\": 30,\n              \"prozentAbfallRecyclet\": 15,\n              \"prozentGefaehrlicherAbfall\": 0\n            },\n            \"2022\": {\n              \"gesamteAbfallmenge\": 20,\n              \"prozentAbfallRecyclet\": 47,\n              \"prozentGefaehrlicherAbfall\": 0\n            },\n            \"2023\": {\n              \"gesamteAbfallmenge\": 10,\n              \"prozentAbfallRecyclet\": 68,\n              \"prozentGefaehrlicherAbfall\": 0\n            },\n            \"2024\": {\n              \"gesamteAbfallmenge\": null,\n              \"prozentAbfallRecyclet\": null,\n              \"prozentGefaehrlicherAbfall\": null\n            },\n            \"2025\": {\n              \"gesamteAbfallmenge\": null,\n              \"prozentAbfallRecyclet\": null,\n              \"prozentGefaehrlicherAbfall\": null\n            }\n          }\n        },\n        \"unternehmensGruppenStrategieBzglAbfallproduktion\": null,\n        \"recyclingImProduktionsprozess\": {\n          \"currentYear\": 2023,\n          \"yearlyData\": {\n            \"2019\": {\n              \"prozentRecycelteWerkstoffeImProduktionsprozess\": null\n            },\n            \"2020\": {\n              \"prozentRecycelteWerkstoffeImProduktionsprozess\": null\n            },\n            \"2021\": {\n              \"prozentRecycelteWerkstoffeImProduktionsprozess\": 0\n            },\n            \"2022\": {\n              \"prozentRecycelteWerkstoffeImProduktionsprozess\": 0\n            },\n            \"2023\": {\n              \"prozentRecycelteWerkstoffeImProduktionsprozess\": 0\n            },\n            \"2024\": {\n              \"prozentRecycelteWerkstoffeImProduktionsprozess\": null\n            },\n            \"2025\": {\n              \"prozentRecycelteWerkstoffeImProduktionsprozess\": null\n            }\n          }\n        },\n        \"gefaehrlicherAbfall\": \"0\"\n      },\n      \"biodiversitaet\": {\n        \"negativeAktivitaetenFuerDieBiologischeVielfalt\": \"No\",\n        \"negativeMassnahmenFuerDieBiologischeVielfalt\": null,\n        \"positiveAktivitaetenFuerDieBiologischeVielfalt\": \"Yes\",\n        \"positiveMassnahmenFuerDieBiologischeVielfalt\": \"Positive Maßnahme\"\n      },\n      \"fossileBrennstoffe\": {\n        \"einnahmenAusFossilenBrennstoffen\": \"Yes\",\n        \"berichterstattungEinnahmenAusFossilenBrennstoffen\": {\n          \"currentYear\": 2022,\n          \"yearlyData\": {\n            \"2019\": {\n              \"prozentDerEinnahmenAusFossilenBrennstoffen\": null\n            },\n            \"2020\": {\n              \"prozentDerEinnahmenAusFossilenBrennstoffen\": null\n            },\n            \"2021\": {\n              \"prozentDerEinnahmenAusFossilenBrennstoffen\": 60\n            },\n            \"2022\": {\n              \"prozentDerEinnahmenAusFossilenBrennstoffen\": 15\n            },\n            \"2023\": {\n              \"prozentDerEinnahmenAusFossilenBrennstoffen\": 0\n            },\n            \"2024\": {\n              \"prozentDerEinnahmenAusFossilenBrennstoffen\": null\n            },\n            \"2025\": {\n              \"prozentDerEinnahmenAusFossilenBrennstoffen\": null\n            }\n          }\n        }\n      },\n      \"taxonomie\": {\n        \"taxonomieBerichterstattung\": \"Nfrd\",\n        \"euTaxonomieKompassAktivitaeten\": [\n          \"ForestManagement\",\n          \"ManufactureOfLowCarbonTechnologiesForTransport\",\n          \"ManufactureOfIronAndSteel\"\n        ],\n        \"umsatzInvestitionsaufwandFuerNachhaltigeAktivitaeten\": {\n          \"currentYear\": 2023,\n          \"yearlyData\": {\n            \"2019\": {\n              \"taxonomieGeeignetNachProzentUmsatz\": null,\n              \"taxonomieGeeignetNachProzentCapex\": null,\n              \"taxonomieKonformNachProzentUmsatz\": null,\n              \"taxonomieKonformNachProzentCapex\": null\n            },\n            \"2020\": {\n              \"taxonomieGeeignetNachProzentUmsatz\": null,\n              \"taxonomieGeeignetNachProzentCapex\": null,\n              \"taxonomieKonformNachProzentUmsatz\": null,\n              \"taxonomieKonformNachProzentCapex\": null\n            },\n            \"2021\": {\n              \"taxonomieGeeignetNachProzentUmsatz\": 25,\n              \"taxonomieGeeignetNachProzentCapex\": 7,\n              \"taxonomieKonformNachProzentUmsatz\": 15,\n              \"taxonomieKonformNachProzentCapex\": 5\n            },\n            \"2022\": {\n              \"taxonomieGeeignetNachProzentUmsatz\": 56,\n              \"taxonomieGeeignetNachProzentCapex\": 8,\n              \"taxonomieKonformNachProzentUmsatz\": 18,\n              \"taxonomieKonformNachProzentCapex\": 6\n            },\n            \"2023\": {\n              \"taxonomieGeeignetNachProzentUmsatz\": 70,\n              \"taxonomieGeeignetNachProzentCapex\": 14,\n              \"taxonomieKonformNachProzentUmsatz\": 24,\n              \"taxonomieKonformNachProzentCapex\": 10\n            },\n            \"2024\": {\n              \"taxonomieGeeignetNachProzentUmsatz\": null,\n              \"taxonomieGeeignetNachProzentCapex\": null,\n              \"taxonomieKonformNachProzentUmsatz\": null,\n              \"taxonomieKonformNachProzentCapex\": null\n            },\n            \"2025\": {\n              \"taxonomieGeeignetNachProzentUmsatz\": null,\n              \"taxonomieGeeignetNachProzentCapex\": null,\n              \"taxonomieKonformNachProzentUmsatz\": null,\n              \"taxonomieKonformNachProzentCapex\": null\n            }\n          }\n        }\n      }\n    },\n    \"soziales\": {\n      \"unternehmensstrukturaenderungen\": {\n        \"vorhandenseinKuerzlicherAenderungenDerUnternehmensstruktur\": \"Yes\",\n        \"anzahlUnbefristeterVertraegeInDeutschland\": 543,\n        \"anzahlDerVonEinemVerkaufBetroffenenUnbefristetenVertraegeInDeutschland\": 63,\n        \"anzahlDerVonEinerAkquisitionBetroffenenUnbefristetenVertraegeInDeutschland\": 34,\n        \"anzahlUnbefristeterVertraegeInDerGesamtgruppe\": 453,\n        \"anzahlDerVonEinemVerkaufBetroffenenUnbefristetenVertraegeInDerGesamtgruppe\": 75,\n        \"anzahlDerVonEinerAkquisitionBetroffenenUnbefristetenVertraegeInDerGesamtgruppe\": 967,\n        \"auswirkungenAufAnteilBefristerVertraegeUndFluktuation\": {\n          \"currentYear\": 2022,\n          \"yearlyData\": {\n            \"2019\": {\n              \"anzahlDerBefristetenVertraege\": null,\n              \"fluktuation\": null\n            },\n            \"2020\": {\n              \"anzahlDerBefristetenVertraege\": null,\n              \"fluktuation\": null\n            },\n            \"2021\": {\n              \"anzahlDerBefristetenVertraege\": 456,\n              \"fluktuation\": 24\n            },\n            \"2022\": {\n              \"anzahlDerBefristetenVertraege\": 477,\n              \"fluktuation\": 57\n            }\n          }\n        }\n      },\n      \"sicherheitUndWeiterbildung\": {\n        \"sicherheitsmassnahmenFuerMitarbeiter\": \"Sicherheitsmaßnahme\",\n        \"unfallrate\": {\n          \"currentYear\": 2023,\n          \"yearlyData\": {\n            \"2019\": {\n              \"haeufigkeitsrateVonArbeitsunfaellenMitZeitverlust\": null\n            },\n            \"2020\": {\n              \"haeufigkeitsrateVonArbeitsunfaellenMitZeitverlust\": null\n            },\n            \"2021\": {\n              \"haeufigkeitsrateVonArbeitsunfaellenMitZeitverlust\": 8\n            },\n            \"2022\": {\n              \"haeufigkeitsrateVonArbeitsunfaellenMitZeitverlust\": 3\n            }\n          }\n        },\n        \"budgetFuerSchulungAusbildung\": {\n          \"currentYear\": 2023,\n          \"yearlyData\": {\n            \"2019\": {\n              \"budgetProMitarbeiter\": null\n            },\n            \"2020\": {\n              \"budgetProMitarbeiter\": null\n            },\n            \"2021\": {\n              \"budgetProMitarbeiter\": 500\n            },\n            \"2022\": {\n              \"budgetProMitarbeiter\": 1000\n            }\n          }\n        }\n      },\n      \"einkommensgleichheit\": {\n        \"ueberwachungDerEinkommensungleichheit\": {\n          \"currentYear\": 2023,\n          \"yearlyData\": {\n            \"2019\": {\n              \"unbereinigtesGeschlechtsspezifischesLohngefaelle\": null,\n              \"einkommensungleichheitsverhaeltnis\": null,\n              \"ceoEinkommensungleichheitsverhaeltnis\": null\n            },\n            \"2020\": {\n              \"unbereinigtesGeschlechtsspezifischesLohngefaelle\": null,\n              \"einkommensungleichheitsverhaeltnis\": null,\n              \"ceoEinkommensungleichheitsverhaeltnis\": null\n            },\n            \"2021\": {\n              \"unbereinigtesGeschlechtsspezifischesLohngefaelle\": 45,\n              \"einkommensungleichheitsverhaeltnis\": 23,\n              \"ceoEinkommensungleichheitsverhaeltnis\": 12\n            },\n            \"2022\": {\n              \"unbereinigtesGeschlechtsspezifischesLohngefaelle\": 34,\n              \"einkommensungleichheitsverhaeltnis\": 34,\n              \"ceoEinkommensungleichheitsverhaeltnis\": 76\n            }\n          }\n        },\n        \"massnahmenZurVerbesserungDerEinkommensungleichheit\": null\n      },\n      \"geschlechterdiversitaet\": {\n        \"mitarbeiterAufTopManagementEbene\": 2,\n        \"frauenAufTopManagementEbene\": 6,\n        \"mitgliederGeschaeftsfuehrung\": 4671,\n        \"frauenInDerGeschaeftsfuehrung\": 2,\n        \"definitionTopManagement\": \"Definition \",\n        \"einhaltungRechtlicherVorgaben\": null\n      },\n      \"audit\": {\n        \"auditsZurEinhaltungVonArbeitsstandards\": \"Yes\",\n        \"artDesAudits\": \"PruefungDurchDritte\",\n        \"auditErgebnisse\": \"\"\n      }\n    },\n    \"unternehmensfuehrungGovernance\": {\n      \"aufsichtsrat\": {\n        \"anzahlDerMitgliederImAufsichtsrat\": 34,\n        \"anzahlUnabhaengigerMitgliederImAufsichtsrat\": 23,\n        \"anzahlVonFrauenImAufsichtsrat\": 15\n      },\n      \"verguetungsausschuss\": {\n        \"anzahlDerMitgliederImVerguetungsausschuss\": 36,\n        \"anzahlUnabhaengigerMitgliederImVerguetungsausschuss\": null,\n        \"anzahlVonFrauenImVerguetungsausschuss\": null\n      },\n      \"nominierungsausschuss\": {\n        \"anzahlDerMitgliederImNominierungsausschuss\": 43,\n        \"anzahlUnabhaengigerMitgliederImNominierungsausschuss\": null,\n        \"anzahlVonFrauenImVerguetungsausschuss\": 23\n      },\n      \"pruefungsausschuss\": {\n        \"anzahlDerMitgliederImPruefungsausschuss\": 41,\n        \"anzahlUnabhaengigerMitgliederImPruefungsausschuss\": 35,\n        \"anzahlVonFrauenImPruefungsausschuss\": null\n      },\n      \"nachhaltigkeitsausschuss\": {\n        \"anzahlDerMitgliederImNachhaltigkeitsausschuss\": 12,\n        \"anzahlUnabhaengigerMitgliederImNachhaltigkeitsausschuss\": 4,\n        \"anzahlVonFrauenImNachhaltigkeitsausschuss\": 4\n      },\n      \"sonstige\": {\n        \"wirtschaftspruefer\": \"John Doe\",\n        \"trennungVonCeoOderVorsitzenden\": \"Yes\",\n        \"amtszeitBisZurTrennung\": \"4\"\n      },\n      \"stakeholder\": {\n        \"einbeziehungVonStakeholdern\": \"Yes\",\n        \"prozessDerEinbeziehungVonStakeholdern\": \"Prozess\",\n        \"mechanismenZurAusrichtungAufStakeholder\": null\n      },\n      \"unternehmensrichtlinien\": {\n        \"veroeffentlichteUnternehmensrichtlinien\": [\n          \"Verhaltenskodex\",\n          \"Zwangsarbeit\",\n          \"MgtVonUmweltgefahren\"\n        ],\n        \"weitereVeroeffentlicheUnternehmensrichtlinien\": \"Keine\"\n      },\n      \"lieferantenauswahl\": {\n        \"esgKriterienUndUeberwachungDerLieferanten\": \"Yes\",\n        \"auswahlkriterien\": null\n      }\n    }\n  }\n}"
      },
      "EsgQuestionnaireAllgemein": {
        "type": "object",
        "properties": {
          "esgZiele": {
            "nullable": true,
            "allOf": [
              {
                "$ref": "#/components/schemas/EsgQuestionnaireAllgemeinEsgZiele"
              }
            ]
          },
          "sektoren": {
            "nullable": true,
            "allOf": [
              {
                "$ref": "#/components/schemas/EsgQuestionnaireAllgemeinSektoren"
              }
            ]
          },
          "esgBerichte": {
            "nullable": true,
            "allOf": [
              {
                "$ref": "#/components/schemas/EsgQuestionnaireAllgemeinEsgBerichte"
              }
            ]
          },
          "akkreditierungen": {
            "nullable": true,
            "allOf": [
              {
                "$ref": "#/components/schemas/EsgQuestionnaireAllgemeinAkkreditierungen"
              }
            ]
          },
          "unGlobalConceptPrinzipien": {
            "nullable": true,
            "allOf": [
              {
                "$ref": "#/components/schemas/EsgQuestionnaireAllgemeinUnGlobalConceptPrinzipien"
              }
            ]
          },
          "oecdLeitsaetze": {
            "nullable": true,
            "allOf": [
              {
                "$ref": "#/components/schemas/EsgQuestionnaireAllgemeinOecdLeitsaetze"
              }
            ]
          },
          "sonstige": {
            "nullable": true,
            "allOf": [
              {
                "$ref": "#/components/schemas/EsgQuestionnaireAllgemeinSonstige"
              }
            ]
          },
          "fuehrungsstandards": {
            "nullable": true,
            "allOf": [
              {
                "$ref": "#/components/schemas/EsgQuestionnaireAllgemeinFuehrungsstandards"
              }
            ]
          },
          "rechtsstreitigkeiten": {
            "nullable": true,
            "allOf": [
              {
                "$ref": "#/components/schemas/EsgQuestionnaireAllgemeinRechtsstreitigkeiten"
              }
            ]
          },
          "rating": {
            "nullable": true,
            "allOf": [
              {
                "$ref": "#/components/schemas/EsgQuestionnaireAllgemeinRating"
              }
            ]
          },
          "anleihen": {
            "nullable": true,
            "allOf": [
              {
                "$ref": "#/components/schemas/EsgQuestionnaireAllgemeinAnleihen"
              }
            ]
          },
          "risiken": {
            "nullable": true,
            "allOf": [
              {
                "$ref": "#/components/schemas/EsgQuestionnaireAllgemeinRisiken"
              }
            ]
          }
        }
      },
      "EsgQuestionnaireAllgemeinAkkreditierungen": {
        "type": "object",
        "properties": {
          "iso14001": {
            "nullable": true,
            "allOf": [
              {
                "$ref": "#/components/schemas/BaseDataPointYesNo"
              }
            ]
          },
          "iso45001": {
            "nullable": true,
            "allOf": [
              {
                "$ref": "#/components/schemas/BaseDataPointYesNo"
              }
            ]
          },
          "iso27001": {
            "nullable": true,
            "allOf": [
              {
                "$ref": "#/components/schemas/BaseDataPointYesNo"
              }
            ]
          },
          "iso50001": {
            "nullable": true,
            "allOf": [
              {
                "$ref": "#/components/schemas/BaseDataPointYesNo"
              }
            ]
          },
          "weitereAkkreditierungen": {
            "type": "array",
            "nullable": true,
            "items": {
              "$ref": "#/components/schemas/BaseDataPointString"
            }
          }
        }
      },
      "EsgQuestionnaireAllgemeinAnleihen": {
        "type": "object",
        "properties": {
          "grueneSozialeUndOderNachhaltigeEmissionen": {
            "nullable": true,
            "allOf": [
              {
                "$ref": "#/components/schemas/YesNo"
              }
            ]
          },
          "ausstehendeGrueneSozialeUndOderNachhaltigeEmissionen": {
            "type": "number",
            "nullable": true
          },
          "sustainibilityLinkedDebt": {
            "nullable": true,
            "allOf": [
              {
                "$ref": "#/components/schemas/YesNo"
              }
            ]
          },
          "ausstehendeSustainibilityLinkedDebt": {
            "type": "number",
            "nullable": true
          }
        }
      },
      "EsgQuestionnaireAllgemeinEsgBerichte": {
        "type": "object",
        "properties": {
          "nachhaltigkeitsberichte": {
            "nullable": true,
            "allOf": [
              {
                "$ref": "#/components/schemas/YesNo"
              }
            ]
          },
          "frequenzDerBerichterstattung": {
            "nullable": true,
            "allOf": [
              {
                "$ref": "#/components/schemas/FrequenzDerBerichterstattungOptions"
              }
            ]
          },
          "aktuelleBerichte": {
            "type": "array",
            "nullable": true,
            "items": {
              "$ref": "#/components/schemas/BaseDataPointString"
            }
          }
        }
      },
      "EsgQuestionnaireAllgemeinEsgZiele": {
        "type": "object",
        "properties": {
          "existenzVonEsgZielen": {
            "nullable": true,
            "allOf": [
              {
                "$ref": "#/components/schemas/YesNo"
              }
            ]
          },
          "beschreibungDerEsgZiele": {
            "type": "string",
            "nullable": true
          },
          "investitionenInZielerreichung": {
            "type": "string",
            "nullable": true
          }
        }
      },
      "EsgQuestionnaireAllgemeinFuehrungsstandards": {
        "type": "object",
        "properties": {
          "oekologischeSozialeFuehrungsstandardsOderPrinzipien": {
            "nullable": true,
            "allOf": [
              {
                "$ref": "#/components/schemas/YesNo"
              }
            ]
          },
          "anreizmechanismenFuerDasManagementUmwelt": {
            "nullable": true,
            "allOf": [
              {
                "$ref": "#/components/schemas/AnreizmechanismenFuerDasManagementUmweltOptions"
              }
            ]
          },
          "anreizmechanismenFuerDasManagementSoziales": {
            "nullable": true,
            "allOf": [
              {
                "$ref": "#/components/schemas/AnreizmechanismenFuerDasManagementSozialesOptions"
              }
            ]
          }
        }
      },
      "EsgQuestionnaireAllgemeinOecdLeitsaetze": {
        "type": "object",
        "properties": {
          "mechanismenZurUeberwachungDerEinhaltungDerOecdLeitsaetze": {
            "nullable": true,
            "allOf": [
              {
                "$ref": "#/components/schemas/YesNo"
              }
            ]
          },
          "richtlinienZurEinhaltungDerOecdLeitsaetze": {
            "type": "array",
            "nullable": true,
            "items": {
              "$ref": "#/components/schemas/BaseDataPointString"
            }
          },
          "erklaerungDerEinhaltungDerOecdLeitsaetze": {
            "type": "string",
            "nullable": true
          }
        }
      },
      "EsgQuestionnaireAllgemeinRating": {
        "type": "object",
        "properties": {
          "esgRating": {
            "nullable": true,
            "allOf": [
              {
                "$ref": "#/components/schemas/YesNo"
              }
            ]
          },
          "agentur": {
            "type": "string",
            "nullable": true
          },
          "ergebnis": {
            "type": "string",
            "nullable": true
          },
          "ratingbericht": {
            "nullable": true,
            "allOf": [
              {
                "$ref": "#/components/schemas/BaseDataPointYesNo"
              }
            ]
          },
          "kritischePunkte": {
            "type": "string",
            "nullable": true
          }
        }
      },
      "EsgQuestionnaireAllgemeinRechtsstreitigkeiten": {
        "type": "object",
        "properties": {
          "esgBezogeneRechtsstreitigkeiten": {
            "nullable": true,
            "allOf": [
              {
                "$ref": "#/components/schemas/YesNo"
              }
            ]
          },
          "rechtsstreitigkeitenMitBezugZuE": {
            "nullable": true,
            "allOf": [
              {
                "$ref": "#/components/schemas/YesNo"
              }
            ]
          },
          "statusZuE": {
            "nullable": true,
            "allOf": [
              {
                "$ref": "#/components/schemas/StatusZuEOptions"
              }
            ]
          },
          "einzelheitenZuDenRechtsstreitigkeitenZuE": {
            "type": "string",
            "nullable": true
          },
          "rechtsstreitigkeitenMitBezugZuS": {
            "nullable": true,
            "allOf": [
              {
                "$ref": "#/components/schemas/YesNo"
              }
            ]
          },
          "statusZuS": {
            "nullable": true,
            "allOf": [
              {
                "$ref": "#/components/schemas/StatusZuSOptions"
              }
            ]
          },
          "einzelheitenZuDenRechtsstreitigkeitenZuS": {
            "type": "string",
            "nullable": true
          },
          "rechtsstreitigkeitenMitBezugZuG": {
            "nullable": true,
            "allOf": [
              {
                "$ref": "#/components/schemas/YesNo"
              }
            ]
          },
          "statusZuG": {
            "nullable": true,
            "allOf": [
              {
                "$ref": "#/components/schemas/StatusZuGOptions"
              }
            ]
          },
          "einzelheitenZuDenRechtsstreitigkeitenZuG": {
            "type": "string",
            "nullable": true
          }
        }
      },
      "EsgQuestionnaireAllgemeinRisiken": {
        "type": "object",
        "properties": {
          "wichtigsteESUndGRisikenUndBewertung": {
            "type": "string",
            "nullable": true
          },
          "hindernisseBeimUmgangMitEsgBedenken": {
            "type": "string",
            "nullable": true
          }
        }
      },
      "EsgQuestionnaireAllgemeinSektoren": {
        "type": "object",
        "properties": {
          "sektorenMitHohenKlimaauswirkungen": {
            "nullable": true,
            "allOf": [
              {
                "$ref": "#/components/schemas/YesNo"
              }
            ]
          },
          "auflistungDerSektoren": {
            "type": "array",
            "nullable": true,
            "items": {
              "$ref": "#/components/schemas/AuflistungDerSektorenOptions"
            }
          }
        }
      },
      "EsgQuestionnaireAllgemeinSonstige": {
        "type": "object",
        "properties": {
          "ausrichtungAufDieUnSdgsUndAktivesVerfolgen": {
            "type": "string",
            "nullable": true
          },
          "ausschlusslistenAufBasisVonEsgKriterien": {
            "nullable": true,
            "allOf": [
              {
                "$ref": "#/components/schemas/YesNo"
              }
            ]
          },
          "ausschlusslisten": {
            "type": "string",
            "nullable": true
          }
        }
      },
      "EsgQuestionnaireAllgemeinUnGlobalConceptPrinzipien": {
        "type": "object",
        "properties": {
          "mechanismenZurUeberwachungDerEinhaltungDerUngcp": {
            "nullable": true,
            "allOf": [
              {
                "$ref": "#/components/schemas/YesNo"
              }
            ]
          },
          "richtlinienZurEinhaltungDerUngcp": {
            "type": "array",
            "nullable": true,
            "items": {
              "$ref": "#/components/schemas/BaseDataPointString"
            }
          },
          "erklaerungDerEinhaltungDerUngcp": {
            "type": "string",
            "nullable": true
          }
        }
      },
      "EsgQuestionnaireData": {
        "type": "object",
        "properties": {
          "general": {
            "nullable": true,
            "allOf": [
              {
                "$ref": "#/components/schemas/EsgQuestionnaireGeneral"
              }
            ]
          },
          "allgemein": {
            "nullable": true,
            "allOf": [
              {
                "$ref": "#/components/schemas/EsgQuestionnaireAllgemein"
              }
            ]
          },
          "umwelt": {
            "nullable": true,
            "allOf": [
              {
                "$ref": "#/components/schemas/EsgQuestionnaireUmwelt"
              }
            ]
          },
          "soziales": {
            "nullable": true,
            "allOf": [
              {
                "$ref": "#/components/schemas/EsgQuestionnaireSoziales"
              }
            ]
          },
          "unternehmensfuehrungGovernance": {
            "nullable": true,
            "allOf": [
              {
                "$ref": "#/components/schemas/EsgQuestionnaireUnternehmensfuehrungGovernance"
              }
            ]
          }
        }
      },
      "EsgQuestionnaireGeneral": {
        "type": "object",
        "properties": {
          "masterData": {
            "nullable": true,
            "allOf": [
              {
                "$ref": "#/components/schemas/EsgQuestionnaireGeneralMasterData"
              }
            ]
          }
        }
      },
      "EsgQuestionnaireGeneralMasterData": {
        "required": [
          "berichtspflichtUndEinwilligungZurVeroeffentlichung"
        ],
        "type": "object",
        "properties": {
          "berichtspflichtUndEinwilligungZurVeroeffentlichung": {
            "$ref": "#/components/schemas/YesNo"
          },
          "gueltigkeitsDatum": {
            "type": "string",
            "format": "date",
            "nullable": true
          }
        }
      },
      "EsgQuestionnaireSoziales": {
        "type": "object",
        "properties": {
          "unternehmensstrukturaenderungen": {
            "nullable": true,
            "allOf": [
              {
                "$ref": "#/components/schemas/EsgQuestionnaireSozialesUnternehmensstrukturaenderungen"
              }
            ]
          },
          "sicherheitUndWeiterbildung": {
            "nullable": true,
            "allOf": [
              {
                "$ref": "#/components/schemas/EsgQuestionnaireSozialesSicherheitUndWeiterbildung"
              }
            ]
          },
          "einkommensgleichheit": {
            "nullable": true,
            "allOf": [
              {
                "$ref": "#/components/schemas/EsgQuestionnaireSozialesEinkommensgleichheit"
              }
            ]
          },
          "geschlechterdiversitaet": {
            "nullable": true,
            "allOf": [
              {
                "$ref": "#/components/schemas/EsgQuestionnaireSozialesGeschlechterdiversitaet"
              }
            ]
          },
          "audit": {
            "nullable": true,
            "allOf": [
              {
                "$ref": "#/components/schemas/EsgQuestionnaireSozialesAudit"
              }
            ]
          }
        }
      },
      "EsgQuestionnaireSozialesAudit": {
        "type": "object",
        "properties": {
          "auditsZurEinhaltungVonArbeitsstandards": {
            "nullable": true,
            "allOf": [
              {
                "$ref": "#/components/schemas/YesNo"
              }
            ]
          },
          "artDesAudits": {
            "nullable": true,
            "allOf": [
              {
                "$ref": "#/components/schemas/ArtDesAuditsOptions"
              }
            ]
          },
          "auditErgebnisse": {
            "type": "string",
            "nullable": true
          }
        }
      },
      "EsgQuestionnaireSozialesEinkommensgleichheit": {
        "type": "object",
        "properties": {
          "ueberwachungDerEinkommensungleichheit": {
            "nullable": true,
            "allOf": [
              {
                "$ref": "#/components/schemas/YearlyTimeseriesDataUeberwachungDerEinkommensungleichheitValues"
              }
            ]
          },
          "massnahmenZurVerbesserungDerEinkommensungleichheit": {
            "type": "string",
            "nullable": true
          }
        }
      },
      "EsgQuestionnaireSozialesGeschlechterdiversitaet": {
        "type": "object",
        "properties": {
          "mitarbeiterAufTopManagementEbene": {
            "type": "integer",
            "nullable": true
          },
          "frauenAufTopManagementEbene": {
            "type": "integer",
            "nullable": true
          },
          "mitgliederGeschaeftsfuehrung": {
            "type": "integer",
            "nullable": true
          },
          "frauenInDerGeschaeftsfuehrung": {
            "type": "integer",
            "nullable": true
          },
          "definitionTopManagement": {
            "type": "string",
            "nullable": true
          },
          "einhaltungRechtlicherVorgaben": {
            "type": "string",
            "nullable": true
          }
        }
      },
      "EsgQuestionnaireSozialesSicherheitUndWeiterbildung": {
        "type": "object",
        "properties": {
          "sicherheitsmassnahmenFuerMitarbeiter": {
            "type": "string",
            "nullable": true
          },
          "unfallrate": {
            "nullable": true,
            "allOf": [
              {
                "$ref": "#/components/schemas/YearlyTimeseriesDataUnfallrateValues"
              }
            ]
          },
          "budgetFuerSchulungAusbildung": {
            "nullable": true,
            "allOf": [
              {
                "$ref": "#/components/schemas/YearlyTimeseriesDataBudgetFuerSchulungAusbildungValues"
              }
            ]
          }
        }
      },
      "EsgQuestionnaireSozialesUnternehmensstrukturaenderungen": {
        "type": "object",
        "properties": {
          "vorhandenseinKuerzlicherAenderungenDerUnternehmensstruktur": {
            "nullable": true,
            "allOf": [
              {
                "$ref": "#/components/schemas/YesNo"
              }
            ]
          },
          "anzahlUnbefristeterVertraegeInDeutschland": {
            "type": "integer",
            "nullable": true
          },
          "anzahlDerVonEinemVerkaufBetroffenenUnbefristetenVertraegeInDeutschland": {
            "type": "integer",
            "nullable": true
          },
          "anzahlDerVonEinerAkquisitionBetroffenenUnbefristetenVertraegeInDeutschland": {
            "type": "integer",
            "nullable": true
          },
          "anzahlUnbefristeterVertraegeInDerGesamtgruppe": {
            "type": "integer",
            "nullable": true
          },
          "anzahlDerVonEinemVerkaufBetroffenenUnbefristetenVertraegeInDerGesamtgruppe": {
            "type": "integer",
            "nullable": true
          },
          "anzahlDerVonEinerAkquisitionBetroffenenUnbefristetenVertraegeInDerGesamtgruppe": {
            "type": "integer",
            "nullable": true
          },
          "auswirkungenAufAnteilBefristerVertraegeUndFluktuation": {
            "nullable": true,
            "allOf": [
              {
                "$ref": "#/components/schemas/YearlyTimeseriesDataAuswirkungenAufAnteilBefristerVertraegeUndFluktuationValues"
              }
            ]
          }
        }
      },
      "EsgQuestionnaireUmwelt": {
        "type": "object",
        "properties": {
          "treibhausgasemissionen": {
            "nullable": true,
            "allOf": [
              {
                "$ref": "#/components/schemas/EsgQuestionnaireUmweltTreibhausgasemissionen"
              }
            ]
          },
          "produktion": {
            "nullable": true,
            "allOf": [
              {
                "$ref": "#/components/schemas/EsgQuestionnaireUmweltProduktion"
              }
            ]
          },
          "energieverbrauch": {
            "nullable": true,
            "allOf": [
              {
                "$ref": "#/components/schemas/EsgQuestionnaireUmweltEnergieverbrauch"
              }
            ]
          },
          "energieeffizienzImmobilienanlagen": {
            "nullable": true,
            "allOf": [
              {
                "$ref": "#/components/schemas/EsgQuestionnaireUmweltEnergieeffizienzImmobilienanlagen"
              }
            ]
          },
          "wasserverbrauch": {
            "nullable": true,
            "allOf": [
              {
                "$ref": "#/components/schemas/EsgQuestionnaireUmweltWasserverbrauch"
              }
            ]
          },
          "abfallproduktion": {
            "nullable": true,
            "allOf": [
              {
                "$ref": "#/components/schemas/EsgQuestionnaireUmweltAbfallproduktion"
              }
            ]
          },
          "biodiversitaet": {
            "nullable": true,
            "allOf": [
              {
                "$ref": "#/components/schemas/EsgQuestionnaireUmweltBiodiversitaet"
              }
            ]
          },
          "fossileBrennstoffe": {
            "nullable": true,
            "allOf": [
              {
                "$ref": "#/components/schemas/EsgQuestionnaireUmweltFossileBrennstoffe"
              }
            ]
          },
          "taxonomie": {
            "nullable": true,
            "allOf": [
              {
                "$ref": "#/components/schemas/EsgQuestionnaireUmweltTaxonomie"
              }
            ]
          }
        }
      },
      "EsgQuestionnaireUmweltAbfallproduktion": {
        "type": "object",
        "properties": {
          "berichterstattungAbfallproduktion": {
            "nullable": true,
            "allOf": [
              {
                "$ref": "#/components/schemas/YearlyTimeseriesDataBerichterstattungAbfallproduktionValues"
              }
            ]
          },
          "unternehmensGruppenStrategieBzglAbfallproduktion": {
            "type": "string",
            "nullable": true
          },
          "recyclingImProduktionsprozess": {
            "nullable": true,
            "allOf": [
              {
                "$ref": "#/components/schemas/YearlyTimeseriesDataRecyclingImProduktionsprozessValues"
              }
            ]
          },
          "gefaehrlicherAbfall": {
            "type": "string",
            "nullable": true
          }
        }
      },
      "EsgQuestionnaireUmweltBiodiversitaet": {
        "type": "object",
        "properties": {
          "negativeAktivitaetenFuerDieBiologischeVielfalt": {
            "nullable": true,
            "allOf": [
              {
                "$ref": "#/components/schemas/YesNo"
              }
            ]
          },
          "negativeMassnahmenFuerDieBiologischeVielfalt": {
            "type": "string",
            "nullable": true
          },
          "positiveAktivitaetenFuerDieBiologischeVielfalt": {
            "nullable": true,
            "allOf": [
              {
                "$ref": "#/components/schemas/YesNo"
              }
            ]
          },
          "positiveMassnahmenFuerDieBiologischeVielfalt": {
            "type": "string",
            "nullable": true
          }
        }
      },
      "EsgQuestionnaireUmweltEnergieeffizienzImmobilienanlagen": {
        "type": "object",
        "properties": {
          "berichterstattungEnergieverbrauchVonImmobilienvermoegen": {
            "nullable": true,
            "allOf": [
              {
                "$ref": "#/components/schemas/YearlyTimeseriesDataBerichterstattungEnergieverbrauchVonImmobilienvermoegenValues"
              }
            ]
          },
          "unternehmensGruppenStrategieBzglEnergieeffizientenImmobilienanlagen": {
            "type": "string",
            "nullable": true
          }
        }
      },
      "EsgQuestionnaireUmweltEnergieverbrauch": {
        "type": "object",
        "properties": {
          "berichterstattungEnergieverbrauch": {
            "nullable": true,
            "allOf": [
              {
                "$ref": "#/components/schemas/YearlyTimeseriesDataBerichterstattungEnergieverbrauchValues"
              }
            ]
          },
          "unternehmensGruppenStrategieBzglEnergieverbrauch": {
            "type": "string",
            "nullable": true
          }
        }
      },
      "EsgQuestionnaireUmweltFossileBrennstoffe": {
        "type": "object",
        "properties": {
          "einnahmenAusFossilenBrennstoffen": {
            "nullable": true,
            "allOf": [
              {
                "$ref": "#/components/schemas/YesNo"
              }
            ]
          },
          "berichterstattungEinnahmenAusFossilenBrennstoffen": {
            "nullable": true,
            "allOf": [
              {
                "$ref": "#/components/schemas/YearlyTimeseriesDataBerichterstattungEinnahmenAusFossilenBrennstoffenValues"
              }
            ]
          }
        }
      },
      "EsgQuestionnaireUmweltProduktion": {
        "type": "object",
        "properties": {
          "produkteZurVerringerungDerUmweltbelastung": {
            "nullable": true,
            "allOf": [
              {
                "$ref": "#/components/schemas/YesNo"
              }
            ]
          },
          "verringerungenDerUmweltbelastung": {
            "type": "string",
            "nullable": true
          },
          "oekologischerMindestStandardFuerProduktionsprozesse": {
            "nullable": true,
            "allOf": [
              {
                "$ref": "#/components/schemas/YesNo"
              }
            ]
          }
        }
      },
      "EsgQuestionnaireUmweltTaxonomie": {
        "type": "object",
        "properties": {
          "taxonomieBerichterstattung": {
            "nullable": true,
            "allOf": [
              {
                "$ref": "#/components/schemas/TaxonomieBerichterstattungOptions"
              }
            ]
          },
          "euTaxonomieKompassAktivitaeten": {
            "type": "array",
            "nullable": true,
            "items": {
              "$ref": "#/components/schemas/Activity"
            }
          },
          "umsatzInvestitionsaufwandFuerNachhaltigeAktivitaeten": {
            "nullable": true,
            "allOf": [
              {
                "$ref": "#/components/schemas/YearlyTimeseriesDataUmsatzInvestitionsaufwandFuerNachhaltigeAktivitaetenValues"
              }
            ]
          }
        }
      },
      "EsgQuestionnaireUmweltTreibhausgasemissionen": {
        "type": "object",
        "properties": {
          "treibhausgasBerichterstattungUndPrognosen": {
            "nullable": true,
            "allOf": [
              {
                "$ref": "#/components/schemas/YearlyTimeseriesDataTreibhausgasBerichterstattungUndPrognosenValues"
              }
            ]
          },
          "treibhausgasEmissionsintensitaetDerUnternehmenInDieInvestiertWird": {
            "type": "string",
            "nullable": true
          },
          "strategieUndZieleZurReduzierungVonTreibhausgasEmissionen": {
            "type": "string",
            "nullable": true
          }
        }
      },
      "EsgQuestionnaireUmweltWasserverbrauch": {
        "type": "object",
        "properties": {
          "berichterstattungWasserverbrauch": {
            "nullable": true,
            "allOf": [
              {
                "$ref": "#/components/schemas/YearlyTimeseriesDataBerichterstattungWasserverbrauchValues"
              }
            ]
          },
          "unternehmensGruppenStrategieBzglWasserverbrauch": {
            "type": "string",
            "nullable": true
          }
        }
      },
      "EsgQuestionnaireUnternehmensfuehrungGovernance": {
        "type": "object",
        "properties": {
          "aufsichtsrat": {
            "nullable": true,
            "allOf": [
              {
                "$ref": "#/components/schemas/EsgQuestionnaireUnternehmensfuehrunggovernanceAufsichtsrat"
              }
            ]
          },
          "verguetungsausschuss": {
            "nullable": true,
            "allOf": [
              {
                "$ref": "#/components/schemas/EsgQuestionnaireUnternehmensfuehrunggovernanceVerguetungsausschuss"
              }
            ]
          },
          "nominierungsausschuss": {
            "nullable": true,
            "allOf": [
              {
                "$ref": "#/components/schemas/EsgQuestionnaireUnternehmensfuehrunggovernanceNominierungsausschuss"
              }
            ]
          },
          "pruefungsausschuss": {
            "nullable": true,
            "allOf": [
              {
                "$ref": "#/components/schemas/EsgQuestionnaireUnternehmensfuehrunggovernancePruefungsausschuss"
              }
            ]
          },
          "nachhaltigkeitsausschuss": {
            "nullable": true,
            "allOf": [
              {
                "$ref": "#/components/schemas/EsgQuestionnaireUnternehmensfuehrunggovernanceNachhaltigkeitsausschuss"
              }
            ]
          },
          "sonstige": {
            "nullable": true,
            "allOf": [
              {
                "$ref": "#/components/schemas/EsgQuestionnaireUnternehmensfuehrunggovernanceSonstige"
              }
            ]
          },
          "stakeholder": {
            "nullable": true,
            "allOf": [
              {
                "$ref": "#/components/schemas/EsgQuestionnaireUnternehmensfuehrunggovernanceStakeholder"
              }
            ]
          },
          "unternehmensrichtlinien": {
            "nullable": true,
            "allOf": [
              {
                "$ref": "#/components/schemas/EsgQuestionnaireUnternehmensfuehrunggovernanceUnternehmensrichtlinien"
              }
            ]
          },
          "lieferantenauswahl": {
            "nullable": true,
            "allOf": [
              {
                "$ref": "#/components/schemas/EsgQuestionnaireUnternehmensfuehrunggovernanceLieferantenauswahl"
              }
            ]
          }
        }
      },
      "EsgQuestionnaireUnternehmensfuehrunggovernanceAufsichtsrat": {
        "type": "object",
        "properties": {
          "anzahlDerMitgliederImAufsichtsrat": {
            "type": "integer",
            "nullable": true
          },
          "anzahlUnabhaengigerMitgliederImAufsichtsrat": {
            "type": "integer",
            "nullable": true
          },
          "anzahlVonFrauenImAufsichtsrat": {
            "type": "integer",
            "nullable": true
          }
        }
      },
      "EsgQuestionnaireUnternehmensfuehrunggovernanceLieferantenauswahl": {
        "type": "object",
        "properties": {
          "esgKriterienUndUeberwachungDerLieferanten": {
            "nullable": true,
            "allOf": [
              {
                "$ref": "#/components/schemas/YesNo"
              }
            ]
          },
          "auswahlkriterien": {
            "type": "string",
            "nullable": true
          }
        }
      },
      "EsgQuestionnaireUnternehmensfuehrunggovernanceNachhaltigkeitsausschuss": {
        "type": "object",
        "properties": {
          "anzahlDerMitgliederImNachhaltigkeitsausschuss": {
            "type": "integer",
            "nullable": true
          },
          "anzahlUnabhaengigerMitgliederImNachhaltigkeitsausschuss": {
            "type": "integer",
            "nullable": true
          },
          "anzahlVonFrauenImNachhaltigkeitsausschuss": {
            "type": "integer",
            "nullable": true
          }
        }
      },
      "EsgQuestionnaireUnternehmensfuehrunggovernanceNominierungsausschuss": {
        "type": "object",
        "properties": {
          "anzahlDerMitgliederImNominierungsausschuss": {
            "type": "integer",
            "nullable": true
          },
          "anzahlUnabhaengigerMitgliederImNominierungsausschuss": {
            "type": "integer",
            "nullable": true
          },
          "anzahlVonFrauenImVerguetungsausschuss": {
            "type": "integer",
            "nullable": true
          }
        }
      },
      "EsgQuestionnaireUnternehmensfuehrunggovernancePruefungsausschuss": {
        "type": "object",
        "properties": {
          "anzahlDerMitgliederImPruefungsausschuss": {
            "type": "integer",
            "nullable": true
          },
          "anzahlUnabhaengigerMitgliederImPruefungsausschuss": {
            "type": "integer",
            "nullable": true
          },
          "anzahlVonFrauenImPruefungsausschuss": {
            "type": "integer",
            "nullable": true
          }
        }
      },
      "EsgQuestionnaireUnternehmensfuehrunggovernanceSonstige": {
        "type": "object",
        "properties": {
          "wirtschaftspruefer": {
            "type": "string",
            "nullable": true
          },
          "trennungVonCeoOderVorsitzenden": {
            "nullable": true,
            "allOf": [
              {
                "$ref": "#/components/schemas/YesNo"
              }
            ]
          },
          "amtszeitBisZurTrennung": {
            "type": "integer",
            "nullable": true
          }
        }
      },
      "EsgQuestionnaireUnternehmensfuehrunggovernanceStakeholder": {
        "type": "object",
        "properties": {
          "einbeziehungVonStakeholdern": {
            "nullable": true,
            "allOf": [
              {
                "$ref": "#/components/schemas/YesNo"
              }
            ]
          },
          "prozessDerEinbeziehungVonStakeholdern": {
            "type": "string",
            "nullable": true
          },
          "mechanismenZurAusrichtungAufStakeholder": {
            "type": "string",
            "nullable": true
          }
        }
      },
      "EsgQuestionnaireUnternehmensfuehrunggovernanceUnternehmensrichtlinien": {
        "type": "object",
        "properties": {
          "veroeffentlichteUnternehmensrichtlinien": {
            "type": "array",
            "nullable": true,
            "items": {
              "$ref": "#/components/schemas/VeroeffentlichteUnternehmensrichtlinienOptions"
            }
          },
          "weitereVeroeffentlicheUnternehmensrichtlinien": {
            "type": "string",
            "nullable": true
          }
        }
      },
      "EsgQuestionnaireUnternehmensfuehrunggovernanceVerguetungsausschuss": {
        "type": "object",
        "properties": {
          "anzahlDerMitgliederImVerguetungsausschuss": {
            "type": "integer",
            "nullable": true
          },
          "anzahlUnabhaengigerMitgliederImVerguetungsausschuss": {
            "type": "integer",
            "nullable": true
          },
          "anzahlVonFrauenImVerguetungsausschuss": {
            "type": "integer",
            "nullable": true
          }
        }
      },
      "FrequenzDerBerichterstattungOptions": {
        "type": "string",
        "enum": [
          "Jaehrlich",
          "Halbjaehrlich",
          "Vierteljaehrlich",
          "Monatlich"
        ]
      },
      "RecyclingImProduktionsprozessValues": {
        "type": "object",
        "properties": {
          "prozentRecycelteWerkstoffeImProduktionsprozess": {
            "type": "number",
            "nullable": true
          }
        }
      },
      "StatusZuEOptions": {
        "type": "string",
        "enum": [
          "Offen",
          "Geklaert"
        ]
      },
      "StatusZuGOptions": {
        "type": "string",
        "enum": [
          "Offen",
          "Geklaert"
        ]
      },
      "StatusZuSOptions": {
        "type": "string",
        "enum": [
          "Offen",
          "Geklaert"
        ]
      },
      "TaxonomieBerichterstattungOptions": {
        "type": "string",
        "enum": [
          "Nfrd",
          "Csrd"
        ]
      },
      "TreibhausgasBerichterstattungUndPrognosenValues": {
        "type": "object",
        "properties": {
          "scope1": {
            "type": "number",
            "nullable": true
          },
          "scope2": {
            "type": "number",
            "nullable": true
          },
          "scope3": {
            "type": "number",
            "nullable": true
          }
        }
      },
      "UeberwachungDerEinkommensungleichheitValues": {
        "type": "object",
        "properties": {
          "unbereinigtesGeschlechtsspezifischesLohngefaelle": {
            "type": "number",
            "nullable": true
          },
          "einkommensungleichheitsverhaeltnis": {
            "type": "number",
            "nullable": true
          },
          "ceoEinkommensungleichheitsverhaeltnis": {
            "type": "number",
            "nullable": true
          }
        }
      },
      "UmsatzInvestitionsaufwandFuerNachhaltigeAktivitaetenValues": {
        "type": "object",
        "properties": {
          "taxonomieGeeignetNachProzentUmsatz": {
            "type": "number",
            "nullable": true
          },
          "taxonomieGeeignetNachProzentCapex": {
            "type": "number",
            "nullable": true
          },
          "taxonomieKonformNachProzentUmsatz": {
            "type": "number",
            "nullable": true
          },
          "taxonomieKonformNachProzentCapex": {
            "type": "number",
            "nullable": true
          }
        }
      },
      "UnfallrateValues": {
        "type": "object",
        "properties": {
          "haeufigkeitsrateVonArbeitsunfaellenMitZeitverlust": {
            "type": "number",
            "nullable": true
          }
        }
      },
      "VeroeffentlichteUnternehmensrichtlinienOptions": {
        "type": "string",
        "enum": [
          "AntiKorruption",
          "Verhaltenskodex",
          "Interessenkonflikte",
          "Datenschutz",
          "DiversitaetAndInklusion",
          "FaireBehandlungVonKunden",
          "Zwangsarbeit",
          "GesundheitUndSicherheit",
          "MgtVonUmweltgefahren",
          "VerantwortungsvollesMarketing",
          "Whistleblowing",
          "Other"
        ]
      },
      "YearlyTimeseriesDataAuswirkungenAufAnteilBefristerVertraegeUndFluktuationValues": {
        "required": [
          "currentYear",
          "yearlyData"
        ],
        "type": "object",
        "properties": {
          "currentYear": {
            "type": "integer",
            "format": "int32"
          },
          "yearlyData": {
            "type": "object",
            "additionalProperties": {
              "$ref": "#/components/schemas/AuswirkungenAufAnteilBefristerVertraegeUndFluktuationValues"
            }
          }
        }
      },
      "YearlyTimeseriesDataBerichterstattungAbfallproduktionValues": {
        "required": [
          "currentYear",
          "yearlyData"
        ],
        "type": "object",
        "properties": {
          "currentYear": {
            "type": "integer",
            "format": "int32"
          },
          "yearlyData": {
            "type": "object",
            "additionalProperties": {
              "$ref": "#/components/schemas/BerichterstattungAbfallproduktionValues"
            }
          }
        }
      },
      "YearlyTimeseriesDataBerichterstattungEinnahmenAusFossilenBrennstoffenValues": {
        "required": [
          "currentYear",
          "yearlyData"
        ],
        "type": "object",
        "properties": {
          "currentYear": {
            "type": "integer",
            "format": "int32"
          },
          "yearlyData": {
            "type": "object",
            "additionalProperties": {
              "$ref": "#/components/schemas/BerichterstattungEinnahmenAusFossilenBrennstoffenValues"
            }
          }
        }
      },
      "YearlyTimeseriesDataBerichterstattungEnergieverbrauchValues": {
        "required": [
          "currentYear",
          "yearlyData"
        ],
        "type": "object",
        "properties": {
          "currentYear": {
            "type": "integer",
            "format": "int32"
          },
          "yearlyData": {
            "type": "object",
            "additionalProperties": {
              "$ref": "#/components/schemas/BerichterstattungEnergieverbrauchValues"
            }
          }
        }
      },
      "YearlyTimeseriesDataBerichterstattungEnergieverbrauchVonImmobilienvermoegenValues": {
        "required": [
          "currentYear",
          "yearlyData"
        ],
        "type": "object",
        "properties": {
          "currentYear": {
            "type": "integer",
            "format": "int32"
          },
          "yearlyData": {
            "type": "object",
            "additionalProperties": {
              "$ref": "#/components/schemas/BerichterstattungEnergieverbrauchVonImmobilienvermoegenValues"
            }
          }
        }
      },
      "YearlyTimeseriesDataBerichterstattungWasserverbrauchValues": {
        "required": [
          "currentYear",
          "yearlyData"
        ],
        "type": "object",
        "properties": {
          "currentYear": {
            "type": "integer",
            "format": "int32"
          },
          "yearlyData": {
            "type": "object",
            "additionalProperties": {
              "$ref": "#/components/schemas/BerichterstattungWasserverbrauchValues"
            }
          }
        }
      },
      "YearlyTimeseriesDataBudgetFuerSchulungAusbildungValues": {
        "required": [
          "currentYear",
          "yearlyData"
        ],
        "type": "object",
        "properties": {
          "currentYear": {
            "type": "integer",
            "format": "int32"
          },
          "yearlyData": {
            "type": "object",
            "additionalProperties": {
              "$ref": "#/components/schemas/BudgetFuerSchulungAusbildungValues"
            }
          }
        }
      },
      "YearlyTimeseriesDataRecyclingImProduktionsprozessValues": {
        "required": [
          "currentYear",
          "yearlyData"
        ],
        "type": "object",
        "properties": {
          "currentYear": {
            "type": "integer",
            "format": "int32"
          },
          "yearlyData": {
            "type": "object",
            "additionalProperties": {
              "$ref": "#/components/schemas/RecyclingImProduktionsprozessValues"
            }
          }
        }
      },
      "YearlyTimeseriesDataTreibhausgasBerichterstattungUndPrognosenValues": {
        "required": [
          "currentYear",
          "yearlyData"
        ],
        "type": "object",
        "properties": {
          "currentYear": {
            "type": "integer",
            "format": "int32"
          },
          "yearlyData": {
            "type": "object",
            "additionalProperties": {
              "$ref": "#/components/schemas/TreibhausgasBerichterstattungUndPrognosenValues"
            }
          }
        }
      },
      "YearlyTimeseriesDataUeberwachungDerEinkommensungleichheitValues": {
        "required": [
          "currentYear",
          "yearlyData"
        ],
        "type": "object",
        "properties": {
          "currentYear": {
            "type": "integer",
            "format": "int32"
          },
          "yearlyData": {
            "type": "object",
            "additionalProperties": {
              "$ref": "#/components/schemas/UeberwachungDerEinkommensungleichheitValues"
            }
          }
        }
      },
      "YearlyTimeseriesDataUmsatzInvestitionsaufwandFuerNachhaltigeAktivitaetenValues": {
        "required": [
          "currentYear",
          "yearlyData"
        ],
        "type": "object",
        "properties": {
          "currentYear": {
            "type": "integer",
            "format": "int32"
          },
          "yearlyData": {
            "type": "object",
            "additionalProperties": {
              "$ref": "#/components/schemas/UmsatzInvestitionsaufwandFuerNachhaltigeAktivitaetenValues"
            }
          }
        }
      },
      "YearlyTimeseriesDataUnfallrateValues": {
        "required": [
          "currentYear",
          "yearlyData"
        ],
        "type": "object",
        "properties": {
          "currentYear": {
            "type": "integer",
            "format": "int32"
          },
          "yearlyData": {
            "type": "object",
            "additionalProperties": {
              "$ref": "#/components/schemas/UnfallrateValues"
            }
          }
        }
      },
      "CompanyDataOwners": {
        "required": [
          "companyId",
          "dataOwners"
        ],
        "type": "object",
        "properties": {
          "companyId": {
            "type": "string"
          },
          "dataOwners": {
            "type": "array",
            "items": {
              "type": "string"
            }
          }
        }
      },
      "CompanyInformationPatch": {
        "type": "object",
        "properties": {
          "companyName": {
            "type": "string",
            "nullable": true
          },
          "companyAlternativeNames": {
            "type": "array",
            "nullable": true,
            "items": {
              "type": "string"
            }
          },
          "companyLegalForm": {
            "type": "string",
            "nullable": true
          },
          "headquarters": {
            "type": "string",
            "nullable": true
          },
          "headquartersPostalCode": {
            "type": "string",
            "nullable": true
          },
          "sector": {
            "type": "string",
            "nullable": true
          },
          "identifiers": {
            "type": "object",
            "additionalProperties": {
              "type": "array",
              "example": {
                "Lei": [
                  "ExampleLei"
                ]
              },
              "items": {
                "type": "string",
                "example": "{\"Lei\":[\"ExampleLei\"]}"
              }
            },
            "nullable": true,
            "example": {
              "Lei": [
                "ExampleLei"
              ]
            }
          },
          "countryCode": {
            "type": "string",
            "nullable": true
          },
          "isTeaserCompany": {
            "type": "boolean",
            "nullable": true
          },
          "website": {
            "type": "string",
            "nullable": true
          }
        }
      },
      "IdentifierType": {
        "type": "string",
        "enum": [
          "Lei",
          "Isin",
          "PermId",
          "Ticker",
          "Duns",
          "CompanyRegistrationNumber",
          "VatNumber"
        ]
      },
      "DataAndMetaInformationSmeData": {
        "required": [
          "data",
          "metaInfo"
        ],
        "type": "object",
        "properties": {
          "metaInfo": {
            "$ref": "#/components/schemas/DataMetaInformation"
          },
          "data": {
            "$ref": "#/components/schemas/SmeData"
          }
        }
      },
      "DataAndMetaInformationSfdrData": {
        "required": [
          "data",
          "metaInfo"
        ],
        "type": "object",
        "properties": {
          "metaInfo": {
            "$ref": "#/components/schemas/DataMetaInformation"
          },
          "data": {
            "$ref": "#/components/schemas/SfdrData"
          }
        }
      },
      "DataAndMetaInformationPathwaysToParisData": {
        "required": [
          "data",
          "metaInfo"
        ],
        "type": "object",
        "properties": {
          "metaInfo": {
            "$ref": "#/components/schemas/DataMetaInformation"
          },
          "data": {
            "$ref": "#/components/schemas/PathwaysToParisData"
          }
        }
      },
      "DataAndMetaInformationLksgData": {
        "required": [
          "data",
          "metaInfo"
        ],
        "type": "object",
        "properties": {
          "metaInfo": {
            "$ref": "#/components/schemas/DataMetaInformation"
          },
          "data": {
            "$ref": "#/components/schemas/LksgData"
          }
        }
      },
      "DataAndMetaInformationEuTaxonomyDataForNonFinancials": {
        "required": [
          "data",
          "metaInfo"
        ],
        "type": "object",
        "properties": {
          "metaInfo": {
            "$ref": "#/components/schemas/DataMetaInformation"
          },
          "data": {
            "$ref": "#/components/schemas/EuTaxonomyDataForNonFinancials"
          }
        }
      },
      "DataAndMetaInformationEuTaxonomyDataForFinancials": {
        "required": [
          "data",
          "metaInfo"
        ],
        "type": "object",
        "properties": {
          "metaInfo": {
            "$ref": "#/components/schemas/DataMetaInformation"
          },
          "data": {
            "$ref": "#/components/schemas/EuTaxonomyDataForFinancials"
          }
        }
      },
      "DataAndMetaInformationEsgQuestionnaireData": {
        "required": [
          "data",
          "metaInfo"
        ],
        "type": "object",
        "properties": {
          "metaInfo": {
            "$ref": "#/components/schemas/DataMetaInformation"
          },
          "data": {
            "$ref": "#/components/schemas/EsgQuestionnaireData"
          }
        }
      },
      "AggregatedFrameworkDataSummary": {
        "required": [
          "numberOfProvidedReportingPeriods"
        ],
        "type": "object",
        "properties": {
          "numberOfProvidedReportingPeriods": {
            "type": "integer",
            "format": "int64"
          }
        }
      },
      "CompanyIdAndName": {
        "required": [
          "companyId",
          "companyName"
        ],
        "type": "object",
        "properties": {
          "companyName": {
            "type": "string"
          },
          "companyId": {
            "type": "string"
          }
        }
      },
      "CompanyAvailableDistinctValues": {
        "required": [
          "countryCodes",
          "sectors"
        ],
        "type": "object",
        "properties": {
          "countryCodes": {
            "uniqueItems": true,
            "type": "array",
            "items": {
              "type": "string"
            }
          },
          "sectors": {
            "uniqueItems": true,
            "type": "array",
            "items": {
              "type": "string"
            }
          }
        }
      },
      "CompanyId": {
        "required": [
          "companyId"
        ],
        "type": "object",
        "properties": {
          "companyId": {
            "type": "string"
          }
        }
      },
      "Link": {
        "type": "object",
        "properties": {
          "href": {
            "type": "string",
            "nullable": true
          },
          "templated": {
            "type": "boolean",
            "nullable": true
          }
        }
      },
      "DataTypeEnum": {
        "type": "string",
        "enum": [
          "esg-questionnaire",
          "eutaxonomy-financials",
          "eutaxonomy-non-financials",
          "lksg",
          "p2p",
          "sfdr",
          "sme"
        ]
      },
      "ErrorDetails": {
        "required": [
          "errorType",
          "httpStatus",
          "message",
          "summary"
        ],
        "type": "object",
        "properties": {
          "errorType": {
            "type": "string"
          },
          "summary": {
            "type": "string"
          },
          "message": {
            "type": "string"
          },
          "httpStatus": {
            "type": "number"
          },
          "metaInformation": {
            "type": "object"
          }
        }
      },
      "ErrorResponse": {
        "required": [
          "errors"
        ],
        "type": "object",
        "properties": {
          "errors": {
            "type": "array",
            "items": {
              "$ref": "#/components/schemas/ErrorDetails"
            }
          }
        }
      }
    },
    "securitySchemes": {
      "default-bearer-auth": {
        "type": "http",
        "in": "header",
        "scheme": "bearer"
      },
      "default-oauth": {
        "type": "oauth2",
        "flows": {
          "authorizationCode": {
            "authorizationUrl": "/keycloak/realms/datalandsecurity/protocol/openid-connect/auth",
            "tokenUrl": "/keycloak/realms/datalandsecurity/protocol/openid-connect/token",
            "scopes": {}
          }
        }
      }
    }
  }
}<|MERGE_RESOLUTION|>--- conflicted
+++ resolved
@@ -8775,55 +8775,7 @@
           }
         }
       },
-<<<<<<< HEAD
-      "GdvGeneralMasterData": {
-        "required": [
-          "berichtspflichtUndEinwilligungZurVeroeffentlichung"
-        ],
-        "type": "object",
-        "properties": {
-          "berichtspflichtUndEinwilligungZurVeroeffentlichung": {
-            "$ref": "#/components/schemas/YesNo"
-          },
-          "gueltigkeitsDatum": {
-            "type": "string",
-            "format": "date",
-            "nullable": true
-          },
-          "testNumberWithoutValidation": {
-            "type": "number",
-            "nullable": true
-          },
-          "testNumberWithMinValue": {
-            "nullable": true,
-            "allOf": [
-              {
-                "$ref": "#/components/schemas/ExtendedDataPointBigDecimal"
-              }
-            ]
-          },
-          "testNumberWithMaxValue": {
-            "nullable": true,
-            "allOf": [
-              {
-                "$ref": "#/components/schemas/ExtendedDataPointBigDecimal"
-              }
-            ]
-          },
-          "testNumberWithMinAndMaxValue": {
-            "nullable": true,
-            "allOf": [
-              {
-                "$ref": "#/components/schemas/ExtendedDataPointBigDecimal"
-              }
-            ]
-          }
-        }
-      },
-      "GdvSoziales": {
-=======
       "EligibilityKpis": {
->>>>>>> c774bf9c
         "type": "object",
         "properties": {
           "taxonomyEligibleActivityInPercent": {
