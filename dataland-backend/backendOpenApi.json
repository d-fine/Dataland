--- conflicted
+++ resolved
@@ -15657,12 +15657,9 @@
             "type": "string",
             "nullable": true
           },
-<<<<<<< HEAD
-=======
           "companyName": {
             "type": "string"
           },
->>>>>>> 1908c709
           "companyId": {
             "type": "string"
           },
@@ -15670,12 +15667,6 @@
             "type": "string"
           },
           "headquarters": {
-<<<<<<< HEAD
-            "type": "string"
-          },
-          "countryCode": {
-=======
->>>>>>> 1908c709
             "type": "string"
           },
           "lei": {
