--- conflicted
+++ resolved
@@ -3910,13 +3910,33 @@
             "type": "string",
             "nullable": true
           },
+          "isGroupLevel": {
+            "nullable": true,
+            "allOf": [
+              {
+                "$ref": "#/components/schemas/YesNoNa"
+              }
+            ]
+          },
           "reportDate": {
             "type": "string",
             "format": "date",
             "nullable": true
+          },
+          "currency": {
+            "type": "string",
+            "nullable": true
           }
         },
-        "example": "{\"string\": {\"fileReference\": \"string\",\"fileName\": \"string\",\"reportDate\": \"2023-10-12\",}}"
+        "example": {
+          "string": {
+            "fileReference": "string",
+            "fileName": "string",
+            "isGroupLevel": "Yes",
+            "reportDate": "2023-10-12",
+            "currency": "string"
+          }
+        }
       },
       "ExtendedDataPointBigDecimal": {
         "type": "object",
@@ -4069,7 +4089,15 @@
               "$ref": "#/components/schemas/CompanyReport"
             },
             "nullable": true,
-            "example": "{\"string\": {\"fileReference\": \"string\",\"fileName\": \"string\",\"reportDate\": \"2023-10-12\",}}"
+            "example": {
+              "string": {
+                "fileReference": "string",
+                "fileName": "string",
+                "isGroupLevel": "Yes",
+                "reportDate": "2023-10-12",
+                "currency": "string"
+              }
+            }
           }
         }
       },
@@ -4239,43 +4267,6 @@
           "No"
         ]
       },
-<<<<<<< HEAD
-      "BaseDataPointYesNo": {
-        "type": "object",
-        "properties": {
-          "value": {
-            "nullable": true,
-            "allOf": [
-              {
-                "$ref": "#/components/schemas/YesNo"
-              }
-            ]
-          },
-          "dataSource": {
-            "nullable": true,
-            "allOf": [
-              {
-                "$ref": "#/components/schemas/BaseDocumentReference"
-              }
-            ]
-          }
-        }
-      },
-      "BaseDocumentReference": {
-        "required": [
-          "fileReference"
-        ],
-        "type": "object",
-        "properties": {
-          "fileName": {
-            "type": "string",
-            "nullable": true
-          },
-          "fileReference": {
-            "type": "string"
-          }
-        }
-=======
       "YesNoNa": {
         "type": "string",
         "enum": [
@@ -4283,7 +4274,6 @@
           "No",
           "NA"
         ]
->>>>>>> 1fc7c837
       },
       "CompanyAssociatedDataSfdrData": {
         "required": [
@@ -5194,17 +5184,6 @@
               "$ref": "#/components/schemas/CompanyReport"
             },
             "nullable": true,
-<<<<<<< HEAD
-            "example": "{\"string\": {\"fileReference\": \"string\",\"fileName\": \"string\",\"reportDate\": \"2023-10-12\",}}"
-          },
-          "scopeOfEntities": {
-            "nullable": true,
-            "allOf": [
-              {
-                "$ref": "#/components/schemas/YesNoNa"
-              }
-            ]
-=======
             "example": {
               "string": {
                 "fileReference": "string",
@@ -5214,7 +5193,6 @@
                 "currency": "string"
               }
             }
->>>>>>> 1fc7c837
           }
         }
       },
@@ -5873,20 +5851,11 @@
           }
         }
       },
-<<<<<<< HEAD
-      "YesNoNa": {
-=======
       "YesNoNoEvidenceFound": {
->>>>>>> 1fc7c837
         "type": "string",
         "enum": [
           "Yes",
           "No",
-<<<<<<< HEAD
-          "NA"
-        ]
-      },
-=======
           "NoEvidenceFound"
         ]
       },
@@ -5926,7 +5895,6 @@
           }
         }
       },
->>>>>>> 1fc7c837
       "CompanyAssociatedDataPathwaysToParisData": {
         "required": [
           "companyId",
@@ -11753,7 +11721,15 @@
               "$ref": "#/components/schemas/CompanyReport"
             },
             "nullable": true,
-            "example": "{\"string\": {\"fileReference\": \"string\",\"fileName\": \"string\",\"reportDate\": \"2023-10-12\",}}"
+            "example": {
+              "string": {
+                "fileReference": "string",
+                "fileName": "string",
+                "isGroupLevel": "Yes",
+                "reportDate": "2023-10-12",
+                "currency": "string"
+              }
+            }
           }
         }
       },
@@ -12410,7 +12386,15 @@
               "$ref": "#/components/schemas/CompanyReport"
             },
             "nullable": true,
-            "example": "{\"string\": {\"fileReference\": \"string\",\"fileName\": \"string\",\"reportDate\": \"2023-10-12\",}}"
+            "example": {
+              "string": {
+                "fileReference": "string",
+                "fileName": "string",
+                "isGroupLevel": "Yes",
+                "reportDate": "2023-10-12",
+                "currency": "string"
+              }
+            }
           }
         }
       },
@@ -14451,33 +14435,17 @@
         ],
         "type": "object",
         "properties": {
-<<<<<<< HEAD
-          "lei": {
-            "type": "string",
-            "nullable": true
-=======
           "companyName": {
             "type": "string"
           },
           "companyId": {
             "type": "string"
->>>>>>> 1fc7c837
           },
           "sector": {
             "type": "string",
             "nullable": true
           },
-<<<<<<< HEAD
-          "companyId": {
-            "type": "string"
-          },
-          "companyName": {
-            "type": "string"
-          },
-          "headquarters": {
-=======
           "countryCode": {
->>>>>>> 1fc7c837
             "type": "string"
           },
           "headquarters": {
@@ -14508,10 +14476,10 @@
         ],
         "type": "object",
         "properties": {
+          "companyName": {
+            "type": "string"
+          },
           "companyId": {
-            "type": "string"
-          },
-          "companyName": {
             "type": "string"
           }
         }
