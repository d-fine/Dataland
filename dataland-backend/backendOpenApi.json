--- conflicted
+++ resolved
@@ -14302,8 +14302,6 @@
         ],
         "type": "object",
         "properties": {
-<<<<<<< HEAD
-=======
           "sector": {
             "type": "string",
             "nullable": true
@@ -14314,26 +14312,12 @@
           "companyName": {
             "type": "string"
           },
->>>>>>> f574f9eb
           "headquarters": {
             "type": "string"
           },
           "countryCode": {
             "type": "string"
           },
-<<<<<<< HEAD
-          "sector": {
-            "type": "string",
-            "nullable": true
-          },
-          "companyId": {
-            "type": "string"
-          },
-          "companyName": {
-            "type": "string"
-          },
-=======
->>>>>>> f574f9eb
           "lei": {
             "type": "string",
             "nullable": true
