{
  "openapi": "3.0.1",
  "info": {
    "title": "Dataland Backend API documentation",
    "version": "1.0.0"
  },
  "servers": [
    {
      "url": "/api"
    }
  ],
  "tags": [
    {
      "name": "Actuator",
      "description": "Monitor and interact",
      "externalDocs": {
        "description": "Spring Boot Actuator Web API Documentation",
        "url": "https://docs.spring.io/spring-boot/docs/current/actuator-api/html/"
      }
    }
  ],
  "paths": {
    "/companies/{companyId}": {
      "get": {
        "tags": [
          "company-data-controller"
        ],
        "summary": "Retrieve company information.",
        "description": "Company information behind the given company Id is retrieved.",
        "operationId": "getCompanyById",
        "parameters": [
          {
            "name": "companyId",
            "in": "path",
            "required": true,
            "schema": {
              "type": "string"
            }
          }
        ],
        "responses": {
          "200": {
            "description": "Successfully retrieved company information.",
            "content": {
              "application/json": {
                "schema": {
                  "$ref": "#/components/schemas/StoredCompany"
                }
              }
            }
          },
          "default": {
            "description": "An error occurred",
            "content": {
              "application/json": {
                "schema": {
                  "$ref": "#/components/schemas/ErrorResponse"
                }
              }
            }
          },
          "401": {
            "description": "Unauthorized",
            "headers": {
              "WWW-Authenticate": {
                "schema": {
                  "type": "string"
                }
              }
            }
          }
        },
        "security": [
          {
            "default-oauth": []
          },
          {
            "default-bearer-auth": []
          }
        ]
      },
      "put": {
        "tags": [
          "company-data-controller"
        ],
        "summary": "Update company information entirely",
        "description": "Replace all company information of the company associated with the given company Id",
        "operationId": "putCompanyById",
        "parameters": [
          {
            "name": "companyId",
            "in": "path",
            "required": true,
            "schema": {
              "type": "string"
            }
          }
        ],
        "requestBody": {
          "content": {
            "application/json": {
              "schema": {
                "$ref": "#/components/schemas/CompanyInformation"
              }
            }
          },
          "required": true
        },
        "responses": {
          "200": {
            "description": "Successfully updated company information.",
            "content": {
              "application/json": {
                "schema": {
                  "$ref": "#/components/schemas/StoredCompany"
                }
              }
            }
          },
          "default": {
            "description": "An error occurred",
            "content": {
              "application/json": {
                "schema": {
                  "$ref": "#/components/schemas/ErrorResponse"
                }
              }
            }
          },
          "401": {
            "description": "Unauthorized",
            "headers": {
              "WWW-Authenticate": {
                "schema": {
                  "type": "string"
                }
              }
            }
          }
        },
        "security": [
          {
            "default-oauth": []
          },
          {
            "default-bearer-auth": []
          }
        ]
      },
      "patch": {
        "tags": [
          "company-data-controller"
        ],
        "summary": "Update company information selectively",
        "description": "Provided fields of the company associated with the given company Id are updated.",
        "operationId": "patchCompanyById",
        "parameters": [
          {
            "name": "companyId",
            "in": "path",
            "required": true,
            "schema": {
              "type": "string"
            }
          }
        ],
        "requestBody": {
          "content": {
            "application/json": {
              "schema": {
                "$ref": "#/components/schemas/CompanyInformationPatch"
              }
            }
          },
          "required": true
        },
        "responses": {
          "200": {
            "description": "Successfully updated company information.",
            "content": {
              "application/json": {
                "schema": {
                  "$ref": "#/components/schemas/StoredCompany"
                }
              }
            }
          },
          "default": {
            "description": "An error occurred",
            "content": {
              "application/json": {
                "schema": {
                  "$ref": "#/components/schemas/ErrorResponse"
                }
              }
            }
          },
          "401": {
            "description": "Unauthorized",
            "headers": {
              "WWW-Authenticate": {
                "schema": {
                  "type": "string"
                }
              }
            }
          }
        },
        "security": [
          {
            "default-oauth": []
          },
          {
            "default-bearer-auth": []
          }
        ]
      }
    },
    "/data/sme": {
      "post": {
        "tags": [
          "sme-data-controller"
        ],
        "operationId": "postCompanyAssociatedSmeData",
        "parameters": [
          {
            "name": "bypassQa",
            "in": "query",
            "required": false,
            "schema": {
              "type": "boolean",
              "default": false
            }
          }
        ],
        "requestBody": {
          "content": {
            "application/json": {
              "schema": {
                "$ref": "#/components/schemas/CompanyAssociatedDataSmeData"
              }
            }
          },
          "required": true
        },
        "responses": {
          "200": {
            "description": "Successfully added data to the data store.",
            "content": {
              "application/json": {
                "schema": {
                  "$ref": "#/components/schemas/DataMetaInformation"
                }
              }
            }
          },
          "default": {
            "description": "An error occurred",
            "content": {
              "application/json": {
                "schema": {
                  "$ref": "#/components/schemas/ErrorResponse"
                }
              }
            }
          },
          "401": {
            "description": "Unauthorized",
            "headers": {
              "WWW-Authenticate": {
                "schema": {
                  "type": "string"
                }
              }
            }
          }
        },
        "security": [
          {
            "default-oauth": []
          },
          {
            "default-bearer-auth": []
          }
        ]
      }
    },
    "/data/sfdr": {
      "post": {
        "tags": [
          "sfdr-data-controller"
        ],
        "operationId": "postCompanyAssociatedSfdrData",
        "parameters": [
          {
            "name": "bypassQa",
            "in": "query",
            "required": false,
            "schema": {
              "type": "boolean",
              "default": false
            }
          }
        ],
        "requestBody": {
          "content": {
            "application/json": {
              "schema": {
                "$ref": "#/components/schemas/CompanyAssociatedDataSfdrData"
              }
            }
          },
          "required": true
        },
        "responses": {
          "200": {
            "description": "Successfully added data to the data store.",
            "content": {
              "application/json": {
                "schema": {
                  "$ref": "#/components/schemas/DataMetaInformation"
                }
              }
            }
          },
          "default": {
            "description": "An error occurred",
            "content": {
              "application/json": {
                "schema": {
                  "$ref": "#/components/schemas/ErrorResponse"
                }
              }
            }
          },
          "401": {
            "description": "Unauthorized",
            "headers": {
              "WWW-Authenticate": {
                "schema": {
                  "type": "string"
                }
              }
            }
          }
        },
        "security": [
          {
            "default-oauth": []
          },
          {
            "default-bearer-auth": []
          }
        ]
      }
    },
    "/data/p2p": {
      "post": {
        "tags": [
          "p-2p-data-controller"
        ],
        "operationId": "postCompanyAssociatedP2pData",
        "parameters": [
          {
            "name": "bypassQa",
            "in": "query",
            "required": false,
            "schema": {
              "type": "boolean",
              "default": false
            }
          }
        ],
        "requestBody": {
          "content": {
            "application/json": {
              "schema": {
                "$ref": "#/components/schemas/CompanyAssociatedDataPathwaysToParisData"
              }
            }
          },
          "required": true
        },
        "responses": {
          "200": {
            "description": "Successfully added data to the data store.",
            "content": {
              "application/json": {
                "schema": {
                  "$ref": "#/components/schemas/DataMetaInformation"
                }
              }
            }
          },
          "default": {
            "description": "An error occurred",
            "content": {
              "application/json": {
                "schema": {
                  "$ref": "#/components/schemas/ErrorResponse"
                }
              }
            }
          },
          "401": {
            "description": "Unauthorized",
            "headers": {
              "WWW-Authenticate": {
                "schema": {
                  "type": "string"
                }
              }
            }
          }
        },
        "security": [
          {
            "default-oauth": []
          },
          {
            "default-bearer-auth": []
          }
        ]
      }
    },
    "/data/lksg": {
      "post": {
        "tags": [
          "lksg-data-controller"
        ],
        "operationId": "postCompanyAssociatedLksgData",
        "parameters": [
          {
            "name": "bypassQa",
            "in": "query",
            "required": false,
            "schema": {
              "type": "boolean",
              "default": false
            }
          }
        ],
        "requestBody": {
          "content": {
            "application/json": {
              "schema": {
                "$ref": "#/components/schemas/CompanyAssociatedDataLksgData"
              }
            }
          },
          "required": true
        },
        "responses": {
          "200": {
            "description": "Successfully added data to the data store.",
            "content": {
              "application/json": {
                "schema": {
                  "$ref": "#/components/schemas/DataMetaInformation"
                }
              }
            }
          },
          "default": {
            "description": "An error occurred",
            "content": {
              "application/json": {
                "schema": {
                  "$ref": "#/components/schemas/ErrorResponse"
                }
              }
            }
          },
          "401": {
            "description": "Unauthorized",
            "headers": {
              "WWW-Authenticate": {
                "schema": {
                  "type": "string"
                }
              }
            }
          }
        },
        "security": [
          {
            "default-oauth": []
          },
          {
            "default-bearer-auth": []
          }
        ]
      }
    },
    "/data/heimathafen": {
      "post": {
        "tags": [
          "heimathafen-data-controller"
        ],
        "operationId": "postCompanyAssociatedHeimathafenData",
        "parameters": [
          {
            "name": "bypassQa",
            "in": "query",
            "required": false,
            "schema": {
              "type": "boolean",
              "default": false
            }
          }
        ],
        "requestBody": {
          "content": {
            "application/json": {
              "schema": {
                "$ref": "#/components/schemas/CompanyAssociatedDataHeimathafenData"
              }
            }
          },
          "required": true
        },
        "responses": {
          "200": {
            "description": "Successfully added data to the data store.",
            "content": {
              "application/json": {
                "schema": {
                  "$ref": "#/components/schemas/DataMetaInformation"
                }
              }
            }
          },
          "default": {
            "description": "An error occurred",
            "content": {
              "application/json": {
                "schema": {
                  "$ref": "#/components/schemas/ErrorResponse"
                }
              }
            }
          },
          "401": {
            "description": "Unauthorized",
            "headers": {
              "WWW-Authenticate": {
                "schema": {
                  "type": "string"
                }
              }
            }
          }
        },
        "security": [
          {
            "default-oauth": []
          },
          {
            "default-bearer-auth": []
          }
        ]
      }
    },
    "/data/eutaxonomy-non-financials": {
      "post": {
        "tags": [
          "eutaxonomy-non-financials-data-controller"
        ],
        "operationId": "postCompanyAssociatedEutaxonomyNonFinancialsData",
        "parameters": [
          {
            "name": "bypassQa",
            "in": "query",
            "required": false,
            "schema": {
              "type": "boolean",
              "default": false
            }
          }
        ],
        "requestBody": {
          "content": {
            "application/json": {
              "schema": {
                "$ref": "#/components/schemas/CompanyAssociatedDataEutaxonomyNonFinancialsData"
              }
            }
          },
          "required": true
        },
        "responses": {
          "200": {
            "description": "Successfully added data to the data store.",
            "content": {
              "application/json": {
                "schema": {
                  "$ref": "#/components/schemas/DataMetaInformation"
                }
              }
            }
          },
          "default": {
            "description": "An error occurred",
            "content": {
              "application/json": {
                "schema": {
                  "$ref": "#/components/schemas/ErrorResponse"
                }
              }
            }
          },
          "401": {
            "description": "Unauthorized",
            "headers": {
              "WWW-Authenticate": {
                "schema": {
                  "type": "string"
                }
              }
            }
          }
        },
        "security": [
          {
            "default-oauth": []
          },
          {
            "default-bearer-auth": []
          }
        ]
      }
    },
    "/data/eutaxonomy-financials": {
      "post": {
        "tags": [
          "eu-taxonomy-data-for-financials-controller"
        ],
        "operationId": "postCompanyAssociatedEuTaxonomyDataForFinancials",
        "parameters": [
          {
            "name": "bypassQa",
            "in": "query",
            "required": false,
            "schema": {
              "type": "boolean",
              "default": false
            }
          }
        ],
        "requestBody": {
          "content": {
            "application/json": {
              "schema": {
                "$ref": "#/components/schemas/CompanyAssociatedDataEuTaxonomyDataForFinancials"
              }
            }
          },
          "required": true
        },
        "responses": {
          "200": {
            "description": "Successfully added data to the data store.",
            "content": {
              "application/json": {
                "schema": {
                  "$ref": "#/components/schemas/DataMetaInformation"
                }
              }
            }
          },
          "default": {
            "description": "An error occurred",
            "content": {
              "application/json": {
                "schema": {
                  "$ref": "#/components/schemas/ErrorResponse"
                }
              }
            }
          },
          "401": {
            "description": "Unauthorized",
            "headers": {
              "WWW-Authenticate": {
                "schema": {
                  "type": "string"
                }
              }
            }
          }
        },
        "security": [
          {
            "default-oauth": []
          },
          {
            "default-bearer-auth": []
          }
        ]
      }
    },
    "/data/esg-questionnaire": {
      "post": {
        "tags": [
          "esg-questionnaire-data-controller"
        ],
        "operationId": "postCompanyAssociatedEsgQuestionnaireData",
        "parameters": [
          {
            "name": "bypassQa",
            "in": "query",
            "required": false,
            "schema": {
              "type": "boolean",
              "default": false
            }
          }
        ],
        "requestBody": {
          "content": {
            "application/json": {
              "schema": {
                "$ref": "#/components/schemas/CompanyAssociatedDataEsgQuestionnaireData"
              }
            }
          },
          "required": true
        },
        "responses": {
          "200": {
            "description": "Successfully added data to the data store.",
            "content": {
              "application/json": {
                "schema": {
                  "$ref": "#/components/schemas/DataMetaInformation"
                }
              }
            }
          },
          "default": {
            "description": "An error occurred",
            "content": {
              "application/json": {
                "schema": {
                  "$ref": "#/components/schemas/ErrorResponse"
                }
              }
            }
          },
          "401": {
            "description": "Unauthorized",
            "headers": {
              "WWW-Authenticate": {
                "schema": {
                  "type": "string"
                }
              }
            }
          }
        },
        "security": [
          {
            "default-oauth": []
          },
          {
            "default-bearer-auth": []
          }
        ]
      }
    },
    "/companies": {
      "get": {
        "tags": [
          "company-data-controller"
        ],
        "summary": "Retrieve just the basic information about specific companies with approved framework data by different filters.",
        "description": "The basic information about companies with associated approved framework data identified via the provided company name/identifier are retrieved and filtered by countryCode, sector and available framework data. Empty/Unspecified filters are ignored.",
        "operationId": "getCompanies",
        "parameters": [
          {
            "name": "searchString",
            "in": "query",
            "required": false,
            "schema": {
              "type": "string"
            }
          },
          {
            "name": "dataTypes",
            "in": "query",
            "required": false,
            "schema": {
              "uniqueItems": true,
              "type": "array",
              "items": {
                "$ref": "#/components/schemas/DataTypeEnum"
              }
            }
          },
          {
            "name": "countryCodes",
            "in": "query",
            "required": false,
            "schema": {
              "uniqueItems": true,
              "type": "array",
              "items": {
                "type": "string"
              }
            }
          },
          {
            "name": "sectors",
            "in": "query",
            "required": false,
            "schema": {
              "uniqueItems": true,
              "type": "array",
              "items": {
                "type": "string"
              }
            }
          }
        ],
        "responses": {
          "200": {
            "description": "Successfully retrieved basic company information.",
            "content": {
              "application/json": {
                "schema": {
                  "type": "array",
                  "items": {
                    "$ref": "#/components/schemas/BasicCompanyInformation"
                  }
                }
              }
            }
          },
          "default": {
            "description": "An error occurred",
            "content": {
              "application/json": {
                "schema": {
                  "$ref": "#/components/schemas/ErrorResponse"
                }
              }
            }
          },
          "401": {
            "description": "Unauthorized",
            "headers": {
              "WWW-Authenticate": {
                "schema": {
                  "type": "string"
                }
              }
            }
          }
        },
        "security": [
          {
            "default-oauth": []
          },
          {
            "default-bearer-auth": []
          }
        ]
      },
      "post": {
        "tags": [
          "company-data-controller"
        ],
        "summary": "Add a new company.",
        "description": "A new company is added using the provided information, the generated company ID is returned.",
        "operationId": "postCompany",
        "requestBody": {
          "content": {
            "application/json": {
              "schema": {
                "$ref": "#/components/schemas/CompanyInformation"
              }
            }
          },
          "required": true
        },
        "responses": {
          "200": {
            "description": "Successfully added company.",
            "content": {
              "application/json": {
                "schema": {
                  "$ref": "#/components/schemas/StoredCompany"
                }
              }
            }
          },
          "default": {
            "description": "An error occurred",
            "content": {
              "application/json": {
                "schema": {
                  "$ref": "#/components/schemas/ErrorResponse"
                }
              }
            }
          },
          "401": {
            "description": "Unauthorized",
            "headers": {
              "WWW-Authenticate": {
                "schema": {
                  "type": "string"
                }
              }
            }
          }
        },
        "security": [
          {
            "default-oauth": []
          },
          {
            "default-bearer-auth": []
          }
        ]
      }
    },
    "/companies/{companyId}/data-ownership-request": {
      "post": {
        "tags": [
          "company-data-controller"
        ],
        "summary": "Request data ownership for a company.",
        "description": "Request data ownership for one of the existing company on Dataland.",
        "operationId": "postDataOwnershipRequest",
        "parameters": [
          {
            "name": "companyId",
            "in": "path",
            "required": true,
            "schema": {
              "type": "string",
              "format": "uuid"
            }
          },
          {
            "name": "comment",
            "in": "query",
            "required": false,
            "schema": {
              "type": "string"
            }
          }
        ],
        "responses": {
          "200": {
            "description": "Successfully requested data ownership."
          },
          "default": {
            "description": "An error occurred",
            "content": {
              "application/json": {
                "schema": {
                  "$ref": "#/components/schemas/ErrorResponse"
                }
              }
            }
          },
          "401": {
            "description": "Unauthorized",
            "headers": {
              "WWW-Authenticate": {
                "schema": {
                  "type": "string"
                }
              }
            }
          }
        },
        "security": [
          {
            "default-oauth": []
          },
          {
            "default-bearer-auth": []
          }
        ]
      }
    },
    "/companies/{companyId}/data-owners/{userId}": {
      "post": {
        "tags": [
          "company-data-controller"
        ],
        "summary": "Add a new data owner to a company.",
        "description": "A new data owner is added to the existing list for the specified company.",
        "operationId": "postDataOwner",
        "parameters": [
          {
            "name": "companyId",
            "in": "path",
            "required": true,
            "schema": {
              "type": "string",
              "format": "uuid"
            }
          },
          {
            "name": "userId",
            "in": "path",
            "required": true,
            "schema": {
              "type": "string",
              "format": "uuid"
            }
          }
        ],
        "responses": {
          "200": {
            "description": "Successfully added data owner.",
            "content": {
              "application/json": {
                "schema": {
                  "$ref": "#/components/schemas/CompanyDataOwners"
                }
              }
            }
          },
          "default": {
            "description": "An error occurred",
            "content": {
              "application/json": {
                "schema": {
                  "$ref": "#/components/schemas/ErrorResponse"
                }
              }
            }
          },
          "401": {
            "description": "Unauthorized",
            "headers": {
              "WWW-Authenticate": {
                "schema": {
                  "type": "string"
                }
              }
            }
          }
        },
        "security": [
          {
            "default-oauth": []
          },
          {
            "default-bearer-auth": []
          }
        ]
      },
      "delete": {
        "tags": [
          "company-data-controller"
        ],
        "summary": "Delete a data owner from a specified company.",
        "description": "An existing data owner is deleted from the existing list for the specified company.",
        "operationId": "deleteDataOwner",
        "parameters": [
          {
            "name": "companyId",
            "in": "path",
            "required": true,
            "schema": {
              "type": "string",
              "format": "uuid"
            }
          },
          {
            "name": "userId",
            "in": "path",
            "required": true,
            "schema": {
              "type": "string",
              "format": "uuid"
            }
          }
        ],
        "responses": {
          "200": {
            "description": "Successfully deleted data owner.",
            "content": {
              "application/json": {
                "schema": {
                  "$ref": "#/components/schemas/CompanyDataOwners"
                }
              }
            }
          },
          "default": {
            "description": "An error occurred",
            "content": {
              "application/json": {
                "schema": {
                  "$ref": "#/components/schemas/ErrorResponse"
                }
              }
            }
          },
          "401": {
            "description": "Unauthorized",
            "headers": {
              "WWW-Authenticate": {
                "schema": {
                  "type": "string"
                }
              }
            }
          }
        },
        "security": [
          {
            "default-oauth": []
          },
          {
            "default-bearer-auth": []
          }
        ]
      },
      "head": {
        "tags": [
          "company-data-controller"
        ],
        "summary": "Validation of a user-company combination with regards to data ownership.",
        "description": "Checks whether a user is data owner of a company.",
        "operationId": "isUserDataOwnerForCompany",
        "parameters": [
          {
            "name": "companyId",
            "in": "path",
            "required": true,
            "schema": {
              "type": "string",
              "format": "uuid"
            }
          },
          {
            "name": "userId",
            "in": "path",
            "required": true,
            "schema": {
              "type": "string",
              "format": "uuid"
            }
          }
        ],
        "responses": {
          "200": {
            "description": "The specified user is data owner of the company."
          },
          "404": {
            "description": "Either the specified company does not exist on Dataland or the user isn\u0027t data owner of that company."
          },
          "default": {
            "description": "An error occurred",
            "content": {
              "application/json": {
                "schema": {
                  "$ref": "#/components/schemas/ErrorResponse"
                }
              }
            }
          },
          "401": {
            "description": "Unauthorized",
            "headers": {
              "WWW-Authenticate": {
                "schema": {
                  "type": "string"
                }
              }
            }
          }
        },
        "security": [
          {
            "default-oauth": []
          },
          {
            "default-bearer-auth": []
          }
        ]
      }
    },
    "/companies/{companyId}/data-owners": {
      "get": {
        "tags": [
          "company-data-controller"
        ],
        "summary": "Retrieve data owner(s) of a company.",
        "description": "Get a list of data owner(s) for the specified company.",
        "operationId": "getDataOwners",
        "parameters": [
          {
            "name": "companyId",
            "in": "path",
            "required": true,
            "schema": {
              "type": "string",
              "format": "uuid"
            }
          }
        ],
        "responses": {
          "404": {
            "description": "The specified company does not exist on Dataland.",
            "content": {
              "application/json": {
                "schema": {
                  "type": "array",
                  "items": {
                    "type": "string"
                  }
                }
              }
            }
          },
          "200": {
            "description": "Successfully retrieved data owner.",
            "content": {
              "application/json": {
                "schema": {
                  "type": "array",
                  "items": {
                    "type": "string"
                  }
                }
              }
            }
          },
          "default": {
            "description": "An error occurred",
            "content": {
              "application/json": {
                "schema": {
                  "$ref": "#/components/schemas/ErrorResponse"
                }
              }
            }
          },
          "401": {
            "description": "Unauthorized",
            "headers": {
              "WWW-Authenticate": {
                "schema": {
                  "type": "string"
                }
              }
            }
          }
        },
        "security": [
          {
            "default-oauth": []
          },
          {
            "default-bearer-auth": []
          }
        ]
      },
      "head": {
        "tags": [
          "company-data-controller"
        ],
        "summary": "Validation if data owners exists for the specified company.",
        "description": "Checks whether company has data owners or not",
        "operationId": "hasCompanyDataOwner",
        "parameters": [
          {
            "name": "companyId",
            "in": "path",
            "required": true,
            "schema": {
              "type": "string",
              "format": "uuid"
            }
          }
        ],
        "responses": {
          "404": {
            "description": "The specified company has no data owners yet"
          },
          "200": {
            "description": "The specified company have data owners."
          },
          "default": {
            "description": "An error occurred",
            "content": {
              "application/json": {
                "schema": {
                  "$ref": "#/components/schemas/ErrorResponse"
                }
              }
            }
          },
          "401": {
            "description": "Unauthorized",
            "headers": {
              "WWW-Authenticate": {
                "schema": {
                  "type": "string"
                }
              }
            }
          }
        },
        "security": [
          {
            "default-oauth": []
          },
          {
            "default-bearer-auth": []
          }
        ]
      }
    },
    "/companies/identifiers/{identifierType}/{identifier}": {
      "get": {
        "tags": [
          "company-data-controller"
        ],
        "summary": "Gets the company ID for an identifier of specified type.",
        "description": "Get the company ID for an identifier of specified type.",
        "operationId": "getCompanyIdByIdentifier",
        "parameters": [
          {
            "name": "identifierType",
            "in": "path",
            "required": true,
            "schema": {
              "$ref": "#/components/schemas/IdentifierType"
            }
          },
          {
            "name": "identifier",
            "in": "path",
            "required": true,
            "schema": {
              "type": "string"
            }
          }
        ],
        "responses": {
          "404": {
            "description": "Found no company corresponding the identifier.",
            "content": {
              "application/json": {
                "schema": {
                  "$ref": "#/components/schemas/CompanyId"
                }
              }
            }
          },
          "200": {
            "description": "Found a company corresponding the identifier.",
            "content": {
              "application/json": {
                "schema": {
                  "$ref": "#/components/schemas/CompanyId"
                }
              }
            }
          },
          "default": {
            "description": "An error occurred",
            "content": {
              "application/json": {
                "schema": {
                  "$ref": "#/components/schemas/ErrorResponse"
                }
              }
            }
          },
          "401": {
            "description": "Unauthorized",
            "headers": {
              "WWW-Authenticate": {
                "schema": {
                  "type": "string"
                }
              }
            }
          }
        },
        "security": [
          {
            "default-oauth": []
          },
          {
            "default-bearer-auth": []
          }
        ]
      },
      "head": {
        "tags": [
          "company-data-controller"
        ],
        "summary": "Checks that an identifier of specified type exists.",
        "description": "Checks that an identifier of specified type exists.",
        "operationId": "existsIdentifier",
        "parameters": [
          {
            "name": "identifierType",
            "in": "path",
            "required": true,
            "schema": {
              "$ref": "#/components/schemas/IdentifierType"
            }
          },
          {
            "name": "identifier",
            "in": "path",
            "required": true,
            "schema": {
              "type": "string"
            }
          }
        ],
        "responses": {
          "200": {
            "description": "Successfully checked that identifier exists."
          },
          "404": {
            "description": "Successfully checked that identifier does not exist."
          },
          "default": {
            "description": "An error occurred",
            "content": {
              "application/json": {
                "schema": {
                  "$ref": "#/components/schemas/ErrorResponse"
                }
              }
            }
          },
          "401": {
            "description": "Unauthorized",
            "headers": {
              "WWW-Authenticate": {
                "schema": {
                  "type": "string"
                }
              }
            }
          }
        },
        "security": [
          {
            "default-oauth": []
          },
          {
            "default-bearer-auth": []
          }
        ]
      }
    },
    "/users/{userId}/uploads": {
      "get": {
        "tags": [
          "user-uploads-controller"
        ],
        "summary": "Retrieve an augmented dataset meta information uploaded by a specific user.",
        "description": "Retrieve an augmented dataset meta information uploaded by a specific user for the \"My Datasets\" page.",
        "operationId": "getUserUploadsDataMetaInformation",
        "parameters": [
          {
            "name": "userId",
            "in": "path",
            "required": true,
            "schema": {
              "type": "string"
            }
          }
        ],
        "responses": {
          "200": {
            "description": "Successfully retrieved augmented dataset meta information.",
            "content": {
              "application/json": {
                "schema": {
                  "type": "array",
                  "items": {
                    "$ref": "#/components/schemas/DataMetaInformationForMyDatasets"
                  }
                }
              }
            }
          },
          "default": {
            "description": "An error occurred",
            "content": {
              "application/json": {
                "schema": {
                  "$ref": "#/components/schemas/ErrorResponse"
                }
              }
            }
          },
          "401": {
            "description": "Unauthorized",
            "headers": {
              "WWW-Authenticate": {
                "schema": {
                  "type": "string"
                }
              }
            }
          }
        },
        "security": [
          {
            "default-oauth": []
          },
          {
            "default-bearer-auth": []
          }
        ]
      }
    },
    "/token": {
      "get": {
        "tags": [
          "token-validity-controller"
        ],
        "summary": "Validates if a token is valid",
        "description": "Validates if a token is valid",
        "operationId": "validateToken",
        "responses": {
          "200": {
            "description": "OK"
          },
          "default": {
            "description": "An error occurred",
            "content": {
              "application/json": {
                "schema": {
                  "$ref": "#/components/schemas/ErrorResponse"
                }
              }
            }
          },
          "401": {
            "description": "Unauthorized",
            "headers": {
              "WWW-Authenticate": {
                "schema": {
                  "type": "string"
                }
              }
            }
          }
        },
        "security": [
          {
            "default-oauth": []
          },
          {
            "default-bearer-auth": []
          }
        ]
      }
    },
    "/metadata": {
      "get": {
        "tags": [
          "meta-data-controller"
        ],
        "summary": "Search in Dataland for meta info about data.",
        "description": "Meta info about data sets registered by Dataland can be retrieved.",
        "operationId": "getListOfDataMetaInfo",
        "parameters": [
          {
            "name": "companyId",
            "in": "query",
            "required": false,
            "schema": {
              "type": "string"
            }
          },
          {
            "name": "dataType",
            "in": "query",
            "required": false,
            "schema": {
              "$ref": "#/components/schemas/DataTypeEnum"
            }
          },
          {
            "name": "showOnlyActive",
            "in": "query",
            "required": false,
            "schema": {
              "type": "boolean",
              "default": true
            }
          },
          {
            "name": "reportingPeriod",
            "in": "query",
            "required": false,
            "schema": {
              "type": "string"
            }
          }
        ],
        "responses": {
          "200": {
            "description": "Successfully retrieved meta info.",
            "content": {
              "application/json": {
                "schema": {
                  "type": "array",
                  "items": {
                    "$ref": "#/components/schemas/DataMetaInformation"
                  }
                }
              }
            }
          },
          "default": {
            "description": "An error occurred",
            "content": {
              "application/json": {
                "schema": {
                  "$ref": "#/components/schemas/ErrorResponse"
                }
              }
            }
          },
          "401": {
            "description": "Unauthorized",
            "headers": {
              "WWW-Authenticate": {
                "schema": {
                  "type": "string"
                }
              }
            }
          }
        },
        "security": [
          {
            "default-oauth": []
          },
          {
            "default-bearer-auth": []
          }
        ]
      }
    },
    "/metadata/{dataId}": {
      "get": {
        "tags": [
          "meta-data-controller"
        ],
        "summary": "Look up meta info about a specific data set.",
        "description": "Meta info about a specific data set registered by Dataland and identified by its data ID is retrieved.",
        "operationId": "getDataMetaInfo",
        "parameters": [
          {
            "name": "dataId",
            "in": "path",
            "required": true,
            "schema": {
              "type": "string"
            }
          }
        ],
        "responses": {
          "200": {
            "description": "Successfully retrieved specific meta info.",
            "content": {
              "application/json": {
                "schema": {
                  "$ref": "#/components/schemas/DataMetaInformation"
                }
              }
            }
          },
          "default": {
            "description": "An error occurred",
            "content": {
              "application/json": {
                "schema": {
                  "$ref": "#/components/schemas/ErrorResponse"
                }
              }
            }
          },
          "401": {
            "description": "Unauthorized",
            "headers": {
              "WWW-Authenticate": {
                "schema": {
                  "type": "string"
                }
              }
            }
          }
        },
        "security": [
          {
            "default-oauth": []
          },
          {
            "default-bearer-auth": []
          }
        ]
      }
    },
    "/internal/cached/{dataId}": {
      "get": {
        "tags": [
          "temporarily-cached-data-controller"
        ],
        "summary": "Retrieve specific data from the cache store of the backend.",
        "description": "Data identified by the provided data ID is retrieved.",
        "operationId": "getReceivedData",
        "parameters": [
          {
            "name": "dataId",
            "in": "path",
            "required": true,
            "schema": {
              "type": "string"
            }
          }
        ],
        "responses": {
          "200": {
            "description": "Successfully retrieved data set.",
            "content": {
              "application/json": {
                "schema": {
                  "type": "string"
                }
              }
            }
          },
          "default": {
            "description": "An error occurred",
            "content": {
              "application/json": {
                "schema": {
                  "$ref": "#/components/schemas/ErrorResponse"
                }
              }
            }
          },
          "401": {
            "description": "Unauthorized",
            "headers": {
              "WWW-Authenticate": {
                "schema": {
                  "type": "string"
                }
              }
            }
          }
        }
      }
    },
    "/data/sme/{dataId}": {
      "get": {
        "tags": [
          "sme-data-controller"
        ],
        "operationId": "getCompanyAssociatedSmeData",
        "parameters": [
          {
            "name": "dataId",
            "in": "path",
            "required": true,
            "schema": {
              "type": "string"
            }
          }
        ],
        "responses": {
          "200": {
            "description": "Successfully retrieved data set.",
            "content": {
              "application/json": {
                "schema": {
                  "$ref": "#/components/schemas/CompanyAssociatedDataSmeData"
                }
              }
            }
          },
          "default": {
            "description": "An error occurred",
            "content": {
              "application/json": {
                "schema": {
                  "$ref": "#/components/schemas/ErrorResponse"
                }
              }
            }
          },
          "401": {
            "description": "Unauthorized",
            "headers": {
              "WWW-Authenticate": {
                "schema": {
                  "type": "string"
                }
              }
            }
          }
        },
        "security": [
          {
            "default-oauth": []
          },
          {
            "default-bearer-auth": []
          }
        ]
      }
    },
    "/data/sme/companies/{companyId}": {
      "get": {
        "tags": [
          "sme-data-controller"
        ],
        "operationId": "getAllCompanySmeData",
        "parameters": [
          {
            "name": "companyId",
            "in": "path",
            "required": true,
            "schema": {
              "type": "string"
            }
          },
          {
            "name": "showOnlyActive",
            "in": "query",
            "required": false,
            "schema": {
              "type": "boolean",
              "default": true
            }
          },
          {
            "name": "reportingPeriod",
            "in": "query",
            "required": false,
            "schema": {
              "type": "string"
            }
          }
        ],
        "responses": {
          "200": {
            "description": "Successfully retrieved framework datasets with meta info.",
            "content": {
              "application/json": {
                "schema": {
                  "type": "array",
                  "items": {
                    "$ref": "#/components/schemas/DataAndMetaInformationSmeData"
                  }
                }
              }
            }
          },
          "default": {
            "description": "An error occurred",
            "content": {
              "application/json": {
                "schema": {
                  "$ref": "#/components/schemas/ErrorResponse"
                }
              }
            }
          },
          "401": {
            "description": "Unauthorized",
            "headers": {
              "WWW-Authenticate": {
                "schema": {
                  "type": "string"
                }
              }
            }
          }
        },
        "security": [
          {
            "default-oauth": []
          },
          {
            "default-bearer-auth": []
          }
        ]
      }
    },
    "/data/sfdr/{dataId}": {
      "get": {
        "tags": [
          "sfdr-data-controller"
        ],
        "operationId": "getCompanyAssociatedSfdrData",
        "parameters": [
          {
            "name": "dataId",
            "in": "path",
            "required": true,
            "schema": {
              "type": "string"
            }
          }
        ],
        "responses": {
          "200": {
            "description": "Successfully retrieved data set.",
            "content": {
              "application/json": {
                "schema": {
                  "$ref": "#/components/schemas/CompanyAssociatedDataSfdrData"
                }
              }
            }
          },
          "default": {
            "description": "An error occurred",
            "content": {
              "application/json": {
                "schema": {
                  "$ref": "#/components/schemas/ErrorResponse"
                }
              }
            }
          },
          "401": {
            "description": "Unauthorized",
            "headers": {
              "WWW-Authenticate": {
                "schema": {
                  "type": "string"
                }
              }
            }
          }
        },
        "security": [
          {
            "default-oauth": []
          },
          {
            "default-bearer-auth": []
          }
        ]
      }
    },
    "/data/sfdr/companies/{companyId}": {
      "get": {
        "tags": [
          "sfdr-data-controller"
        ],
        "operationId": "getAllCompanySfdrData",
        "parameters": [
          {
            "name": "companyId",
            "in": "path",
            "required": true,
            "schema": {
              "type": "string"
            }
          },
          {
            "name": "showOnlyActive",
            "in": "query",
            "required": false,
            "schema": {
              "type": "boolean",
              "default": true
            }
          },
          {
            "name": "reportingPeriod",
            "in": "query",
            "required": false,
            "schema": {
              "type": "string"
            }
          }
        ],
        "responses": {
          "200": {
            "description": "Successfully retrieved framework datasets with meta info.",
            "content": {
              "application/json": {
                "schema": {
                  "type": "array",
                  "items": {
                    "$ref": "#/components/schemas/DataAndMetaInformationSfdrData"
                  }
                }
              }
            }
          },
          "default": {
            "description": "An error occurred",
            "content": {
              "application/json": {
                "schema": {
                  "$ref": "#/components/schemas/ErrorResponse"
                }
              }
            }
          },
          "401": {
            "description": "Unauthorized",
            "headers": {
              "WWW-Authenticate": {
                "schema": {
                  "type": "string"
                }
              }
            }
          }
        },
        "security": [
          {
            "default-oauth": []
          },
          {
            "default-bearer-auth": []
          }
        ]
      }
    },
    "/data/p2p/{dataId}": {
      "get": {
        "tags": [
          "p-2p-data-controller"
        ],
        "operationId": "getCompanyAssociatedP2pData",
        "parameters": [
          {
            "name": "dataId",
            "in": "path",
            "required": true,
            "schema": {
              "type": "string"
            }
          }
        ],
        "responses": {
          "200": {
            "description": "Successfully retrieved data set.",
            "content": {
              "application/json": {
                "schema": {
                  "$ref": "#/components/schemas/CompanyAssociatedDataPathwaysToParisData"
                }
              }
            }
          },
          "default": {
            "description": "An error occurred",
            "content": {
              "application/json": {
                "schema": {
                  "$ref": "#/components/schemas/ErrorResponse"
                }
              }
            }
          },
          "401": {
            "description": "Unauthorized",
            "headers": {
              "WWW-Authenticate": {
                "schema": {
                  "type": "string"
                }
              }
            }
          }
        },
        "security": [
          {
            "default-oauth": []
          },
          {
            "default-bearer-auth": []
          }
        ]
      }
    },
    "/data/p2p/companies/{companyId}": {
      "get": {
        "tags": [
          "p-2p-data-controller"
        ],
        "operationId": "getAllCompanyP2pData",
        "parameters": [
          {
            "name": "companyId",
            "in": "path",
            "required": true,
            "schema": {
              "type": "string"
            }
          },
          {
            "name": "showOnlyActive",
            "in": "query",
            "required": false,
            "schema": {
              "type": "boolean",
              "default": true
            }
          },
          {
            "name": "reportingPeriod",
            "in": "query",
            "required": false,
            "schema": {
              "type": "string"
            }
          }
        ],
        "responses": {
          "200": {
            "description": "Successfully retrieved framework datasets with meta info.",
            "content": {
              "application/json": {
                "schema": {
                  "type": "array",
                  "items": {
                    "$ref": "#/components/schemas/DataAndMetaInformationPathwaysToParisData"
                  }
                }
              }
            }
          },
          "default": {
            "description": "An error occurred",
            "content": {
              "application/json": {
                "schema": {
                  "$ref": "#/components/schemas/ErrorResponse"
                }
              }
            }
          },
          "401": {
            "description": "Unauthorized",
            "headers": {
              "WWW-Authenticate": {
                "schema": {
                  "type": "string"
                }
              }
            }
          }
        },
        "security": [
          {
            "default-oauth": []
          },
          {
            "default-bearer-auth": []
          }
        ]
      }
    },
    "/data/lksg/{dataId}": {
      "get": {
        "tags": [
          "lksg-data-controller"
        ],
        "operationId": "getCompanyAssociatedLksgData",
        "parameters": [
          {
            "name": "dataId",
            "in": "path",
            "required": true,
            "schema": {
              "type": "string"
            }
          }
        ],
        "responses": {
          "200": {
            "description": "Successfully retrieved data set.",
            "content": {
              "application/json": {
                "schema": {
                  "$ref": "#/components/schemas/CompanyAssociatedDataLksgData"
                }
              }
            }
          },
          "default": {
            "description": "An error occurred",
            "content": {
              "application/json": {
                "schema": {
                  "$ref": "#/components/schemas/ErrorResponse"
                }
              }
            }
          },
          "401": {
            "description": "Unauthorized",
            "headers": {
              "WWW-Authenticate": {
                "schema": {
                  "type": "string"
                }
              }
            }
          }
        },
        "security": [
          {
            "default-oauth": []
          },
          {
            "default-bearer-auth": []
          }
        ]
      }
    },
    "/data/lksg/companies/{companyId}": {
      "get": {
        "tags": [
          "lksg-data-controller"
        ],
        "operationId": "getAllCompanyLksgData",
        "parameters": [
          {
            "name": "companyId",
            "in": "path",
            "required": true,
            "schema": {
              "type": "string"
            }
          },
          {
            "name": "showOnlyActive",
            "in": "query",
            "required": false,
            "schema": {
              "type": "boolean",
              "default": true
            }
          },
          {
            "name": "reportingPeriod",
            "in": "query",
            "required": false,
            "schema": {
              "type": "string"
            }
          }
        ],
        "responses": {
          "200": {
            "description": "Successfully retrieved framework datasets with meta info.",
            "content": {
              "application/json": {
                "schema": {
                  "type": "array",
                  "items": {
                    "$ref": "#/components/schemas/DataAndMetaInformationLksgData"
                  }
                }
              }
            }
          },
          "default": {
            "description": "An error occurred",
            "content": {
              "application/json": {
                "schema": {
                  "$ref": "#/components/schemas/ErrorResponse"
                }
              }
            }
          },
          "401": {
            "description": "Unauthorized",
            "headers": {
              "WWW-Authenticate": {
                "schema": {
                  "type": "string"
                }
              }
            }
          }
        },
        "security": [
          {
            "default-oauth": []
          },
          {
            "default-bearer-auth": []
          }
        ]
      }
    },
    "/data/heimathafen/{dataId}": {
      "get": {
        "tags": [
          "heimathafen-data-controller"
        ],
        "operationId": "getCompanyAssociatedHeimathafenData",
        "parameters": [
          {
            "name": "dataId",
            "in": "path",
            "required": true,
            "schema": {
              "type": "string"
            }
          }
        ],
        "responses": {
          "200": {
            "description": "Successfully retrieved data set.",
            "content": {
              "application/json": {
                "schema": {
                  "$ref": "#/components/schemas/CompanyAssociatedDataHeimathafenData"
                }
              }
            }
          },
          "default": {
            "description": "An error occurred",
            "content": {
              "application/json": {
                "schema": {
                  "$ref": "#/components/schemas/ErrorResponse"
                }
              }
            }
          },
          "401": {
            "description": "Unauthorized",
            "headers": {
              "WWW-Authenticate": {
                "schema": {
                  "type": "string"
                }
              }
            }
          }
        },
        "security": [
          {
            "default-oauth": []
          },
          {
            "default-bearer-auth": []
          }
        ]
      }
    },
    "/data/heimathafen/companies/{companyId}": {
      "get": {
        "tags": [
          "heimathafen-data-controller"
        ],
        "operationId": "getAllCompanyHeimathafenData",
        "parameters": [
          {
            "name": "companyId",
            "in": "path",
            "required": true,
            "schema": {
              "type": "string"
            }
          },
          {
            "name": "showOnlyActive",
            "in": "query",
            "required": false,
            "schema": {
              "type": "boolean",
              "default": true
            }
          },
          {
            "name": "reportingPeriod",
            "in": "query",
            "required": false,
            "schema": {
              "type": "string"
            }
          }
        ],
        "responses": {
          "200": {
            "description": "Successfully retrieved framework datasets with meta info.",
            "content": {
              "application/json": {
                "schema": {
                  "type": "array",
                  "items": {
                    "$ref": "#/components/schemas/DataAndMetaInformationHeimathafenData"
                  }
                }
              }
            }
          },
          "default": {
            "description": "An error occurred",
            "content": {
              "application/json": {
                "schema": {
                  "$ref": "#/components/schemas/ErrorResponse"
                }
              }
            }
          },
          "401": {
            "description": "Unauthorized",
            "headers": {
              "WWW-Authenticate": {
                "schema": {
                  "type": "string"
                }
              }
            }
          }
        },
        "security": [
          {
            "default-oauth": []
          },
          {
            "default-bearer-auth": []
          }
        ]
      }
    },
    "/data/eutaxonomy-non-financials/{dataId}": {
      "get": {
        "tags": [
          "eutaxonomy-non-financials-data-controller"
        ],
        "operationId": "getCompanyAssociatedEutaxonomyNonFinancialsData",
        "parameters": [
          {
            "name": "dataId",
            "in": "path",
            "required": true,
            "schema": {
              "type": "string"
            }
          }
        ],
        "responses": {
          "200": {
            "description": "Successfully retrieved data set.",
            "content": {
              "application/json": {
                "schema": {
                  "$ref": "#/components/schemas/CompanyAssociatedDataEutaxonomyNonFinancialsData"
                }
              }
            }
          },
          "default": {
            "description": "An error occurred",
            "content": {
              "application/json": {
                "schema": {
                  "$ref": "#/components/schemas/ErrorResponse"
                }
              }
            }
          },
          "401": {
            "description": "Unauthorized",
            "headers": {
              "WWW-Authenticate": {
                "schema": {
                  "type": "string"
                }
              }
            }
          }
        },
        "security": [
          {
            "default-oauth": []
          },
          {
            "default-bearer-auth": []
          }
        ]
      }
    },
    "/data/eutaxonomy-non-financials/companies/{companyId}": {
      "get": {
        "tags": [
          "eutaxonomy-non-financials-data-controller"
        ],
        "operationId": "getAllCompanyEutaxonomyNonFinancialsData",
        "parameters": [
          {
            "name": "companyId",
            "in": "path",
            "required": true,
            "schema": {
              "type": "string"
            }
          },
          {
            "name": "showOnlyActive",
            "in": "query",
            "required": false,
            "schema": {
              "type": "boolean",
              "default": true
            }
          },
          {
            "name": "reportingPeriod",
            "in": "query",
            "required": false,
            "schema": {
              "type": "string"
            }
          }
        ],
        "responses": {
          "200": {
            "description": "Successfully retrieved framework datasets with meta info.",
            "content": {
              "application/json": {
                "schema": {
                  "type": "array",
                  "items": {
                    "$ref": "#/components/schemas/DataAndMetaInformationEutaxonomyNonFinancialsData"
                  }
                }
              }
            }
          },
          "default": {
            "description": "An error occurred",
            "content": {
              "application/json": {
                "schema": {
                  "$ref": "#/components/schemas/ErrorResponse"
                }
              }
            }
          },
          "401": {
            "description": "Unauthorized",
            "headers": {
              "WWW-Authenticate": {
                "schema": {
                  "type": "string"
                }
              }
            }
          }
        },
        "security": [
          {
            "default-oauth": []
          },
          {
            "default-bearer-auth": []
          }
        ]
      }
    },
    "/data/eutaxonomy-financials/{dataId}": {
      "get": {
        "tags": [
          "eu-taxonomy-data-for-financials-controller"
        ],
        "operationId": "getCompanyAssociatedEuTaxonomyDataForFinancials",
        "parameters": [
          {
            "name": "dataId",
            "in": "path",
            "required": true,
            "schema": {
              "type": "string"
            }
          }
        ],
        "responses": {
          "200": {
            "description": "Successfully retrieved data set.",
            "content": {
              "application/json": {
                "schema": {
                  "$ref": "#/components/schemas/CompanyAssociatedDataEuTaxonomyDataForFinancials"
                }
              }
            }
          },
          "default": {
            "description": "An error occurred",
            "content": {
              "application/json": {
                "schema": {
                  "$ref": "#/components/schemas/ErrorResponse"
                }
              }
            }
          },
          "401": {
            "description": "Unauthorized",
            "headers": {
              "WWW-Authenticate": {
                "schema": {
                  "type": "string"
                }
              }
            }
          }
        },
        "security": [
          {
            "default-oauth": []
          },
          {
            "default-bearer-auth": []
          }
        ]
      }
    },
    "/data/eutaxonomy-financials/companies/{companyId}": {
      "get": {
        "tags": [
          "eu-taxonomy-data-for-financials-controller"
        ],
        "operationId": "getAllCompanyEuTaxonomyDataForFinancials",
        "parameters": [
          {
            "name": "companyId",
            "in": "path",
            "required": true,
            "schema": {
              "type": "string"
            }
          },
          {
            "name": "showOnlyActive",
            "in": "query",
            "required": false,
            "schema": {
              "type": "boolean",
              "default": true
            }
          },
          {
            "name": "reportingPeriod",
            "in": "query",
            "required": false,
            "schema": {
              "type": "string"
            }
          }
        ],
        "responses": {
          "200": {
            "description": "Successfully retrieved framework datasets with meta info.",
            "content": {
              "application/json": {
                "schema": {
                  "type": "array",
                  "items": {
                    "$ref": "#/components/schemas/DataAndMetaInformationEuTaxonomyDataForFinancials"
                  }
                }
              }
            }
          },
          "default": {
            "description": "An error occurred",
            "content": {
              "application/json": {
                "schema": {
                  "$ref": "#/components/schemas/ErrorResponse"
                }
              }
            }
          },
          "401": {
            "description": "Unauthorized",
            "headers": {
              "WWW-Authenticate": {
                "schema": {
                  "type": "string"
                }
              }
            }
          }
        },
        "security": [
          {
            "default-oauth": []
          },
          {
            "default-bearer-auth": []
          }
        ]
      }
    },
    "/data/esg-questionnaire/{dataId}": {
      "get": {
        "tags": [
          "esg-questionnaire-data-controller"
        ],
        "operationId": "getCompanyAssociatedEsgQuestionnaireData",
        "parameters": [
          {
            "name": "dataId",
            "in": "path",
            "required": true,
            "schema": {
              "type": "string"
            }
          }
        ],
        "responses": {
          "200": {
            "description": "Successfully retrieved data set.",
            "content": {
              "application/json": {
                "schema": {
                  "$ref": "#/components/schemas/CompanyAssociatedDataEsgQuestionnaireData"
                }
              }
            }
          },
          "default": {
            "description": "An error occurred",
            "content": {
              "application/json": {
                "schema": {
                  "$ref": "#/components/schemas/ErrorResponse"
                }
              }
            }
          },
          "401": {
            "description": "Unauthorized",
            "headers": {
              "WWW-Authenticate": {
                "schema": {
                  "type": "string"
                }
              }
            }
          }
        },
        "security": [
          {
            "default-oauth": []
          },
          {
            "default-bearer-auth": []
          }
        ]
      }
    },
    "/data/esg-questionnaire/companies/{companyId}": {
      "get": {
        "tags": [
          "esg-questionnaire-data-controller"
        ],
        "operationId": "getAllCompanyEsgQuestionnaireData",
        "parameters": [
          {
            "name": "companyId",
            "in": "path",
            "required": true,
            "schema": {
              "type": "string"
            }
          },
          {
            "name": "showOnlyActive",
            "in": "query",
            "required": false,
            "schema": {
              "type": "boolean",
              "default": true
            }
          },
          {
            "name": "reportingPeriod",
            "in": "query",
            "required": false,
            "schema": {
              "type": "string"
            }
          }
        ],
        "responses": {
          "200": {
            "description": "Successfully retrieved framework datasets with meta info.",
            "content": {
              "application/json": {
                "schema": {
                  "type": "array",
                  "items": {
                    "$ref": "#/components/schemas/DataAndMetaInformationEsgQuestionnaireData"
                  }
                }
              }
            }
          },
          "default": {
            "description": "An error occurred",
            "content": {
              "application/json": {
                "schema": {
                  "$ref": "#/components/schemas/ErrorResponse"
                }
              }
            }
          },
          "401": {
            "description": "Unauthorized",
            "headers": {
              "WWW-Authenticate": {
                "schema": {
                  "type": "string"
                }
              }
            }
          }
        },
        "security": [
          {
            "default-oauth": []
          },
          {
            "default-bearer-auth": []
          }
        ]
      }
    },
    "/companies/{companyId}/info": {
      "get": {
        "tags": [
          "company-data-controller"
        ],
        "summary": "Retrieve company information.",
        "description": "Company information behind the given company ID is retrieved.",
        "operationId": "getCompanyInfo",
        "parameters": [
          {
            "name": "companyId",
            "in": "path",
            "required": true,
            "schema": {
              "type": "string"
            }
          }
        ],
        "responses": {
          "200": {
            "description": "Successfully retrieved company information.",
            "content": {
              "application/json": {
                "schema": {
                  "$ref": "#/components/schemas/CompanyInformation"
                }
              }
            }
          },
          "default": {
            "description": "An error occurred",
            "content": {
              "application/json": {
                "schema": {
                  "$ref": "#/components/schemas/ErrorResponse"
                }
              }
            }
          },
          "401": {
            "description": "Unauthorized",
            "headers": {
              "WWW-Authenticate": {
                "schema": {
                  "type": "string"
                }
              }
            }
          }
        },
        "security": [
          {
            "default-oauth": []
          },
          {
            "default-bearer-auth": []
          }
        ]
      }
    },
    "/companies/{companyId}/aggregated-framework-data-summary": {
      "get": {
        "tags": [
          "company-data-controller"
        ],
        "summary": "Retrieve aggregated data summary for all frameworks",
        "description": "For each framework retrieves the amount of available reporting periods",
        "operationId": "getAggregatedFrameworkDataSummary",
        "parameters": [
          {
            "name": "companyId",
            "in": "path",
            "required": true,
            "schema": {
              "type": "string"
            }
          }
        ],
        "responses": {
          "200": {
            "description": "Successfully retrieved values.",
            "content": {
              "application/json": {
                "schema": {
                  "type": "object",
                  "additionalProperties": {
                    "$ref": "#/components/schemas/AggregatedFrameworkDataSummary"
                  }
                }
              }
            }
          },
          "default": {
            "description": "An error occurred",
            "content": {
              "application/json": {
                "schema": {
                  "$ref": "#/components/schemas/ErrorResponse"
                }
              }
            }
          },
          "401": {
            "description": "Unauthorized",
            "headers": {
              "WWW-Authenticate": {
                "schema": {
                  "type": "string"
                }
              }
            }
          }
        },
        "security": [
          {
            "default-oauth": []
          },
          {
            "default-bearer-auth": []
          }
        ]
      }
    },
    "/companies/teaser": {
      "get": {
        "tags": [
          "company-data-controller"
        ],
        "summary": "Get the company IDs of the teaser companies.",
        "description": "A list of all company IDs that are currently set as teaser companies (accessible without authentication).",
        "operationId": "getTeaserCompanies",
        "responses": {
          "200": {
            "description": "Successfully returned teaser companies.",
            "content": {
              "application/json": {
                "schema": {
                  "type": "array",
                  "items": {
                    "type": "string"
                  }
                }
              }
            }
          },
          "default": {
            "description": "An error occurred",
            "content": {
              "application/json": {
                "schema": {
                  "$ref": "#/components/schemas/ErrorResponse"
                }
              }
            }
          },
          "401": {
            "description": "Unauthorized",
            "headers": {
              "WWW-Authenticate": {
                "schema": {
                  "type": "string"
                }
              }
            }
          }
        },
        "security": [
          {
            "default-oauth": []
          },
          {
            "default-bearer-auth": []
          }
        ]
      }
    },
    "/companies/names": {
      "get": {
        "tags": [
          "company-data-controller"
        ],
        "summary": "Retrieve specific companies by searching their names and identifiers",
        "description": "Companies identified via the provided company name/identifier are retrieved",
        "operationId": "getCompaniesBySearchString",
        "parameters": [
          {
            "name": "searchString",
            "in": "query",
            "required": true,
            "schema": {
              "type": "string"
            }
          },
          {
            "name": "resultLimit",
            "in": "query",
            "required": false,
            "schema": {
              "type": "integer",
              "format": "int32",
              "default": 100
            }
          }
        ],
        "responses": {
          "200": {
            "description": "Successfully retrieved company names.",
            "content": {
              "application/json": {
                "schema": {
                  "type": "array",
                  "items": {
                    "$ref": "#/components/schemas/CompanyIdAndName"
                  }
                }
              }
            }
          },
          "default": {
            "description": "An error occurred",
            "content": {
              "application/json": {
                "schema": {
                  "$ref": "#/components/schemas/ErrorResponse"
                }
              }
            }
          },
          "401": {
            "description": "Unauthorized",
            "headers": {
              "WWW-Authenticate": {
                "schema": {
                  "type": "string"
                }
              }
            }
          }
        },
        "security": [
          {
            "default-oauth": []
          },
          {
            "default-bearer-auth": []
          }
        ]
      }
    },
    "/companies/meta-information": {
      "get": {
        "tags": [
          "company-data-controller"
        ],
        "summary": "Retrieve available distinct values for company search filters",
        "description": "Distinct values for the parameter countryCode and sector are returned",
        "operationId": "getAvailableCompanySearchFilters",
        "responses": {
          "200": {
            "description": "Successfully retrieved values.",
            "content": {
              "application/json": {
                "schema": {
                  "$ref": "#/components/schemas/CompanyAvailableDistinctValues"
                }
              }
            }
          },
          "default": {
            "description": "An error occurred",
            "content": {
              "application/json": {
                "schema": {
                  "$ref": "#/components/schemas/ErrorResponse"
                }
              }
            }
          },
          "401": {
            "description": "Unauthorized",
            "headers": {
              "WWW-Authenticate": {
                "schema": {
                  "type": "string"
                }
              }
            }
          }
        },
        "security": [
          {
            "default-oauth": []
          },
          {
            "default-bearer-auth": []
          }
        ]
      }
    },
    "/actuator": {
      "get": {
        "tags": [
          "Actuator"
        ],
        "summary": "Actuator root web endpoint",
        "operationId": "links",
        "responses": {
          "200": {
            "description": "OK",
            "content": {
              "application/vnd.spring-boot.actuator.v3+json": {
                "schema": {
                  "type": "object",
                  "additionalProperties": {
                    "type": "object",
                    "additionalProperties": {
                      "$ref": "#/components/schemas/Link"
                    }
                  }
                }
              },
              "application/vnd.spring-boot.actuator.v2+json": {
                "schema": {
                  "type": "object",
                  "additionalProperties": {
                    "type": "object",
                    "additionalProperties": {
                      "$ref": "#/components/schemas/Link"
                    }
                  }
                }
              },
              "application/json": {
                "schema": {
                  "type": "object",
                  "additionalProperties": {
                    "type": "object",
                    "additionalProperties": {
                      "$ref": "#/components/schemas/Link"
                    }
                  }
                }
              }
            }
          },
          "default": {
            "description": "An error occurred",
            "content": {
              "application/json": {
                "schema": {
                  "$ref": "#/components/schemas/ErrorResponse"
                }
              }
            }
          },
          "401": {
            "description": "Unauthorized",
            "headers": {
              "WWW-Authenticate": {
                "schema": {
                  "type": "string"
                }
              }
            }
          }
        }
      }
    },
    "/actuator/info": {
      "get": {
        "tags": [
          "Actuator"
        ],
        "summary": "Actuator web endpoint \u0027info\u0027",
        "operationId": "info",
        "responses": {
          "200": {
            "description": "OK",
            "content": {
              "application/vnd.spring-boot.actuator.v3+json": {
                "schema": {
                  "type": "object"
                }
              },
              "application/vnd.spring-boot.actuator.v2+json": {
                "schema": {
                  "type": "object"
                }
              },
              "application/json": {
                "schema": {
                  "type": "object"
                }
              }
            }
          },
          "default": {
            "description": "An error occurred",
            "content": {
              "application/json": {
                "schema": {
                  "$ref": "#/components/schemas/ErrorResponse"
                }
              }
            }
          },
          "401": {
            "description": "Unauthorized",
            "headers": {
              "WWW-Authenticate": {
                "schema": {
                  "type": "string"
                }
              }
            }
          }
        }
      }
    },
    "/actuator/health": {
      "get": {
        "tags": [
          "Actuator"
        ],
        "summary": "Actuator web endpoint \u0027health\u0027",
        "operationId": "health",
        "responses": {
          "200": {
            "description": "OK",
            "content": {
              "application/vnd.spring-boot.actuator.v3+json": {
                "schema": {
                  "type": "object"
                }
              },
              "application/vnd.spring-boot.actuator.v2+json": {
                "schema": {
                  "type": "object"
                }
              },
              "application/json": {
                "schema": {
                  "type": "object"
                }
              }
            }
          },
          "default": {
            "description": "An error occurred",
            "content": {
              "application/json": {
                "schema": {
                  "$ref": "#/components/schemas/ErrorResponse"
                }
              }
            }
          },
          "401": {
            "description": "Unauthorized",
            "headers": {
              "WWW-Authenticate": {
                "schema": {
                  "type": "string"
                }
              }
            }
          }
        }
      }
    },
    "/actuator/health/**": {
      "get": {
        "tags": [
          "Actuator"
        ],
        "summary": "Actuator web endpoint \u0027health-path\u0027",
        "operationId": "health-path",
        "responses": {
          "200": {
            "description": "OK",
            "content": {
              "application/vnd.spring-boot.actuator.v3+json": {
                "schema": {
                  "type": "object"
                }
              },
              "application/vnd.spring-boot.actuator.v2+json": {
                "schema": {
                  "type": "object"
                }
              },
              "application/json": {
                "schema": {
                  "type": "object"
                }
              }
            }
          },
          "default": {
            "description": "An error occurred",
            "content": {
              "application/json": {
                "schema": {
                  "$ref": "#/components/schemas/ErrorResponse"
                }
              }
            }
          },
          "401": {
            "description": "Unauthorized",
            "headers": {
              "WWW-Authenticate": {
                "schema": {
                  "type": "string"
                }
              }
            }
          }
        }
      }
    },
    "/data/{dataId}": {
      "delete": {
        "tags": [
          "admin-data-manipulation-controller"
        ],
        "summary": "Delete a data set.",
        "description": "The data is removed from the data store.",
        "operationId": "deleteCompanyAssociatedData",
        "parameters": [
          {
            "name": "dataId",
            "in": "path",
            "required": true,
            "schema": {
              "type": "string"
            }
          }
        ],
        "responses": {
          "200": {
            "description": "Successfully deleted the dataset."
          },
          "default": {
            "description": "An error occurred",
            "content": {
              "application/json": {
                "schema": {
                  "$ref": "#/components/schemas/ErrorResponse"
                }
              }
            }
          },
          "401": {
            "description": "Unauthorized",
            "headers": {
              "WWW-Authenticate": {
                "schema": {
                  "type": "string"
                }
              }
            }
          }
        },
        "security": [
          {
            "default-oauth": []
          },
          {
            "default-bearer-auth": []
          }
        ]
      }
    }
  },
  "components": {
    "schemas": {
      "CompanyInformation": {
        "required": [
          "companyName",
          "countryCode",
          "headquarters",
          "identifiers"
        ],
        "type": "object",
        "properties": {
          "companyName": {
            "type": "string"
          },
          "companyAlternativeNames": {
            "type": "array",
            "nullable": true,
            "items": {
              "type": "string"
            }
          },
          "companyLegalForm": {
            "type": "string",
            "nullable": true
          },
          "headquarters": {
            "type": "string"
          },
          "headquartersPostalCode": {
            "type": "string",
            "nullable": true
          },
          "sector": {
            "type": "string",
            "nullable": true
          },
          "identifiers": {
            "type": "object",
            "additionalProperties": {
              "type": "array",
              "example": {
                "Lei": [
                  "ExampleLei"
                ]
              },
              "items": {
                "type": "string",
                "example": "{\"Lei\":[\"ExampleLei\"]}"
              }
            },
            "example": {
              "Lei": [
                "ExampleLei"
              ]
            }
          },
          "countryCode": {
            "type": "string"
          },
          "isTeaserCompany": {
            "type": "boolean",
            "nullable": true
          },
          "website": {
            "type": "string",
            "nullable": true
          }
        }
      },
      "DataMetaInformation": {
        "required": [
          "companyId",
          "currentlyActive",
          "dataId",
          "dataType",
          "qaStatus",
          "reportingPeriod",
          "uploadTime"
        ],
        "type": "object",
        "properties": {
          "dataId": {
            "type": "string"
          },
          "companyId": {
            "type": "string"
          },
          "dataType": {
            "$ref": "#/components/schemas/DataTypeEnum"
          },
          "uploaderUserId": {
            "type": "string",
            "nullable": true
          },
          "uploadTime": {
            "type": "integer",
            "format": "int64"
          },
          "reportingPeriod": {
            "type": "string"
          },
          "currentlyActive": {
            "type": "boolean"
          },
          "qaStatus": {
            "$ref": "#/components/schemas/QaStatus"
          }
        }
      },
      "QaStatus": {
        "type": "string",
        "enum": [
          "Pending",
          "Accepted",
          "Rejected"
        ]
      },
      "StoredCompany": {
        "required": [
          "companyId",
          "companyInformation",
          "dataRegisteredByDataland"
        ],
        "type": "object",
        "properties": {
          "companyId": {
            "type": "string"
          },
          "companyInformation": {
            "$ref": "#/components/schemas/CompanyInformation"
          },
          "dataRegisteredByDataland": {
            "type": "array",
            "items": {
              "$ref": "#/components/schemas/DataMetaInformation"
            }
          }
        }
      },
      "Address": {
        "required": [
          "city",
          "country"
        ],
        "type": "object",
        "properties": {
          "streetAndHouseNumber": {
            "type": "string",
            "nullable": true
          },
          "postalCode": {
            "type": "string",
            "nullable": true
          },
          "city": {
            "type": "string"
          },
          "state": {
            "type": "string",
            "nullable": true
          },
          "country": {
            "type": "string"
          }
        }
      },
      "CompanyAssociatedDataSmeData": {
        "required": [
          "companyId",
          "data",
          "reportingPeriod"
        ],
        "type": "object",
        "properties": {
          "companyId": {
            "type": "string"
          },
          "reportingPeriod": {
            "type": "string"
          },
          "data": {
            "$ref": "#/components/schemas/SmeData"
          }
        }
      },
      "EnergySourceForHeatingAndHotWater": {
        "type": "string",
        "enum": [
          "Oil",
          "Gas",
          "Electric",
          "DistrictHeating"
        ]
      },
      "NaturalHazard": {
        "type": "string",
        "enum": [
          "Hail",
          "Wind",
          "Flooding",
          "EarthQuake",
          "Avalanche",
          "Snow"
        ]
      },
      "PercentRangeForEnergyConsumptionCoveredByOwnRenewablePower": {
        "type": "string",
        "enum": [
          "LessThan25",
          "Between25And50",
          "Between50And75",
          "GreaterThan75"
        ]
      },
      "PercentRangeForInvestmentsInEnergyEfficiency": {
        "type": "string",
        "enum": [
          "LessThan1",
          "Between1And5",
          "Between5And10",
          "Between10And15",
          "Between15And20",
          "Between20And25",
          "GreaterThan25"
        ]
      },
      "SmeData": {
        "required": [
          "general"
        ],
        "type": "object",
        "properties": {
          "general": {
            "$ref": "#/components/schemas/SmeGeneral"
          },
          "production": {
            "nullable": true,
            "allOf": [
              {
                "$ref": "#/components/schemas/SmeProduction"
              }
            ]
          },
          "power": {
            "nullable": true,
            "allOf": [
              {
                "$ref": "#/components/schemas/SmePower"
              }
            ]
          },
          "insurances": {
            "nullable": true,
            "allOf": [
              {
                "$ref": "#/components/schemas/SmeInsurances"
              }
            ]
          }
        }
      },
      "SmeGeneral": {
        "required": [
          "basicInformation"
        ],
        "type": "object",
        "properties": {
          "basicInformation": {
            "$ref": "#/components/schemas/SmeGeneralBasicInformation"
          },
          "companyFinancials": {
            "nullable": true,
            "allOf": [
              {
                "$ref": "#/components/schemas/SmeGeneralCompanyFinancials"
              }
            ]
          }
        }
      },
      "SmeGeneralBasicInformation": {
        "required": [
          "addressOfHeadquarters",
          "fiscalYearStart",
          "numberOfEmployees",
          "sector"
        ],
        "type": "object",
        "properties": {
          "sector": {
            "type": "array",
            "items": {
              "type": "string"
            }
          },
          "addressOfHeadquarters": {
            "$ref": "#/components/schemas/Address"
          },
          "numberOfEmployees": {
            "type": "number"
          },
          "fiscalYearStart": {
            "type": "string",
            "format": "date"
          }
        }
      },
      "SmeGeneralCompanyFinancials": {
        "type": "object",
        "properties": {
          "revenueInEUR": {
            "type": "number",
            "nullable": true
          },
          "operatingCostInEUR": {
            "type": "number",
            "nullable": true
          },
          "capitalAssetsInEUR": {
            "type": "number",
            "nullable": true
          }
        }
      },
      "SmeInsurances": {
        "type": "object",
        "properties": {
          "naturalHazards": {
            "nullable": true,
            "allOf": [
              {
                "$ref": "#/components/schemas/SmeInsurancesNaturalHazards"
              }
            ]
          }
        }
      },
      "SmeInsurancesNaturalHazards": {
        "type": "object",
        "properties": {
          "insuranceAgainstNaturalHazards": {
            "nullable": true,
            "allOf": [
              {
                "$ref": "#/components/schemas/YesNo"
              }
            ]
          },
          "amountCoveredByInsuranceAgainstNaturalHazards": {
            "type": "number",
            "nullable": true
          },
          "naturalHazardsCovered": {
            "type": "array",
            "nullable": true,
            "items": {
              "$ref": "#/components/schemas/NaturalHazard"
            }
          }
        }
      },
      "SmePower": {
        "type": "object",
        "properties": {
          "investments": {
            "nullable": true,
            "allOf": [
              {
                "$ref": "#/components/schemas/SmePowerInvestments"
              }
            ]
          },
          "consumption": {
            "nullable": true,
            "allOf": [
              {
                "$ref": "#/components/schemas/SmePowerConsumption"
              }
            ]
          }
        }
      },
      "SmePowerConsumption": {
        "type": "object",
        "properties": {
          "powerConsumptionInMWh": {
            "type": "number",
            "nullable": true
          },
          "powerFromRenewableSources": {
            "nullable": true,
            "allOf": [
              {
                "$ref": "#/components/schemas/YesNo"
              }
            ]
          },
          "energyConsumptionHeatingAndHotWaterInMWh": {
            "type": "number",
            "nullable": true
          },
          "primaryEnergySourceForHeatingAndHotWater": {
            "nullable": true,
            "allOf": [
              {
                "$ref": "#/components/schemas/EnergySourceForHeatingAndHotWater"
              }
            ]
          },
          "percentageRangeForEnergyConsumptionCoveredByOwnRenewablePowerGeneration": {
            "nullable": true,
            "allOf": [
              {
                "$ref": "#/components/schemas/PercentRangeForEnergyConsumptionCoveredByOwnRenewablePower"
              }
            ]
          }
        }
      },
      "SmePowerInvestments": {
        "type": "object",
        "properties": {
          "percentageRangeForInvestmentsInEnhancingEnergyEfficiency": {
            "nullable": true,
            "allOf": [
              {
                "$ref": "#/components/schemas/PercentRangeForInvestmentsInEnergyEfficiency"
              }
            ]
          }
        }
      },
      "SmeProduct": {
        "required": [
          "name"
        ],
        "type": "object",
        "properties": {
          "name": {
            "type": "string"
          },
          "shareOfTotalRevenueInPercent": {
            "type": "number",
            "nullable": true
          }
        }
      },
      "SmeProduction": {
        "type": "object",
        "properties": {
          "sites": {
            "nullable": true,
            "allOf": [
              {
                "$ref": "#/components/schemas/SmeProductionSites"
              }
            ]
          },
          "products": {
            "nullable": true,
            "allOf": [
              {
                "$ref": "#/components/schemas/SmeProductionProducts"
              }
            ]
          }
        }
      },
      "SmeProductionProducts": {
        "type": "object",
        "properties": {
          "listOfProducts": {
            "type": "array",
            "nullable": true,
            "items": {
              "$ref": "#/components/schemas/SmeProduct"
            }
          }
        }
      },
      "SmeProductionSite": {
        "required": [
          "addressOfProductionSite"
        ],
        "type": "object",
        "properties": {
          "nameOfProductionSite": {
            "type": "string",
            "nullable": true
          },
          "addressOfProductionSite": {
            "$ref": "#/components/schemas/Address"
          },
          "shareOfTotalRevenueInPercent": {
            "type": "number",
            "nullable": true
          }
        }
      },
      "SmeProductionSites": {
        "type": "object",
        "properties": {
          "listOfProductionSites": {
            "type": "array",
            "nullable": true,
            "items": {
              "$ref": "#/components/schemas/SmeProductionSite"
            }
          }
        }
      },
      "YesNo": {
        "type": "string",
        "enum": [
          "Yes",
          "No"
        ]
      },
      "BaseDataPointYesNo": {
        "type": "object",
        "properties": {
          "value": {
            "nullable": true,
            "allOf": [
              {
                "$ref": "#/components/schemas/YesNo"
              }
            ]
          },
          "dataSource": {
            "nullable": true,
            "allOf": [
              {
                "$ref": "#/components/schemas/BaseDocumentReference"
              }
            ]
          }
        }
      },
      "BaseDocumentReference": {
        "required": [
          "fileReference"
        ],
        "type": "object",
        "properties": {
          "fileName": {
            "type": "string",
            "nullable": true
          },
          "fileReference": {
            "type": "string"
          }
        }
      },
      "CompanyAssociatedDataSfdrData": {
        "required": [
          "companyId",
          "data",
          "reportingPeriod"
        ],
        "type": "object",
        "properties": {
          "companyId": {
            "type": "string"
          },
          "reportingPeriod": {
            "type": "string"
          },
          "data": {
            "$ref": "#/components/schemas/SfdrData"
          }
        }
      },
      "CurrencyDataPoint": {
        "required": [
          "quality"
        ],
        "type": "object",
        "properties": {
          "value": {
            "type": "number",
            "nullable": true
          },
          "quality": {
            "$ref": "#/components/schemas/QualityOptions"
          },
          "comment": {
            "type": "string",
            "nullable": true
          },
          "dataSource": {
            "nullable": true,
            "allOf": [
              {
                "$ref": "#/components/schemas/ExtendedDocumentReference"
              }
            ]
          },
          "currency": {
            "type": "string",
            "nullable": true
          }
        }
      },
      "ExtendedDataPointBigDecimal": {
        "required": [
          "quality"
        ],
        "type": "object",
        "properties": {
          "value": {
            "type": "number",
            "nullable": true
          },
          "quality": {
            "$ref": "#/components/schemas/QualityOptions"
          },
          "comment": {
            "type": "string",
            "nullable": true
          },
          "dataSource": {
            "nullable": true,
            "allOf": [
              {
                "$ref": "#/components/schemas/ExtendedDocumentReference"
              }
            ]
          }
        }
      },
      "ExtendedDataPointBigInteger": {
        "required": [
          "quality"
        ],
        "type": "object",
        "properties": {
          "value": {
            "type": "integer",
            "nullable": true
          },
          "quality": {
            "$ref": "#/components/schemas/QualityOptions"
          },
          "comment": {
            "type": "string",
            "nullable": true
          },
          "dataSource": {
            "nullable": true,
            "allOf": [
              {
                "$ref": "#/components/schemas/ExtendedDocumentReference"
              }
            ]
          }
        }
      },
      "ExtendedDataPointYesNo": {
        "required": [
          "quality"
        ],
        "type": "object",
        "properties": {
          "value": {
            "nullable": true,
            "allOf": [
              {
                "$ref": "#/components/schemas/YesNo"
              }
            ]
          },
          "quality": {
            "$ref": "#/components/schemas/QualityOptions"
          },
          "comment": {
            "type": "string",
            "nullable": true
          },
          "dataSource": {
            "nullable": true,
            "allOf": [
              {
                "$ref": "#/components/schemas/ExtendedDocumentReference"
              }
            ]
          }
        }
      },
      "ExtendedDocumentReference": {
        "required": [
          "fileReference"
        ],
        "type": "object",
        "properties": {
          "page": {
            "type": "integer",
            "format": "int64",
            "nullable": true
          },
          "tagName": {
            "type": "string",
            "nullable": true
          },
          "fileName": {
            "type": "string",
            "nullable": true
          },
          "fileReference": {
            "type": "string"
          }
        }
      },
      "QualityOptions": {
        "type": "string",
        "enum": [
          "Audited",
          "Reported",
          "Estimated",
          "Incomplete",
          "NA"
        ]
      },
      "SfdrData": {
        "required": [
          "general"
        ],
        "type": "object",
        "properties": {
          "general": {
            "$ref": "#/components/schemas/SfdrGeneral"
          },
          "environmental": {
            "nullable": true,
            "allOf": [
              {
                "$ref": "#/components/schemas/SfdrEnvironmental"
              }
            ]
          },
          "social": {
            "nullable": true,
            "allOf": [
              {
                "$ref": "#/components/schemas/SfdrSocial"
              }
            ]
          }
        }
      },
      "SfdrEnvironmental": {
        "type": "object",
        "properties": {
          "greenhouseGasEmissions": {
            "nullable": true,
            "allOf": [
              {
                "$ref": "#/components/schemas/SfdrEnvironmentalGreenhouseGasEmissions"
              }
            ]
          },
          "energyPerformance": {
            "nullable": true,
            "allOf": [
              {
                "$ref": "#/components/schemas/SfdrEnvironmentalEnergyPerformance"
              }
            ]
          },
          "biodiversity": {
            "nullable": true,
            "allOf": [
              {
                "$ref": "#/components/schemas/SfdrEnvironmentalBiodiversity"
              }
            ]
          },
          "water": {
            "nullable": true,
            "allOf": [
              {
                "$ref": "#/components/schemas/SfdrEnvironmentalWater"
              }
            ]
          },
          "waste": {
            "nullable": true,
            "allOf": [
              {
                "$ref": "#/components/schemas/SfdrEnvironmentalWaste"
              }
            ]
          },
          "emissions": {
            "nullable": true,
            "allOf": [
              {
                "$ref": "#/components/schemas/SfdrEnvironmentalEmissions"
              }
            ]
          }
        }
      },
      "SfdrEnvironmentalBiodiversity": {
        "type": "object",
        "properties": {
          "primaryForestAndWoodedLandOfNativeSpeciesExposure": {
            "nullable": true,
            "allOf": [
              {
                "$ref": "#/components/schemas/ExtendedDataPointYesNo"
              }
            ]
          },
          "protectedAreasExposure": {
            "nullable": true,
            "allOf": [
              {
                "$ref": "#/components/schemas/ExtendedDataPointYesNo"
              }
            ]
          },
          "rareOrEndangeredEcosystemsExposure": {
            "nullable": true,
            "allOf": [
              {
                "$ref": "#/components/schemas/ExtendedDataPointYesNo"
              }
            ]
          },
          "highlyBiodiverseGrasslandExposure": {
            "nullable": true,
            "allOf": [
              {
                "$ref": "#/components/schemas/ExtendedDataPointYesNo"
              }
            ]
          }
        }
      },
      "SfdrEnvironmentalEmissions": {
        "type": "object",
        "properties": {
          "emissionsOfInorganicPollutantsInTonnes": {
            "nullable": true,
            "allOf": [
              {
                "$ref": "#/components/schemas/ExtendedDataPointBigDecimal"
              }
            ]
          },
          "emissionsOfAirPollutantsInTonnes": {
            "nullable": true,
            "allOf": [
              {
                "$ref": "#/components/schemas/ExtendedDataPointBigDecimal"
              }
            ]
          },
          "emissionsOfOzoneDepletionSubstancesInTonnes": {
            "nullable": true,
            "allOf": [
              {
                "$ref": "#/components/schemas/ExtendedDataPointBigDecimal"
              }
            ]
          },
          "carbonReductionInitiatives": {
            "nullable": true,
            "allOf": [
              {
                "$ref": "#/components/schemas/ExtendedDataPointYesNo"
              }
            ]
          }
        }
      },
      "SfdrEnvironmentalEnergyPerformance": {
        "type": "object",
        "properties": {
          "renewableEnergyProductionInGWh": {
            "nullable": true,
            "allOf": [
              {
                "$ref": "#/components/schemas/ExtendedDataPointBigDecimal"
              }
            ]
          },
          "renewableEnergyConsumptionInGWh": {
            "nullable": true,
            "allOf": [
              {
                "$ref": "#/components/schemas/ExtendedDataPointBigDecimal"
              }
            ]
          },
          "nonRenewableEnergyProductionInGWh": {
            "nullable": true,
            "allOf": [
              {
                "$ref": "#/components/schemas/ExtendedDataPointBigDecimal"
              }
            ]
          },
          "relativeNonRenewableEnergyProductionInPercent": {
            "nullable": true,
            "allOf": [
              {
                "$ref": "#/components/schemas/ExtendedDataPointBigDecimal"
              }
            ]
          },
          "nonRenewableEnergyConsumptionInGWh": {
            "nullable": true,
            "allOf": [
              {
                "$ref": "#/components/schemas/ExtendedDataPointBigDecimal"
              }
            ]
          },
          "relativeNonRenewableEnergyConsumptionInPercent": {
            "nullable": true,
            "allOf": [
              {
                "$ref": "#/components/schemas/ExtendedDataPointBigDecimal"
              }
            ]
          },
          "applicableHighImpactClimateSectors": {
            "type": "object",
            "additionalProperties": {
              "$ref": "#/components/schemas/SfdrHighImpactClimateSectorEnergyConsumption"
            },
            "nullable": true,
            "example": {
              "NaceCodeA": {
                "highImpactClimateSectorEnergyConsumptionInGWh": {
                  "quality": "Audited",
                  "dataSource": {
                    "page": 0,
                    "tagName": "string",
                    "fileName": "string",
                    "fileReference": "string"
                  },
                  "comment": "string",
                  "value": 0
                },
                "highImpactClimateSectorEnergyConsumptionInGWhPerMillionEURRevenue": {
                  "quality": "Audited",
                  "dataSource": {
                    "page": 0,
                    "tagName": "string",
                    "fileName": "string",
                    "fileReference": "string"
                  },
                  "comment": "string",
                  "value": 0
                }
              },
              "NaceCodeB": {
                "highImpactClimateSectorEnergyConsumptionInGWh": {
                  "quality": "Audited",
                  "dataSource": {
                    "page": 0,
                    "tagName": "string",
                    "fileName": "string",
                    "fileReference": "string"
                  },
                  "comment": "string",
                  "value": 0
                },
                "highImpactClimateSectorEnergyConsumptionInGWhPerMillionEURRevenue": {
                  "quality": "Audited",
                  "dataSource": {
                    "page": 0,
                    "tagName": "string",
                    "fileName": "string",
                    "fileReference": "string"
                  },
                  "comment": "string",
                  "value": 0
                }
              },
              "NaceCodeC": {
                "highImpactClimateSectorEnergyConsumptionInGWh": {
                  "quality": "Audited",
                  "dataSource": {
                    "page": 0,
                    "tagName": "string",
                    "fileName": "string",
                    "fileReference": "string"
                  },
                  "comment": "string",
                  "value": 0
                },
                "highImpactClimateSectorEnergyConsumptionInGWhPerMillionEURRevenue": {
                  "quality": "Audited",
                  "dataSource": {
                    "page": 0,
                    "tagName": "string",
                    "fileName": "string",
                    "fileReference": "string"
                  },
                  "comment": "string",
                  "value": 0
                }
              },
              "NaceCodeD": {
                "highImpactClimateSectorEnergyConsumptionInGWh": {
                  "quality": "Audited",
                  "dataSource": {
                    "page": 0,
                    "tagName": "string",
                    "fileName": "string",
                    "fileReference": "string"
                  },
                  "comment": "string",
                  "value": 0
                },
                "highImpactClimateSectorEnergyConsumptionInGWhPerMillionEURRevenue": {
                  "quality": "Audited",
                  "dataSource": {
                    "page": 0,
                    "tagName": "string",
                    "fileName": "string",
                    "fileReference": "string"
                  },
                  "comment": "string",
                  "value": 0
                }
              },
              "NaceCodeE": {
                "highImpactClimateSectorEnergyConsumptionInGWh": {
                  "quality": "Audited",
                  "dataSource": {
                    "page": 0,
                    "tagName": "string",
                    "fileName": "string",
                    "fileReference": "string"
                  },
                  "comment": "string",
                  "value": 0
                },
                "highImpactClimateSectorEnergyConsumptionInGWhPerMillionEURRevenue": {
                  "quality": "Audited",
                  "dataSource": {
                    "page": 0,
                    "tagName": "string",
                    "fileName": "string",
                    "fileReference": "string"
                  },
                  "comment": "string",
                  "value": 0
                }
              },
              "NaceCodeF": {
                "highImpactClimateSectorEnergyConsumptionInGWh": {
                  "quality": "Audited",
                  "dataSource": {
                    "page": 0,
                    "tagName": "string",
                    "fileName": "string",
                    "fileReference": "string"
                  },
                  "comment": "string",
                  "value": 0
                },
                "highImpactClimateSectorEnergyConsumptionInGWhPerMillionEURRevenue": {
                  "quality": "Audited",
                  "dataSource": {
                    "page": 0,
                    "tagName": "string",
                    "fileName": "string",
                    "fileReference": "string"
                  },
                  "comment": "string",
                  "value": 0
                }
              },
              "NaceCodeG": {
                "highImpactClimateSectorEnergyConsumptionInGWh": {
                  "quality": "Audited",
                  "dataSource": {
                    "page": 0,
                    "tagName": "string",
                    "fileName": "string",
                    "fileReference": "string"
                  },
                  "comment": "string",
                  "value": 0
                },
                "highImpactClimateSectorEnergyConsumptionInGWhPerMillionEURRevenue": {
                  "quality": "Audited",
                  "dataSource": {
                    "page": 0,
                    "tagName": "string",
                    "fileName": "string",
                    "fileReference": "string"
                  },
                  "comment": "string",
                  "value": 0
                }
              },
              "NaceCodeH": {
                "highImpactClimateSectorEnergyConsumptionInGWh": {
                  "quality": "Audited",
                  "dataSource": {
                    "page": 0,
                    "tagName": "string",
                    "fileName": "string",
                    "fileReference": "string"
                  },
                  "comment": "string",
                  "value": 0
                },
                "highImpactClimateSectorEnergyConsumptionInGWhPerMillionEURRevenue": {
                  "quality": "Audited",
                  "dataSource": {
                    "page": 0,
                    "tagName": "string",
                    "fileName": "string",
                    "fileReference": "string"
                  },
                  "comment": "string",
                  "value": 0
                }
              },
              "NaceCodeL": {
                "highImpactClimateSectorEnergyConsumptionInGWh": {
                  "quality": "Audited",
                  "dataSource": {
                    "page": 0,
                    "tagName": "string",
                    "fileName": "string",
                    "fileReference": "string"
                  },
                  "comment": "string",
                  "value": 0
                },
                "highImpactClimateSectorEnergyConsumptionInGWhPerMillionEURRevenue": {
                  "quality": "Audited",
                  "dataSource": {
                    "page": 0,
                    "tagName": "string",
                    "fileName": "string",
                    "fileReference": "string"
                  },
                  "comment": "string",
                  "value": 0
                }
              }
            }
          },
          "totalHighImpactClimateSectorEnergyConsumptionInGWh": {
            "nullable": true,
            "allOf": [
              {
                "$ref": "#/components/schemas/ExtendedDataPointBigDecimal"
              }
            ]
          },
          "nonRenewableEnergyConsumptionFossilFuelsInGWh": {
            "nullable": true,
            "allOf": [
              {
                "$ref": "#/components/schemas/ExtendedDataPointBigDecimal"
              }
            ]
          },
          "nonRenewableEnergyConsumptionCrudeOilInGWh": {
            "nullable": true,
            "allOf": [
              {
                "$ref": "#/components/schemas/ExtendedDataPointBigDecimal"
              }
            ]
          },
          "nonRenewableEnergyConsumptionNaturalGasInGWh": {
            "nullable": true,
            "allOf": [
              {
                "$ref": "#/components/schemas/ExtendedDataPointBigDecimal"
              }
            ]
          },
          "nonRenewableEnergyConsumptionLigniteInGWh": {
            "nullable": true,
            "allOf": [
              {
                "$ref": "#/components/schemas/ExtendedDataPointBigDecimal"
              }
            ]
          },
          "nonRenewableEnergyConsumptionCoalInGWh": {
            "nullable": true,
            "allOf": [
              {
                "$ref": "#/components/schemas/ExtendedDataPointBigDecimal"
              }
            ]
          },
          "nonRenewableEnergyConsumptionNuclearEnergyInGWh": {
            "nullable": true,
            "allOf": [
              {
                "$ref": "#/components/schemas/ExtendedDataPointBigDecimal"
              }
            ]
          },
          "nonRenewableEnergyConsumptionOtherInGWh": {
            "nullable": true,
            "allOf": [
              {
                "$ref": "#/components/schemas/ExtendedDataPointBigDecimal"
              }
            ]
          }
        }
      },
      "SfdrEnvironmentalGreenhouseGasEmissions": {
        "type": "object",
        "properties": {
          "scope1GhgEmissionsInTonnes": {
            "nullable": true,
            "allOf": [
              {
                "$ref": "#/components/schemas/ExtendedDataPointBigDecimal"
              }
            ]
          },
          "scope2GhgEmissionsInTonnes": {
            "nullable": true,
            "allOf": [
              {
                "$ref": "#/components/schemas/ExtendedDataPointBigDecimal"
              }
            ]
          },
          "scope2GhgEmissionsLocationBasedInTonnes": {
            "nullable": true,
            "allOf": [
              {
                "$ref": "#/components/schemas/ExtendedDataPointBigDecimal"
              }
            ]
          },
          "scope2GhgEmissionsMarketBasedInTonnes": {
            "nullable": true,
            "allOf": [
              {
                "$ref": "#/components/schemas/ExtendedDataPointBigDecimal"
              }
            ]
          },
          "scope1And2GhgEmissionsInTonnes": {
            "nullable": true,
            "allOf": [
              {
                "$ref": "#/components/schemas/ExtendedDataPointBigDecimal"
              }
            ]
          },
          "scope1And2GhgEmissionsLocationBasedInTonnes": {
            "nullable": true,
            "allOf": [
              {
                "$ref": "#/components/schemas/ExtendedDataPointBigDecimal"
              }
            ]
          },
          "scope1And2GhgEmissionsMarketBasedInTonnes": {
            "nullable": true,
            "allOf": [
              {
                "$ref": "#/components/schemas/ExtendedDataPointBigDecimal"
              }
            ]
          },
          "scope3GhgEmissionsInTonnes": {
            "nullable": true,
            "allOf": [
              {
                "$ref": "#/components/schemas/ExtendedDataPointBigDecimal"
              }
            ]
          },
          "scope1And2And3GhgEmissionsInTonnes": {
            "nullable": true,
            "allOf": [
              {
                "$ref": "#/components/schemas/ExtendedDataPointBigDecimal"
              }
            ]
          },
          "enterpriseValue": {
            "nullable": true,
            "allOf": [
              {
                "$ref": "#/components/schemas/CurrencyDataPoint"
              }
            ]
          },
          "totalRevenue": {
            "nullable": true,
            "allOf": [
              {
                "$ref": "#/components/schemas/CurrencyDataPoint"
              }
            ]
          },
          "carbonFootprintInTonnesPerMillionEURRevenue": {
            "nullable": true,
            "allOf": [
              {
                "$ref": "#/components/schemas/ExtendedDataPointBigDecimal"
              }
            ]
          },
          "ghgIntensityInTonnesPerMillionEURRevenue": {
            "nullable": true,
            "allOf": [
              {
                "$ref": "#/components/schemas/ExtendedDataPointBigDecimal"
              }
            ]
          },
          "fossilFuelSectorExposure": {
            "nullable": true,
            "allOf": [
              {
                "$ref": "#/components/schemas/ExtendedDataPointYesNo"
              }
            ]
          }
        }
      },
      "SfdrEnvironmentalWaste": {
        "type": "object",
        "properties": {
          "hazardousAndRadioactiveWasteInTonnes": {
            "nullable": true,
            "allOf": [
              {
                "$ref": "#/components/schemas/ExtendedDataPointBigDecimal"
              }
            ]
          },
          "manufactureOfAgrochemicalPesticidesProducts": {
            "nullable": true,
            "allOf": [
              {
                "$ref": "#/components/schemas/ExtendedDataPointYesNo"
              }
            ]
          },
          "landDegradationDesertificationSoilSealingExposure": {
            "nullable": true,
            "allOf": [
              {
                "$ref": "#/components/schemas/ExtendedDataPointYesNo"
              }
            ]
          },
          "sustainableAgriculturePolicy": {
            "nullable": true,
            "allOf": [
              {
                "$ref": "#/components/schemas/BaseDataPointYesNo"
              }
            ]
          },
          "sustainableOceansAndSeasPolicy": {
            "nullable": true,
            "allOf": [
              {
                "$ref": "#/components/schemas/BaseDataPointYesNo"
              }
            ]
          },
          "nonRecycledWasteInTonnes": {
            "nullable": true,
            "allOf": [
              {
                "$ref": "#/components/schemas/ExtendedDataPointBigDecimal"
              }
            ]
          },
          "threatenedSpeciesExposure": {
            "nullable": true,
            "allOf": [
              {
                "$ref": "#/components/schemas/ExtendedDataPointYesNo"
              }
            ]
          },
          "biodiversityProtectionPolicy": {
            "nullable": true,
            "allOf": [
              {
                "$ref": "#/components/schemas/BaseDataPointYesNo"
              }
            ]
          },
          "deforestationPolicy": {
            "nullable": true,
            "allOf": [
              {
                "$ref": "#/components/schemas/BaseDataPointYesNo"
              }
            ]
          }
        }
      },
      "SfdrEnvironmentalWater": {
        "type": "object",
        "properties": {
          "emissionsToWaterInTonnes": {
            "nullable": true,
            "allOf": [
              {
                "$ref": "#/components/schemas/ExtendedDataPointBigDecimal"
              }
            ]
          },
          "waterConsumptionInCubicMeters": {
            "nullable": true,
            "allOf": [
              {
                "$ref": "#/components/schemas/ExtendedDataPointBigDecimal"
              }
            ]
          },
          "waterReusedInCubicMeters": {
            "nullable": true,
            "allOf": [
              {
                "$ref": "#/components/schemas/ExtendedDataPointBigDecimal"
              }
            ]
          },
          "relativeWaterUsageInCubicMetersPerMillionEURRevenue": {
            "nullable": true,
            "allOf": [
              {
                "$ref": "#/components/schemas/ExtendedDataPointBigDecimal"
              }
            ]
          },
          "waterManagementPolicy": {
            "nullable": true,
            "allOf": [
              {
                "$ref": "#/components/schemas/ExtendedDataPointYesNo"
              }
            ]
          },
          "highWaterStressAreaExposure": {
            "nullable": true,
            "allOf": [
              {
                "$ref": "#/components/schemas/ExtendedDataPointYesNo"
              }
            ]
          }
        }
      },
      "SfdrGeneral": {
        "required": [
          "general"
        ],
        "type": "object",
        "properties": {
          "general": {
            "$ref": "#/components/schemas/SfdrGeneralGeneral"
          }
        }
      },
      "SfdrGeneralGeneral": {
        "required": [
          "dataDate",
          "fiscalYearDeviation",
          "fiscalYearEnd"
        ],
        "type": "object",
        "properties": {
          "dataDate": {
            "type": "string",
            "format": "date"
          },
          "fiscalYearDeviation": {
            "$ref": "#/components/schemas/SfdrGeneralGeneralFiscalYearDeviationOptions"
          },
          "fiscalYearEnd": {
            "type": "string",
            "format": "date"
          },
          "referencedReports": {
            "type": "object",
            "nullable": true,
            "example": {
              "string": {
                "fileReference": "string",
                "fileName": "string",
                "isGroupLevel": "Yes",
                "reportDate": "2023-10-12",
                "currency": "string"
              }
            }
          },
          "scopeOfEntities": {
            "nullable": true,
            "allOf": [
              {
                "$ref": "#/components/schemas/YesNoNa"
              }
            ]
          }
        }
      },
      "SfdrGeneralGeneralFiscalYearDeviationOptions": {
        "type": "string",
        "enum": [
          "Deviation",
          "NoDeviation"
        ]
      },
      "SfdrHighImpactClimateSectorEnergyConsumption": {
        "type": "object",
        "properties": {
          "highImpactClimateSectorEnergyConsumptionInGWh": {
            "nullable": true,
            "allOf": [
              {
                "$ref": "#/components/schemas/ExtendedDataPointBigDecimal"
              }
            ]
          },
          "highImpactClimateSectorEnergyConsumptionInGWhPerMillionEURRevenue": {
            "nullable": true,
            "allOf": [
              {
                "$ref": "#/components/schemas/ExtendedDataPointBigDecimal"
              }
            ]
          }
        },
        "example": {
          "NaceCodeA": {
            "highImpactClimateSectorEnergyConsumptionInGWh": {
              "quality": "Audited",
              "dataSource": {
                "page": 0,
                "tagName": "string",
                "fileName": "string",
                "fileReference": "string"
              },
              "comment": "string",
              "value": 0
            },
            "highImpactClimateSectorEnergyConsumptionInGWhPerMillionEURRevenue": {
              "quality": "Audited",
              "dataSource": {
                "page": 0,
                "tagName": "string",
                "fileName": "string",
                "fileReference": "string"
              },
              "comment": "string",
              "value": 0
            }
          },
          "NaceCodeB": {
            "highImpactClimateSectorEnergyConsumptionInGWh": {
              "quality": "Audited",
              "dataSource": {
                "page": 0,
                "tagName": "string",
                "fileName": "string",
                "fileReference": "string"
              },
              "comment": "string",
              "value": 0
            },
            "highImpactClimateSectorEnergyConsumptionInGWhPerMillionEURRevenue": {
              "quality": "Audited",
              "dataSource": {
                "page": 0,
                "tagName": "string",
                "fileName": "string",
                "fileReference": "string"
              },
              "comment": "string",
              "value": 0
            }
          },
          "NaceCodeC": {
            "highImpactClimateSectorEnergyConsumptionInGWh": {
              "quality": "Audited",
              "dataSource": {
                "page": 0,
                "tagName": "string",
                "fileName": "string",
                "fileReference": "string"
              },
              "comment": "string",
              "value": 0
            },
            "highImpactClimateSectorEnergyConsumptionInGWhPerMillionEURRevenue": {
              "quality": "Audited",
              "dataSource": {
                "page": 0,
                "tagName": "string",
                "fileName": "string",
                "fileReference": "string"
              },
              "comment": "string",
              "value": 0
            }
          },
          "NaceCodeD": {
            "highImpactClimateSectorEnergyConsumptionInGWh": {
              "quality": "Audited",
              "dataSource": {
                "page": 0,
                "tagName": "string",
                "fileName": "string",
                "fileReference": "string"
              },
              "comment": "string",
              "value": 0
            },
            "highImpactClimateSectorEnergyConsumptionInGWhPerMillionEURRevenue": {
              "quality": "Audited",
              "dataSource": {
                "page": 0,
                "tagName": "string",
                "fileName": "string",
                "fileReference": "string"
              },
              "comment": "string",
              "value": 0
            }
          },
          "NaceCodeE": {
            "highImpactClimateSectorEnergyConsumptionInGWh": {
              "quality": "Audited",
              "dataSource": {
                "page": 0,
                "tagName": "string",
                "fileName": "string",
                "fileReference": "string"
              },
              "comment": "string",
              "value": 0
            },
            "highImpactClimateSectorEnergyConsumptionInGWhPerMillionEURRevenue": {
              "quality": "Audited",
              "dataSource": {
                "page": 0,
                "tagName": "string",
                "fileName": "string",
                "fileReference": "string"
              },
              "comment": "string",
              "value": 0
            }
          },
          "NaceCodeF": {
            "highImpactClimateSectorEnergyConsumptionInGWh": {
              "quality": "Audited",
              "dataSource": {
                "page": 0,
                "tagName": "string",
                "fileName": "string",
                "fileReference": "string"
              },
              "comment": "string",
              "value": 0
            },
            "highImpactClimateSectorEnergyConsumptionInGWhPerMillionEURRevenue": {
              "quality": "Audited",
              "dataSource": {
                "page": 0,
                "tagName": "string",
                "fileName": "string",
                "fileReference": "string"
              },
              "comment": "string",
              "value": 0
            }
          },
          "NaceCodeG": {
            "highImpactClimateSectorEnergyConsumptionInGWh": {
              "quality": "Audited",
              "dataSource": {
                "page": 0,
                "tagName": "string",
                "fileName": "string",
                "fileReference": "string"
              },
              "comment": "string",
              "value": 0
            },
            "highImpactClimateSectorEnergyConsumptionInGWhPerMillionEURRevenue": {
              "quality": "Audited",
              "dataSource": {
                "page": 0,
                "tagName": "string",
                "fileName": "string",
                "fileReference": "string"
              },
              "comment": "string",
              "value": 0
            }
          },
          "NaceCodeH": {
            "highImpactClimateSectorEnergyConsumptionInGWh": {
              "quality": "Audited",
              "dataSource": {
                "page": 0,
                "tagName": "string",
                "fileName": "string",
                "fileReference": "string"
              },
              "comment": "string",
              "value": 0
            },
            "highImpactClimateSectorEnergyConsumptionInGWhPerMillionEURRevenue": {
              "quality": "Audited",
              "dataSource": {
                "page": 0,
                "tagName": "string",
                "fileName": "string",
                "fileReference": "string"
              },
              "comment": "string",
              "value": 0
            }
          },
          "NaceCodeL": {
            "highImpactClimateSectorEnergyConsumptionInGWh": {
              "quality": "Audited",
              "dataSource": {
                "page": 0,
                "tagName": "string",
                "fileName": "string",
                "fileReference": "string"
              },
              "comment": "string",
              "value": 0
            },
            "highImpactClimateSectorEnergyConsumptionInGWhPerMillionEURRevenue": {
              "quality": "Audited",
              "dataSource": {
                "page": 0,
                "tagName": "string",
                "fileName": "string",
                "fileReference": "string"
              },
              "comment": "string",
              "value": 0
            }
          }
        }
      },
      "SfdrSocial": {
        "type": "object",
        "properties": {
          "socialAndEmployeeMatters": {
            "nullable": true,
            "allOf": [
              {
                "$ref": "#/components/schemas/SfdrSocialSocialAndEmployeeMatters"
              }
            ]
          },
          "greenSecurities": {
            "nullable": true,
            "allOf": [
              {
                "$ref": "#/components/schemas/SfdrSocialGreenSecurities"
              }
            ]
          },
          "humanRights": {
            "nullable": true,
            "allOf": [
              {
                "$ref": "#/components/schemas/SfdrSocialHumanRights"
              }
            ]
          },
          "antiCorruptionAndAntiBribery": {
            "nullable": true,
            "allOf": [
              {
                "$ref": "#/components/schemas/SfdrSocialAntiCorruptionAndAntiBribery"
              }
            ]
          }
        }
      },
      "SfdrSocialAntiCorruptionAndAntiBribery": {
        "type": "object",
        "properties": {
          "casesOfInsufficientActionAgainstBriberyAndCorruption": {
            "nullable": true,
            "allOf": [
              {
                "$ref": "#/components/schemas/ExtendedDataPointBigInteger"
              }
            ]
          },
          "reportedConvictionsOfBriberyAndCorruption": {
            "nullable": true,
            "allOf": [
              {
                "$ref": "#/components/schemas/ExtendedDataPointBigInteger"
              }
            ]
          },
          "totalAmountOfReportedFinesOfBriberyAndCorruption": {
            "nullable": true,
            "allOf": [
              {
                "$ref": "#/components/schemas/CurrencyDataPoint"
              }
            ]
          }
        }
      },
      "SfdrSocialGreenSecurities": {
        "type": "object",
        "properties": {
          "securitiesNotCertifiedAsGreen": {
            "nullable": true,
            "allOf": [
              {
                "$ref": "#/components/schemas/ExtendedDataPointYesNo"
              }
            ]
          }
        }
      },
      "SfdrSocialHumanRights": {
        "type": "object",
        "properties": {
          "humanRightsPolicy": {
            "nullable": true,
            "allOf": [
              {
                "$ref": "#/components/schemas/BaseDataPointYesNo"
              }
            ]
          },
          "humanRightsDueDiligence": {
            "nullable": true,
            "allOf": [
              {
                "$ref": "#/components/schemas/ExtendedDataPointYesNo"
              }
            ]
          },
          "traffickingInHumanBeingsPolicy": {
            "nullable": true,
            "allOf": [
              {
                "$ref": "#/components/schemas/BaseDataPointYesNo"
              }
            ]
          },
          "reportedChildLabourIncidents": {
            "nullable": true,
            "allOf": [
              {
                "$ref": "#/components/schemas/ExtendedDataPointYesNo"
              }
            ]
          },
          "reportedForcedOrCompulsoryLabourIncidents": {
            "nullable": true,
            "allOf": [
              {
                "$ref": "#/components/schemas/ExtendedDataPointYesNo"
              }
            ]
          },
          "numberOfReportedIncidentsOfHumanRightsViolations": {
            "nullable": true,
            "allOf": [
              {
                "$ref": "#/components/schemas/ExtendedDataPointBigInteger"
              }
            ]
          }
        }
      },
      "SfdrSocialSocialAndEmployeeMatters": {
        "type": "object",
        "properties": {
          "humanRightsLegalProceedings": {
            "nullable": true,
            "allOf": [
              {
                "$ref": "#/components/schemas/ExtendedDataPointYesNo"
              }
            ]
          },
          "iloCoreLabourStandards": {
            "nullable": true,
            "allOf": [
              {
                "$ref": "#/components/schemas/ExtendedDataPointYesNo"
              }
            ]
          },
          "environmentalPolicy": {
            "nullable": true,
            "allOf": [
              {
                "$ref": "#/components/schemas/BaseDataPointYesNo"
              }
            ]
          },
          "corruptionLegalProceedings": {
            "nullable": true,
            "allOf": [
              {
                "$ref": "#/components/schemas/ExtendedDataPointYesNo"
              }
            ]
          },
          "transparencyDisclosurePolicy": {
            "nullable": true,
            "allOf": [
              {
                "$ref": "#/components/schemas/BaseDataPointYesNo"
              }
            ]
          },
          "humanRightsDueDiligencePolicy": {
            "nullable": true,
            "allOf": [
              {
                "$ref": "#/components/schemas/BaseDataPointYesNo"
              }
            ]
          },
          "policyAgainstChildLabour": {
            "nullable": true,
            "allOf": [
              {
                "$ref": "#/components/schemas/BaseDataPointYesNo"
              }
            ]
          },
          "policyAgainstForcedLabour": {
            "nullable": true,
            "allOf": [
              {
                "$ref": "#/components/schemas/BaseDataPointYesNo"
              }
            ]
          },
          "policyAgainstDiscriminationInTheWorkplace": {
            "nullable": true,
            "allOf": [
              {
                "$ref": "#/components/schemas/BaseDataPointYesNo"
              }
            ]
          },
          "iso14001Certificate": {
            "nullable": true,
            "allOf": [
              {
                "$ref": "#/components/schemas/BaseDataPointYesNo"
              }
            ]
          },
          "policyAgainstBriberyAndCorruption": {
            "nullable": true,
            "allOf": [
              {
                "$ref": "#/components/schemas/BaseDataPointYesNo"
              }
            ]
          },
          "fairBusinessMarketingAdvertisingPolicy": {
            "nullable": true,
            "allOf": [
              {
                "$ref": "#/components/schemas/ExtendedDataPointYesNo"
              }
            ]
          },
          "technologiesExpertiseTransferPolicy": {
            "nullable": true,
            "allOf": [
              {
                "$ref": "#/components/schemas/ExtendedDataPointYesNo"
              }
            ]
          },
          "fairCompetitionPolicy": {
            "nullable": true,
            "allOf": [
              {
                "$ref": "#/components/schemas/ExtendedDataPointYesNo"
              }
            ]
          },
          "violationOfTaxRulesAndRegulation": {
            "nullable": true,
            "allOf": [
              {
                "$ref": "#/components/schemas/ExtendedDataPointYesNo"
              }
            ]
          },
          "unGlobalCompactPrinciplesCompliancePolicy": {
            "nullable": true,
            "allOf": [
              {
                "$ref": "#/components/schemas/BaseDataPointYesNo"
              }
            ]
          },
          "oecdGuidelinesForMultinationalEnterprisesGrievanceHandling": {
            "nullable": true,
            "allOf": [
              {
                "$ref": "#/components/schemas/ExtendedDataPointYesNo"
              }
            ]
          },
          "averageGrossHourlyEarningsMaleEmployees": {
            "nullable": true,
            "allOf": [
              {
                "$ref": "#/components/schemas/CurrencyDataPoint"
              }
            ]
          },
          "averageGrossHourlyEarningsFemaleEmployees": {
            "nullable": true,
            "allOf": [
              {
                "$ref": "#/components/schemas/CurrencyDataPoint"
              }
            ]
          },
          "unadjustedGenderPayGapInPercent": {
            "nullable": true,
            "allOf": [
              {
                "$ref": "#/components/schemas/ExtendedDataPointBigDecimal"
              }
            ]
          },
          "femaleBoardMembers": {
            "nullable": true,
            "allOf": [
              {
                "$ref": "#/components/schemas/ExtendedDataPointBigInteger"
              }
            ]
          },
          "maleBoardMembers": {
            "nullable": true,
            "allOf": [
              {
                "$ref": "#/components/schemas/ExtendedDataPointBigInteger"
              }
            ]
          },
          "boardGenderDiversityInPercent": {
            "nullable": true,
            "allOf": [
              {
                "$ref": "#/components/schemas/ExtendedDataPointBigDecimal"
              }
            ]
          },
          "controversialWeaponsExposure": {
            "nullable": true,
            "allOf": [
              {
                "$ref": "#/components/schemas/ExtendedDataPointYesNo"
              }
            ]
          },
          "workplaceAccidentPreventionPolicy": {
            "nullable": true,
            "allOf": [
              {
                "$ref": "#/components/schemas/BaseDataPointYesNo"
              }
            ]
          },
          "rateOfAccidentsInPercent": {
            "nullable": true,
            "allOf": [
              {
                "$ref": "#/components/schemas/ExtendedDataPointBigDecimal"
              }
            ]
          },
          "workdaysLostInDays": {
            "nullable": true,
            "allOf": [
              {
                "$ref": "#/components/schemas/ExtendedDataPointBigDecimal"
              }
            ]
          },
          "supplierCodeOfConduct": {
            "nullable": true,
            "allOf": [
              {
                "$ref": "#/components/schemas/BaseDataPointYesNo"
              }
            ]
          },
          "grievanceHandlingMechanism": {
            "nullable": true,
            "allOf": [
              {
                "$ref": "#/components/schemas/ExtendedDataPointYesNo"
              }
            ]
          },
          "whistleblowerProtectionPolicy": {
            "nullable": true,
            "allOf": [
              {
                "$ref": "#/components/schemas/BaseDataPointYesNo"
              }
            ]
          },
          "reportedIncidentsOfDiscrimination": {
            "nullable": true,
            "allOf": [
              {
                "$ref": "#/components/schemas/ExtendedDataPointBigInteger"
              }
            ]
          },
          "sanctionedIncidentsOfDiscrimination": {
            "nullable": true,
            "allOf": [
              {
                "$ref": "#/components/schemas/ExtendedDataPointBigInteger"
              }
            ]
          },
          "ceoToEmployeePayGapRatio": {
            "nullable": true,
            "allOf": [
              {
                "$ref": "#/components/schemas/ExtendedDataPointBigDecimal"
              }
            ]
          },
          "excessiveCeoPayRatioInPercent": {
            "nullable": true,
            "allOf": [
              {
                "$ref": "#/components/schemas/ExtendedDataPointBigDecimal"
              }
            ]
          }
        }
      },
      "YesNoNa": {
        "type": "string",
        "enum": [
          "Yes",
          "No",
          "NA"
        ]
      },
      "CompanyAssociatedDataPathwaysToParisData": {
        "required": [
          "companyId",
          "data",
          "reportingPeriod"
        ],
        "type": "object",
        "properties": {
          "companyId": {
            "type": "string"
          },
          "reportingPeriod": {
            "type": "string"
          },
          "data": {
            "$ref": "#/components/schemas/PathwaysToParisData"
          }
        }
      },
      "P2pAmmonia": {
        "type": "object",
        "properties": {
          "decarbonisation": {
            "nullable": true,
            "allOf": [
              {
                "$ref": "#/components/schemas/P2pAmmoniaDecarbonisation"
              }
            ]
          },
          "defossilisation": {
            "nullable": true,
            "allOf": [
              {
                "$ref": "#/components/schemas/P2pAmmoniaDefossilisation"
              }
            ]
          }
        }
      },
      "P2pAmmoniaDecarbonisation": {
        "type": "object",
        "properties": {
          "energyMixInPercent": {
            "type": "number",
            "nullable": true
          },
          "ccsTechnologyAdoptionInPercent": {
            "type": "number",
            "nullable": true
          },
          "electrificationInPercent": {
            "type": "number",
            "nullable": true
          }
        }
      },
      "P2pAmmoniaDefossilisation": {
        "type": "object",
        "properties": {
          "useOfRenewableFeedstocksInPercent": {
            "type": "number",
            "nullable": true
          }
        }
      },
      "P2pAutomotive": {
        "type": "object",
        "properties": {
          "energy": {
            "nullable": true,
            "allOf": [
              {
                "$ref": "#/components/schemas/P2pAutomotiveEnergy"
              }
            ]
          },
          "technologyValueCreation": {
            "nullable": true,
            "allOf": [
              {
                "$ref": "#/components/schemas/P2pAutomotiveTechnologyValueCreation"
              }
            ]
          },
          "materials": {
            "nullable": true,
            "allOf": [
              {
                "$ref": "#/components/schemas/P2pAutomotiveMaterials"
              }
            ]
          }
        }
      },
      "P2pAutomotiveEnergy": {
        "type": "object",
        "properties": {
          "productionSiteEnergyConsumptionInMWh": {
            "type": "number",
            "nullable": true
          },
          "energyMixInPercent": {
            "type": "number",
            "nullable": true
          }
        }
      },
      "P2pAutomotiveMaterials": {
        "type": "object",
        "properties": {
          "materialUseManagementInPercent": {
            "type": "number",
            "nullable": true
          },
          "useOfSecondaryMaterialsInPercent": {
            "type": "number",
            "nullable": true
          }
        }
      },
      "P2pAutomotiveTechnologyValueCreation": {
        "type": "object",
        "properties": {
          "driveMixInPercent": {
            "type": "number",
            "nullable": true
          },
          "icAndHybridEnginePhaseOutDate": {
            "type": "string",
            "format": "date",
            "nullable": true
          },
          "futureValueCreationStrategy": {
            "nullable": true,
            "allOf": [
              {
                "$ref": "#/components/schemas/YesNo"
              }
            ]
          }
        }
      },
      "P2pCement": {
        "type": "object",
        "properties": {
          "energy": {
            "nullable": true,
            "allOf": [
              {
                "$ref": "#/components/schemas/P2pCementEnergy"
              }
            ]
          },
          "technology": {
            "nullable": true,
            "allOf": [
              {
                "$ref": "#/components/schemas/P2pCementTechnology"
              }
            ]
          },
          "material": {
            "nullable": true,
            "allOf": [
              {
                "$ref": "#/components/schemas/P2pCementMaterial"
              }
            ]
          }
        }
      },
      "P2pCementEnergy": {
        "type": "object",
        "properties": {
          "energyMixInPercent": {
            "type": "number",
            "nullable": true
          },
          "fuelMixInPercent": {
            "type": "number",
            "nullable": true
          },
          "thermalEnergyEfficiencyInPercent": {
            "type": "number",
            "nullable": true
          },
          "compositionOfThermalInputInPercent": {
            "type": "number",
            "nullable": true
          }
        }
      },
      "P2pCementMaterial": {
        "type": "object",
        "properties": {
          "clinkerFactorReduction": {
            "type": "number",
            "nullable": true
          },
          "preCalcinedClayUsageInPercent": {
            "type": "number",
            "nullable": true
          },
          "circularEconomyContribution": {
            "nullable": true,
            "allOf": [
              {
                "$ref": "#/components/schemas/YesNo"
              }
            ]
          }
        }
      },
      "P2pCementTechnology": {
        "type": "object",
        "properties": {
          "carbonCaptureAndUseTechnologyUsage": {
            "nullable": true,
            "allOf": [
              {
                "$ref": "#/components/schemas/YesNo"
              }
            ]
          },
          "electrificationOfProcessHeatInPercent": {
            "type": "number",
            "nullable": true
          }
        }
      },
      "P2pDriveMix": {
        "type": "object",
        "properties": {
          "driveMixPerFleetSegmentInPercent": {
            "type": "number",
            "nullable": true
          },
          "totalAmountOfVehicles": {
            "type": "number",
            "nullable": true
          }
        },
        "example": {
          "SmallTrucks": {
            "driveMixPerFleetSegmentInPercent": 0,
            "totalAmountOfVehicles": 0
          },
          "MediumTrucks": {
            "driveMixPerFleetSegmentInPercent": 0,
            "totalAmountOfVehicles": 0
          },
          "LargeTrucks": {
            "driveMixPerFleetSegmentInPercent": 0,
            "totalAmountOfVehicles": 0
          }
        }
      },
      "P2pElectricityGeneration": {
        "type": "object",
        "properties": {
          "technology": {
            "nullable": true,
            "allOf": [
              {
                "$ref": "#/components/schemas/P2pElectricityGenerationTechnology"
              }
            ]
          }
        }
      },
      "P2pElectricityGenerationTechnology": {
        "type": "object",
        "properties": {
          "electricityMixEmissionsInCorrespondingUnit": {
            "type": "number",
            "nullable": true
          },
          "shareOfRenewableElectricityInPercent": {
            "type": "number",
            "nullable": true
          },
          "naturalGasPhaseOut": {
            "type": "string",
            "format": "date",
            "nullable": true
          },
          "coalPhaseOut": {
            "type": "string",
            "format": "date",
            "nullable": true
          },
          "storageCapacityExpansionInPercent": {
            "type": "number",
            "nullable": true
          }
        }
      },
      "P2pFreightTransportByRoad": {
        "type": "object",
        "properties": {
          "technology": {
            "nullable": true,
            "allOf": [
              {
                "$ref": "#/components/schemas/P2pFreightTransportByRoadTechnology"
              }
            ]
          },
          "energy": {
            "nullable": true,
            "allOf": [
              {
                "$ref": "#/components/schemas/P2pFreightTransportByRoadEnergy"
              }
            ]
          }
        }
      },
      "P2pFreightTransportByRoadEnergy": {
        "type": "object",
        "properties": {
          "fuelMixInPercent": {
            "type": "number",
            "nullable": true
          }
        }
      },
      "P2pFreightTransportByRoadTechnology": {
        "type": "object",
        "properties": {
          "driveMixPerFleetSegment": {
            "type": "object",
            "additionalProperties": {
              "$ref": "#/components/schemas/P2pDriveMix"
            },
            "nullable": true,
            "example": {
              "SmallTrucks": {
                "driveMixPerFleetSegmentInPercent": 0,
                "totalAmountOfVehicles": 0
              },
              "MediumTrucks": {
                "driveMixPerFleetSegmentInPercent": 0,
                "totalAmountOfVehicles": 0
              },
              "LargeTrucks": {
                "driveMixPerFleetSegmentInPercent": 0,
                "totalAmountOfVehicles": 0
              }
            }
          },
          "icePhaseOut": {
            "type": "string",
            "format": "date",
            "nullable": true
          }
        }
      },
      "P2pGeneral": {
        "required": [
          "general"
        ],
        "type": "object",
        "properties": {
          "general": {
            "$ref": "#/components/schemas/P2pGeneralGeneral"
          },
          "governance": {
            "nullable": true,
            "allOf": [
              {
                "$ref": "#/components/schemas/P2pGeneralGovernance"
              }
            ]
          },
          "climateTargets": {
            "nullable": true,
            "allOf": [
              {
                "$ref": "#/components/schemas/P2pGeneralClimateTargets"
              }
            ]
          },
          "emissionsPlanning": {
            "nullable": true,
            "allOf": [
              {
                "$ref": "#/components/schemas/P2pGeneralEmissionsPlanning"
              }
            ]
          },
          "investmentPlanning": {
            "nullable": true,
            "allOf": [
              {
                "$ref": "#/components/schemas/P2pGeneralInvestmentPlanning"
              }
            ]
          }
        }
      },
      "P2pGeneralClimateTargets": {
        "type": "object",
        "properties": {
          "shortTermScienceBasedClimateTarget": {
            "nullable": true,
            "allOf": [
              {
                "$ref": "#/components/schemas/YesNo"
              }
            ]
          },
          "longTermScienceBasedClimateTarget": {
            "nullable": true,
            "allOf": [
              {
                "$ref": "#/components/schemas/YesNo"
              }
            ]
          }
        }
      },
      "P2pGeneralEmissionsPlanning": {
        "type": "object",
        "properties": {
          "absoluteEmissionsInTonnesCO2e": {
            "type": "number",
            "nullable": true
          },
          "relativeEmissionsInPercent": {
            "type": "number",
            "nullable": true
          },
          "reductionOfAbsoluteEmissionsInTonnesCO2e": {
            "type": "number",
            "nullable": true
          },
          "reductionOfRelativeEmissionsInPercent": {
            "type": "number",
            "nullable": true
          },
          "climateActionPlan": {
            "nullable": true,
            "allOf": [
              {
                "$ref": "#/components/schemas/YesNo"
              }
            ]
          },
          "useOfInternalCarbonPrice": {
            "nullable": true,
            "allOf": [
              {
                "$ref": "#/components/schemas/YesNo"
              }
            ]
          }
        }
      },
      "P2pGeneralGeneral": {
        "required": [
          "dataDate",
          "sectors"
        ],
        "type": "object",
        "properties": {
          "dataDate": {
            "type": "string",
            "format": "date"
          },
          "sectors": {
            "type": "array",
            "items": {
              "$ref": "#/components/schemas/P2pSector"
            }
          }
        }
      },
      "P2pGeneralGovernance": {
        "type": "object",
        "properties": {
          "organisationalResponsibilityForParisCompatibility": {
            "nullable": true,
            "allOf": [
              {
                "$ref": "#/components/schemas/YesNo"
              }
            ]
          },
          "parisCompatibilityInExecutiveRemunerationInPercent": {
            "type": "number",
            "nullable": true
          },
          "parisCompatibilityInAverageRemunerationInPercent": {
            "type": "number",
            "nullable": true
          },
          "shareOfEmployeesTrainedOnParisCompatibilityInPercent": {
            "type": "number",
            "nullable": true
          },
          "qualificationRequirementsOnParisCompatibility": {
            "nullable": true,
            "allOf": [
              {
                "$ref": "#/components/schemas/YesNo"
              }
            ]
          },
          "mobilityAndTravelPolicy": {
            "nullable": true,
            "allOf": [
              {
                "$ref": "#/components/schemas/YesNo"
              }
            ]
          },
          "upstreamSupplierEngagementStrategy": {
            "nullable": true,
            "allOf": [
              {
                "$ref": "#/components/schemas/YesNo"
              }
            ]
          },
          "upstreamSupplierProcurementPolicy": {
            "nullable": true,
            "allOf": [
              {
                "$ref": "#/components/schemas/BaseDataPointYesNo"
              }
            ]
          },
          "downstreamCustomerEngagement": {
            "nullable": true,
            "allOf": [
              {
                "$ref": "#/components/schemas/YesNo"
              }
            ]
          },
          "policymakerEngagement": {
            "nullable": true,
            "allOf": [
              {
                "$ref": "#/components/schemas/YesNo"
              }
            ]
          }
        }
      },
      "P2pGeneralInvestmentPlanning": {
        "type": "object",
        "properties": {
          "investmentPlanForClimateTargets": {
            "nullable": true,
            "allOf": [
              {
                "$ref": "#/components/schemas/YesNo"
              }
            ]
          },
          "capexShareInNetZeroSolutionsInPercent": {
            "type": "number",
            "nullable": true
          },
          "capexShareInGhgIntensivePlantsInPercent": {
            "type": "number",
            "nullable": true
          },
          "researchAndDevelopmentExpenditureForNetZeroSolutionsInPercent": {
            "type": "number",
            "nullable": true
          }
        }
      },
      "P2pHvcPlastics": {
        "type": "object",
        "properties": {
          "decarbonisation": {
            "nullable": true,
            "allOf": [
              {
                "$ref": "#/components/schemas/P2pHvcPlasticsDecarbonisation"
              }
            ]
          },
          "defossilisation": {
            "nullable": true,
            "allOf": [
              {
                "$ref": "#/components/schemas/P2pHvcPlasticsDefossilisation"
              }
            ]
          },
          "recycling": {
            "nullable": true,
            "allOf": [
              {
                "$ref": "#/components/schemas/P2pHvcPlasticsRecycling"
              }
            ]
          }
        }
      },
      "P2pHvcPlasticsDecarbonisation": {
        "type": "object",
        "properties": {
          "energyMixInPercent": {
            "type": "number",
            "nullable": true
          },
          "electrificationInPercent": {
            "type": "number",
            "nullable": true
          }
        }
      },
      "P2pHvcPlasticsDefossilisation": {
        "type": "object",
        "properties": {
          "useOfRenewableFeedstocksInPercent": {
            "type": "number",
            "nullable": true
          },
          "useOfBioplasticsInPercent": {
            "type": "number",
            "nullable": true
          },
          "useOfCo2FromCarbonCaptureAndReUseTechnologiesInPercent": {
            "type": "number",
            "nullable": true
          },
          "carbonCaptureAndUseStorageTechnologies": {
            "nullable": true,
            "allOf": [
              {
                "$ref": "#/components/schemas/YesNo"
              }
            ]
          }
        }
      },
      "P2pHvcPlasticsRecycling": {
        "type": "object",
        "properties": {
          "contributionToCircularEconomy": {
            "nullable": true,
            "allOf": [
              {
                "$ref": "#/components/schemas/YesNo"
              }
            ]
          },
          "materialRecyclingInPercent": {
            "type": "number",
            "nullable": true
          },
          "chemicalRecyclingInPercent": {
            "type": "number",
            "nullable": true
          }
        }
      },
      "P2pLivestockFarming": {
        "type": "object",
        "properties": {
          "emissionsFromManureAndFertiliserAndLivestock": {
            "nullable": true,
            "allOf": [
              {
                "$ref": "#/components/schemas/P2pLivestockFarmingEmissionsFromManureAndFertiliserAndLivestock"
              }
            ]
          },
          "animalWelfare": {
            "nullable": true,
            "allOf": [
              {
                "$ref": "#/components/schemas/P2pLivestockFarmingAnimalWelfare"
              }
            ]
          },
          "animalFeed": {
            "nullable": true,
            "allOf": [
              {
                "$ref": "#/components/schemas/P2pLivestockFarmingAnimalFeed"
              }
            ]
          },
          "energy": {
            "nullable": true,
            "allOf": [
              {
                "$ref": "#/components/schemas/P2pLivestockFarmingEnergy"
              }
            ]
          }
        }
      },
      "P2pLivestockFarmingAnimalFeed": {
        "type": "object",
        "properties": {
          "ownFeedInPercent": {
            "type": "number",
            "nullable": true
          },
          "externalFeedCertification": {
            "nullable": true,
            "allOf": [
              {
                "$ref": "#/components/schemas/BaseDataPointYesNo"
              }
            ]
          },
          "originOfExternalFeed": {
            "type": "string",
            "nullable": true
          },
          "excessNitrogenInKilogramsPerHectare": {
            "type": "number",
            "nullable": true
          },
          "cropRotation": {
            "type": "number",
            "nullable": true
          },
          "climateFriendlyProteinProductionInPercent": {
            "type": "number",
            "nullable": true
          },
          "greenFodderInPercent": {
            "type": "number",
            "nullable": true
          }
        }
      },
      "P2pLivestockFarmingAnimalWelfare": {
        "type": "object",
        "properties": {
          "mortalityRateInPercent": {
            "type": "number",
            "nullable": true
          }
        }
      },
      "P2pLivestockFarmingEmissionsFromManureAndFertiliserAndLivestock": {
        "type": "object",
        "properties": {
          "compostedFermentedManureInPercent": {
            "type": "number",
            "nullable": true
          },
          "emissionProofFertiliserStorageInPercent": {
            "type": "number",
            "nullable": true
          }
        }
      },
      "P2pLivestockFarmingEnergy": {
        "type": "object",
        "properties": {
          "renewableElectricityInPercent": {
            "type": "number",
            "nullable": true
          },
          "renewableHeatingInPercent": {
            "type": "number",
            "nullable": true
          },
          "electricGasPoweredMachineryVehicleInPercent": {
            "type": "number",
            "nullable": true
          }
        }
      },
      "P2pRealEstate": {
        "type": "object",
        "properties": {
          "buildingEfficiency": {
            "nullable": true,
            "allOf": [
              {
                "$ref": "#/components/schemas/P2pRealEstateBuildingEfficiency"
              }
            ]
          },
          "energySource": {
            "nullable": true,
            "allOf": [
              {
                "$ref": "#/components/schemas/P2pRealEstateEnergySource"
              }
            ]
          },
          "technology": {
            "nullable": true,
            "allOf": [
              {
                "$ref": "#/components/schemas/P2plRealEstateTechnology"
              }
            ]
          }
        }
      },
      "P2pRealEstateBuildingEfficiency": {
        "type": "object",
        "properties": {
          "buildingSpecificRefurbishmentRoadmapInPercent": {
            "type": "number",
            "nullable": true
          },
          "zeroEmissionBuildingShareInPercent": {
            "type": "number",
            "nullable": true
          },
          "buildingEnergyEfficiencyInCorrespondingUnit": {
            "type": "number",
            "nullable": true
          }
        }
      },
      "P2pRealEstateEnergySource": {
        "type": "object",
        "properties": {
          "renewableHeatingInPercent": {
            "type": "number",
            "nullable": true
          }
        }
      },
      "P2pSector": {
        "type": "string",
        "enum": [
          "Ammonia",
          "Automotive",
          "Cement",
          "CommercialRealEstate",
          "ElectricityGeneration",
          "FreightTransportByRoad",
          "HVCPlastics",
          "LivestockFarming",
          "ResidentialRealEstate",
          "Steel",
          "Other"
        ]
      },
      "P2pSteel": {
        "type": "object",
        "properties": {
          "energy": {
            "nullable": true,
            "allOf": [
              {
                "$ref": "#/components/schemas/P2pSteelEnergy"
              }
            ]
          },
          "technology": {
            "nullable": true,
            "allOf": [
              {
                "$ref": "#/components/schemas/P2pSteelTechnology"
              }
            ]
          }
        }
      },
      "P2pSteelEnergy": {
        "type": "object",
        "properties": {
          "emissionIntensityOfElectricityInCorrespondingUnit": {
            "type": "number",
            "nullable": true
          },
          "greenHydrogenUsage": {
            "nullable": true,
            "allOf": [
              {
                "$ref": "#/components/schemas/YesNo"
              }
            ]
          }
        }
      },
      "P2pSteelTechnology": {
        "type": "object",
        "properties": {
          "blastFurnacePhaseOutInPercent": {
            "type": "number",
            "nullable": true
          },
          "lowCarbonSteelScaleUpInPercent": {
            "type": "number",
            "nullable": true
          }
        }
      },
      "P2plRealEstateTechnology": {
        "type": "object",
        "properties": {
          "useOfDistrictHeatingNetworksInPercent": {
            "type": "number",
            "nullable": true
          },
          "heatPumpUsageInPercent": {
            "type": "number",
            "nullable": true
          }
        }
      },
      "PathwaysToParisData": {
        "required": [
          "general"
        ],
        "type": "object",
        "properties": {
          "general": {
            "$ref": "#/components/schemas/P2pGeneral"
          },
          "ammonia": {
            "nullable": true,
            "allOf": [
              {
                "$ref": "#/components/schemas/P2pAmmonia"
              }
            ]
          },
          "automotive": {
            "nullable": true,
            "allOf": [
              {
                "$ref": "#/components/schemas/P2pAutomotive"
              }
            ]
          },
          "hvcPlastics": {
            "nullable": true,
            "allOf": [
              {
                "$ref": "#/components/schemas/P2pHvcPlastics"
              }
            ]
          },
          "commercialRealEstate": {
            "nullable": true,
            "allOf": [
              {
                "$ref": "#/components/schemas/P2pRealEstate"
              }
            ]
          },
          "residentialRealEstate": {
            "nullable": true,
            "allOf": [
              {
                "$ref": "#/components/schemas/P2pRealEstate"
              }
            ]
          },
          "steel": {
            "nullable": true,
            "allOf": [
              {
                "$ref": "#/components/schemas/P2pSteel"
              }
            ]
          },
          "freightTransportByRoad": {
            "nullable": true,
            "allOf": [
              {
                "$ref": "#/components/schemas/P2pFreightTransportByRoad"
              }
            ]
          },
          "electricityGeneration": {
            "nullable": true,
            "allOf": [
              {
                "$ref": "#/components/schemas/P2pElectricityGeneration"
              }
            ]
          },
          "livestockFarming": {
            "nullable": true,
            "allOf": [
              {
                "$ref": "#/components/schemas/P2pLivestockFarming"
              }
            ]
          },
          "cement": {
            "nullable": true,
            "allOf": [
              {
                "$ref": "#/components/schemas/P2pCement"
              }
            ]
          }
        }
      },
      "BaseDataPointYesNoNa": {
        "type": "object",
        "properties": {
          "value": {
            "nullable": true,
            "allOf": [
              {
                "$ref": "#/components/schemas/YesNoNa"
              }
            ]
          },
          "dataSource": {
            "nullable": true,
            "allOf": [
              {
                "$ref": "#/components/schemas/BaseDocumentReference"
              }
            ]
          }
        }
      },
      "CompanyAssociatedDataLksgData": {
        "required": [
          "companyId",
          "data",
          "reportingPeriod"
        ],
        "type": "object",
        "properties": {
          "companyId": {
            "type": "string"
          },
          "reportingPeriod": {
            "type": "string"
          },
          "data": {
            "$ref": "#/components/schemas/LksgData"
          }
        }
      },
      "LksgData": {
        "required": [
          "general"
        ],
        "type": "object",
        "properties": {
          "general": {
            "$ref": "#/components/schemas/LksgGeneral"
          },
          "governance": {
            "nullable": true,
            "allOf": [
              {
                "$ref": "#/components/schemas/LksgGovernance"
              }
            ]
          },
          "social": {
            "nullable": true,
            "allOf": [
              {
                "$ref": "#/components/schemas/LksgSocial"
              }
            ]
          },
          "environmental": {
            "nullable": true,
            "allOf": [
              {
                "$ref": "#/components/schemas/LksgEnvironmental"
              }
            ]
          }
        }
      },
      "LksgEnvironmental": {
        "type": "object",
        "properties": {
          "useOfMercuryMercuryWasteMinamataConvention": {
            "nullable": true,
            "allOf": [
              {
                "$ref": "#/components/schemas/LksgEnvironmentalUseOfMercuryMercuryWasteMinamataConvention"
              }
            ]
          },
          "productionAndUseOfPersistentOrganicPollutantsPopsConvention": {
            "nullable": true,
            "allOf": [
              {
                "$ref": "#/components/schemas/LksgEnvironmentalProductionAndUseOfPersistentOrganicPollutantsPopsConvention"
              }
            ]
          },
          "exportImportOfHazardousWasteBaselConvention": {
            "nullable": true,
            "allOf": [
              {
                "$ref": "#/components/schemas/LksgEnvironmentalExportImportOfHazardousWasteBaselConvention"
              }
            ]
          }
        }
      },
      "LksgEnvironmentalExportImportOfHazardousWasteBaselConvention": {
        "type": "object",
        "properties": {
          "persistentOrganicPollutantsProductionAndUseTransboundaryMovements": {
            "nullable": true,
            "allOf": [
              {
                "$ref": "#/components/schemas/YesNo"
              }
            ]
          },
          "persistentOrganicPollutantsProductionAndUseRiskForImportingState": {
            "nullable": true,
            "allOf": [
              {
                "$ref": "#/components/schemas/YesNo"
              }
            ]
          },
          "hazardousWasteTransboundaryMovementsLocatedOecdEuLiechtenstein": {
            "nullable": true,
            "allOf": [
              {
                "$ref": "#/components/schemas/YesNo"
              }
            ]
          },
          "hazardousWasteTransboundaryMovementsOutsideOecdEuOrLiechtenstein": {
            "nullable": true,
            "allOf": [
              {
                "$ref": "#/components/schemas/YesNo"
              }
            ]
          },
          "hazardousWasteDisposal": {
            "nullable": true,
            "allOf": [
              {
                "$ref": "#/components/schemas/YesNo"
              }
            ]
          },
          "hazardousWasteDisposalRiskOfImport": {
            "nullable": true,
            "allOf": [
              {
                "$ref": "#/components/schemas/YesNo"
              }
            ]
          },
          "hazardousWasteDisposalOtherWasteImport": {
            "nullable": true,
            "allOf": [
              {
                "$ref": "#/components/schemas/YesNo"
              }
            ]
          }
        }
      },
      "LksgEnvironmentalProductionAndUseOfPersistentOrganicPollutantsPopsConvention": {
        "type": "object",
        "properties": {
          "persistentOrganicPollutantsProductionAndUse": {
            "nullable": true,
            "allOf": [
              {
                "$ref": "#/components/schemas/YesNo"
              }
            ]
          },
          "persistentOrganicPollutantsUsed": {
            "type": "string",
            "nullable": true
          },
          "persistentOrganicPollutantsProductionAndUseRiskOfExposure": {
            "nullable": true,
            "allOf": [
              {
                "$ref": "#/components/schemas/YesNo"
              }
            ]
          },
          "persistentOrganicPollutantsProductionAndUseRiskOfDisposal": {
            "nullable": true,
            "allOf": [
              {
                "$ref": "#/components/schemas/YesNo"
              }
            ]
          },
          "legalRestrictedWasteProcesses": {
            "nullable": true,
            "allOf": [
              {
                "$ref": "#/components/schemas/YesNo"
              }
            ]
          }
        }
      },
      "LksgEnvironmentalUseOfMercuryMercuryWasteMinamataConvention": {
        "type": "object",
        "properties": {
          "mercuryAndMercuryWasteHandling": {
            "nullable": true,
            "allOf": [
              {
                "$ref": "#/components/schemas/YesNo"
              }
            ]
          },
          "mercuryAndMercuryWasteHandlingPolicy": {
            "nullable": true,
            "allOf": [
              {
                "$ref": "#/components/schemas/BaseDataPointYesNo"
              }
            ]
          },
          "mercuryAddedProductsHandling": {
            "nullable": true,
            "allOf": [
              {
                "$ref": "#/components/schemas/YesNo"
              }
            ]
          },
          "mercuryAddedProductsHandlingRiskOfExposure": {
            "nullable": true,
            "allOf": [
              {
                "$ref": "#/components/schemas/YesNo"
              }
            ]
          },
          "mercuryAddedProductsHandlingRiskOfDisposal": {
            "nullable": true,
            "allOf": [
              {
                "$ref": "#/components/schemas/YesNo"
              }
            ]
          },
          "mercuryAndMercuryCompoundsProductionAndUse": {
            "nullable": true,
            "allOf": [
              {
                "$ref": "#/components/schemas/YesNo"
              }
            ]
          },
          "mercuryAndMercuryCompoundsProductionAndUseRiskOfExposure": {
            "nullable": true,
            "allOf": [
              {
                "$ref": "#/components/schemas/YesNo"
              }
            ]
          }
        }
      },
      "LksgGeneral": {
        "required": [
          "masterData"
        ],
        "type": "object",
        "properties": {
          "masterData": {
            "$ref": "#/components/schemas/LksgGeneralMasterData"
          },
          "productionSpecific": {
            "nullable": true,
            "allOf": [
              {
                "$ref": "#/components/schemas/LksgGeneralProductionSpecific"
              }
            ]
          },
          "productionSpecificOwnOperations": {
            "nullable": true,
            "allOf": [
              {
                "$ref": "#/components/schemas/LksgGeneralProductionSpecificOwnOperations"
              }
            ]
          }
        }
      },
      "LksgGeneralMasterData": {
        "required": [
          "dataDate"
        ],
        "type": "object",
        "properties": {
          "dataDate": {
            "type": "string",
            "format": "date"
          },
          "headOfficeInGermany": {
            "nullable": true,
            "allOf": [
              {
                "$ref": "#/components/schemas/YesNo"
              }
            ]
          },
          "groupOfCompanies": {
            "nullable": true,
            "allOf": [
              {
                "$ref": "#/components/schemas/YesNo"
              }
            ]
          },
          "groupOfCompaniesName": {
            "type": "string",
            "nullable": true
          },
          "industry": {
            "type": "array",
            "nullable": true,
            "items": {
              "type": "string"
            }
          },
          "numberOfEmployees": {
            "type": "number",
            "nullable": true
          },
          "seasonalOrMigrantWorkers": {
            "nullable": true,
            "allOf": [
              {
                "$ref": "#/components/schemas/YesNo"
              }
            ]
          },
          "shareOfTemporaryWorkers": {
            "nullable": true,
            "allOf": [
              {
                "$ref": "#/components/schemas/ShareOfTemporaryWorkers"
              }
            ]
          },
          "annualTotalRevenue": {
            "type": "number",
            "nullable": true
          },
          "totalRevenueCurrency": {
            "type": "string",
            "nullable": true
          },
          "fixedAndWorkingCapital": {
            "type": "number",
            "nullable": true
          }
        }
      },
      "LksgGeneralProductionSpecific": {
        "type": "object",
        "properties": {
          "manufacturingCompany": {
            "nullable": true,
            "allOf": [
              {
                "$ref": "#/components/schemas/YesNo"
              }
            ]
          },
          "capacity": {
            "type": "string",
            "nullable": true
          },
          "productionViaSubcontracting": {
            "nullable": true,
            "allOf": [
              {
                "$ref": "#/components/schemas/YesNo"
              }
            ]
          },
          "subcontractingCompaniesCountries": {
            "type": "array",
            "nullable": true,
            "items": {
              "type": "string"
            }
          },
          "subcontractingCompaniesIndustries": {
            "type": "array",
            "nullable": true,
            "items": {
              "type": "string"
            }
          },
          "productionSites": {
            "nullable": true,
            "allOf": [
              {
                "$ref": "#/components/schemas/YesNo"
              }
            ]
          },
          "listOfProductionSites": {
            "type": "array",
            "nullable": true,
            "items": {
              "$ref": "#/components/schemas/LksgProductionSite"
            }
          },
          "market": {
            "nullable": true,
            "allOf": [
              {
                "$ref": "#/components/schemas/NationalOrInternationalMarket"
              }
            ]
          },
          "specificProcurement": {
            "nullable": true,
            "allOf": [
              {
                "$ref": "#/components/schemas/YesNo"
              }
            ]
          }
        }
      },
      "LksgGeneralProductionSpecificOwnOperations": {
        "type": "object",
        "properties": {
          "mostImportantProducts": {
            "type": "array",
            "nullable": true,
            "items": {
              "$ref": "#/components/schemas/LksgProduct"
            }
          },
          "productsServicesCategoriesPurchased": {
            "type": "object",
            "additionalProperties": {
              "$ref": "#/components/schemas/LksgProcurementCategory"
            },
            "nullable": true,
            "example": {
              "Products": {
                "procuredProductTypesAndServicesNaceCodes": [
                  "string"
                ],
                "numberOfSuppliersPerCountryCode": {
                  "GB": 2
                },
                "shareOfTotalProcurementInPercent": 0
              },
              "Services": {
                "procuredProductTypesAndServicesNaceCodes": [
                  "string"
                ],
                "numberOfSuppliersPerCountryCode": {
                  "GB": 2
                },
                "shareOfTotalProcurementInPercent": 0
              },
              "RawMaterials": {
                "procuredProductTypesAndServicesNaceCodes": [
                  "string"
                ],
                "numberOfSuppliersPerCountryCode": {
                  "GB": 2
                },
                "shareOfTotalProcurementInPercent": 0
              }
            }
          }
        }
      },
      "LksgGovernance": {
        "type": "object",
        "properties": {
          "riskManagementOwnOperations": {
            "nullable": true,
            "allOf": [
              {
                "$ref": "#/components/schemas/LksgGovernanceRiskManagementOwnOperations"
              }
            ]
          },
          "grievanceMechanismOwnOperations": {
            "nullable": true,
            "allOf": [
              {
                "$ref": "#/components/schemas/LksgGovernanceGrievanceMechanismOwnOperations"
              }
            ]
          },
          "certificationsPoliciesAndResponsibilities": {
            "nullable": true,
            "allOf": [
              {
                "$ref": "#/components/schemas/LksgGovernanceCertificationsPoliciesAndResponsibilities"
              }
            ]
          },
          "generalViolations": {
            "nullable": true,
            "allOf": [
              {
                "$ref": "#/components/schemas/LksgGovernanceGeneralViolations"
              }
            ]
          }
        }
      },
      "LksgGovernanceCertificationsPoliciesAndResponsibilities": {
        "type": "object",
        "properties": {
          "sa8000Certification": {
            "nullable": true,
            "allOf": [
              {
                "$ref": "#/components/schemas/BaseDataPointYesNo"
              }
            ]
          },
          "smetaSocialAuditConcept": {
            "nullable": true,
            "allOf": [
              {
                "$ref": "#/components/schemas/BaseDataPointYesNo"
              }
            ]
          },
          "betterWorkProgramCertificate": {
            "nullable": true,
            "allOf": [
              {
                "$ref": "#/components/schemas/BaseDataPointYesNoNa"
              }
            ]
          },
          "iso45001Certification": {
            "nullable": true,
            "allOf": [
              {
                "$ref": "#/components/schemas/BaseDataPointYesNo"
              }
            ]
          },
          "iso14001Certification": {
            "nullable": true,
            "allOf": [
              {
                "$ref": "#/components/schemas/BaseDataPointYesNo"
              }
            ]
          },
          "emasCertification": {
            "nullable": true,
            "allOf": [
              {
                "$ref": "#/components/schemas/BaseDataPointYesNo"
              }
            ]
          },
          "iso37001Certification": {
            "nullable": true,
            "allOf": [
              {
                "$ref": "#/components/schemas/BaseDataPointYesNo"
              }
            ]
          },
          "iso37301Certification": {
            "nullable": true,
            "allOf": [
              {
                "$ref": "#/components/schemas/BaseDataPointYesNo"
              }
            ]
          },
          "riskManagementSystemCertification": {
            "nullable": true,
            "allOf": [
              {
                "$ref": "#/components/schemas/BaseDataPointYesNo"
              }
            ]
          },
          "amforiBsciAuditReport": {
            "nullable": true,
            "allOf": [
              {
                "$ref": "#/components/schemas/BaseDataPointYesNo"
              }
            ]
          },
          "responsibleBusinessAssociationCertification": {
            "nullable": true,
            "allOf": [
              {
                "$ref": "#/components/schemas/BaseDataPointYesNo"
              }
            ]
          },
          "fairLaborAssociationCertification": {
            "nullable": true,
            "allOf": [
              {
                "$ref": "#/components/schemas/BaseDataPointYesNo"
              }
            ]
          },
          "additionalAudits": {
            "type": "string",
            "nullable": true
          },
          "codeOfConduct": {
            "nullable": true,
            "allOf": [
              {
                "$ref": "#/components/schemas/BaseDataPointYesNo"
              }
            ]
          },
          "codeOfConductTraining": {
            "nullable": true,
            "allOf": [
              {
                "$ref": "#/components/schemas/YesNo"
              }
            ]
          },
          "supplierCodeOfConduct": {
            "nullable": true,
            "allOf": [
              {
                "$ref": "#/components/schemas/BaseDataPointYesNo"
              }
            ]
          },
          "policyStatement": {
            "nullable": true,
            "allOf": [
              {
                "$ref": "#/components/schemas/BaseDataPointYesNo"
              }
            ]
          },
          "humanRightsStrategy": {
            "type": "string",
            "nullable": true
          },
          "environmentalImpactPolicy": {
            "nullable": true,
            "allOf": [
              {
                "$ref": "#/components/schemas/BaseDataPointYesNo"
              }
            ]
          },
          "fairWorkingConditionsPolicy": {
            "nullable": true,
            "allOf": [
              {
                "$ref": "#/components/schemas/BaseDataPointYesNo"
              }
            ]
          }
        }
      },
      "LksgGovernanceGeneralViolations": {
        "type": "object",
        "properties": {
          "responsibilitiesForFairWorkingConditions": {
            "nullable": true,
            "allOf": [
              {
                "$ref": "#/components/schemas/YesNo"
              }
            ]
          },
          "responsibilitiesForTheEnvironment": {
            "nullable": true,
            "allOf": [
              {
                "$ref": "#/components/schemas/YesNo"
              }
            ]
          },
          "responsibilitiesForOccupationalSafety": {
            "nullable": true,
            "allOf": [
              {
                "$ref": "#/components/schemas/YesNo"
              }
            ]
          },
          "legalProceedings": {
            "nullable": true,
            "allOf": [
              {
                "$ref": "#/components/schemas/YesNo"
              }
            ]
          },
          "humanRightsViolationS": {
            "nullable": true,
            "allOf": [
              {
                "$ref": "#/components/schemas/YesNo"
              }
            ]
          },
          "humanRightsViolations": {
            "type": "string",
            "nullable": true
          },
          "humanRightsViolationAction": {
            "nullable": true,
            "allOf": [
              {
                "$ref": "#/components/schemas/YesNo"
              }
            ]
          },
          "humanRightsViolationActionMeasures": {
            "type": "string",
            "nullable": true
          },
          "highRiskCountriesRawMaterials": {
            "nullable": true,
            "allOf": [
              {
                "$ref": "#/components/schemas/YesNo"
              }
            ]
          },
          "highRiskCountriesRawMaterialsLocation": {
            "type": "array",
            "nullable": true,
            "items": {
              "type": "string"
            }
          },
          "highRiskCountriesActivity": {
            "nullable": true,
            "allOf": [
              {
                "$ref": "#/components/schemas/YesNo"
              }
            ]
          },
          "highRiskCountries": {
            "type": "array",
            "nullable": true,
            "items": {
              "type": "string"
            }
          },
          "highRiskCountriesProcurement": {
            "nullable": true,
            "allOf": [
              {
                "$ref": "#/components/schemas/YesNo"
              }
            ]
          },
          "highRiskCountriesProcurementName": {
            "type": "array",
            "nullable": true,
            "items": {
              "type": "string"
            }
          }
        }
      },
      "LksgGovernanceGrievanceMechanismOwnOperations": {
        "type": "object",
        "properties": {
          "grievanceHandlingMechanism": {
            "nullable": true,
            "allOf": [
              {
                "$ref": "#/components/schemas/YesNo"
              }
            ]
          },
          "grievanceHandlingReportingAccessible": {
            "nullable": true,
            "allOf": [
              {
                "$ref": "#/components/schemas/YesNo"
              }
            ]
          },
          "appropriateGrievanceHandlingInformation": {
            "nullable": true,
            "allOf": [
              {
                "$ref": "#/components/schemas/YesNo"
              }
            ]
          },
          "appropriateGrievanceHandlingSupport": {
            "nullable": true,
            "allOf": [
              {
                "$ref": "#/components/schemas/YesNo"
              }
            ]
          },
          "accessToExpertiseForGrievanceHandling": {
            "nullable": true,
            "allOf": [
              {
                "$ref": "#/components/schemas/YesNo"
              }
            ]
          },
          "grievanceComplaints": {
            "nullable": true,
            "allOf": [
              {
                "$ref": "#/components/schemas/YesNo"
              }
            ]
          },
          "complaintsNumber": {
            "type": "number",
            "nullable": true
          },
          "complaintsReason": {
            "type": "string",
            "nullable": true
          },
          "actionsForComplaintsUndertaken": {
            "nullable": true,
            "allOf": [
              {
                "$ref": "#/components/schemas/YesNo"
              }
            ]
          },
          "whichActionsForComplaintsUndertaken": {
            "type": "string",
            "nullable": true
          },
          "publicAccessToGrievanceHandling": {
            "nullable": true,
            "allOf": [
              {
                "$ref": "#/components/schemas/YesNo"
              }
            ]
          },
          "whistleblowerProtection": {
            "nullable": true,
            "allOf": [
              {
                "$ref": "#/components/schemas/YesNo"
              }
            ]
          },
          "dueDiligenceProcessForGrievanceHandling": {
            "nullable": true,
            "allOf": [
              {
                "$ref": "#/components/schemas/YesNo"
              }
            ]
          }
        }
      },
      "LksgGovernanceRiskManagementOwnOperations": {
        "type": "object",
        "properties": {
          "riskManagementSystem": {
            "nullable": true,
            "allOf": [
              {
                "$ref": "#/components/schemas/YesNo"
              }
            ]
          },
          "riskAnalysisInFiscalYear": {
            "nullable": true,
            "allOf": [
              {
                "$ref": "#/components/schemas/YesNo"
              }
            ]
          },
          "risksIdentified": {
            "nullable": true,
            "allOf": [
              {
                "$ref": "#/components/schemas/YesNo"
              }
            ]
          },
          "identifiedRisks": {
            "type": "string",
            "nullable": true
          },
          "counteractingMeasures": {
            "nullable": true,
            "allOf": [
              {
                "$ref": "#/components/schemas/YesNo"
              }
            ]
          },
          "whichCounteractingMeasures": {
            "type": "string",
            "nullable": true
          },
          "regulatedRiskManagementResponsibility": {
            "nullable": true,
            "allOf": [
              {
                "$ref": "#/components/schemas/YesNo"
              }
            ]
          },
          "environmentalManagementSystem": {
            "nullable": true,
            "allOf": [
              {
                "$ref": "#/components/schemas/YesNo"
              }
            ]
          },
          "environmentalManagementSystemInternationalCertification": {
            "nullable": true,
            "allOf": [
              {
                "$ref": "#/components/schemas/BaseDataPointYesNo"
              }
            ]
          },
          "environmentalManagementSystemNationalCertification": {
            "nullable": true,
            "allOf": [
              {
                "$ref": "#/components/schemas/BaseDataPointYesNo"
              }
            ]
          }
        }
      },
      "LksgProcurementCategory": {
        "required": [
          "procuredProductTypesAndServicesNaceCodes"
        ],
        "type": "object",
        "properties": {
          "procuredProductTypesAndServicesNaceCodes": {
            "type": "array",
            "items": {
              "type": "string"
            }
          },
          "numberOfSuppliersPerCountryCode": {
            "type": "object",
            "additionalProperties": {
              "type": "integer",
              "format": "int32"
            },
            "nullable": true
          },
          "shareOfTotalProcurementInPercent": {
            "type": "number",
            "nullable": true
          }
        },
        "example": {
          "Products": {
            "procuredProductTypesAndServicesNaceCodes": [
              "string"
            ],
            "numberOfSuppliersPerCountryCode": {
              "GB": 2
            },
            "shareOfTotalProcurementInPercent": 0
          },
          "Services": {
            "procuredProductTypesAndServicesNaceCodes": [
              "string"
            ],
            "numberOfSuppliersPerCountryCode": {
              "GB": 2
            },
            "shareOfTotalProcurementInPercent": 0
          },
          "RawMaterials": {
            "procuredProductTypesAndServicesNaceCodes": [
              "string"
            ],
            "numberOfSuppliersPerCountryCode": {
              "GB": 2
            },
            "shareOfTotalProcurementInPercent": 0
          }
        }
      },
      "LksgProduct": {
        "required": [
          "name"
        ],
        "type": "object",
        "properties": {
          "name": {
            "type": "string"
          },
          "productionSteps": {
            "type": "array",
            "nullable": true,
            "items": {
              "type": "string"
            }
          },
          "relatedCorporateSupplyChain": {
            "type": "string",
            "nullable": true
          }
        }
      },
      "LksgProductionSite": {
        "required": [
          "addressOfProductionSite"
        ],
        "type": "object",
        "properties": {
          "nameOfProductionSite": {
            "type": "string",
            "nullable": true
          },
          "addressOfProductionSite": {
            "$ref": "#/components/schemas/Address"
          },
          "listOfGoodsOrServices": {
            "type": "array",
            "nullable": true,
            "items": {
              "type": "string"
            }
          }
        }
      },
      "LksgSocial": {
        "type": "object",
        "properties": {
          "childLabor": {
            "nullable": true,
            "allOf": [
              {
                "$ref": "#/components/schemas/LksgSocialChildLabor"
              }
            ]
          },
          "forcedLaborSlavery": {
            "nullable": true,
            "allOf": [
              {
                "$ref": "#/components/schemas/LksgSocialForcedLaborSlavery"
              }
            ]
          },
          "withholdingAdequateWages": {
            "nullable": true,
            "allOf": [
              {
                "$ref": "#/components/schemas/LksgSocialWithholdingAdequateWages"
              }
            ]
          },
          "disregardForOccupationalHealthSafety": {
            "nullable": true,
            "allOf": [
              {
                "$ref": "#/components/schemas/LksgSocialDisregardForOccupationalHealthSafety"
              }
            ]
          },
          "disregardForFreedomOfAssociation": {
            "nullable": true,
            "allOf": [
              {
                "$ref": "#/components/schemas/LksgSocialDisregardForFreedomOfAssociation"
              }
            ]
          },
          "unequalTreatmentOfEmployment": {
            "nullable": true,
            "allOf": [
              {
                "$ref": "#/components/schemas/LksgSocialUnequalTreatmentOfEmployment"
              }
            ]
          },
          "contaminationOfSoilWaterAirNoiseEmissionsExcessiveWaterConsumption": {
            "nullable": true,
            "allOf": [
              {
                "$ref": "#/components/schemas/LksgSocialContaminationOfSoilWaterAirNoiseEmissionsExcessiveWaterConsumption"
              }
            ]
          },
          "unlawfulEvictionDeprivationOfLandForestAndWater": {
            "nullable": true,
            "allOf": [
              {
                "$ref": "#/components/schemas/LksgSocialUnlawfulEvictionDeprivationOfLandForestAndWater"
              }
            ]
          },
          "useOfPrivatePublicSecurityForcesWithDisregardForHumanRights": {
            "nullable": true,
            "allOf": [
              {
                "$ref": "#/components/schemas/LksgSocialUseOfPrivatePublicSecurityForcesWithDisregardForHumanRights"
              }
            ]
          }
        }
      },
      "LksgSocialChildLabor": {
        "type": "object",
        "properties": {
          "childLaborPreventionPolicy": {
            "nullable": true,
            "allOf": [
              {
                "$ref": "#/components/schemas/BaseDataPointYesNo"
              }
            ]
          },
          "employeeSUnder18": {
            "nullable": true,
            "allOf": [
              {
                "$ref": "#/components/schemas/YesNo"
              }
            ]
          },
          "employeeSUnder15": {
            "nullable": true,
            "allOf": [
              {
                "$ref": "#/components/schemas/YesNo"
              }
            ]
          },
          "employeeSUnder18InApprenticeship": {
            "nullable": true,
            "allOf": [
              {
                "$ref": "#/components/schemas/YesNo"
              }
            ]
          },
          "worstFormsOfChildLaborProhibition": {
            "nullable": true,
            "allOf": [
              {
                "$ref": "#/components/schemas/YesNo"
              }
            ]
          },
          "worstFormsOfChildLabor": {
            "nullable": true,
            "allOf": [
              {
                "$ref": "#/components/schemas/YesNo"
              }
            ]
          },
          "worstFormsOfChildLaborForms": {
            "type": "string",
            "nullable": true
          },
          "measuresForPreventionOfEmploymentUnderLocalMinimumAge": {
            "nullable": true,
            "allOf": [
              {
                "$ref": "#/components/schemas/YesNo"
              }
            ]
          },
          "employmentUnderLocalMinimumAgePreventionEmploymentContracts": {
            "nullable": true,
            "allOf": [
              {
                "$ref": "#/components/schemas/YesNo"
              }
            ]
          },
          "employmentUnderLocalMinimumAgePreventionJobDescription": {
            "nullable": true,
            "allOf": [
              {
                "$ref": "#/components/schemas/YesNo"
              }
            ]
          },
          "employmentUnderLocalMinimumAgePreventionIdentityDocuments": {
            "nullable": true,
            "allOf": [
              {
                "$ref": "#/components/schemas/YesNo"
              }
            ]
          },
          "employmentUnderLocalMinimumAgePreventionTraining": {
            "nullable": true,
            "allOf": [
              {
                "$ref": "#/components/schemas/YesNo"
              }
            ]
          },
          "employmentUnderLocalMinimumAgePreventionCheckingOfLegalMinimumAge": {
            "nullable": true,
            "allOf": [
              {
                "$ref": "#/components/schemas/YesNo"
              }
            ]
          },
          "additionalChildLaborMeasures": {
            "type": "string",
            "nullable": true
          }
        }
      },
      "LksgSocialContaminationOfSoilWaterAirNoiseEmissionsExcessiveWaterConsumption": {
        "type": "object",
        "properties": {
          "harmfulSoilImpact": {
            "nullable": true,
            "allOf": [
              {
                "$ref": "#/components/schemas/YesNo"
              }
            ]
          },
          "soilDegradation": {
            "nullable": true,
            "allOf": [
              {
                "$ref": "#/components/schemas/YesNo"
              }
            ]
          },
          "soilErosion": {
            "nullable": true,
            "allOf": [
              {
                "$ref": "#/components/schemas/YesNo"
              }
            ]
          },
          "soilBorneDiseases": {
            "nullable": true,
            "allOf": [
              {
                "$ref": "#/components/schemas/YesNo"
              }
            ]
          },
          "soilContamination": {
            "nullable": true,
            "allOf": [
              {
                "$ref": "#/components/schemas/YesNo"
              }
            ]
          },
          "soilSalinization": {
            "nullable": true,
            "allOf": [
              {
                "$ref": "#/components/schemas/YesNo"
              }
            ]
          },
          "harmfulWaterPollution": {
            "nullable": true,
            "allOf": [
              {
                "$ref": "#/components/schemas/YesNo"
              }
            ]
          },
          "fertilizersOrPollutants": {
            "nullable": true,
            "allOf": [
              {
                "$ref": "#/components/schemas/YesNo"
              }
            ]
          },
          "wasteWaterFiltration": {
            "nullable": true,
            "allOf": [
              {
                "$ref": "#/components/schemas/YesNo"
              }
            ]
          },
          "harmfulAirPollution": {
            "nullable": true,
            "allOf": [
              {
                "$ref": "#/components/schemas/YesNo"
              }
            ]
          },
          "airFiltration": {
            "nullable": true,
            "allOf": [
              {
                "$ref": "#/components/schemas/YesNo"
              }
            ]
          },
          "harmfulNoiseEmission": {
            "nullable": true,
            "allOf": [
              {
                "$ref": "#/components/schemas/YesNo"
              }
            ]
          },
          "reduceNoiseEmissions": {
            "nullable": true,
            "allOf": [
              {
                "$ref": "#/components/schemas/YesNo"
              }
            ]
          },
          "excessiveWaterConsumption": {
            "nullable": true,
            "allOf": [
              {
                "$ref": "#/components/schemas/YesNo"
              }
            ]
          },
          "waterSavingMeasures": {
            "nullable": true,
            "allOf": [
              {
                "$ref": "#/components/schemas/YesNo"
              }
            ]
          },
          "waterSavingMeasuresName": {
            "type": "string",
            "nullable": true
          },
          "pipeMaintaining": {
            "nullable": true,
            "allOf": [
              {
                "$ref": "#/components/schemas/YesNo"
              }
            ]
          },
          "waterSources": {
            "nullable": true,
            "allOf": [
              {
                "$ref": "#/components/schemas/YesNo"
              }
            ]
          },
          "contaminationMeasures": {
            "type": "string",
            "nullable": true
          }
        }
      },
      "LksgSocialDisregardForFreedomOfAssociation": {
        "type": "object",
        "properties": {
          "freedomOfAssociation": {
            "nullable": true,
            "allOf": [
              {
                "$ref": "#/components/schemas/YesNo"
              }
            ]
          },
          "employeeRepresentationInPercent": {
            "type": "number",
            "nullable": true
          },
          "discriminationForTradeUnionMembers": {
            "nullable": true,
            "allOf": [
              {
                "$ref": "#/components/schemas/YesNo"
              }
            ]
          },
          "freedomOfOperationForTradeUnion": {
            "nullable": true,
            "allOf": [
              {
                "$ref": "#/components/schemas/YesNo"
              }
            ]
          },
          "freedomOfAssociationTraining": {
            "nullable": true,
            "allOf": [
              {
                "$ref": "#/components/schemas/YesNo"
              }
            ]
          },
          "worksCouncil": {
            "nullable": true,
            "allOf": [
              {
                "$ref": "#/components/schemas/YesNo"
              }
            ]
          }
        }
      },
      "LksgSocialDisregardForOccupationalHealthSafety": {
        "type": "object",
        "properties": {
          "lowSkillWork": {
            "nullable": true,
            "allOf": [
              {
                "$ref": "#/components/schemas/YesNo"
              }
            ]
          },
          "hazardousMachines": {
            "nullable": true,
            "allOf": [
              {
                "$ref": "#/components/schemas/YesNo"
              }
            ]
          },
          "oshPolicy": {
            "nullable": true,
            "allOf": [
              {
                "$ref": "#/components/schemas/YesNo"
              }
            ]
          },
          "oshPolicyPersonalProtectiveEquipment": {
            "nullable": true,
            "allOf": [
              {
                "$ref": "#/components/schemas/YesNoNa"
              }
            ]
          },
          "oshPolicyMachineSafety": {
            "nullable": true,
            "allOf": [
              {
                "$ref": "#/components/schemas/YesNoNa"
              }
            ]
          },
          "oshPolicyDisasterBehavioralResponse": {
            "nullable": true,
            "allOf": [
              {
                "$ref": "#/components/schemas/YesNo"
              }
            ]
          },
          "oshPolicyAccidentsBehavioralResponse": {
            "nullable": true,
            "allOf": [
              {
                "$ref": "#/components/schemas/YesNo"
              }
            ]
          },
          "oshPolicyWorkplaceErgonomics": {
            "nullable": true,
            "allOf": [
              {
                "$ref": "#/components/schemas/YesNo"
              }
            ]
          },
          "oshPolicyAccessToWork": {
            "nullable": true,
            "allOf": [
              {
                "$ref": "#/components/schemas/YesNo"
              }
            ]
          },
          "oshPolicyHandlingChemicalsAndOtherHazardousSubstances": {
            "nullable": true,
            "allOf": [
              {
                "$ref": "#/components/schemas/YesNoNa"
              }
            ]
          },
          "oshPolicyFireProtection": {
            "nullable": true,
            "allOf": [
              {
                "$ref": "#/components/schemas/YesNo"
              }
            ]
          },
          "oshPolicyWorkingHours": {
            "nullable": true,
            "allOf": [
              {
                "$ref": "#/components/schemas/YesNo"
              }
            ]
          },
          "oshPolicyTrainingAddressed": {
            "nullable": true,
            "allOf": [
              {
                "$ref": "#/components/schemas/YesNo"
              }
            ]
          },
          "oshPolicyTraining": {
            "nullable": true,
            "allOf": [
              {
                "$ref": "#/components/schemas/YesNo"
              }
            ]
          },
          "oshManagementSystem": {
            "nullable": true,
            "allOf": [
              {
                "$ref": "#/components/schemas/YesNo"
              }
            ]
          },
          "oshManagementSystemInternationalCertification": {
            "nullable": true,
            "allOf": [
              {
                "$ref": "#/components/schemas/BaseDataPointYesNo"
              }
            ]
          },
          "oshManagementSystemNationalCertification": {
            "nullable": true,
            "allOf": [
              {
                "$ref": "#/components/schemas/BaseDataPointYesNo"
              }
            ]
          },
          "under10WorkplaceAccidents": {
            "nullable": true,
            "allOf": [
              {
                "$ref": "#/components/schemas/YesNo"
              }
            ]
          },
          "oshTraining": {
            "nullable": true,
            "allOf": [
              {
                "$ref": "#/components/schemas/YesNo"
              }
            ]
          },
          "healthAndSafetyPolicy": {
            "nullable": true,
            "allOf": [
              {
                "$ref": "#/components/schemas/BaseDataPointYesNo"
              }
            ]
          }
        }
      },
      "LksgSocialForcedLaborSlavery": {
        "type": "object",
        "properties": {
          "forcedLaborAndSlaveryPrevention": {
            "nullable": true,
            "allOf": [
              {
                "$ref": "#/components/schemas/YesNo"
              }
            ]
          },
          "forcedLaborAndSlaveryPreventionPractices": {
            "type": "string",
            "nullable": true
          },
          "forcedLaborPreventionPolicy": {
            "nullable": true,
            "allOf": [
              {
                "$ref": "#/components/schemas/BaseDataPointYesNo"
              }
            ]
          },
          "forcedLaborAndSlaveryPreventionMeasures": {
            "nullable": true,
            "allOf": [
              {
                "$ref": "#/components/schemas/YesNo"
              }
            ]
          },
          "forcedLaborAndSlaveryPreventionEmploymentContracts": {
            "nullable": true,
            "allOf": [
              {
                "$ref": "#/components/schemas/YesNo"
              }
            ]
          },
          "forcedLaborAndSlaveryPreventionIdentityDocuments": {
            "nullable": true,
            "allOf": [
              {
                "$ref": "#/components/schemas/YesNo"
              }
            ]
          },
          "forcedLaborAndSlaveryPreventionFreeMovement": {
            "nullable": true,
            "allOf": [
              {
                "$ref": "#/components/schemas/YesNo"
              }
            ]
          },
          "forcedLaborAndSlaveryPreventionProvisionSocialRoomsAndToilets": {
            "nullable": true,
            "allOf": [
              {
                "$ref": "#/components/schemas/YesNo"
              }
            ]
          },
          "forcedLaborAndSlaveryPreventionTraining": {
            "nullable": true,
            "allOf": [
              {
                "$ref": "#/components/schemas/YesNo"
              }
            ]
          },
          "forcedLaborAndSlaveryPreventionMeasuresOther": {
            "type": "string",
            "nullable": true
          }
        }
      },
      "LksgSocialUnequalTreatmentOfEmployment": {
        "type": "object",
        "properties": {
          "unequalTreatmentOfEmployment": {
            "nullable": true,
            "allOf": [
              {
                "$ref": "#/components/schemas/YesNo"
              }
            ]
          },
          "diversityAndInclusionRole": {
            "nullable": true,
            "allOf": [
              {
                "$ref": "#/components/schemas/YesNo"
              }
            ]
          },
          "preventionOfMistreatments": {
            "nullable": true,
            "allOf": [
              {
                "$ref": "#/components/schemas/YesNo"
              }
            ]
          },
          "equalOpportunitiesOfficer": {
            "nullable": true,
            "allOf": [
              {
                "$ref": "#/components/schemas/YesNo"
              }
            ]
          },
          "fairAndEthicalRecruitmentPolicy": {
            "nullable": true,
            "allOf": [
              {
                "$ref": "#/components/schemas/BaseDataPointYesNo"
              }
            ]
          },
          "equalOpportunitiesAndNonDiscriminationPolicy": {
            "nullable": true,
            "allOf": [
              {
                "$ref": "#/components/schemas/BaseDataPointYesNo"
              }
            ]
          }
        }
      },
      "LksgSocialUnlawfulEvictionDeprivationOfLandForestAndWater": {
        "type": "object",
        "properties": {
          "unlawfulEvictionAndTakingOfLand": {
            "nullable": true,
            "allOf": [
              {
                "$ref": "#/components/schemas/YesNo"
              }
            ]
          },
          "unlawfulEvictionAndTakingOfLandRisk": {
            "type": "string",
            "nullable": true
          },
          "unlawfulEvictionAndTakingOfLandStrategies": {
            "nullable": true,
            "allOf": [
              {
                "$ref": "#/components/schemas/YesNo"
              }
            ]
          },
          "unlawfulEvictionAndTakingOfLandStrategiesName": {
            "type": "string",
            "nullable": true
          },
          "voluntaryGuidelinesOnTheResponsibleGovernanceOfTenure": {
            "nullable": true,
            "allOf": [
              {
                "$ref": "#/components/schemas/YesNo"
              }
            ]
          }
        }
      },
      "LksgSocialUseOfPrivatePublicSecurityForcesWithDisregardForHumanRights": {
        "type": "object",
        "properties": {
          "useOfPrivatePublicSecurityForces": {
            "nullable": true,
            "allOf": [
              {
                "$ref": "#/components/schemas/YesNo"
              }
            ]
          },
          "useOfPrivatePublicSecurityForcesAndRiskOfViolationOfHumanRights": {
            "nullable": true,
            "allOf": [
              {
                "$ref": "#/components/schemas/YesNo"
              }
            ]
          },
          "instructionOfSecurityForces": {
            "nullable": true,
            "allOf": [
              {
                "$ref": "#/components/schemas/YesNo"
              }
            ]
          },
          "humanRightsTraining": {
            "nullable": true,
            "allOf": [
              {
                "$ref": "#/components/schemas/YesNo"
              }
            ]
          },
          "stateSecurityForces": {
            "nullable": true,
            "allOf": [
              {
                "$ref": "#/components/schemas/YesNoNa"
              }
            ]
          },
          "privateSecurityForces": {
            "nullable": true,
            "allOf": [
              {
                "$ref": "#/components/schemas/YesNoNa"
              }
            ]
          },
          "useOfPrivatePublicSecurityForcesMeasures": {
            "type": "string",
            "nullable": true
          }
        }
      },
      "LksgSocialWithholdingAdequateWages": {
        "type": "object",
        "properties": {
          "adequateWage": {
            "nullable": true,
            "allOf": [
              {
                "$ref": "#/components/schemas/YesNo"
              }
            ]
          },
          "adequateWagesMeasures": {
            "nullable": true,
            "allOf": [
              {
                "$ref": "#/components/schemas/YesNo"
              }
            ]
          },
          "documentedWorkingHoursAndWages": {
            "nullable": true,
            "allOf": [
              {
                "$ref": "#/components/schemas/YesNo"
              }
            ]
          },
          "adequateLivingWage": {
            "nullable": true,
            "allOf": [
              {
                "$ref": "#/components/schemas/YesNo"
              }
            ]
          },
          "regularWagesProcessFlow": {
            "nullable": true,
            "allOf": [
              {
                "$ref": "#/components/schemas/YesNo"
              }
            ]
          },
          "fixedHourlyWages": {
            "nullable": true,
            "allOf": [
              {
                "$ref": "#/components/schemas/YesNoNa"
              }
            ]
          },
          "fixedPieceworkWages": {
            "nullable": true,
            "allOf": [
              {
                "$ref": "#/components/schemas/YesNoNa"
              }
            ]
          },
          "adequateWageMeasures": {
            "type": "string",
            "nullable": true
          }
        }
      },
      "NationalOrInternationalMarket": {
        "type": "string",
        "enum": [
          "National",
          "International",
          "Both"
        ]
      },
      "ShareOfTemporaryWorkers": {
        "type": "string",
        "enum": [
          "Smaller10",
          "Between10And25",
          "Between25And50",
          "Greater50"
        ]
      },
      "BaseDataPointString": {
        "type": "object",
        "properties": {
          "value": {
            "type": "string",
            "nullable": true
          },
          "dataSource": {
            "nullable": true,
            "allOf": [
              {
                "$ref": "#/components/schemas/BaseDocumentReference"
              }
            ]
          }
        }
      },
      "CompanyAssociatedDataHeimathafenData": {
        "required": [
          "companyId",
          "data",
          "reportingPeriod"
        ],
        "type": "object",
        "properties": {
          "companyId": {
            "type": "string"
          },
          "reportingPeriod": {
            "type": "string"
          },
          "data": {
            "$ref": "#/components/schemas/HeimathafenData"
          }
        }
      },
      "HeimathafenData": {
        "type": "object",
        "properties": {
          "general": {
            "nullable": true,
            "allOf": [
              {
                "$ref": "#/components/schemas/HeimathafenGeneral"
              }
            ]
          },
          "environmental": {
            "nullable": true,
            "allOf": [
              {
                "$ref": "#/components/schemas/HeimathafenEnvironmental"
              }
            ]
          },
          "social": {
            "nullable": true,
            "allOf": [
              {
                "$ref": "#/components/schemas/HeimathafenSocial"
              }
            ]
          },
          "governance": {
            "nullable": true,
            "allOf": [
              {
                "$ref": "#/components/schemas/HeimathafenGovernance"
              }
            ]
          }
        }
      },
      "HeimathafenEnvironmental": {
        "type": "object",
        "properties": {
          "nachhaltigskeitsrisiken": {
            "nullable": true,
            "allOf": [
              {
                "$ref": "#/components/schemas/HeimathafenEnvironmentalNachhaltigskeitsrisiken"
              }
            ]
          },
          "pais": {
            "nullable": true,
            "allOf": [
              {
                "$ref": "#/components/schemas/HeimathafenEnvironmentalPais"
              }
            ]
          },
          "paiBiologischeVielfalt": {
            "nullable": true,
            "allOf": [
              {
                "$ref": "#/components/schemas/HeimathafenEnvironmentalPaiBiologischeVielfalt"
              }
            ]
          },
          "paiWasser": {
            "nullable": true,
            "allOf": [
              {
                "$ref": "#/components/schemas/HeimathafenEnvironmentalPaiWasser"
              }
            ]
          },
          "paiAbfall": {
            "nullable": true,
            "allOf": [
              {
                "$ref": "#/components/schemas/HeimathafenEnvironmentalPaiAbfall"
              }
            ]
          },
          "paiUmweltAufDemLand": {
            "nullable": true,
            "allOf": [
              {
                "$ref": "#/components/schemas/HeimathafenEnvironmentalPaiUmweltAufDemLand"
              }
            ]
          },
          "sfdr": {
            "nullable": true,
            "allOf": [
              {
                "$ref": "#/components/schemas/HeimathafenEnvironmentalSfdr"
              }
            ]
          },
          "kontroverseGeschaeftsfelderTabakerzeugung": {
            "nullable": true,
            "allOf": [
              {
                "$ref": "#/components/schemas/HeimathafenEnvironmentalKontroverseGeschaeftsfelderTabakerzeugung"
              }
            ]
          },
          "kontroverseGeschaeftsfelderKohlefoerderungUndVerteilung": {
            "nullable": true,
            "allOf": [
              {
                "$ref": "#/components/schemas/HeimathafenEnvironmentalKontroverseGeschaeftsfelderKohlefoerderungUndVerteilung"
              }
            ]
          }
        }
      },
      "HeimathafenEnvironmentalKontroverseGeschaeftsfelderKohlefoerderungUndVerteilung": {
        "type": "object",
        "properties": {
          "ausschlussDerKohlefoerderungUndVerteilung": {
            "nullable": true,
            "allOf": [
              {
                "$ref": "#/components/schemas/YesNo"
              }
            ]
          },
          "wennNeinBitteBegruenden": {
            "type": "string",
            "nullable": true
          },
          "verwendeteKennzahl": {
            "type": "string",
            "nullable": true
          },
          "methodikDerBerechnung": {
            "type": "string",
            "nullable": true
          },
          "verwendeteQuellen": {
            "type": "array",
            "nullable": true,
            "items": {
              "$ref": "#/components/schemas/BaseDataPointString"
            }
          }
        }
      },
      "HeimathafenEnvironmentalKontroverseGeschaeftsfelderTabakerzeugung": {
        "type": "object",
        "properties": {
          "ausschlussDerTabakerzeugung": {
            "nullable": true,
            "allOf": [
              {
                "$ref": "#/components/schemas/YesNo"
              }
            ]
          },
          "wennNeinBitteBegruenden": {
            "type": "string",
            "nullable": true
          },
          "verwendeteKennzahl": {
            "type": "string",
            "nullable": true
          },
          "methodikDerBerechnung": {
            "type": "string",
            "nullable": true
          },
          "verwendeteQuellen": {
            "type": "array",
            "nullable": true,
            "items": {
              "$ref": "#/components/schemas/BaseDataPointString"
            }
          }
        }
      },
      "HeimathafenEnvironmentalNachhaltigskeitsrisiken": {
        "type": "object",
        "properties": {
          "methodikFuerOekologischeNachhaltigkeitsrisiken": {
            "nullable": true,
            "allOf": [
              {
                "$ref": "#/components/schemas/YesNo"
              }
            ]
          },
          "wennNeinBitteBegruenden": {
            "type": "string",
            "nullable": true
          },
          "kartierteRisikenFuerDieOekologischeNachhaltigkeit": {
            "type": "string",
            "nullable": true
          },
          "identifizierungDerWesentlichenRisikenFuerDieOekologischeNachhaltigkeitUndDerKonstruktionsmethodik": {
            "type": "string",
            "nullable": true
          },
          "umweltbewertungUnterBeruecksichtigungVonNachhaltigkeitsrisiken": {
            "type": "string",
            "nullable": true
          },
          "risikenFuerDieOekologischeNachhaltigkeitAbsichern": {
            "type": "string",
            "nullable": true
          },
          "quellen": {
            "type": "array",
            "nullable": true,
            "items": {
              "$ref": "#/components/schemas/BaseDataPointString"
            }
          },
          "vierAugenPruefung": {
            "nullable": true,
            "allOf": [
              {
                "$ref": "#/components/schemas/YesNo"
              }
            ]
          },
          "wennKeineVierAugenPruefungBitteBegruenden": {
            "type": "string",
            "nullable": true
          },
          "beschreibungDerVierAugenPruefung": {
            "type": "string",
            "nullable": true
          }
        }
      },
      "HeimathafenEnvironmentalPaiAbfall": {
        "type": "object",
        "properties": {
          "paiAbfall": {
            "nullable": true,
            "allOf": [
              {
                "$ref": "#/components/schemas/YesNo"
              }
            ]
          },
          "wennNeinBitteBegruenden": {
            "type": "string",
            "nullable": true
          },
          "verwendeteSchluesselzahlen": {
            "type": "string",
            "nullable": true
          },
          "datenerfassung": {
            "type": "string",
            "nullable": true
          },
          "datenPlausibilitaetspruefung": {
            "type": "string",
            "nullable": true
          },
          "datenquellen": {
            "type": "array",
            "nullable": true,
            "items": {
              "$ref": "#/components/schemas/BaseDataPointString"
            }
          }
        }
      },
      "HeimathafenEnvironmentalPaiBiologischeVielfalt": {
        "type": "object",
        "properties": {
          "paisBiologischeVielfalt": {
            "nullable": true,
            "allOf": [
              {
                "$ref": "#/components/schemas/YesNo"
              }
            ]
          },
          "wennNeinBitteBegruenden": {
            "type": "string",
            "nullable": true
          },
          "verwendeteSchluesselzahlen": {
            "type": "string",
            "nullable": true
          },
          "datenerfassung": {
            "type": "string",
            "nullable": true
          },
          "datenPlausibilitaetspruefung": {
            "type": "string",
            "nullable": true
          },
          "datenquellen": {
            "type": "array",
            "nullable": true,
            "items": {
              "$ref": "#/components/schemas/BaseDataPointString"
            }
          }
        }
      },
      "HeimathafenEnvironmentalPaiUmweltAufDemLand": {
        "type": "object",
        "properties": {
          "paiUmweltAufDemLand": {
            "nullable": true,
            "allOf": [
              {
                "$ref": "#/components/schemas/YesNo"
              }
            ]
          },
          "wennNeinBitteBegruenden": {
            "type": "string",
            "nullable": true
          },
          "verwendeteSchluesselzahlen": {
            "type": "string",
            "nullable": true
          },
          "datenerfassung": {
            "type": "string",
            "nullable": true
          },
          "datenPlausibilitaetspruefung": {
            "type": "string",
            "nullable": true
          },
          "datenquellen": {
            "type": "array",
            "nullable": true,
            "items": {
              "$ref": "#/components/schemas/BaseDataPointString"
            }
          }
        }
      },
      "HeimathafenEnvironmentalPaiWasser": {
        "type": "object",
        "properties": {
          "paiWasser": {
            "nullable": true,
            "allOf": [
              {
                "$ref": "#/components/schemas/YesNo"
              }
            ]
          },
          "wennNeinBitteBegruenden": {
            "type": "string",
            "nullable": true
          },
          "verwendeteSchluesselzahlen": {
            "type": "string",
            "nullable": true
          },
          "datenerfassung": {
            "type": "string",
            "nullable": true
          },
          "datenPlausibilitaetspruefung": {
            "type": "string",
            "nullable": true
          },
          "datenquellen": {
            "type": "array",
            "nullable": true,
            "items": {
              "$ref": "#/components/schemas/BaseDataPointString"
            }
          }
        }
      },
      "HeimathafenEnvironmentalPais": {
        "type": "object",
        "properties": {
          "sechsPaisTreibhausgasemissionen": {
            "nullable": true,
            "allOf": [
              {
                "$ref": "#/components/schemas/YesNo"
              }
            ]
          },
          "wennNeinBitteBegruenden": {
            "type": "string",
            "nullable": true
          },
          "wennJaBitteDiePaisAuflisten": {
            "type": "string",
            "nullable": true
          },
          "verwendeteSchluesselzahlen": {
            "type": "string",
            "nullable": true
          },
          "datenerfassung": {
            "type": "string",
            "nullable": true
          },
          "datenPlausibilitaetspruefung": {
            "type": "string",
            "nullable": true
          },
          "datenquellen": {
            "type": "array",
            "nullable": true,
            "items": {
              "$ref": "#/components/schemas/BaseDataPointString"
            }
          }
        }
      },
      "HeimathafenEnvironmentalSfdr": {
        "type": "object",
        "properties": {
          "methodikZurMessungEinesSignifikantenBeitragsZuEinemUmweltziel": {
            "type": "string",
            "nullable": true
          }
        }
      },
      "HeimathafenGeneral": {
        "type": "object",
        "properties": {
          "unternehmen": {
            "nullable": true,
            "allOf": [
              {
                "$ref": "#/components/schemas/HeimathafenGeneralUnternehmen"
              }
            ]
          },
          "methodik": {
            "nullable": true,
            "allOf": [
              {
                "$ref": "#/components/schemas/HeimathafenGeneralMethodik"
              }
            ]
          },
          "impactmerkmaleKeineArmut": {
            "nullable": true,
            "allOf": [
              {
                "$ref": "#/components/schemas/HeimathafenGeneralImpactmerkmaleKeineArmut"
              }
            ]
          },
          "impactmerkmaleKeinHunger": {
            "nullable": true,
            "allOf": [
              {
                "$ref": "#/components/schemas/HeimathafenGeneralImpactmerkmaleKeinHunger"
              }
            ]
          },
          "impactmerkmaleGesundheitUndWohlergehen": {
            "nullable": true,
            "allOf": [
              {
                "$ref": "#/components/schemas/HeimathafenGeneralImpactmerkmaleGesundheitUndWohlergehen"
              }
            ]
          },
          "impactmerkmaleHochwertigeBildung": {
            "nullable": true,
            "allOf": [
              {
                "$ref": "#/components/schemas/HeimathafenGeneralImpactmerkmaleHochwertigeBildung"
              }
            ]
          },
          "impactmerkmaleGeschlechtergleichheit": {
            "nullable": true,
            "allOf": [
              {
                "$ref": "#/components/schemas/HeimathafenGeneralImpactmerkmaleGeschlechtergleichheit"
              }
            ]
          },
          "impactmerkmaleSauberesWasserUndSanitaereEinrichtungen": {
            "nullable": true,
            "allOf": [
              {
                "$ref": "#/components/schemas/HeimathafenGeneralImpactmerkmaleSauberesWasserUndSanitaereEinrichtungen"
              }
            ]
          },
          "impactmerkmaleBezahlbareUndSaubereEnergie": {
            "nullable": true,
            "allOf": [
              {
                "$ref": "#/components/schemas/HeimathafenGeneralImpactmerkmaleBezahlbareUndSaubereEnergie"
              }
            ]
          },
          "impactmerkmaleMenschenwuerdigeArbeitUndWirtschaftswachstum": {
            "nullable": true,
            "allOf": [
              {
                "$ref": "#/components/schemas/HeimathafenGeneralImpactmerkmaleMenschenwuerdigeArbeitUndWirtschaftswachstum"
              }
            ]
          },
          "impactmerkmaleIndustrieInnovationUndInfrastruktur": {
            "nullable": true,
            "allOf": [
              {
                "$ref": "#/components/schemas/HeimathafenGeneralImpactmerkmaleIndustrieInnovationUndInfrastruktur"
              }
            ]
          },
          "impactmerkmaleWenigerUngleichheiten": {
            "nullable": true,
            "allOf": [
              {
                "$ref": "#/components/schemas/HeimathafenGeneralImpactmerkmaleWenigerUngleichheiten"
              }
            ]
          },
          "impactmerkmaleNachhaltigeStaedteUndGemeinden": {
            "nullable": true,
            "allOf": [
              {
                "$ref": "#/components/schemas/HeimathafenGeneralImpactmerkmaleNachhaltigeStaedteUndGemeinden"
              }
            ]
          },
          "impactmerkmaleNachhaltigerKonsumUndProduktion": {
            "nullable": true,
            "allOf": [
              {
                "$ref": "#/components/schemas/HeimathafenGeneralImpactmerkmaleNachhaltigerKonsumUndProduktion"
              }
            ]
          },
          "impactmerkmaleMassnahmenZumKlimaschutz": {
            "nullable": true,
            "allOf": [
              {
                "$ref": "#/components/schemas/HeimathafenGeneralImpactmerkmaleMassnahmenZumKlimaschutz"
              }
            ]
          },
          "impactmerkmaleLebenUnterWasser": {
            "nullable": true,
            "allOf": [
              {
                "$ref": "#/components/schemas/HeimathafenGeneralImpactmerkmaleLebenUnterWasser"
              }
            ]
          },
          "impactmerkmaleLebenAndLand": {
            "nullable": true,
            "allOf": [
              {
                "$ref": "#/components/schemas/HeimathafenGeneralImpactmerkmaleLebenAndLand"
              }
            ]
          },
          "impactmerkmaleFriedenGerechtigkeitUndStarkeInstitutionen": {
            "nullable": true,
            "allOf": [
              {
                "$ref": "#/components/schemas/HeimathafenGeneralImpactmerkmaleFriedenGerechtigkeitUndStarkeInstitutionen"
              }
            ]
          },
          "impactmerkmalePartnerschaftenZurErreichungDerZiele": {
            "nullable": true,
            "allOf": [
              {
                "$ref": "#/components/schemas/HeimathafenGeneralImpactmerkmalePartnerschaftenZurErreichungDerZiele"
              }
            ]
          },
          "implementierung": {
            "nullable": true,
            "allOf": [
              {
                "$ref": "#/components/schemas/HeimathafenGeneralImplementierung"
              }
            ]
          }
        }
      },
      "HeimathafenGeneralImpactmerkmaleBezahlbareUndSaubereEnergie": {
        "type": "object",
        "properties": {
          "sdgBezahlbareUndSaubereEnergie": {
            "nullable": true,
            "allOf": [
              {
                "$ref": "#/components/schemas/YesNo"
              }
            ]
          },
          "wennNeinBitteBegruenden": {
            "type": "string",
            "nullable": true
          },
          "verwendeteSchluesselzahlen": {
            "type": "string",
            "nullable": true
          },
          "datenerfassung": {
            "type": "string",
            "nullable": true
          },
          "datenPlausibilitaetspruefung": {
            "type": "string",
            "nullable": true
          },
          "datenquellen": {
            "type": "array",
            "nullable": true,
            "items": {
              "$ref": "#/components/schemas/BaseDataPointString"
            }
          }
        }
      },
      "HeimathafenGeneralImpactmerkmaleFriedenGerechtigkeitUndStarkeInstitutionen": {
        "type": "object",
        "properties": {
          "sdgFriedenGerechtigkeitUndStarkeInstitutionen": {
            "nullable": true,
            "allOf": [
              {
                "$ref": "#/components/schemas/YesNo"
              }
            ]
          },
          "wennNeinBitteBegruenden": {
            "type": "string",
            "nullable": true
          },
          "verwendeteSchluesselzahlen": {
            "type": "string",
            "nullable": true
          },
          "datenerfassung": {
            "type": "string",
            "nullable": true
          },
          "datenPlausibilitaetspruefung": {
            "type": "string",
            "nullable": true
          },
          "datenquellen": {
            "type": "array",
            "nullable": true,
            "items": {
              "$ref": "#/components/schemas/BaseDataPointString"
            }
          }
        }
      },
      "HeimathafenGeneralImpactmerkmaleGeschlechtergleichheit": {
        "type": "object",
        "properties": {
          "sdgGeschlechtergleichheit": {
            "nullable": true,
            "allOf": [
              {
                "$ref": "#/components/schemas/YesNo"
              }
            ]
          },
          "wennNeinBitteBegruenden": {
            "type": "string",
            "nullable": true
          },
          "verwendeteSchluesselzahlen": {
            "type": "string",
            "nullable": true
          },
          "datenerfassung": {
            "type": "string",
            "nullable": true
          },
          "datenPlausibilitaetspruefung": {
            "type": "string",
            "nullable": true
          },
          "datenquellen": {
            "type": "array",
            "nullable": true,
            "items": {
              "$ref": "#/components/schemas/BaseDataPointString"
            }
          }
        }
      },
      "HeimathafenGeneralImpactmerkmaleGesundheitUndWohlergehen": {
        "type": "object",
        "properties": {
          "sdgGesundheitUndWohlergehen": {
            "nullable": true,
            "allOf": [
              {
                "$ref": "#/components/schemas/YesNo"
              }
            ]
          },
          "wennNeinBitteBegruenden": {
            "type": "string",
            "nullable": true
          },
          "verwendeteSchluesselzahlen": {
            "type": "string",
            "nullable": true
          },
          "datenerfassung": {
            "type": "string",
            "nullable": true
          },
          "datenPlausibilitaetspruefung": {
            "type": "string",
            "nullable": true
          },
          "datenquellen": {
            "type": "array",
            "nullable": true,
            "items": {
              "$ref": "#/components/schemas/BaseDataPointString"
            }
          }
        }
      },
      "HeimathafenGeneralImpactmerkmaleHochwertigeBildung": {
        "type": "object",
        "properties": {
          "sdgHochwertigeBildung": {
            "nullable": true,
            "allOf": [
              {
                "$ref": "#/components/schemas/YesNo"
              }
            ]
          },
          "wennNeinBitteBegruenden": {
            "type": "string",
            "nullable": true
          },
          "verwendeteSchluesselzahlen": {
            "type": "string",
            "nullable": true
          },
          "datenerfassung": {
            "type": "string",
            "nullable": true
          },
          "datenPlausibilitaetspruefung": {
            "type": "string",
            "nullable": true
          },
          "datenquellen": {
            "type": "array",
            "nullable": true,
            "items": {
              "$ref": "#/components/schemas/BaseDataPointString"
            }
          }
        }
      },
      "HeimathafenGeneralImpactmerkmaleIndustrieInnovationUndInfrastruktur": {
        "type": "object",
        "properties": {
          "sdgIndustrieInnovationUndInfrastruktur": {
            "nullable": true,
            "allOf": [
              {
                "$ref": "#/components/schemas/YesNo"
              }
            ]
          },
          "wennNeinBitteBegruenden": {
            "type": "string",
            "nullable": true
          },
          "verwendeteSchluesselzahlen": {
            "type": "string",
            "nullable": true
          },
          "datenerfassung": {
            "type": "string",
            "nullable": true
          },
          "datenPlausibilitaetspruefung": {
            "type": "string",
            "nullable": true
          },
          "datenquellen": {
            "type": "array",
            "nullable": true,
            "items": {
              "$ref": "#/components/schemas/BaseDataPointString"
            }
          }
        }
      },
      "HeimathafenGeneralImpactmerkmaleKeinHunger": {
        "type": "object",
        "properties": {
          "sdgKeinHunger": {
            "nullable": true,
            "allOf": [
              {
                "$ref": "#/components/schemas/YesNo"
              }
            ]
          },
          "wennNeinBitteBegruenden": {
            "type": "string",
            "nullable": true
          },
          "verwendeteSchluesselzahlen": {
            "type": "string",
            "nullable": true
          },
          "datenerfassung": {
            "type": "string",
            "nullable": true
          },
          "datenPlausibilitaetspruefung": {
            "type": "string",
            "nullable": true
          },
          "datenquellen": {
            "type": "array",
            "nullable": true,
            "items": {
              "$ref": "#/components/schemas/BaseDataPointString"
            }
          }
        }
      },
      "HeimathafenGeneralImpactmerkmaleKeineArmut": {
        "type": "object",
        "properties": {
          "sdgKeineArmut": {
            "nullable": true,
            "allOf": [
              {
                "$ref": "#/components/schemas/YesNo"
              }
            ]
          },
          "wennNeinBitteBegruenden": {
            "type": "string",
            "nullable": true
          },
          "verwendeteSchluesselzahlen": {
            "type": "string",
            "nullable": true
          },
          "datenerfassung": {
            "type": "string",
            "nullable": true
          },
          "datenPlausibilitaetspruefung": {
            "type": "string",
            "nullable": true
          },
          "datenquellen": {
            "type": "array",
            "nullable": true,
            "items": {
              "$ref": "#/components/schemas/BaseDataPointString"
            }
          }
        }
      },
      "HeimathafenGeneralImpactmerkmaleLebenAndLand": {
        "type": "object",
        "properties": {
          "sdgLebenAnLand": {
            "nullable": true,
            "allOf": [
              {
                "$ref": "#/components/schemas/YesNo"
              }
            ]
          },
          "wennNeinBitteBegruenden": {
            "type": "string",
            "nullable": true
          },
          "verwendeteSchluesselzahlen": {
            "type": "string",
            "nullable": true
          },
          "datenerfassung": {
            "type": "string",
            "nullable": true
          },
          "datenPlausibilitaetspruefung": {
            "type": "string",
            "nullable": true
          },
          "datenquellen": {
            "type": "array",
            "nullable": true,
            "items": {
              "$ref": "#/components/schemas/BaseDataPointString"
            }
          }
        }
      },
      "HeimathafenGeneralImpactmerkmaleLebenUnterWasser": {
        "type": "object",
        "properties": {
          "sdgLebenUnterWasser": {
            "nullable": true,
            "allOf": [
              {
                "$ref": "#/components/schemas/YesNo"
              }
            ]
          },
          "wennNeinBitteBegruenden": {
            "type": "string",
            "nullable": true
          },
          "verwendeteSchluesselzahlen": {
            "type": "string",
            "nullable": true
          },
          "datenerfassung": {
            "type": "string",
            "nullable": true
          },
          "datenPlausibilitaetspruefung": {
            "type": "string",
            "nullable": true
          },
          "datenquellen": {
            "type": "array",
            "nullable": true,
            "items": {
              "$ref": "#/components/schemas/BaseDataPointString"
            }
          }
        }
      },
      "HeimathafenGeneralImpactmerkmaleMassnahmenZumKlimaschutz": {
        "type": "object",
        "properties": {
          "sdgMassnahmenZumKlimaschutz": {
            "nullable": true,
            "allOf": [
              {
                "$ref": "#/components/schemas/YesNo"
              }
            ]
          },
          "wennNeinBitteBegruenden": {
            "type": "string",
            "nullable": true
          },
          "verwendeteSchluesselzahlen": {
            "type": "string",
            "nullable": true
          },
          "datenerfassung": {
            "type": "string",
            "nullable": true
          },
          "datenPlausibilitaetspruefung": {
            "type": "string",
            "nullable": true
          },
          "datenquellen": {
            "type": "array",
            "nullable": true,
            "items": {
              "$ref": "#/components/schemas/BaseDataPointString"
            }
          }
        }
      },
      "HeimathafenGeneralImpactmerkmaleMenschenwuerdigeArbeitUndWirtschaftswachstum": {
        "type": "object",
        "properties": {
          "sdgMenschenwuerdigeArbeitUndWirtschaftswachstum": {
            "nullable": true,
            "allOf": [
              {
                "$ref": "#/components/schemas/YesNo"
              }
            ]
          },
          "wennNeinBitteBegruenden": {
            "type": "string",
            "nullable": true
          },
          "verwendeteSchluesselzahlen": {
            "type": "string",
            "nullable": true
          },
          "datenerfassung": {
            "type": "string",
            "nullable": true
          },
          "datenPlausibilitaetspruefung": {
            "type": "string",
            "nullable": true
          },
          "datenquellen": {
            "type": "array",
            "nullable": true,
            "items": {
              "$ref": "#/components/schemas/BaseDataPointString"
            }
          }
        }
      },
      "HeimathafenGeneralImpactmerkmaleNachhaltigeStaedteUndGemeinden": {
        "type": "object",
        "properties": {
          "sdgNachhaltigeStaedteUndGemeinden": {
            "nullable": true,
            "allOf": [
              {
                "$ref": "#/components/schemas/YesNo"
              }
            ]
          },
          "wennNeinBitteBegruenden": {
            "type": "string",
            "nullable": true
          },
          "verwendeteSchluesselzahlen": {
            "type": "string",
            "nullable": true
          },
          "datenerfassung": {
            "type": "string",
            "nullable": true
          },
          "datenPlausibilitaetspruefung": {
            "type": "string",
            "nullable": true
          },
          "datenquellen": {
            "type": "array",
            "nullable": true,
            "items": {
              "$ref": "#/components/schemas/BaseDataPointString"
            }
          }
        }
      },
      "HeimathafenGeneralImpactmerkmaleNachhaltigerKonsumUndProduktion": {
        "type": "object",
        "properties": {
          "sdgNachhaligerKonsumUndProduktion": {
            "nullable": true,
            "allOf": [
              {
                "$ref": "#/components/schemas/YesNo"
              }
            ]
          },
          "wennNeinBitteBegruenden": {
            "type": "string",
            "nullable": true
          },
          "verwendeteSchluesselzahlen": {
            "type": "string",
            "nullable": true
          },
          "datenerfassung": {
            "type": "string",
            "nullable": true
          },
          "datenPlausibilitaetspruefung": {
            "type": "string",
            "nullable": true
          },
          "datenquellen": {
            "type": "array",
            "nullable": true,
            "items": {
              "$ref": "#/components/schemas/BaseDataPointString"
            }
          }
        }
      },
      "HeimathafenGeneralImpactmerkmalePartnerschaftenZurErreichungDerZiele": {
        "type": "object",
        "properties": {
          "sdgPartnerschaftenZurErreichungDerZiele": {
            "nullable": true,
            "allOf": [
              {
                "$ref": "#/components/schemas/YesNo"
              }
            ]
          },
          "wennNeinBitteBegruenden": {
            "type": "string",
            "nullable": true
          },
          "verwendeteSchluesselzahlen": {
            "type": "string",
            "nullable": true
          },
          "datenerfassung": {
            "type": "string",
            "nullable": true
          },
          "datenPlausibilitaetspruefung": {
            "type": "string",
            "nullable": true
          },
          "datenquellen": {
            "type": "array",
            "nullable": true,
            "items": {
              "$ref": "#/components/schemas/BaseDataPointString"
            }
          }
        }
      },
      "HeimathafenGeneralImpactmerkmaleSauberesWasserUndSanitaereEinrichtungen": {
        "type": "object",
        "properties": {
          "sdgSauberesWasserUndSanitaereEinrichtungen": {
            "nullable": true,
            "allOf": [
              {
                "$ref": "#/components/schemas/YesNo"
              }
            ]
          },
          "wennNeinBitteBegruenden": {
            "type": "string",
            "nullable": true
          },
          "verwendeteSchluesselzahlen": {
            "type": "string",
            "nullable": true
          },
          "datenerfassung": {
            "type": "string",
            "nullable": true
          },
          "datenPlausibilitaetspruefung": {
            "type": "string",
            "nullable": true
          },
          "datenquellen": {
            "type": "array",
            "nullable": true,
            "items": {
              "$ref": "#/components/schemas/BaseDataPointString"
            }
          }
        }
      },
      "HeimathafenGeneralImpactmerkmaleWenigerUngleichheiten": {
        "type": "object",
        "properties": {
          "sdgWenigerUngleichheiten": {
            "nullable": true,
            "allOf": [
              {
                "$ref": "#/components/schemas/YesNo"
              }
            ]
          },
          "wennNeinBitteBegruenden": {
            "type": "string",
            "nullable": true
          },
          "verwendeteSchluesselzahlen": {
            "type": "string",
            "nullable": true
          },
          "datenerfassung": {
            "type": "string",
            "nullable": true
          },
          "datenPlausibilitaetspruefung": {
            "type": "string",
            "nullable": true
          },
          "datenquellen": {
            "type": "array",
            "nullable": true,
            "items": {
              "$ref": "#/components/schemas/BaseDataPointString"
            }
          }
        }
      },
      "HeimathafenGeneralImplementierung": {
        "type": "object",
        "properties": {
          "angeboteneSprachen": {
            "type": "string",
            "nullable": true
          },
          "bereitgestellteDokumentationsarten": {
            "type": "string",
            "nullable": true
          },
          "bereitgestellteDokumentationAufDeutsch": {
            "nullable": true,
            "allOf": [
              {
                "$ref": "#/components/schemas/YesNo"
              }
            ]
          },
          "leistungstests": {
            "nullable": true,
            "allOf": [
              {
                "$ref": "#/components/schemas/YesNo"
              }
            ]
          },
          "sicherheitstests": {
            "nullable": true,
            "allOf": [
              {
                "$ref": "#/components/schemas/YesNo"
              }
            ]
          },
          "beschreibungDerSystemarchitektur": {
            "type": "string",
            "nullable": true
          },
          "erforderlichesClientBetriebssystem": {
            "type": "string",
            "nullable": true
          },
          "angebotFuerFetteDuenneZitrischeKunden": {
            "nullable": true,
            "allOf": [
              {
                "$ref": "#/components/schemas/YesNo"
              }
            ]
          },
          "serverBackup": {
            "type": "string",
            "nullable": true
          },
          "standardisiertesKonzeptZurWiederherstellungImKatastrophenfall": {
            "nullable": true,
            "allOf": [
              {
                "$ref": "#/components/schemas/BaseDataPointYesNo"
              }
            ]
          },
          "stammUndBewegungsdatenLesen": {
            "nullable": true,
            "allOf": [
              {
                "$ref": "#/components/schemas/YesNo"
              }
            ]
          },
          "kompatibilitaetMitAnderenDatenquellen": {
            "nullable": true,
            "allOf": [
              {
                "$ref": "#/components/schemas/YesNo"
              }
            ]
          },
          "importDerErgebnisseInDasDataWarehouse": {
            "nullable": true,
            "allOf": [
              {
                "$ref": "#/components/schemas/YesNo"
              }
            ]
          },
          "erforderlichesDatenbanksystem": {
            "type": "string",
            "nullable": true
          },
          "beschreibungDesDesignsUndDerStrukturDerDatenbankEn": {
            "type": "string",
            "nullable": true
          },
          "direkterZugriffAufDieDatenbank": {
            "nullable": true,
            "allOf": [
              {
                "$ref": "#/components/schemas/YesNo"
              }
            ]
          },
          "schreibenderZugriffAufDieDatenbank": {
            "nullable": true,
            "allOf": [
              {
                "$ref": "#/components/schemas/YesNo"
              }
            ]
          },
          "unterstuetzungDerEchtzeitverarbeitung": {
            "nullable": true,
            "allOf": [
              {
                "$ref": "#/components/schemas/YesNo"
              }
            ]
          },
          "unterstuetzungFuerZeitnaheVerarbeitung": {
            "nullable": true,
            "allOf": [
              {
                "$ref": "#/components/schemas/YesNo"
              }
            ]
          },
          "unterstuetzungDerStapelverarbeitung": {
            "nullable": true,
            "allOf": [
              {
                "$ref": "#/components/schemas/YesNo"
              }
            ]
          },
          "unterstuetzteBiLoesung": {
            "type": "string",
            "nullable": true
          },
          "flexibilitaetBeimImportExportVonDaten": {
            "nullable": true,
            "allOf": [
              {
                "$ref": "#/components/schemas/YesNo"
              }
            ]
          },
          "rundUmDieUhrVerfuegbarkeit": {
            "nullable": true,
            "allOf": [
              {
                "$ref": "#/components/schemas/YesNo"
              }
            ]
          },
          "uebertragenVonDatenhistorien": {
            "type": "string",
            "nullable": true
          },
          "unterstuetzterZeitraumDerDatenhistorien": {
            "type": "string",
            "nullable": true
          },
          "fruehesterStartterminFuerEinIntegrationsprojekt": {
            "type": "string",
            "format": "date",
            "nullable": true
          },
          "geschaetzterZeitrahmenFuerDieVollstaendigeIntegrationDesProjekts": {
            "type": "string",
            "nullable": true
          },
          "durchschnittlicheAnzahlDerBenoetigtenRessourcen": {
            "type": "integer",
            "nullable": true
          },
          "anzahlDerVerfuegbarenRessourcen": {
            "type": "string",
            "nullable": true
          },
          "kundenbetreuung": {
            "type": "integer",
            "nullable": true
          }
        }
      },
      "HeimathafenGeneralMethodik": {
        "type": "object",
        "properties": {
          "verstaendnisVonNachhaltigkeitAlsTeilDerBewertung": {
            "type": "string",
            "nullable": true
          },
          "kriterienFuerIhreNachhaltigkeitsratings": {
            "type": "string",
            "nullable": true
          },
          "verfahrenZurVorbereitungDerAnalyseOderMethodik": {
            "type": "string",
            "nullable": true
          },
          "definitionBewertungsskala": {
            "type": "string",
            "nullable": true
          },
          "aktualitaetDerRatings": {
            "type": "string",
            "nullable": true
          },
          "unabhaengigkeitDerRatings": {
            "type": "string",
            "nullable": true
          },
          "datenerfassung": {
            "type": "string",
            "nullable": true
          },
          "methodikUmfasstUmweltSozialesUndGovernance": {
            "type": "string",
            "nullable": true
          },
          "datenquellen": {
            "type": "array",
            "nullable": true,
            "items": {
              "$ref": "#/components/schemas/BaseDataPointString"
            }
          },
          "datenPlausibilitaetspruefung": {
            "type": "string",
            "nullable": true
          },
          "intervalleFuerDieDatenaktualisierung": {
            "type": "string",
            "nullable": true
          },
          "zuverlaessigkeitDerMethodikSicherstellen": {
            "type": "string",
            "nullable": true
          },
          "minimierungOderVerhinderungSubjektiverFaktoren": {
            "type": "string",
            "nullable": true
          },
          "listePotenziellerInteressenkonflikte": {
            "type": "string",
            "nullable": true
          },
          "interessenkonfliktenEntgegenwirken": {
            "type": "string",
            "nullable": true
          },
          "dokumentationDerDatenerfassungUndSicherstellungDesProzesses": {
            "type": "string",
            "nullable": true
          },
          "bewertungVonQualitaetsstandards": {
            "type": "string",
            "nullable": true
          },
          "ratingTransparenzstandards": {
            "type": "string",
            "nullable": true
          },
          "qualitaetssicherungsprozess": {
            "nullable": true,
            "allOf": [
              {
                "$ref": "#/components/schemas/YesNo"
              }
            ]
          },
          "fallsNeinGebenSieBitteDieGruendeAn": {
            "type": "string",
            "nullable": true
          },
          "strukturDesQualitaetssicherungsprozesses": {
            "type": "string",
            "nullable": true
          },
          "dieAktualitaetDerMethodik": {
            "type": "string",
            "nullable": true
          },
          "paisInDieAnalyseEinbezogen": {
            "nullable": true,
            "allOf": [
              {
                "$ref": "#/components/schemas/YesNo"
              }
            ]
          },
          "listeDerEingeschlossenenPais": {
            "type": "string",
            "nullable": true
          },
          "quelleDerPaiSammlung": {
            "type": "array",
            "nullable": true,
            "items": {
              "$ref": "#/components/schemas/BaseDataPointString"
            }
          },
          "umgangMitAusreissern": {
            "type": "string",
            "nullable": true
          },
          "identifizierungVonKontroversenGeschaeften": {
            "type": "string",
            "nullable": true
          },
          "aktuelleKontroversen": {
            "type": "string",
            "nullable": true
          },
          "quellenZurErfassungVonKontroversen": {
            "type": "array",
            "nullable": true,
            "items": {
              "$ref": "#/components/schemas/BaseDataPointString"
            }
          }
        }
      },
      "HeimathafenGeneralUnternehmen": {
        "type": "object",
        "properties": {
          "unternehmenseigentumUndEigentuemerstruktur": {
            "type": "string",
            "nullable": true
          },
          "kernkompetenzenUndGeschaeftsbereiche": {
            "type": "array",
            "nullable": true,
            "items": {
              "type": "string"
            }
          },
          "anzahlDerFuerEsgZustaendigenMitarbeiter": {
            "type": "integer",
            "nullable": true
          }
        }
      },
      "HeimathafenGovernance": {
        "type": "object",
        "properties": {
          "goodGovernance": {
            "nullable": true,
            "allOf": [
              {
                "$ref": "#/components/schemas/HeimathafenGovernanceGoodGovernance"
              }
            ]
          },
          "goodGovernanceUngc": {
            "nullable": true,
            "allOf": [
              {
                "$ref": "#/components/schemas/HeimathafenGovernanceGoodGovernanceUngc"
              }
            ]
          },
          "bestechungUndKorruption": {
            "nullable": true,
            "allOf": [
              {
                "$ref": "#/components/schemas/HeimathafenGovernanceBestechungUndKorruption"
              }
            ]
          }
        }
      },
      "HeimathafenGovernanceBestechungUndKorruption": {
        "type": "object",
        "properties": {
          "kontroversenImBereichDerBestechungUndKorruption": {
            "nullable": true,
            "allOf": [
              {
                "$ref": "#/components/schemas/YesNo"
              }
            ]
          },
          "wennNeinBitteBegruenden": {
            "type": "string",
            "nullable": true
          },
          "verwendeteMetrikenUndMethodik": {
            "type": "string",
            "nullable": true
          },
          "verwendeteQuellen": {
            "type": "array",
            "nullable": true,
            "items": {
              "$ref": "#/components/schemas/BaseDataPointString"
            }
          },
          "dieAktualitaetDerKontroversenImBereichBestechungUndKorruption": {
            "type": "string",
            "nullable": true
          }
        }
      },
      "HeimathafenGovernanceGoodGovernance": {
        "type": "object",
        "properties": {
          "methodikDerGutenRegierungsfuehrung": {
            "nullable": true,
            "allOf": [
              {
                "$ref": "#/components/schemas/YesNo"
              }
            ]
          },
          "wennNeinBitteBegruenden": {
            "type": "string",
            "nullable": true
          },
          "definitionVonGuterRegierungsfuehrung": {
            "type": "string",
            "nullable": true
          },
          "listeDerKpisFuerGuteUnternehmensfuehrung": {
            "type": "string",
            "nullable": true
          },
          "verwendeteQuellen": {
            "type": "array",
            "nullable": true,
            "items": {
              "$ref": "#/components/schemas/BaseDataPointString"
            }
          }
        }
      },
      "HeimathafenGovernanceGoodGovernanceUngc": {
        "type": "object",
        "properties": {
          "beruecksichtigungDesUngc": {
            "nullable": true,
            "allOf": [
              {
                "$ref": "#/components/schemas/YesNo"
              }
            ]
          },
          "wennNeinBitteBegruenden": {
            "type": "string",
            "nullable": true
          },
          "beruecksichtigungDerUngcBeschreibung": {
            "type": "string",
            "nullable": true
          },
          "verwendeteQuellen": {
            "type": "array",
            "nullable": true,
            "items": {
              "$ref": "#/components/schemas/BaseDataPointString"
            }
          }
        }
      },
      "HeimathafenSocial": {
        "type": "object",
        "properties": {
          "nachhaltigskeitsrisiken": {
            "nullable": true,
            "allOf": [
              {
                "$ref": "#/components/schemas/HeimathafenSocialNachhaltigskeitsrisiken"
              }
            ]
          },
          "paiSozial": {
            "nullable": true,
            "allOf": [
              {
                "$ref": "#/components/schemas/HeimathafenSocialPaiSozial"
              }
            ]
          },
          "paiSozialesAufDemLand": {
            "nullable": true,
            "allOf": [
              {
                "$ref": "#/components/schemas/HeimathafenSocialPaiSozialesAufDemLand"
              }
            ]
          },
          "sfdr": {
            "nullable": true,
            "allOf": [
              {
                "$ref": "#/components/schemas/HeimathafenSocialSfdr"
              }
            ]
          },
          "kontroverseGeschaeftsfelderWaffen": {
            "nullable": true,
            "allOf": [
              {
                "$ref": "#/components/schemas/HeimathafenSocialKontroverseGeschaeftsfelderWaffen"
              }
            ]
          },
          "kontroverseGeschaeftsfelder": {
            "nullable": true,
            "allOf": [
              {
                "$ref": "#/components/schemas/HeimathafenSocialKontroverseGeschaeftsfelder"
              }
            ]
          }
        }
      },
      "HeimathafenSocialKontroverseGeschaeftsfelder": {
        "type": "object",
        "properties": {
          "verwendeteQuellen": {
            "type": "array",
            "nullable": true,
            "items": {
              "$ref": "#/components/schemas/BaseDataPointString"
            }
          }
        }
      },
      "HeimathafenSocialKontroverseGeschaeftsfelderWaffen": {
        "type": "object",
        "properties": {
          "herstellungOderVertriebVonWaffenAusschluss": {
            "nullable": true,
            "allOf": [
              {
                "$ref": "#/components/schemas/YesNo"
              }
            ]
          },
          "wennNeinBitteBegruenden": {
            "type": "string",
            "nullable": true
          },
          "verwendeteKennzahlFuerDieUmsatzmessung": {
            "type": "string",
            "nullable": true
          },
          "methodikDerBerechnung": {
            "type": "string",
            "nullable": true
          },
          "verwendeteQuellen": {
            "type": "array",
            "nullable": true,
            "items": {
              "$ref": "#/components/schemas/BaseDataPointString"
            }
          },
          "ausschlussVerbotenerWaffen": {
            "nullable": true,
            "allOf": [
              {
                "$ref": "#/components/schemas/YesNo"
              }
            ]
          },
          "wennAuschlussNichtMoeglichBitteBegruenden": {
            "type": "string",
            "nullable": true
          },
          "verwendeteKennzahlZurAbbildungGeaechteterWaffen": {
            "type": "string",
            "nullable": true
          }
        }
      },
      "HeimathafenSocialNachhaltigskeitsrisiken": {
        "type": "object",
        "properties": {
          "methodikSozialeNachhaltigkeitsrisiken": {
            "nullable": true,
            "allOf": [
              {
                "$ref": "#/components/schemas/YesNo"
              }
            ]
          },
          "wennNeinBitteBegruenden": {
            "type": "string",
            "nullable": true
          },
          "kartierteSozialeNachhaltigkeitsrisiken": {
            "type": "string",
            "nullable": true
          },
          "identifizierungWesentlicherSozialerNachhaltigkeitsrisikenUndKonstruktionsmethodik": {
            "type": "string",
            "nullable": true
          },
          "sozialeBewertungUnterBeruecksichtigungVonNachhaltigkeitsrisiken": {
            "type": "string",
            "nullable": true
          },
          "sozialeNachhaltigkeitsrisikenAbsichern": {
            "type": "string",
            "nullable": true
          },
          "quelle": {
            "type": "array",
            "nullable": true,
            "items": {
              "$ref": "#/components/schemas/BaseDataPointString"
            }
          },
          "vierAugenPruefung": {
            "nullable": true,
            "allOf": [
              {
                "$ref": "#/components/schemas/YesNo"
              }
            ]
          },
          "wennKeineVierAugenPruefungBitteBegruenden": {
            "type": "string",
            "nullable": true
          },
          "beschreibungDerVierAugenPruefung": {
            "type": "string",
            "nullable": true
          }
        }
      },
      "HeimathafenSocialPaiSozial": {
        "type": "object",
        "properties": {
          "paiSozial": {
            "nullable": true,
            "allOf": [
              {
                "$ref": "#/components/schemas/YesNo"
              }
            ]
          },
          "wennNeinBitteBegruenden": {
            "type": "string",
            "nullable": true
          },
          "verwendeteSchluesselzahlen": {
            "type": "string",
            "nullable": true
          },
          "datenerfassung": {
            "type": "string",
            "nullable": true
          },
          "datenPlausibilitaetspruefung": {
            "type": "string",
            "nullable": true
          },
          "datenquellen": {
            "type": "array",
            "nullable": true,
            "items": {
              "$ref": "#/components/schemas/BaseDataPointString"
            }
          }
        }
      },
      "HeimathafenSocialPaiSozialesAufDemLand": {
        "type": "object",
        "properties": {
          "paiSozialesAufDemLand": {
            "nullable": true,
            "allOf": [
              {
                "$ref": "#/components/schemas/YesNo"
              }
            ]
          },
          "wennNeinBitteBegruenden": {
            "type": "string",
            "nullable": true
          },
          "verwendeteSchluesselzahlen": {
            "type": "string",
            "nullable": true
          },
          "datenerfassung": {
            "type": "string",
            "nullable": true
          },
          "datenPlausibilitaetspruefung": {
            "type": "string",
            "nullable": true
          },
          "datenquellen": {
            "type": "array",
            "nullable": true,
            "items": {
              "$ref": "#/components/schemas/BaseDataPointString"
            }
          }
        }
      },
      "HeimathafenSocialSfdr": {
        "type": "object",
        "properties": {
          "methodikZurMessungDesSignifikantenBeitragsZuEinemGesellschaftlichenZiel": {
            "type": "string",
            "nullable": true
          }
        }
      },
      "Activity": {
        "type": "string",
        "enum": [
          "Afforestation",
          "RehabilitationAndRestorationOfForestsIncludingReforestationAndNaturalForestRegenerationAfterAnExtremeEvent",
          "ForestManagement",
          "ConservationForestry",
          "RestorationOfWetlands",
          "ManufactureOfRenewableEnergyTechnologies",
          "ManufactureOfEquipmentForTheProductionAndUseOfHydrogen",
          "ManufactureOfLowCarbonTechnologiesForTransport",
          "ManufactureOfBatteries",
          "ManufactureOfEnergyEfficiencyEquipmentForBuildings",
          "ManufactureOfOtherLowCarbonTechnologies",
          "ManufactureOfCement",
          "ManufactureOfAluminium",
          "ManufactureOfIronAndSteel",
          "ManufactureOfHydrogen",
          "ManufactureOfCarbonBlack",
          "ManufactureOfSodaAsh",
          "ManufactureOfChlorine",
          "ManufactureOfOrganicBasicChemicals",
          "ManufactureOfAnhydrousAmmonia",
          "ManufactureOfNitricAcid",
          "ManufactureOfPlasticsInPrimaryForm",
          "ElectricityGenerationUsingSolarPhotovoltaicTechnology",
          "ElectricityGenerationUsingConcentratedSolarPowerCspTechnology",
          "ElectricityGenerationFromWindPower",
          "ElectricityGenerationFromOceanEnergyTechnologies",
          "ElectricityGenerationFromHydropower",
          "ElectricityGenerationFromGeothermalEnergy",
          "ElectricityGenerationFromRenewableNonFossilGaseousAndLiquidFuels",
          "ElectricityGenerationFromBioenergy",
          "TransmissionAndDistributionOfElectricity",
          "StorageOfElectricity",
          "StorageOfThermalEnergy",
          "StorageOfHydrogen",
          "ManufactureOfBiogasAndBiofuelsForUseInTransportAndOfBioliquids",
          "TransmissionAndDistributionNetworksForRenewableAndLowCarbonGases",
          "DistrictHeatingCoolingDistribution",
          "InstallationAndOperationOfElectricHeatPumps",
          "CogenerationOfHeatCoolAndPowerFromSolarEnergy",
          "CogenerationOfHeatCoolAndPowerFromGeothermalEnergy",
          "CogenerationOfHeatCoolAndPowerFromRenewableNonFossilGaseousAndLiquidFuels",
          "CogenerationOfHeatCoolAndPowerFromBioenergy",
          "ProductionOfHeatCoolFromSolarThermalHeating",
          "ProductionOfHeatCoolFromGeothermalEnergy",
          "ProductionOfHeatCoolFromRenewableNonFossilGaseousAndLiquidFuels",
          "ProductionOfHeatCoolFromBioenergy",
          "ProductionOfHeatCoolUsingWasteHeat",
          "PreCommercialStagesOfAdvancedTechnologiesToProduceEnergyFromNuclearProcessesWithMinimalWasteFromTheFuelCycle",
          "ConstructionAndSafeOperationOfNewNuclearPowerPlantsForTheGenerationOfElectricityAndOrHeatIncludingForHydrogenProductionUsingBestAvailableTechnologies",
          "ElectricityGenerationFromNuclearEnergyInExistingInstallations",
          "ElectricityGenerationFromFossilGaseousFuels",
          "HighEfficiencyCoGenerationOfHeatCoolAndPowerFromFossilGaseousFuels",
          "ProductionOfHeatCoolFromFossilGaseousFuelsInAnEfficientDistrictHeatingAndCoolingSystem",
          "ConstructionExtensionAndOperationOfWaterCollectionTreatmentAndSupplySystems",
          "RenewalOfWaterCollectionTreatmentAndSupplySystems",
          "ConstructionExtensionAndOperationOfWasteWaterCollectionAndTreatment",
          "RenewalOfWasteWaterCollectionAndTreatment",
          "CollectionAndTransportOfNonHazardousWasteInSourceSegregatedFractions",
          "AnaerobicDigestionOfSewageSludge",
          "AnaerobicDigestionOfBioWaste",
          "CompostingOfBioWaste",
          "MaterialRecoveryFromNonHazardousWaste",
          "LandfillGasCaptureAndUtilisation",
          "TransportOfCo2",
          "UndergroundPermanentGeologicalStorageOfCo2",
          "PassengerInterurbanRailTransport",
          "FreightRailTransport",
          "UrbanAndSuburbanTransportRoadPassengerTransport",
          "OperationOfPersonalMobilityDevicesCycleLogistics",
          "TransportByMotorbikesPassengerCarsAndLightCommercialVehicles",
          "FreightTransportServicesByRoad",
          "InlandPassengerWaterTransport",
          "InlandFreightWaterTransport",
          "RetrofittingOfInlandWaterPassengerAndFreightTransport",
          "SeaAndCoastalFreightWaterTransportVesselsForPortOperationsAndAuxiliaryActivities",
          "SeaAndCoastalPassengerWaterTransport",
          "RetrofittingOfSeaAndCoastalFreightAndPassengerWaterTransport",
          "InfrastructureForPersonalMobilityCycleLogistics",
          "InfrastructureForRailTransport",
          "InfrastructureEnablingLowCarbonRoadTransportAndPublicTransport",
          "InfrastructureEnablingLowCarbonWaterTransport",
          "LowCarbonAirportInfrastructure",
          "ConstructionOfNewBuildings",
          "RenovationOfExistingBuildings",
          "InstallationMaintenanceAndRepairOfEnergyEfficiencyEquipment",
          "InstallationMaintenanceAndRepairOfChargingStationsForElectricVehiclesInBuildingsAndParkingSpacesAttachedToBuildings",
          "InstallationMaintenanceAndRepairOfInstrumentsAndDevicesForMeasuringRegulationAndControllingEnergyPerformanceOfBuildings",
          "InstallationMaintenanceAndRepairOfRenewableEnergyTechnologies",
          "AcquisitionAndOwnershipOfBuildings",
          "DataProcessingHostingAndRelatedActivities",
          "DataDrivenSolutionsForGhgEmissionsReductions",
          "CloseToMarketResearchDevelopmentAndInnovation",
          "ResearchDevelopmentAndInnovationForDirectAirCaptureOfCo2",
          "ProfessionalServicesRelatedToEnergyPerformanceOfBuildings",
          "InfrastructureEnablingRoadTransportAndPublicTransport",
          "InfrastructureForWaterTransport",
          "AirportInfrastructure",
          "ComputerProgrammingConsultancyAndRelatedActivities",
          "ProgrammingAndBroadcastingActivities",
          "EngineeringActivitiesAndRelatedTechnicalConsultancyDedicatedToAdaptationToClimateChange",
          "NonLifeInsuranceUnderwritingOfClimateRelatedPerils",
          "Reinsurance",
          "Education",
          "ResidentialCareActivities",
          "CreativeArtsAndEntertainmentActivities",
          "LibrariesArchivesMuseumsAndCulturalActivities",
          "MotionPictureVideoAndTelevisionProgrammeProductionSoundRecordingAndMusicPublishingActivities"
        ]
      },
      "AmountWithCurrency": {
        "type": "object",
        "properties": {
          "amount": {
            "type": "number",
            "nullable": true
          },
          "currency": {
            "type": "string",
            "nullable": true
          }
        }
      },
      "AssuranceDataPoint": {
        "required": [
          "value"
        ],
        "type": "object",
        "properties": {
          "value": {
            "type": "string",
            "enum": [
              "None",
              "LimitedAssurance",
              "ReasonableAssurance"
            ]
          },
          "dataSource": {
            "nullable": true,
            "allOf": [
              {
                "$ref": "#/components/schemas/ExtendedDocumentReference"
              }
            ]
          },
          "provider": {
            "type": "string",
            "nullable": true
          }
        }
      },
      "CompanyAssociatedDataEutaxonomyNonFinancialsData": {
        "required": [
          "companyId",
          "data",
          "reportingPeriod"
        ],
        "type": "object",
        "properties": {
          "companyId": {
            "type": "string"
          },
          "reportingPeriod": {
            "type": "string"
          },
          "data": {
            "$ref": "#/components/schemas/EutaxonomyNonFinancialsData"
          }
        }
      },
      "EuTaxonomyActivity": {
        "required": [
          "activityName"
        ],
        "type": "object",
        "properties": {
          "activityName": {
            "$ref": "#/components/schemas/Activity"
          },
          "naceCodes": {
            "type": "array",
            "nullable": true,
            "items": {
              "type": "string"
            }
          },
          "share": {
            "nullable": true,
            "allOf": [
              {
                "$ref": "#/components/schemas/RelativeAndAbsoluteFinancialShare"
              }
            ]
          }
        }
      },
      "EuTaxonomyAlignedActivity": {
        "required": [
          "activityName"
        ],
        "type": "object",
        "properties": {
          "activityName": {
            "$ref": "#/components/schemas/Activity"
          },
          "naceCodes": {
            "type": "array",
            "nullable": true,
            "items": {
              "type": "string"
            }
          },
          "share": {
            "nullable": true,
            "allOf": [
              {
                "$ref": "#/components/schemas/RelativeAndAbsoluteFinancialShare"
              }
            ]
          },
          "substantialContributionToClimateChangeMitigationInPercent": {
            "type": "number",
            "nullable": true
          },
          "substantialContributionToClimateChangeAdaptationInPercent": {
            "type": "number",
            "nullable": true
          },
          "substantialContributionToSustainableUseAndProtectionOfWaterAndMarineResourcesInPercent": {
            "type": "number",
            "nullable": true
          },
          "substantialContributionToTransitionToACircularEconomyInPercent": {
            "type": "number",
            "nullable": true
          },
          "substantialContributionToPollutionPreventionAndControlInPercent": {
            "type": "number",
            "nullable": true
          },
          "substantialContributionToProtectionAndRestorationOfBiodiversityAndEcosystemsInPercent": {
            "type": "number",
            "nullable": true
          },
          "dnshToClimateChangeMitigation": {
            "nullable": true,
            "allOf": [
              {
                "$ref": "#/components/schemas/YesNo"
              }
            ]
          },
          "dnshToClimateChangeAdaptation": {
            "nullable": true,
            "allOf": [
              {
                "$ref": "#/components/schemas/YesNo"
              }
            ]
          },
          "dnshToSustainableUseAndProtectionOfWaterAndMarineResources": {
            "nullable": true,
            "allOf": [
              {
                "$ref": "#/components/schemas/YesNo"
              }
            ]
          },
          "dnshToTransitionToACircularEconomy": {
            "nullable": true,
            "allOf": [
              {
                "$ref": "#/components/schemas/YesNo"
              }
            ]
          },
          "dnshToPollutionPreventionAndControl": {
            "nullable": true,
            "allOf": [
              {
                "$ref": "#/components/schemas/YesNo"
              }
            ]
          },
          "dnshToProtectionAndRestorationOfBiodiversityAndEcosystems": {
            "nullable": true,
            "allOf": [
              {
                "$ref": "#/components/schemas/YesNo"
              }
            ]
          },
          "minimumSafeguards": {
            "nullable": true,
            "allOf": [
              {
                "$ref": "#/components/schemas/YesNo"
              }
            ]
          }
        }
      },
      "EutaxonomyNonFinancialsCapex": {
        "type": "object",
        "properties": {
          "totalAmount": {
            "nullable": true,
            "allOf": [
              {
                "$ref": "#/components/schemas/CurrencyDataPoint"
              }
            ]
          },
          "nonEligibleShare": {
            "nullable": true,
            "allOf": [
              {
                "$ref": "#/components/schemas/EutaxonomyNonFinancialsCapexNonEligibleShare"
              }
            ]
          },
          "eligibleShare": {
            "nullable": true,
            "allOf": [
              {
                "$ref": "#/components/schemas/EutaxonomyNonFinancialsCapexEligibleShare"
              }
            ]
          },
          "nonAlignedShare": {
            "nullable": true,
            "allOf": [
              {
                "$ref": "#/components/schemas/EutaxonomyNonFinancialsCapexNonAlignedShare"
              }
            ]
          },
          "nonAlignedActivities": {
            "type": "array",
            "nullable": true,
            "items": {
              "$ref": "#/components/schemas/EuTaxonomyActivity"
            }
          },
          "alignedShare": {
            "nullable": true,
            "allOf": [
              {
                "$ref": "#/components/schemas/EutaxonomyNonFinancialsCapexAlignedShare"
              }
            ]
          },
          "substantialContributionToClimateChangeMitigationInPercent": {
            "type": "number",
            "nullable": true
          },
          "substantialContributionToClimateChangeAdaptationInPercent": {
            "type": "number",
            "nullable": true
          },
          "substantialContributionToSustainableUseAndProtectionOfWaterAndMarineResourcesInPercent": {
            "type": "number",
            "nullable": true
          },
          "substantialContributionToTransitionToACircularEconomyInPercent": {
            "type": "number",
            "nullable": true
          },
          "substantialContributionToPollutionPreventionAndControlInPercent": {
            "type": "number",
            "nullable": true
          },
          "substantialContributionToProtectionAndRestorationOfBiodiversityAndEcosystemsInPercent": {
            "type": "number",
            "nullable": true
          },
          "alignedActivities": {
            "type": "array",
            "nullable": true,
            "items": {
              "$ref": "#/components/schemas/EuTaxonomyAlignedActivity"
            }
          },
          "enablingShareInPercent": {
            "type": "number",
            "nullable": true
          },
          "transitionalShareInPercent": {
            "type": "number",
            "nullable": true
          }
        }
      },
      "EutaxonomyNonFinancialsCapexAlignedShare": {
        "type": "object",
        "properties": {
          "relativeShareInPercent": {
            "type": "number",
            "nullable": true
          },
          "absoluteShare": {
            "nullable": true,
            "allOf": [
              {
                "$ref": "#/components/schemas/AmountWithCurrency"
              }
            ]
          }
        }
      },
      "EutaxonomyNonFinancialsCapexEligibleShare": {
        "type": "object",
        "properties": {
          "relativeShareInPercent": {
            "type": "number",
            "nullable": true
          },
          "absoluteShare": {
            "nullable": true,
            "allOf": [
              {
                "$ref": "#/components/schemas/AmountWithCurrency"
              }
            ]
          }
        }
      },
      "EutaxonomyNonFinancialsCapexNonAlignedShare": {
        "type": "object",
        "properties": {
          "relativeShareInPercent": {
            "type": "number",
            "nullable": true
          },
          "absoluteShare": {
            "nullable": true,
            "allOf": [
              {
                "$ref": "#/components/schemas/AmountWithCurrency"
              }
            ]
          }
        }
      },
      "EutaxonomyNonFinancialsCapexNonEligibleShare": {
        "type": "object",
        "properties": {
          "relativeShareInPercent": {
            "type": "number",
            "nullable": true
          },
          "absoluteShare": {
            "nullable": true,
            "allOf": [
              {
                "$ref": "#/components/schemas/AmountWithCurrency"
              }
            ]
          }
        }
      },
      "EutaxonomyNonFinancialsData": {
        "type": "object",
        "properties": {
          "general": {
            "nullable": true,
            "allOf": [
              {
                "$ref": "#/components/schemas/EutaxonomyNonFinancialsGeneral"
              }
            ]
          },
          "revenue": {
            "nullable": true,
            "allOf": [
              {
                "$ref": "#/components/schemas/EutaxonomyNonFinancialsRevenue"
              }
            ]
          },
          "capex": {
            "nullable": true,
            "allOf": [
              {
                "$ref": "#/components/schemas/EutaxonomyNonFinancialsCapex"
              }
            ]
          },
          "opex": {
            "nullable": true,
            "allOf": [
              {
                "$ref": "#/components/schemas/EutaxonomyNonFinancialsOpex"
              }
            ]
          }
        }
      },
      "EutaxonomyNonFinancialsGeneral": {
        "type": "object",
        "properties": {
          "fiscalYearDeviation": {
            "nullable": true,
            "allOf": [
              {
                "$ref": "#/components/schemas/EutaxonomyNonFinancialsGeneralFiscalYearDeviationOptions"
              }
            ]
          },
          "fiscalYearEnd": {
            "type": "string",
            "format": "date",
            "nullable": true
          },
          "scopeOfEntities": {
            "nullable": true,
            "allOf": [
              {
                "$ref": "#/components/schemas/YesNoNa"
              }
            ]
          },
          "nfrdMandatory": {
            "nullable": true,
            "allOf": [
              {
                "$ref": "#/components/schemas/YesNo"
              }
            ]
          },
          "euTaxonomyActivityLevelReporting": {
            "nullable": true,
            "allOf": [
              {
                "$ref": "#/components/schemas/YesNo"
              }
            ]
          },
          "assurance": {
            "nullable": true,
            "allOf": [
              {
                "$ref": "#/components/schemas/AssuranceDataPoint"
              }
            ]
          },
          "numberOfEmployees": {
            "type": "number",
            "nullable": true
          },
          "referencedReports": {
            "type": "object",
            "nullable": true,
            "example": {
              "string": {
                "fileReference": "string",
                "fileName": "string",
                "isGroupLevel": "Yes",
                "reportDate": "2023-10-12",
                "currency": "string"
              }
            }
          }
        }
      },
      "EutaxonomyNonFinancialsGeneralFiscalYearDeviationOptions": {
        "type": "string",
        "enum": [
          "Deviation",
          "NoDeviation"
        ]
      },
      "EutaxonomyNonFinancialsOpex": {
        "type": "object",
        "properties": {
          "totalAmount": {
            "nullable": true,
            "allOf": [
              {
                "$ref": "#/components/schemas/CurrencyDataPoint"
              }
            ]
          },
          "nonEligibleShare": {
            "nullable": true,
            "allOf": [
              {
                "$ref": "#/components/schemas/EutaxonomyNonFinancialsOpexNonEligibleShare"
              }
            ]
          },
          "eligibleShare": {
            "nullable": true,
            "allOf": [
              {
                "$ref": "#/components/schemas/EutaxonomyNonFinancialsOpexEligibleShare"
              }
            ]
          },
          "nonAlignedShare": {
            "nullable": true,
            "allOf": [
              {
                "$ref": "#/components/schemas/EutaxonomyNonFinancialsOpexNonAlignedShare"
              }
            ]
          },
          "nonAlignedActivities": {
            "type": "array",
            "nullable": true,
            "items": {
              "$ref": "#/components/schemas/EuTaxonomyActivity"
            }
          },
          "alignedShare": {
            "nullable": true,
            "allOf": [
              {
                "$ref": "#/components/schemas/EutaxonomyNonFinancialsOpexAlignedShare"
              }
            ]
          },
          "substantialContributionToClimateChangeMitigationInPercent": {
            "type": "number",
            "nullable": true
          },
          "substantialContributionToClimateChangeAdaptationInPercent": {
            "type": "number",
            "nullable": true
          },
          "substantialContributionToSustainableUseAndProtectionOfWaterAndMarineResourcesInPercent": {
            "type": "number",
            "nullable": true
          },
          "substantialContributionToTransitionToACircularEconomyInPercent": {
            "type": "number",
            "nullable": true
          },
          "substantialContributionToPollutionPreventionAndControlInPercent": {
            "type": "number",
            "nullable": true
          },
          "substantialContributionToProtectionAndRestorationOfBiodiversityAndEcosystemsInPercent": {
            "type": "number",
            "nullable": true
          },
          "alignedActivities": {
            "type": "array",
            "nullable": true,
            "items": {
              "$ref": "#/components/schemas/EuTaxonomyAlignedActivity"
            }
          },
          "enablingShareInPercent": {
            "type": "number",
            "nullable": true
          },
          "transitionalShareInPercent": {
            "type": "number",
            "nullable": true
          }
        }
      },
      "EutaxonomyNonFinancialsOpexAlignedShare": {
        "type": "object",
        "properties": {
          "relativeShareInPercent": {
            "type": "number",
            "nullable": true
          },
          "absoluteShare": {
            "nullable": true,
            "allOf": [
              {
                "$ref": "#/components/schemas/AmountWithCurrency"
              }
            ]
          }
        }
      },
      "EutaxonomyNonFinancialsOpexEligibleShare": {
        "type": "object",
        "properties": {
          "relativeShareInPercent": {
            "type": "number",
            "nullable": true
          },
          "absoluteShare": {
            "nullable": true,
            "allOf": [
              {
                "$ref": "#/components/schemas/AmountWithCurrency"
              }
            ]
          }
        }
      },
      "EutaxonomyNonFinancialsOpexNonAlignedShare": {
        "type": "object",
        "properties": {
          "relativeShareInPercent": {
            "type": "number",
            "nullable": true
          },
          "absoluteShare": {
            "nullable": true,
            "allOf": [
              {
                "$ref": "#/components/schemas/AmountWithCurrency"
              }
            ]
          }
        }
      },
      "EutaxonomyNonFinancialsOpexNonEligibleShare": {
        "type": "object",
        "properties": {
          "relativeShareInPercent": {
            "type": "number",
            "nullable": true
          },
          "absoluteShare": {
            "nullable": true,
            "allOf": [
              {
                "$ref": "#/components/schemas/AmountWithCurrency"
              }
            ]
          }
        }
      },
      "EutaxonomyNonFinancialsRevenue": {
        "type": "object",
        "properties": {
          "totalAmount": {
            "nullable": true,
            "allOf": [
              {
                "$ref": "#/components/schemas/CurrencyDataPoint"
              }
            ]
          },
          "nonEligibleShare": {
            "nullable": true,
            "allOf": [
              {
                "$ref": "#/components/schemas/EutaxonomyNonFinancialsRevenueNonEligibleShare"
              }
            ]
          },
          "eligibleShare": {
            "nullable": true,
            "allOf": [
              {
                "$ref": "#/components/schemas/EutaxonomyNonFinancialsRevenueEligibleShare"
              }
            ]
          },
          "nonAlignedShare": {
            "nullable": true,
            "allOf": [
              {
                "$ref": "#/components/schemas/EutaxonomyNonFinancialsRevenueNonAlignedShare"
              }
            ]
          },
          "nonAlignedActivities": {
            "type": "array",
            "nullable": true,
            "items": {
              "$ref": "#/components/schemas/EuTaxonomyActivity"
            }
          },
          "alignedShare": {
            "nullable": true,
            "allOf": [
              {
                "$ref": "#/components/schemas/EutaxonomyNonFinancialsRevenueAlignedShare"
              }
            ]
          },
          "substantialContributionToClimateChangeMitigationInPercent": {
            "type": "number",
            "nullable": true
          },
          "substantialContributionToClimateChangeAdaptationInPercent": {
            "type": "number",
            "nullable": true
          },
          "substantialContributionToSustainableUseAndProtectionOfWaterAndMarineResourcesInPercent": {
            "type": "number",
            "nullable": true
          },
          "substantialContributionToTransitionToACircularEconomyInPercent": {
            "type": "number",
            "nullable": true
          },
          "substantialContributionToPollutionPreventionAndControlInPercent": {
            "type": "number",
            "nullable": true
          },
          "substantialContributionToProtectionAndRestorationOfBiodiversityAndEcosystemsInPercent": {
            "type": "number",
            "nullable": true
          },
          "alignedActivities": {
            "type": "array",
            "nullable": true,
            "items": {
              "$ref": "#/components/schemas/EuTaxonomyAlignedActivity"
            }
          },
          "enablingShareInPercent": {
            "type": "number",
            "nullable": true
          },
          "transitionalShareInPercent": {
            "type": "number",
            "nullable": true
          }
        }
      },
      "EutaxonomyNonFinancialsRevenueAlignedShare": {
        "type": "object",
        "properties": {
          "relativeShareInPercent": {
            "type": "number",
            "nullable": true
          },
          "absoluteShare": {
            "nullable": true,
            "allOf": [
              {
                "$ref": "#/components/schemas/AmountWithCurrency"
              }
            ]
          }
        }
      },
      "EutaxonomyNonFinancialsRevenueEligibleShare": {
        "type": "object",
        "properties": {
          "relativeShareInPercent": {
            "type": "number",
            "nullable": true
          },
          "absoluteShare": {
            "nullable": true,
            "allOf": [
              {
                "$ref": "#/components/schemas/AmountWithCurrency"
              }
            ]
          }
        }
      },
      "EutaxonomyNonFinancialsRevenueNonAlignedShare": {
        "type": "object",
        "properties": {
          "relativeShareInPercent": {
            "type": "number",
            "nullable": true
          },
          "absoluteShare": {
            "nullable": true,
            "allOf": [
              {
                "$ref": "#/components/schemas/AmountWithCurrency"
              }
            ]
          }
        }
      },
      "EutaxonomyNonFinancialsRevenueNonEligibleShare": {
        "type": "object",
        "properties": {
          "relativeShareInPercent": {
            "type": "number",
            "nullable": true
          },
          "absoluteShare": {
            "nullable": true,
            "allOf": [
              {
                "$ref": "#/components/schemas/AmountWithCurrency"
              }
            ]
          }
        }
      },
      "RelativeAndAbsoluteFinancialShare": {
        "type": "object",
        "properties": {
          "relativeShareInPercent": {
            "type": "number",
            "nullable": true
          },
          "absoluteShare": {
            "nullable": true,
            "allOf": [
              {
                "$ref": "#/components/schemas/AmountWithCurrency"
              }
            ]
          }
        }
      },
      "CompanyAssociatedDataEuTaxonomyDataForFinancials": {
        "required": [
          "companyId",
          "data",
          "reportingPeriod"
        ],
        "type": "object",
        "properties": {
          "companyId": {
            "type": "string"
          },
          "reportingPeriod": {
            "type": "string"
          },
          "data": {
            "$ref": "#/components/schemas/EuTaxonomyDataForFinancials"
          }
        }
      },
      "CompanyReport": {
        "required": [
          "fileReference"
        ],
        "type": "object",
        "properties": {
          "fileReference": {
            "type": "string"
          },
          "fileName": {
            "type": "string",
            "nullable": true
          },
          "isGroupLevel": {
            "nullable": true,
            "allOf": [
              {
                "$ref": "#/components/schemas/YesNoNa"
              }
            ]
          },
          "reportDate": {
            "type": "string",
            "format": "date",
            "nullable": true
          },
          "currency": {
            "type": "string",
            "nullable": true
          }
        },
        "example": {
          "string": {
            "fileReference": "string",
            "fileName": "string",
            "isGroupLevel": "Yes",
            "reportDate": "2023-10-12",
            "currency": "string"
          }
        }
      },
      "CreditInstitutionKpis": {
        "type": "object",
        "properties": {
          "tradingPortfolioInPercent": {
            "nullable": true,
            "allOf": [
              {
                "$ref": "#/components/schemas/ExtendedDataPointBigDecimal"
              }
            ]
          },
          "interbankLoansInPercent": {
            "nullable": true,
            "allOf": [
              {
                "$ref": "#/components/schemas/ExtendedDataPointBigDecimal"
              }
            ]
          },
          "tradingPortfolioAndInterbankLoansInPercent": {
            "nullable": true,
            "allOf": [
              {
                "$ref": "#/components/schemas/ExtendedDataPointBigDecimal"
              }
            ]
          },
          "greenAssetRatioInPercent": {
            "nullable": true,
            "allOf": [
              {
                "$ref": "#/components/schemas/ExtendedDataPointBigDecimal"
              }
            ]
          }
        }
      },
      "EligibilityKpis": {
        "type": "object",
        "properties": {
          "taxonomyEligibleActivityInPercent": {
            "nullable": true,
            "allOf": [
              {
                "$ref": "#/components/schemas/ExtendedDataPointBigDecimal"
              }
            ]
          },
          "taxonomyNonEligibleActivityInPercent": {
            "nullable": true,
            "allOf": [
              {
                "$ref": "#/components/schemas/ExtendedDataPointBigDecimal"
              }
            ]
          },
          "derivativesInPercent": {
            "nullable": true,
            "allOf": [
              {
                "$ref": "#/components/schemas/ExtendedDataPointBigDecimal"
              }
            ]
          },
          "banksAndIssuersInPercent": {
            "nullable": true,
            "allOf": [
              {
                "$ref": "#/components/schemas/ExtendedDataPointBigDecimal"
              }
            ]
          },
          "investmentNonNfrdInPercent": {
            "nullable": true,
            "allOf": [
              {
                "$ref": "#/components/schemas/ExtendedDataPointBigDecimal"
              }
            ]
          }
        },
        "example": {
          "CreditInstitution": {
            "taxonomyEligibleActivityInPercent": {
              "value": 0,
              "quality": "Audited",
              "dataSource": {
                "page": 0,
                "tagName": "string",
                "fileName": "string",
                "fileReference": "string"
              },
              "comment": "string"
            }
          },
          "InsuranceOrReinsurance": {
            "taxonomyEligibleActivityInPercent": {
              "value": 0,
              "quality": "Audited",
              "dataSource": {
                "page": 0,
                "tagName": "string",
                "fileName": "string",
                "fileReference": "string"
              },
              "comment": "string"
            }
          },
          "AssetManagement": {
            "taxonomyEligibleActivityInPercent": {
              "value": 0,
              "quality": "Audited",
              "dataSource": {
                "page": 0,
                "tagName": "string",
                "fileName": "string",
                "fileReference": "string"
              },
              "comment": "string"
            }
          },
          "InvestmentFirm": {
            "taxonomyEligibleActivityInPercent": {
              "value": 0,
              "quality": "Audited",
              "dataSource": {
                "page": 0,
                "tagName": "string",
                "fileName": "string",
                "fileReference": "string"
              },
              "comment": "string"
            }
          }
        }
      },
      "EuTaxonomyDataForFinancials": {
        "type": "object",
        "properties": {
          "financialServicesTypes": {
            "type": "array",
            "nullable": true,
            "items": {
              "type": "string",
              "enum": [
                "CreditInstitution",
                "InsuranceOrReinsurance",
                "AssetManagement",
                "InvestmentFirm"
              ]
            }
          },
          "eligibilityKpis": {
            "type": "object",
            "additionalProperties": {
              "$ref": "#/components/schemas/EligibilityKpis"
            },
            "nullable": true,
            "example": {
              "CreditInstitution": {
                "taxonomyEligibleActivityInPercent": {
                  "value": 0,
                  "quality": "Audited",
                  "dataSource": {
                    "page": 0,
                    "tagName": "string",
                    "fileName": "string",
                    "fileReference": "string"
                  },
                  "comment": "string"
                }
              },
              "InsuranceOrReinsurance": {
                "taxonomyEligibleActivityInPercent": {
                  "value": 0,
                  "quality": "Audited",
                  "dataSource": {
                    "page": 0,
                    "tagName": "string",
                    "fileName": "string",
                    "fileReference": "string"
                  },
                  "comment": "string"
                }
              },
              "AssetManagement": {
                "taxonomyEligibleActivityInPercent": {
                  "value": 0,
                  "quality": "Audited",
                  "dataSource": {
                    "page": 0,
                    "tagName": "string",
                    "fileName": "string",
                    "fileReference": "string"
                  },
                  "comment": "string"
                }
              },
              "InvestmentFirm": {
                "taxonomyEligibleActivityInPercent": {
                  "value": 0,
                  "quality": "Audited",
                  "dataSource": {
                    "page": 0,
                    "tagName": "string",
                    "fileName": "string",
                    "fileReference": "string"
                  },
                  "comment": "string"
                }
              }
            }
          },
          "creditInstitutionKpis": {
            "nullable": true,
            "allOf": [
              {
                "$ref": "#/components/schemas/CreditInstitutionKpis"
              }
            ]
          },
          "investmentFirmKpis": {
            "nullable": true,
            "allOf": [
              {
                "$ref": "#/components/schemas/InvestmentFirmKpis"
              }
            ]
          },
          "insuranceKpis": {
            "nullable": true,
            "allOf": [
              {
                "$ref": "#/components/schemas/InsuranceKpis"
              }
            ]
          },
          "fiscalYearDeviation": {
            "nullable": true,
            "allOf": [
              {
                "$ref": "#/components/schemas/FiscalYearDeviation"
              }
            ]
          },
          "fiscalYearEnd": {
            "type": "string",
            "format": "date",
            "nullable": true
          },
          "scopeOfEntities": {
            "nullable": true,
            "allOf": [
              {
                "$ref": "#/components/schemas/YesNoNa"
              }
            ]
          },
          "nfrdMandatory": {
            "nullable": true,
            "allOf": [
              {
                "$ref": "#/components/schemas/YesNo"
              }
            ]
          },
          "euTaxonomyActivityLevelReporting": {
            "nullable": true,
            "allOf": [
              {
                "$ref": "#/components/schemas/YesNo"
              }
            ]
          },
          "assurance": {
            "nullable": true,
            "allOf": [
              {
                "$ref": "#/components/schemas/AssuranceDataPoint"
              }
            ]
          },
          "numberOfEmployees": {
            "type": "number",
            "nullable": true
          },
          "referencedReports": {
            "type": "object",
            "additionalProperties": {
              "$ref": "#/components/schemas/CompanyReport"
            },
            "nullable": true,
            "example": {
              "string": {
                "fileReference": "string",
                "fileName": "string",
                "isGroupLevel": "Yes",
                "reportDate": "2023-10-12",
                "currency": "string"
              }
            }
          }
        }
      },
      "FiscalYearDeviation": {
        "type": "string",
        "enum": [
          "Deviation",
          "NoDeviation"
        ]
      },
      "InsuranceKpis": {
        "type": "object",
        "properties": {
          "taxonomyEligibleNonLifeInsuranceActivitiesInPercent": {
            "nullable": true,
            "allOf": [
              {
                "$ref": "#/components/schemas/ExtendedDataPointBigDecimal"
              }
            ]
          }
        }
      },
      "InvestmentFirmKpis": {
        "type": "object",
        "properties": {
          "greenAssetRatioInPercent": {
            "nullable": true,
            "allOf": [
              {
                "$ref": "#/components/schemas/ExtendedDataPointBigDecimal"
              }
            ]
          }
        }
      },
      "AuflistungDerSektorenOptions": {
        "type": "string",
        "enum": [
          "ALandwirtschaftForstwirtschaftUndFischerei",
          "BBergbauUndGewinnungVonSteinenUndErden",
          "CVerarbeitendesGewerbeHerstellungVonWaren",
          "DEnergieversorgung",
          "EWasserversorgungAbwasserAndAbfallentsorgungBeseitigungenVonUmweltverschmutzungen",
          "FBaugewerbeBau",
          "GHandelInstandhaltungUndReparaturVonKraftfahrzeugen",
          "HVerkehrUndLagerhaltung",
          "LGrundstuecksUndWohnungswesen"
        ]
      },
      "AuswirkungenAufAnteilBefristerVertraegeUndFluktuationValues": {
        "type": "object",
        "properties": {
          "anzahlDerBefristetenVertraege": {
            "type": "number",
            "nullable": true
          },
          "fluktuation": {
            "type": "number",
            "nullable": true
          }
        }
      },
      "BerichterstattungAbfallproduktionValues": {
        "type": "object",
        "properties": {
          "gesamteAbfallmenge": {
            "type": "number",
            "nullable": true
          },
          "prozentAbfallRecyclet": {
            "type": "number",
            "nullable": true
          },
          "prozentGefaehrlicherAbfall": {
            "type": "number",
            "nullable": true
          }
        }
      },
      "BerichterstattungEinnahmenAusFossilenBrennstoffenValues": {
        "type": "object",
        "properties": {
          "prozentDerEinnahmenAusFossilenBrennstoffen": {
            "type": "number",
            "nullable": true
          }
        }
      },
      "BerichterstattungEnergieverbrauchValues": {
        "type": "object",
        "properties": {
          "energieverbrauch": {
            "type": "number",
            "nullable": true
          },
          "prozentDesVerbrauchsErneuerbarerEnergien": {
            "type": "number",
            "nullable": true
          },
          "ggfProzentDerErneuerbarenEnergieerzeugung": {
            "type": "number",
            "nullable": true
          }
        }
      },
      "BerichterstattungEnergieverbrauchVonImmobilienvermoegenValues": {
        "type": "object",
        "properties": {
          "engagementAnteilInEnergieineffizientenImmobilienanlagen": {
            "type": "number",
            "nullable": true
          }
        }
      },
      "BerichterstattungWasserverbrauchValues": {
        "type": "object",
        "properties": {
          "wasserverbrauch": {
            "type": "number",
            "nullable": true
          },
          "emissionenInWasser": {
            "type": "number",
            "nullable": true
          }
        }
      },
      "BudgetFuerSchulungAusbildungValues": {
        "type": "object",
        "properties": {
          "budgetProMitarbeiter": {
            "type": "number",
            "nullable": true
          }
        }
      },
      "CompanyAssociatedDataEsgQuestionnaireData": {
        "required": [
          "companyId",
          "data",
          "reportingPeriod"
        ],
        "type": "object",
        "properties": {
          "companyId": {
            "type": "string"
          },
          "reportingPeriod": {
            "type": "string"
          },
          "data": {
            "$ref": "#/components/schemas/EsgQuestionnaireData"
          }
        },
        "example": "{\n  \"companyId\": \"string\",\n  \"reportingPeriod\": \"2022\",\n  \"data\": {\n    \"general\": {\n      \"masterData\": {\n        \"berichtspflichtUndEinwilligungZurVeroeffentlichung\": \"Yes\",\n        \"gueltigkeitsDatum\": \"2022-12-31\"\n      }\n    },\n    \"allgemein\": {\n      \"esgZiele\": {\n        \"existenzVonEsgZielen\": \"Yes\",\n        \"beschreibungDerEsgZiele\": \"Transitioning to energy consumption from 100% renewable resources\",\n        \"investitionenInZielerreichung\": \"50000 EUR\"\n      },\n      \"sektoren\": {\n        \"sektorenMitHohenKlimaauswirkungen\": \"Yes\",\n        \"auflistungDerSektoren\": [\n          \"GHandelInstandhaltungUndReparaturVonKraftfahrzeugen\",\n          \"LGrundstuecksUndWohnungswesen\"\n        ]\n      },\n      \"esgBerichte\": {\n        \"nachhaltigkeitsberichte\": \"Yes\",\n        \"frequenzDerBerichterstattung\": \"Halbjaehrlich\",\n        \"aktuelleBerichte\": [\n          {\n            \"value\": \"Bayer Geschäftsbericht 2022\",\n            \"dataSource\": {\n              \"fileName\": \"Bayer-Geschaeftsbericht-2022\",\n              \"fileReference\": \"3bbdc1879acbc211af4b87a8593cfd7523adedd7100ca59326df05f8adbfe881\"\n            }\n          }\n        ]\n      },\n      \"akkreditierungen\": {\n        \"iso14001\": {\n          \"value\": \"Yes\",\n          \"dataSource\": {\n            \"fileName\": \"\",\n            \"fileReference\": \"\"\n          }\n        },\n        \"iso45001\": {\n          \"value\": \"No\",\n          \"dataSource\": null\n        },\n        \"iso27001\": {\n          \"value\": \"No\",\n          \"dataSource\": null\n        },\n        \"iso50001\": {\n          \"value\": \"No\",\n          \"dataSource\": null\n        },\n        \"weitereAkkreditierungen\": [\n          {\n            \"value\": \"Data quality\",\n            \"dataSource\": {\n              \"fileName\": \"Data_Quality_1_28_2019_FINAL_1\",\n              \"fileReference\": \"21567034fc692753175270d7eadeb135e9e885c77f71b79358a1fb897d992a7d\"\n            }\n          }\n        ]\n      },\n      \"unGlobalConceptPrinzipien\": {\n        \"mechanismenZurUeberwachungDerEinhaltungDerUngcp\": \"No\",\n        \"richtlinienZurEinhaltungDerUngcp\": null,\n        \"erklaerungDerEinhaltungDerUngcp\": null\n      },\n      \"oecdLeitsaetze\": {\n        \"mechanismenZurUeberwachungDerEinhaltungDerOecdLeitsaetze\": \"Yes\",\n        \"richtlinienZurEinhaltungDerOecdLeitsaetze\": [\n          {\n            \"value\": \"Annual report\",\n            \"dataSource\": {\n              \"fileName\": \"Bayer-Geschaeftsbericht-2022\",\n              \"fileReference\": \"3bbdc1879acbc211af4b87a8593cfd7523adedd7100ca59326df05f8adbfe881\"\n            }\n          }\n        ],\n        \"erklaerungDerEinhaltungDerOecdLeitsaetze\": \"Erklärung der Einhaltung\"\n      },\n      \"sonstige\": {\n        \"ausrichtungAufDieUnSdgsUndAktivesVerfolgen\": \"n/a\",\n        \"ausschlusslistenAufBasisVonEsgKriterien\": \"Yes\",\n        \"ausschlusslisten\": \"controversial weapons, tobacco, alcohol, gambling, adult entertainment, fossil fuels\"\n      },\n      \"fuehrungsstandards\": {\n        \"oekologischeSozialeFuehrungsstandardsOderPrinzipien\": \"Yes\",\n        \"anreizmechanismenFuerDasManagementUmwelt\": \"JaGeschaeftsleitung\",\n        \"anreizmechanismenFuerDasManagementSoziales\": \"JaAufsichtsrat\"\n      },\n      \"rechtsstreitigkeiten\": {\n        \"esgBezogeneRechtsstreitigkeiten\": \"Yes\",\n        \"rechtsstreitigkeitenMitBezugZuE\": \"Yes\",\n        \"statusZuE\": \"Geklaert\",\n        \"einzelheitenZuDenRechtsstreitigkeitenZuE\": \"Wasserverschmutzung\",\n        \"rechtsstreitigkeitenMitBezugZuS\": \"No\",\n        \"statusZuS\": null,\n        \"einzelheitenZuDenRechtsstreitigkeitenZuS\": null,\n        \"rechtsstreitigkeitenMitBezugZuG\": \"No\",\n        \"statusZuG\": null,\n        \"einzelheitenZuDenRechtsstreitigkeitenZuG\": null\n      },\n      \"rating\": {\n        \"esgRating\": \"Yes\",\n        \"agentur\": \"MSCI\",\n        \"ergebnis\": \"A\",\n        \"ratingbericht\": {\n          \"value\": \"No\",\n          \"dataSource\": null\n        },\n        \"kritischePunkte\": \"n/a\"\n      },\n      \"anleihen\": {\n        \"grueneSozialeUndOderNachhaltigeEmissionen\": \"Yes\",\n        \"ausstehendeGrueneSozialeUndOderNachhaltigeEmissionen\": 10000,\n        \"sustainibilityLinkedDebt\": \"Yes\",\n        \"ausstehendeSustainibilityLinkedDebt\": 20000\n      },\n      \"risiken\": {\n        \"wichtigsteESUndGRisikenUndBewertung\": \"Risiken und Bewertung\",\n        \"hindernisseBeimUmgangMitEsgBedenken\": \"Hindernisse 1, Hindernisse 2\"\n      }\n    },\n    \"umwelt\": {\n      \"treibhausgasemissionen\": {\n        \"treibhausgasBerichterstattungUndPrognosen\": {\n          \"currentYear\": 2023,\n          \"yearlyData\": {\n            \"2019\": {\n              \"scope1\": null,\n              \"scope2\": null,\n              \"scope3\": null\n            },\n            \"2020\": {\n              \"scope1\": null,\n              \"scope2\": null,\n              \"scope3\": null\n            },\n            \"2021\": {\n              \"scope1\": 305000,\n              \"scope2\": 51900,\n              \"scope3\": 223000\n            },\n            \"2022\": {\n              \"scope1\": 351000,\n              \"scope2\": 195000,\n              \"scope3\": 405000\n            },\n            \"2023\": {\n              \"scope1\": 293000,\n              \"scope2\": 318000,\n              \"scope3\": 561000\n            },\n            \"2024\": {\n              \"scope1\": null,\n              \"scope2\": null,\n              \"scope3\": null\n            },\n            \"2025\": {\n              \"scope1\": null,\n              \"scope2\": null,\n              \"scope3\": null\n            }\n          }\n        },\n        \"treibhausgasEmissionsintensitaetDerUnternehmenInDieInvestiertWird\": \"223000\",\n        \"strategieUndZieleZurReduzierungVonTreibhausgasEmissionen\": \"Strategie und Ziele\"\n      },\n      \"produktion\": {\n        \"produkteZurVerringerungDerUmweltbelastung\": \"Yes\",\n        \"verringerungenDerUmweltbelastung\": null,\n        \"oekologischerMindestStandardFuerProduktionsprozesse\": \"No\"\n      },\n      \"energieverbrauch\": {\n        \"berichterstattungEnergieverbrauch\": {\n          \"currentYear\": 2023,\n          \"yearlyData\": {\n            \"2019\": {\n              \"energieverbrauch\": null,\n              \"prozentDesVerbrauchsErneuerbarerEnergien\": null,\n              \"ggfProzentDerErneuerbarenEnergieerzeugung\": null\n            },\n            \"2020\": {\n              \"energieverbrauch\": null,\n              \"prozentDesVerbrauchsErneuerbarerEnergien\": null,\n              \"ggfProzentDerErneuerbarenEnergieerzeugung\": null\n            },\n            \"2021\": {\n              \"energieverbrauch\": 195000,\n              \"prozentDesVerbrauchsErneuerbarerEnergien\": 25,\n              \"ggfProzentDerErneuerbarenEnergieerzeugung\": null\n            },\n            \"2022\": {\n              \"energieverbrauch\": 561000,\n              \"prozentDesVerbrauchsErneuerbarerEnergien\": 70,\n              \"ggfProzentDerErneuerbarenEnergieerzeugung\": null\n            },\n            \"2023\": {\n              \"energieverbrauch\": 51900,\n              \"prozentDesVerbrauchsErneuerbarerEnergien\": 100,\n              \"ggfProzentDerErneuerbarenEnergieerzeugung\": 5\n            },\n            \"2024\": {\n              \"energieverbrauch\": null,\n              \"prozentDesVerbrauchsErneuerbarerEnergien\": null,\n              \"ggfProzentDerErneuerbarenEnergieerzeugung\": null\n            },\n            \"2025\": {\n              \"energieverbrauch\": null,\n              \"prozentDesVerbrauchsErneuerbarerEnergien\": null,\n              \"ggfProzentDerErneuerbarenEnergieerzeugung\": null\n            }\n          }\n        },\n        \"unternehmensGruppenStrategieBzglEnergieverbrauch\": null\n      },\n      \"energieeffizienzImmobilienanlagen\": {\n        \"berichterstattungEnergieverbrauchVonImmobilienvermoegen\": {\n          \"currentYear\": 2023,\n          \"yearlyData\": {\n            \"2019\": {\n              \"engagementAnteilInEnergieineffizientenImmobilienanlagen\": null\n            },\n            \"2020\": {\n              \"engagementAnteilInEnergieineffizientenImmobilienanlagen\": null\n            },\n            \"2021\": {\n              \"engagementAnteilInEnergieineffizientenImmobilienanlagen\": 30\n            },\n            \"2022\": {\n              \"engagementAnteilInEnergieineffizientenImmobilienanlagen\": 70\n            },\n            \"2023\": {\n              \"engagementAnteilInEnergieineffizientenImmobilienanlagen\": 90\n            },\n            \"2024\": {\n              \"engagementAnteilInEnergieineffizientenImmobilienanlagen\": null\n            },\n            \"2025\": {\n              \"engagementAnteilInEnergieineffizientenImmobilienanlagen\": null\n            }\n          }\n        },\n        \"unternehmensGruppenStrategieBzglEnergieeffizientenImmobilienanlagen\": null\n      },\n      \"wasserverbrauch\": {\n        \"berichterstattungWasserverbrauch\": {\n          \"currentYear\": 2023,\n          \"yearlyData\": {\n            \"2019\": {\n              \"wasserverbrauch\": null,\n              \"emissionenInWasser\": null\n            },\n            \"2020\": {\n              \"wasserverbrauch\": null,\n              \"emissionenInWasser\": null\n            },\n            \"2021\": {\n              \"wasserverbrauch\": 30000,\n              \"emissionenInWasser\": 5\n            },\n            \"2022\": {\n              \"wasserverbrauch\": 15000,\n              \"emissionenInWasser\": 0\n            },\n            \"2023\": {\n              \"wasserverbrauch\": 10000,\n              \"emissionenInWasser\": 0\n            },\n            \"2024\": {\n              \"wasserverbrauch\": null,\n              \"emissionenInWasser\": null\n            },\n            \"2025\": {\n              \"wasserverbrauch\": null,\n              \"emissionenInWasser\": null\n            }\n          }\n        },\n        \"unternehmensGruppenStrategieBzglWasserverbrauch\": null\n      },\n      \"abfallproduktion\": {\n        \"berichterstattungAbfallproduktion\": {\n          \"currentYear\": 2023,\n          \"yearlyData\": {\n            \"2019\": {\n              \"gesamteAbfallmenge\": null,\n              \"prozentAbfallRecyclet\": null,\n              \"prozentGefaehrlicherAbfall\": null\n            },\n            \"2020\": {\n              \"gesamteAbfallmenge\": null,\n              \"prozentAbfallRecyclet\": null,\n              \"prozentGefaehrlicherAbfall\": null\n            },\n            \"2021\": {\n              \"gesamteAbfallmenge\": 30,\n              \"prozentAbfallRecyclet\": 15,\n              \"prozentGefaehrlicherAbfall\": 0\n            },\n            \"2022\": {\n              \"gesamteAbfallmenge\": 20,\n              \"prozentAbfallRecyclet\": 47,\n              \"prozentGefaehrlicherAbfall\": 0\n            },\n            \"2023\": {\n              \"gesamteAbfallmenge\": 10,\n              \"prozentAbfallRecyclet\": 68,\n              \"prozentGefaehrlicherAbfall\": 0\n            },\n            \"2024\": {\n              \"gesamteAbfallmenge\": null,\n              \"prozentAbfallRecyclet\": null,\n              \"prozentGefaehrlicherAbfall\": null\n            },\n            \"2025\": {\n              \"gesamteAbfallmenge\": null,\n              \"prozentAbfallRecyclet\": null,\n              \"prozentGefaehrlicherAbfall\": null\n            }\n          }\n        },\n        \"unternehmensGruppenStrategieBzglAbfallproduktion\": null,\n        \"recyclingImProduktionsprozess\": {\n          \"currentYear\": 2023,\n          \"yearlyData\": {\n            \"2019\": {\n              \"prozentRecycelteWerkstoffeImProduktionsprozess\": null\n            },\n            \"2020\": {\n              \"prozentRecycelteWerkstoffeImProduktionsprozess\": null\n            },\n            \"2021\": {\n              \"prozentRecycelteWerkstoffeImProduktionsprozess\": 0\n            },\n            \"2022\": {\n              \"prozentRecycelteWerkstoffeImProduktionsprozess\": 0\n            },\n            \"2023\": {\n              \"prozentRecycelteWerkstoffeImProduktionsprozess\": 0\n            },\n            \"2024\": {\n              \"prozentRecycelteWerkstoffeImProduktionsprozess\": null\n            },\n            \"2025\": {\n              \"prozentRecycelteWerkstoffeImProduktionsprozess\": null\n            }\n          }\n        },\n        \"gefaehrlicherAbfall\": \"0\"\n      },\n      \"biodiversitaet\": {\n        \"negativeAktivitaetenFuerDieBiologischeVielfalt\": \"No\",\n        \"negativeMassnahmenFuerDieBiologischeVielfalt\": null,\n        \"positiveAktivitaetenFuerDieBiologischeVielfalt\": \"Yes\",\n        \"positiveMassnahmenFuerDieBiologischeVielfalt\": \"Positive Maßnahme\"\n      },\n      \"fossileBrennstoffe\": {\n        \"einnahmenAusFossilenBrennstoffen\": \"Yes\",\n        \"berichterstattungEinnahmenAusFossilenBrennstoffen\": {\n          \"currentYear\": 2022,\n          \"yearlyData\": {\n            \"2019\": {\n              \"prozentDerEinnahmenAusFossilenBrennstoffen\": null\n            },\n            \"2020\": {\n              \"prozentDerEinnahmenAusFossilenBrennstoffen\": null\n            },\n            \"2021\": {\n              \"prozentDerEinnahmenAusFossilenBrennstoffen\": 60\n            },\n            \"2022\": {\n              \"prozentDerEinnahmenAusFossilenBrennstoffen\": 15\n            },\n            \"2023\": {\n              \"prozentDerEinnahmenAusFossilenBrennstoffen\": 0\n            },\n            \"2024\": {\n              \"prozentDerEinnahmenAusFossilenBrennstoffen\": null\n            },\n            \"2025\": {\n              \"prozentDerEinnahmenAusFossilenBrennstoffen\": null\n            }\n          }\n        }\n      },\n      \"taxonomie\": {\n        \"taxonomieBerichterstattung\": \"Nfrd\",\n        \"euTaxonomieKompassAktivitaeten\": [\n          \"ForestManagement\",\n          \"ManufactureOfLowCarbonTechnologiesForTransport\",\n          \"ManufactureOfIronAndSteel\"\n        ],\n        \"umsatzInvestitionsaufwandFuerNachhaltigeAktivitaeten\": {\n          \"currentYear\": 2023,\n          \"yearlyData\": {\n            \"2019\": {\n              \"taxonomieGeeignetNachProzentUmsatz\": null,\n              \"taxonomieGeeignetNachProzentCapex\": null,\n              \"taxonomieKonformNachProzentUmsatz\": null,\n              \"taxonomieKonformNachProzentCapex\": null\n            },\n            \"2020\": {\n              \"taxonomieGeeignetNachProzentUmsatz\": null,\n              \"taxonomieGeeignetNachProzentCapex\": null,\n              \"taxonomieKonformNachProzentUmsatz\": null,\n              \"taxonomieKonformNachProzentCapex\": null\n            },\n            \"2021\": {\n              \"taxonomieGeeignetNachProzentUmsatz\": 25,\n              \"taxonomieGeeignetNachProzentCapex\": 7,\n              \"taxonomieKonformNachProzentUmsatz\": 15,\n              \"taxonomieKonformNachProzentCapex\": 5\n            },\n            \"2022\": {\n              \"taxonomieGeeignetNachProzentUmsatz\": 56,\n              \"taxonomieGeeignetNachProzentCapex\": 8,\n              \"taxonomieKonformNachProzentUmsatz\": 18,\n              \"taxonomieKonformNachProzentCapex\": 6\n            },\n            \"2023\": {\n              \"taxonomieGeeignetNachProzentUmsatz\": 70,\n              \"taxonomieGeeignetNachProzentCapex\": 14,\n              \"taxonomieKonformNachProzentUmsatz\": 24,\n              \"taxonomieKonformNachProzentCapex\": 10\n            },\n            \"2024\": {\n              \"taxonomieGeeignetNachProzentUmsatz\": null,\n              \"taxonomieGeeignetNachProzentCapex\": null,\n              \"taxonomieKonformNachProzentUmsatz\": null,\n              \"taxonomieKonformNachProzentCapex\": null\n            },\n            \"2025\": {\n              \"taxonomieGeeignetNachProzentUmsatz\": null,\n              \"taxonomieGeeignetNachProzentCapex\": null,\n              \"taxonomieKonformNachProzentUmsatz\": null,\n              \"taxonomieKonformNachProzentCapex\": null\n            }\n          }\n        }\n      }\n    },\n    \"soziales\": {\n      \"unternehmensstrukturaenderungen\": {\n        \"vorhandenseinKuerzlicherAenderungenDerUnternehmensstruktur\": \"Yes\",\n        \"anzahlUnbefristeterVertraegeInDeutschland\": 543,\n        \"anzahlDerVonEinemVerkaufBetroffenenUnbefristetenVertraegeInDeutschland\": 63,\n        \"anzahlDerVonEinerAkquisitionBetroffenenUnbefristetenVertraegeInDeutschland\": 34,\n        \"anzahlUnbefristeterVertraegeInDerGesamtgruppe\": 453,\n        \"anzahlDerVonEinemVerkaufBetroffenenUnbefristetenVertraegeInDerGesamtgruppe\": 75,\n        \"anzahlDerVonEinerAkquisitionBetroffenenUnbefristetenVertraegeInDerGesamtgruppe\": 967,\n        \"auswirkungenAufAnteilBefristerVertraegeUndFluktuation\": {\n          \"currentYear\": 2022,\n          \"yearlyData\": {\n            \"2019\": {\n              \"anzahlDerBefristetenVertraege\": null,\n              \"fluktuation\": null\n            },\n            \"2020\": {\n              \"anzahlDerBefristetenVertraege\": null,\n              \"fluktuation\": null\n            },\n            \"2021\": {\n              \"anzahlDerBefristetenVertraege\": 456,\n              \"fluktuation\": 24\n            },\n            \"2022\": {\n              \"anzahlDerBefristetenVertraege\": 477,\n              \"fluktuation\": 57\n            }\n          }\n        }\n      },\n      \"sicherheitUndWeiterbildung\": {\n        \"sicherheitsmassnahmenFuerMitarbeiter\": \"Sicherheitsmaßnahme\",\n        \"unfallrate\": {\n          \"currentYear\": 2023,\n          \"yearlyData\": {\n            \"2019\": {\n              \"haeufigkeitsrateVonArbeitsunfaellenMitZeitverlust\": null\n            },\n            \"2020\": {\n              \"haeufigkeitsrateVonArbeitsunfaellenMitZeitverlust\": null\n            },\n            \"2021\": {\n              \"haeufigkeitsrateVonArbeitsunfaellenMitZeitverlust\": 8\n            },\n            \"2022\": {\n              \"haeufigkeitsrateVonArbeitsunfaellenMitZeitverlust\": 3\n            }\n          }\n        },\n        \"budgetFuerSchulungAusbildung\": {\n          \"currentYear\": 2023,\n          \"yearlyData\": {\n            \"2019\": {\n              \"budgetProMitarbeiter\": null\n            },\n            \"2020\": {\n              \"budgetProMitarbeiter\": null\n            },\n            \"2021\": {\n              \"budgetProMitarbeiter\": 500\n            },\n            \"2022\": {\n              \"budgetProMitarbeiter\": 1000\n            }\n          }\n        }\n      },\n      \"einkommensgleichheit\": {\n        \"ueberwachungDerEinkommensungleichheit\": {\n          \"currentYear\": 2023,\n          \"yearlyData\": {\n            \"2019\": {\n              \"unbereinigtesGeschlechtsspezifischesLohngefaelle\": null,\n              \"einkommensungleichheitsverhaeltnis\": null,\n              \"ceoEinkommensungleichheitsverhaeltnis\": null\n            },\n            \"2020\": {\n              \"unbereinigtesGeschlechtsspezifischesLohngefaelle\": null,\n              \"einkommensungleichheitsverhaeltnis\": null,\n              \"ceoEinkommensungleichheitsverhaeltnis\": null\n            },\n            \"2021\": {\n              \"unbereinigtesGeschlechtsspezifischesLohngefaelle\": 45,\n              \"einkommensungleichheitsverhaeltnis\": 23,\n              \"ceoEinkommensungleichheitsverhaeltnis\": 12\n            },\n            \"2022\": {\n              \"unbereinigtesGeschlechtsspezifischesLohngefaelle\": 34,\n              \"einkommensungleichheitsverhaeltnis\": 34,\n              \"ceoEinkommensungleichheitsverhaeltnis\": 76\n            }\n          }\n        },\n        \"massnahmenZurVerbesserungDerEinkommensungleichheit\": null\n      },\n      \"geschlechterdiversitaet\": {\n        \"mitarbeiterAufTopManagementEbene\": 2,\n        \"frauenAufTopManagementEbene\": 6,\n        \"mitgliederGeschaeftsfuehrung\": 4671,\n        \"frauenInDerGeschaeftsfuehrung\": 2,\n        \"definitionTopManagement\": \"Definition \",\n        \"einhaltungRechtlicherVorgaben\": null\n      },\n      \"audit\": {\n        \"auditsZurEinhaltungVonArbeitsstandards\": \"Yes\",\n        \"artDesAudits\": \"PruefungDurchDritte\",\n        \"auditErgebnisse\": \"\"\n      }\n    },\n    \"unternehmensfuehrungGovernance\": {\n      \"aufsichtsrat\": {\n        \"anzahlDerMitgliederImAufsichtsrat\": 34,\n        \"anzahlUnabhaengigerMitgliederImAufsichtsrat\": 23,\n        \"anzahlVonFrauenImAufsichtsrat\": 15\n      },\n      \"verguetungsausschuss\": {\n        \"anzahlDerMitgliederImVerguetungsausschuss\": 36,\n        \"anzahlUnabhaengigerMitgliederImVerguetungsausschuss\": null,\n        \"anzahlVonFrauenImVerguetungsausschuss\": null\n      },\n      \"nominierungsausschuss\": {\n        \"anzahlDerMitgliederImNominierungsausschuss\": 43,\n        \"anzahlUnabhaengigerMitgliederImNominierungsausschuss\": null,\n        \"anzahlVonFrauenImVerguetungsausschuss\": 23\n      },\n      \"pruefungsausschuss\": {\n        \"anzahlDerMitgliederImPruefungsausschuss\": 41,\n        \"anzahlUnabhaengigerMitgliederImPruefungsausschuss\": 35,\n        \"anzahlVonFrauenImPruefungsausschuss\": null\n      },\n      \"nachhaltigkeitsausschuss\": {\n        \"anzahlDerMitgliederImNachhaltigkeitsausschuss\": 12,\n        \"anzahlUnabhaengigerMitgliederImNachhaltigkeitsausschuss\": 4,\n        \"anzahlVonFrauenImNachhaltigkeitsausschuss\": 4\n      },\n      \"sonstige\": {\n        \"wirtschaftspruefer\": \"John Doe\",\n        \"trennungVonCeoOderVorsitzenden\": \"Yes\",\n        \"amtszeitBisZurTrennung\": \"4\"\n      },\n      \"stakeholder\": {\n        \"einbeziehungVonStakeholdern\": \"Yes\",\n        \"prozessDerEinbeziehungVonStakeholdern\": \"Prozess\",\n        \"mechanismenZurAusrichtungAufStakeholder\": null\n      },\n      \"unternehmensrichtlinien\": {\n        \"veroeffentlichteUnternehmensrichtlinien\": [\n          \"Verhaltenskodex\",\n          \"Zwangsarbeit\",\n          \"MgtVonUmweltgefahren\"\n        ],\n        \"weitereVeroeffentlicheUnternehmensrichtlinien\": \"Keine\"\n      },\n      \"lieferantenauswahl\": {\n        \"esgKriterienUndUeberwachungDerLieferanten\": \"Yes\",\n        \"auswahlkriterien\": null\n      }\n    }\n  }\n}"
      },
      "EsgQuestionnaireAllgemein": {
        "type": "object",
        "properties": {
          "esgZiele": {
            "nullable": true,
            "allOf": [
              {
                "$ref": "#/components/schemas/EsgQuestionnaireAllgemeinEsgZiele"
              }
            ]
          },
          "sektoren": {
            "nullable": true,
            "allOf": [
              {
                "$ref": "#/components/schemas/EsgQuestionnaireAllgemeinSektoren"
              }
            ]
          },
          "esgBerichte": {
            "nullable": true,
            "allOf": [
              {
                "$ref": "#/components/schemas/EsgQuestionnaireAllgemeinEsgBerichte"
              }
            ]
          },
          "akkreditierungen": {
            "nullable": true,
            "allOf": [
              {
                "$ref": "#/components/schemas/EsgQuestionnaireAllgemeinAkkreditierungen"
              }
            ]
          },
          "unGlobalConceptPrinzipien": {
            "nullable": true,
            "allOf": [
              {
                "$ref": "#/components/schemas/EsgQuestionnaireAllgemeinUnGlobalConceptPrinzipien"
              }
            ]
          },
          "oecdLeitsaetze": {
            "nullable": true,
            "allOf": [
              {
                "$ref": "#/components/schemas/EsgQuestionnaireAllgemeinOecdLeitsaetze"
              }
            ]
          },
          "sonstige": {
            "nullable": true,
            "allOf": [
              {
                "$ref": "#/components/schemas/EsgQuestionnaireAllgemeinSonstige"
              }
            ]
          },
          "fuehrungsstandards": {
            "nullable": true,
            "allOf": [
              {
                "$ref": "#/components/schemas/EsgQuestionnaireAllgemeinFuehrungsstandards"
              }
            ]
          },
          "rechtsstreitigkeiten": {
            "nullable": true,
            "allOf": [
              {
                "$ref": "#/components/schemas/EsgQuestionnaireAllgemeinRechtsstreitigkeiten"
              }
            ]
          },
          "rating": {
            "nullable": true,
            "allOf": [
              {
                "$ref": "#/components/schemas/EsgQuestionnaireAllgemeinRating"
              }
            ]
          },
          "anleihen": {
            "nullable": true,
            "allOf": [
              {
                "$ref": "#/components/schemas/EsgQuestionnaireAllgemeinAnleihen"
              }
            ]
          },
          "risiken": {
            "nullable": true,
            "allOf": [
              {
                "$ref": "#/components/schemas/EsgQuestionnaireAllgemeinRisiken"
              }
            ]
          }
        }
      },
      "EsgQuestionnaireAllgemeinAkkreditierungen": {
        "type": "object",
        "properties": {
          "iso14001": {
            "nullable": true,
            "allOf": [
              {
                "$ref": "#/components/schemas/BaseDataPointYesNo"
              }
            ]
          },
          "iso45001": {
            "nullable": true,
            "allOf": [
              {
                "$ref": "#/components/schemas/BaseDataPointYesNo"
              }
            ]
          },
          "iso27001": {
            "nullable": true,
            "allOf": [
              {
                "$ref": "#/components/schemas/BaseDataPointYesNo"
              }
            ]
          },
          "iso50001": {
            "nullable": true,
            "allOf": [
              {
                "$ref": "#/components/schemas/BaseDataPointYesNo"
              }
            ]
          },
          "weitereAkkreditierungen": {
            "type": "array",
            "nullable": true,
            "items": {
              "$ref": "#/components/schemas/BaseDataPointString"
            }
          }
        }
      },
      "EsgQuestionnaireAllgemeinAnleihen": {
        "type": "object",
        "properties": {
          "grueneSozialeUndOderNachhaltigeEmissionen": {
            "nullable": true,
            "allOf": [
              {
                "$ref": "#/components/schemas/YesNo"
              }
            ]
          },
          "ausstehendeGrueneSozialeUndOderNachhaltigeEmissionen": {
            "type": "number",
            "nullable": true
          },
          "sustainibilityLinkedDebt": {
            "nullable": true,
            "allOf": [
              {
                "$ref": "#/components/schemas/YesNo"
              }
            ]
          },
          "ausstehendeSustainibilityLinkedDebt": {
            "type": "number",
            "nullable": true
          }
        }
      },
      "EsgQuestionnaireAllgemeinEsgBerichte": {
        "type": "object",
        "properties": {
          "nachhaltigkeitsberichte": {
            "nullable": true,
            "allOf": [
              {
                "$ref": "#/components/schemas/YesNo"
              }
            ]
          },
          "frequenzDerBerichterstattung": {
            "nullable": true,
            "allOf": [
              {
                "$ref": "#/components/schemas/EsgQuestionnaireAllgemeinEsgberichteFrequenzDerBerichterstattungOptions"
              }
            ]
          },
          "aktuelleBerichte": {
            "type": "array",
            "nullable": true,
            "items": {
              "$ref": "#/components/schemas/BaseDataPointString"
            }
          }
        }
      },
      "EsgQuestionnaireAllgemeinEsgZiele": {
        "type": "object",
        "properties": {
          "existenzVonEsgZielen": {
            "nullable": true,
            "allOf": [
              {
                "$ref": "#/components/schemas/YesNo"
              }
            ]
          },
          "beschreibungDerEsgZiele": {
            "type": "string",
            "nullable": true
          },
          "investitionenInZielerreichung": {
            "type": "string",
            "nullable": true
          }
        }
      },
      "EsgQuestionnaireAllgemeinEsgberichteFrequenzDerBerichterstattungOptions": {
        "type": "string",
        "enum": [
          "Jaehrlich",
          "Halbjaehrlich",
          "Vierteljaehrlich",
          "Monatlich"
        ]
      },
      "EsgQuestionnaireAllgemeinFuehrungsstandards": {
        "type": "object",
        "properties": {
          "oekologischeSozialeFuehrungsstandardsOderPrinzipien": {
            "nullable": true,
            "allOf": [
              {
                "$ref": "#/components/schemas/YesNo"
              }
            ]
          },
          "anreizmechanismenFuerDasManagementUmwelt": {
            "nullable": true,
            "allOf": [
              {
                "$ref": "#/components/schemas/EsgQuestionnaireAllgemeinFuehrungsstandardsAnreizmechanismenFuerDasManagementUmweltOptions"
              }
            ]
          },
          "anreizmechanismenFuerDasManagementSoziales": {
            "nullable": true,
            "allOf": [
              {
                "$ref": "#/components/schemas/EsgQuestionnaireAllgemeinFuehrungsstandardsAnreizmechanismenFuerDasManagementSozialesOptions"
              }
            ]
          }
        }
      },
      "EsgQuestionnaireAllgemeinFuehrungsstandardsAnreizmechanismenFuerDasManagementSozialesOptions": {
        "type": "string",
        "enum": [
          "Nein",
          "JaAufsichtsrat",
          "JaGeschaeftsleitung",
          "JaAufsichtsratUndGeschaeftsleitung"
        ]
      },
      "EsgQuestionnaireAllgemeinFuehrungsstandardsAnreizmechanismenFuerDasManagementUmweltOptions": {
        "type": "string",
        "enum": [
          "Nein",
          "JaAufsichtsrat",
          "JaGeschaeftsleitung",
          "JaAufsichtsratUndGeschaeftsleitung"
        ]
      },
      "EsgQuestionnaireAllgemeinOecdLeitsaetze": {
        "type": "object",
        "properties": {
          "mechanismenZurUeberwachungDerEinhaltungDerOecdLeitsaetze": {
            "nullable": true,
            "allOf": [
              {
                "$ref": "#/components/schemas/YesNo"
              }
            ]
          },
          "richtlinienZurEinhaltungDerOecdLeitsaetze": {
            "type": "array",
            "nullable": true,
            "items": {
              "$ref": "#/components/schemas/BaseDataPointString"
            }
          },
          "erklaerungDerEinhaltungDerOecdLeitsaetze": {
            "type": "string",
            "nullable": true
          }
        }
      },
      "EsgQuestionnaireAllgemeinRating": {
        "type": "object",
        "properties": {
          "esgRating": {
            "nullable": true,
            "allOf": [
              {
                "$ref": "#/components/schemas/YesNo"
              }
            ]
          },
          "agentur": {
            "type": "string",
            "nullable": true
          },
          "ergebnis": {
            "type": "string",
            "nullable": true
          },
          "ratingbericht": {
            "nullable": true,
            "allOf": [
              {
                "$ref": "#/components/schemas/BaseDataPointYesNo"
              }
            ]
          },
          "kritischePunkte": {
            "type": "string",
            "nullable": true
          }
        }
      },
      "EsgQuestionnaireAllgemeinRechtsstreitigkeiten": {
        "type": "object",
        "properties": {
          "esgBezogeneRechtsstreitigkeiten": {
            "nullable": true,
            "allOf": [
              {
                "$ref": "#/components/schemas/YesNo"
              }
            ]
          },
          "rechtsstreitigkeitenMitBezugZuE": {
            "nullable": true,
            "allOf": [
              {
                "$ref": "#/components/schemas/YesNo"
              }
            ]
          },
          "statusZuE": {
            "nullable": true,
            "allOf": [
              {
                "$ref": "#/components/schemas/EsgQuestionnaireAllgemeinRechtsstreitigkeitenStatusZuEOptions"
              }
            ]
          },
          "einzelheitenZuDenRechtsstreitigkeitenZuE": {
            "type": "string",
            "nullable": true
          },
          "rechtsstreitigkeitenMitBezugZuS": {
            "nullable": true,
            "allOf": [
              {
                "$ref": "#/components/schemas/YesNo"
              }
            ]
          },
          "statusZuS": {
            "nullable": true,
            "allOf": [
              {
                "$ref": "#/components/schemas/EsgQuestionnaireAllgemeinRechtsstreitigkeitenStatusZuSOptions"
              }
            ]
          },
          "einzelheitenZuDenRechtsstreitigkeitenZuS": {
            "type": "string",
            "nullable": true
          },
          "rechtsstreitigkeitenMitBezugZuG": {
            "nullable": true,
            "allOf": [
              {
                "$ref": "#/components/schemas/YesNo"
              }
            ]
          },
          "statusZuG": {
            "nullable": true,
            "allOf": [
              {
                "$ref": "#/components/schemas/EsgQuestionnaireAllgemeinRechtsstreitigkeitenStatusZuGOptions"
              }
            ]
          },
          "einzelheitenZuDenRechtsstreitigkeitenZuG": {
            "type": "string",
            "nullable": true
          }
        }
      },
      "EsgQuestionnaireAllgemeinRechtsstreitigkeitenStatusZuEOptions": {
        "type": "string",
        "enum": [
          "Offen",
          "Geklaert"
        ]
      },
      "EsgQuestionnaireAllgemeinRechtsstreitigkeitenStatusZuGOptions": {
        "type": "string",
        "enum": [
          "Offen",
          "Geklaert"
        ]
      },
      "EsgQuestionnaireAllgemeinRechtsstreitigkeitenStatusZuSOptions": {
        "type": "string",
        "enum": [
          "Offen",
          "Geklaert"
        ]
      },
      "EsgQuestionnaireAllgemeinRisiken": {
        "type": "object",
        "properties": {
          "wichtigsteESUndGRisikenUndBewertung": {
            "type": "string",
            "nullable": true
          },
          "hindernisseBeimUmgangMitEsgBedenken": {
            "type": "string",
            "nullable": true
          }
        }
      },
      "EsgQuestionnaireAllgemeinSektoren": {
        "type": "object",
        "properties": {
          "sektorenMitHohenKlimaauswirkungen": {
            "nullable": true,
            "allOf": [
              {
                "$ref": "#/components/schemas/YesNo"
              }
            ]
          },
          "auflistungDerSektoren": {
            "type": "array",
            "nullable": true,
            "items": {
              "$ref": "#/components/schemas/AuflistungDerSektorenOptions"
            }
          }
        }
      },
      "EsgQuestionnaireAllgemeinSonstige": {
        "type": "object",
        "properties": {
          "ausrichtungAufDieUnSdgsUndAktivesVerfolgen": {
            "type": "string",
            "nullable": true
          },
          "ausschlusslistenAufBasisVonEsgKriterien": {
            "nullable": true,
            "allOf": [
              {
                "$ref": "#/components/schemas/YesNo"
              }
            ]
          },
          "ausschlusslisten": {
            "type": "string",
            "nullable": true
          }
        }
      },
      "EsgQuestionnaireAllgemeinUnGlobalConceptPrinzipien": {
        "type": "object",
        "properties": {
          "mechanismenZurUeberwachungDerEinhaltungDerUngcp": {
            "nullable": true,
            "allOf": [
              {
                "$ref": "#/components/schemas/YesNo"
              }
            ]
          },
          "richtlinienZurEinhaltungDerUngcp": {
            "type": "array",
            "nullable": true,
            "items": {
              "$ref": "#/components/schemas/BaseDataPointString"
            }
          },
          "erklaerungDerEinhaltungDerUngcp": {
            "type": "string",
            "nullable": true
          }
        }
      },
      "EsgQuestionnaireData": {
        "required": [
          "general"
        ],
        "type": "object",
        "properties": {
          "general": {
            "$ref": "#/components/schemas/EsgQuestionnaireGeneral"
          },
          "allgemein": {
            "nullable": true,
            "allOf": [
              {
                "$ref": "#/components/schemas/EsgQuestionnaireAllgemein"
              }
            ]
          },
          "umwelt": {
            "nullable": true,
            "allOf": [
              {
                "$ref": "#/components/schemas/EsgQuestionnaireUmwelt"
              }
            ]
          },
          "soziales": {
            "nullable": true,
            "allOf": [
              {
                "$ref": "#/components/schemas/EsgQuestionnaireSoziales"
              }
            ]
          },
          "unternehmensfuehrungGovernance": {
            "nullable": true,
            "allOf": [
              {
                "$ref": "#/components/schemas/EsgQuestionnaireUnternehmensfuehrungGovernance"
              }
            ]
          }
        }
      },
      "EsgQuestionnaireGeneral": {
        "required": [
          "masterData"
        ],
        "type": "object",
        "properties": {
          "masterData": {
            "$ref": "#/components/schemas/EsgQuestionnaireGeneralMasterData"
          }
        }
      },
      "EsgQuestionnaireGeneralMasterData": {
        "required": [
          "berichtspflichtUndEinwilligungZurVeroeffentlichung"
        ],
        "type": "object",
        "properties": {
          "berichtspflichtUndEinwilligungZurVeroeffentlichung": {
            "$ref": "#/components/schemas/YesNo"
          },
          "gueltigkeitsDatum": {
            "type": "string",
            "format": "date",
            "nullable": true
          }
        }
      },
      "EsgQuestionnaireSoziales": {
        "type": "object",
        "properties": {
          "unternehmensstrukturaenderungen": {
            "nullable": true,
            "allOf": [
              {
                "$ref": "#/components/schemas/EsgQuestionnaireSozialesUnternehmensstrukturaenderungen"
              }
            ]
          },
          "sicherheitUndWeiterbildung": {
            "nullable": true,
            "allOf": [
              {
                "$ref": "#/components/schemas/EsgQuestionnaireSozialesSicherheitUndWeiterbildung"
              }
            ]
          },
          "einkommensgleichheit": {
            "nullable": true,
            "allOf": [
              {
                "$ref": "#/components/schemas/EsgQuestionnaireSozialesEinkommensgleichheit"
              }
            ]
          },
          "geschlechterdiversitaet": {
            "nullable": true,
            "allOf": [
              {
                "$ref": "#/components/schemas/EsgQuestionnaireSozialesGeschlechterdiversitaet"
              }
            ]
          },
          "audit": {
            "nullable": true,
            "allOf": [
              {
                "$ref": "#/components/schemas/EsgQuestionnaireSozialesAudit"
              }
            ]
          }
        }
      },
      "EsgQuestionnaireSozialesAudit": {
        "type": "object",
        "properties": {
          "auditsZurEinhaltungVonArbeitsstandards": {
            "nullable": true,
            "allOf": [
              {
                "$ref": "#/components/schemas/YesNo"
              }
            ]
          },
          "artDesAudits": {
            "nullable": true,
            "allOf": [
              {
                "$ref": "#/components/schemas/EsgQuestionnaireSozialesAuditArtDesAuditsOptions"
              }
            ]
          },
          "auditErgebnisse": {
            "type": "string",
            "nullable": true
          }
        }
      },
      "EsgQuestionnaireSozialesAuditArtDesAuditsOptions": {
        "type": "string",
        "enum": [
          "InterneAnhoerung",
          "PruefungDurchDritte",
          "SowohlInternAlsAuchVonDrittanbietern"
        ]
      },
      "EsgQuestionnaireSozialesEinkommensgleichheit": {
        "type": "object",
        "properties": {
          "ueberwachungDerEinkommensungleichheit": {
            "nullable": true,
            "allOf": [
              {
                "$ref": "#/components/schemas/YearlyTimeseriesDataUeberwachungDerEinkommensungleichheitValues"
              }
            ]
          },
          "massnahmenZurVerbesserungDerEinkommensungleichheit": {
            "type": "string",
            "nullable": true
          }
        }
      },
      "EsgQuestionnaireSozialesGeschlechterdiversitaet": {
        "type": "object",
        "properties": {
          "mitarbeiterAufTopManagementEbene": {
            "type": "integer",
            "nullable": true
          },
          "frauenAufTopManagementEbene": {
            "type": "integer",
            "nullable": true
          },
          "mitgliederGeschaeftsfuehrung": {
            "type": "integer",
            "nullable": true
          },
          "frauenInDerGeschaeftsfuehrung": {
            "type": "integer",
            "nullable": true
          },
          "definitionTopManagement": {
            "type": "string",
            "nullable": true
          },
          "einhaltungRechtlicherVorgaben": {
            "type": "string",
            "nullable": true
          }
        }
      },
      "EsgQuestionnaireSozialesSicherheitUndWeiterbildung": {
        "type": "object",
        "properties": {
          "sicherheitsmassnahmenFuerMitarbeiter": {
            "type": "string",
            "nullable": true
          },
          "unfallrate": {
            "nullable": true,
            "allOf": [
              {
                "$ref": "#/components/schemas/YearlyTimeseriesDataUnfallrateValues"
              }
            ]
          },
          "budgetFuerSchulungAusbildung": {
            "nullable": true,
            "allOf": [
              {
                "$ref": "#/components/schemas/YearlyTimeseriesDataBudgetFuerSchulungAusbildungValues"
              }
            ]
          }
        }
      },
      "EsgQuestionnaireSozialesUnternehmensstrukturaenderungen": {
        "type": "object",
        "properties": {
          "vorhandenseinKuerzlicherAenderungenDerUnternehmensstruktur": {
            "nullable": true,
            "allOf": [
              {
                "$ref": "#/components/schemas/YesNo"
              }
            ]
          },
          "anzahlUnbefristeterVertraegeInDeutschland": {
            "type": "integer",
            "nullable": true
          },
          "anzahlDerVonEinemVerkaufBetroffenenUnbefristetenVertraegeInDeutschland": {
            "type": "integer",
            "nullable": true
          },
          "anzahlDerVonEinerAkquisitionBetroffenenUnbefristetenVertraegeInDeutschland": {
            "type": "integer",
            "nullable": true
          },
          "anzahlUnbefristeterVertraegeInDerGesamtgruppe": {
            "type": "integer",
            "nullable": true
          },
          "anzahlDerVonEinemVerkaufBetroffenenUnbefristetenVertraegeInDerGesamtgruppe": {
            "type": "integer",
            "nullable": true
          },
          "anzahlDerVonEinerAkquisitionBetroffenenUnbefristetenVertraegeInDerGesamtgruppe": {
            "type": "integer",
            "nullable": true
          },
          "auswirkungenAufAnteilBefristerVertraegeUndFluktuation": {
            "nullable": true,
            "allOf": [
              {
                "$ref": "#/components/schemas/YearlyTimeseriesDataAuswirkungenAufAnteilBefristerVertraegeUndFluktuationValues"
              }
            ]
          }
        }
      },
      "EsgQuestionnaireUmwelt": {
        "type": "object",
        "properties": {
          "treibhausgasemissionen": {
            "nullable": true,
            "allOf": [
              {
                "$ref": "#/components/schemas/EsgQuestionnaireUmweltTreibhausgasemissionen"
              }
            ]
          },
          "produktion": {
            "nullable": true,
            "allOf": [
              {
                "$ref": "#/components/schemas/EsgQuestionnaireUmweltProduktion"
              }
            ]
          },
          "energieverbrauch": {
            "nullable": true,
            "allOf": [
              {
                "$ref": "#/components/schemas/EsgQuestionnaireUmweltEnergieverbrauch"
              }
            ]
          },
          "energieeffizienzImmobilienanlagen": {
            "nullable": true,
            "allOf": [
              {
                "$ref": "#/components/schemas/EsgQuestionnaireUmweltEnergieeffizienzImmobilienanlagen"
              }
            ]
          },
          "wasserverbrauch": {
            "nullable": true,
            "allOf": [
              {
                "$ref": "#/components/schemas/EsgQuestionnaireUmweltWasserverbrauch"
              }
            ]
          },
          "abfallproduktion": {
            "nullable": true,
            "allOf": [
              {
                "$ref": "#/components/schemas/EsgQuestionnaireUmweltAbfallproduktion"
              }
            ]
          },
          "biodiversitaet": {
            "nullable": true,
            "allOf": [
              {
                "$ref": "#/components/schemas/EsgQuestionnaireUmweltBiodiversitaet"
              }
            ]
          },
          "fossileBrennstoffe": {
            "nullable": true,
            "allOf": [
              {
                "$ref": "#/components/schemas/EsgQuestionnaireUmweltFossileBrennstoffe"
              }
            ]
          },
          "taxonomie": {
            "nullable": true,
            "allOf": [
              {
                "$ref": "#/components/schemas/EsgQuestionnaireUmweltTaxonomie"
              }
            ]
          }
        }
      },
      "EsgQuestionnaireUmweltAbfallproduktion": {
        "type": "object",
        "properties": {
          "berichterstattungAbfallproduktion": {
            "nullable": true,
            "allOf": [
              {
                "$ref": "#/components/schemas/YearlyTimeseriesDataBerichterstattungAbfallproduktionValues"
              }
            ]
          },
          "unternehmensGruppenStrategieBzglAbfallproduktion": {
            "type": "string",
            "nullable": true
          },
          "recyclingImProduktionsprozess": {
            "nullable": true,
            "allOf": [
              {
                "$ref": "#/components/schemas/YearlyTimeseriesDataRecyclingImProduktionsprozessValues"
              }
            ]
          },
          "gefaehrlicherAbfall": {
            "type": "string",
            "nullable": true
          }
        }
      },
      "EsgQuestionnaireUmweltBiodiversitaet": {
        "type": "object",
        "properties": {
          "negativeAktivitaetenFuerDieBiologischeVielfalt": {
            "nullable": true,
            "allOf": [
              {
                "$ref": "#/components/schemas/YesNo"
              }
            ]
          },
          "negativeMassnahmenFuerDieBiologischeVielfalt": {
            "type": "string",
            "nullable": true
          },
          "positiveAktivitaetenFuerDieBiologischeVielfalt": {
            "nullable": true,
            "allOf": [
              {
                "$ref": "#/components/schemas/YesNo"
              }
            ]
          },
          "positiveMassnahmenFuerDieBiologischeVielfalt": {
            "type": "string",
            "nullable": true
          }
        }
      },
      "EsgQuestionnaireUmweltEnergieeffizienzImmobilienanlagen": {
        "type": "object",
        "properties": {
          "berichterstattungEnergieverbrauchVonImmobilienvermoegen": {
            "nullable": true,
            "allOf": [
              {
                "$ref": "#/components/schemas/YearlyTimeseriesDataBerichterstattungEnergieverbrauchVonImmobilienvermoegenValues"
              }
            ]
          },
          "unternehmensGruppenStrategieBzglEnergieeffizientenImmobilienanlagen": {
            "type": "string",
            "nullable": true
          }
        }
      },
      "EsgQuestionnaireUmweltEnergieverbrauch": {
        "type": "object",
        "properties": {
          "berichterstattungEnergieverbrauch": {
            "nullable": true,
            "allOf": [
              {
                "$ref": "#/components/schemas/YearlyTimeseriesDataBerichterstattungEnergieverbrauchValues"
              }
            ]
          },
          "unternehmensGruppenStrategieBzglEnergieverbrauch": {
            "type": "string",
            "nullable": true
          }
        }
      },
      "EsgQuestionnaireUmweltFossileBrennstoffe": {
        "type": "object",
        "properties": {
          "einnahmenAusFossilenBrennstoffen": {
            "nullable": true,
            "allOf": [
              {
                "$ref": "#/components/schemas/YesNo"
              }
            ]
          },
          "berichterstattungEinnahmenAusFossilenBrennstoffen": {
            "nullable": true,
            "allOf": [
              {
                "$ref": "#/components/schemas/YearlyTimeseriesDataBerichterstattungEinnahmenAusFossilenBrennstoffenValues"
              }
            ]
          }
        }
      },
      "EsgQuestionnaireUmweltProduktion": {
        "type": "object",
        "properties": {
          "produkteZurVerringerungDerUmweltbelastung": {
            "nullable": true,
            "allOf": [
              {
                "$ref": "#/components/schemas/YesNo"
              }
            ]
          },
          "verringerungenDerUmweltbelastung": {
            "type": "string",
            "nullable": true
          },
          "oekologischerMindestStandardFuerProduktionsprozesse": {
            "nullable": true,
            "allOf": [
              {
                "$ref": "#/components/schemas/YesNo"
              }
            ]
          }
        }
      },
      "EsgQuestionnaireUmweltTaxonomie": {
        "type": "object",
        "properties": {
          "taxonomieBerichterstattung": {
            "nullable": true,
            "allOf": [
              {
                "$ref": "#/components/schemas/EsgQuestionnaireUmweltTaxonomieTaxonomieBerichterstattungOptions"
              }
            ]
          },
          "euTaxonomieKompassAktivitaeten": {
            "type": "array",
            "nullable": true,
            "items": {
              "$ref": "#/components/schemas/Activity"
            }
          },
          "umsatzInvestitionsaufwandFuerNachhaltigeAktivitaeten": {
            "nullable": true,
            "allOf": [
              {
                "$ref": "#/components/schemas/YearlyTimeseriesDataUmsatzInvestitionsaufwandFuerNachhaltigeAktivitaetenValues"
              }
            ]
          }
        }
      },
      "EsgQuestionnaireUmweltTaxonomieTaxonomieBerichterstattungOptions": {
        "type": "string",
        "enum": [
          "Nfrd",
          "Csrd"
        ]
      },
      "EsgQuestionnaireUmweltTreibhausgasemissionen": {
        "type": "object",
        "properties": {
          "treibhausgasBerichterstattungUndPrognosen": {
            "nullable": true,
            "allOf": [
              {
                "$ref": "#/components/schemas/YearlyTimeseriesDataTreibhausgasBerichterstattungUndPrognosenValues"
              }
            ]
          },
          "treibhausgasEmissionsintensitaetDerUnternehmenInDieInvestiertWird": {
            "type": "string",
            "nullable": true
          },
          "strategieUndZieleZurReduzierungVonTreibhausgasEmissionen": {
            "type": "string",
            "nullable": true
          }
        }
      },
      "EsgQuestionnaireUmweltWasserverbrauch": {
        "type": "object",
        "properties": {
          "berichterstattungWasserverbrauch": {
            "nullable": true,
            "allOf": [
              {
                "$ref": "#/components/schemas/YearlyTimeseriesDataBerichterstattungWasserverbrauchValues"
              }
            ]
          },
          "unternehmensGruppenStrategieBzglWasserverbrauch": {
            "type": "string",
            "nullable": true
          }
        }
      },
      "EsgQuestionnaireUnternehmensfuehrungGovernance": {
        "type": "object",
        "properties": {
          "aufsichtsrat": {
            "nullable": true,
            "allOf": [
              {
                "$ref": "#/components/schemas/EsgQuestionnaireUnternehmensfuehrunggovernanceAufsichtsrat"
              }
            ]
          },
          "verguetungsausschuss": {
            "nullable": true,
            "allOf": [
              {
                "$ref": "#/components/schemas/EsgQuestionnaireUnternehmensfuehrunggovernanceVerguetungsausschuss"
              }
            ]
          },
          "nominierungsausschuss": {
            "nullable": true,
            "allOf": [
              {
                "$ref": "#/components/schemas/EsgQuestionnaireUnternehmensfuehrunggovernanceNominierungsausschuss"
              }
            ]
          },
          "pruefungsausschuss": {
            "nullable": true,
            "allOf": [
              {
                "$ref": "#/components/schemas/EsgQuestionnaireUnternehmensfuehrunggovernancePruefungsausschuss"
              }
            ]
          },
          "nachhaltigkeitsausschuss": {
            "nullable": true,
            "allOf": [
              {
                "$ref": "#/components/schemas/EsgQuestionnaireUnternehmensfuehrunggovernanceNachhaltigkeitsausschuss"
              }
            ]
          },
          "sonstige": {
            "nullable": true,
            "allOf": [
              {
                "$ref": "#/components/schemas/EsgQuestionnaireUnternehmensfuehrunggovernanceSonstige"
              }
            ]
          },
          "stakeholder": {
            "nullable": true,
            "allOf": [
              {
                "$ref": "#/components/schemas/EsgQuestionnaireUnternehmensfuehrunggovernanceStakeholder"
              }
            ]
          },
          "unternehmensrichtlinien": {
            "nullable": true,
            "allOf": [
              {
                "$ref": "#/components/schemas/EsgQuestionnaireUnternehmensfuehrunggovernanceUnternehmensrichtlinien"
              }
            ]
          },
          "lieferantenauswahl": {
            "nullable": true,
            "allOf": [
              {
                "$ref": "#/components/schemas/EsgQuestionnaireUnternehmensfuehrunggovernanceLieferantenauswahl"
              }
            ]
          }
        }
      },
      "EsgQuestionnaireUnternehmensfuehrunggovernanceAufsichtsrat": {
        "type": "object",
        "properties": {
          "anzahlDerMitgliederImAufsichtsrat": {
            "type": "integer",
            "nullable": true
          },
          "anzahlUnabhaengigerMitgliederImAufsichtsrat": {
            "type": "integer",
            "nullable": true
          },
          "anzahlVonFrauenImAufsichtsrat": {
            "type": "integer",
            "nullable": true
          }
        }
      },
      "EsgQuestionnaireUnternehmensfuehrunggovernanceLieferantenauswahl": {
        "type": "object",
        "properties": {
          "esgKriterienUndUeberwachungDerLieferanten": {
            "nullable": true,
            "allOf": [
              {
                "$ref": "#/components/schemas/YesNo"
              }
            ]
          },
          "auswahlkriterien": {
            "type": "string",
            "nullable": true
          }
        }
      },
      "EsgQuestionnaireUnternehmensfuehrunggovernanceNachhaltigkeitsausschuss": {
        "type": "object",
        "properties": {
          "anzahlDerMitgliederImNachhaltigkeitsausschuss": {
            "type": "integer",
            "nullable": true
          },
          "anzahlUnabhaengigerMitgliederImNachhaltigkeitsausschuss": {
            "type": "integer",
            "nullable": true
          },
          "anzahlVonFrauenImNachhaltigkeitsausschuss": {
            "type": "integer",
            "nullable": true
          }
        }
      },
      "EsgQuestionnaireUnternehmensfuehrunggovernanceNominierungsausschuss": {
        "type": "object",
        "properties": {
          "anzahlDerMitgliederImNominierungsausschuss": {
            "type": "integer",
            "nullable": true
          },
          "anzahlUnabhaengigerMitgliederImNominierungsausschuss": {
            "type": "integer",
            "nullable": true
          },
          "anzahlVonFrauenImVerguetungsausschuss": {
            "type": "integer",
            "nullable": true
          }
        }
      },
      "EsgQuestionnaireUnternehmensfuehrunggovernancePruefungsausschuss": {
        "type": "object",
        "properties": {
          "anzahlDerMitgliederImPruefungsausschuss": {
            "type": "integer",
            "nullable": true
          },
          "anzahlUnabhaengigerMitgliederImPruefungsausschuss": {
            "type": "integer",
            "nullable": true
          },
          "anzahlVonFrauenImPruefungsausschuss": {
            "type": "integer",
            "nullable": true
          }
        }
      },
      "EsgQuestionnaireUnternehmensfuehrunggovernanceSonstige": {
        "type": "object",
        "properties": {
          "wirtschaftspruefer": {
            "type": "string",
            "nullable": true
          },
          "trennungVonCeoOderVorsitzenden": {
            "nullable": true,
            "allOf": [
              {
                "$ref": "#/components/schemas/YesNo"
              }
            ]
          },
          "amtszeitBisZurTrennung": {
            "type": "integer",
            "nullable": true
          }
        }
      },
      "EsgQuestionnaireUnternehmensfuehrunggovernanceStakeholder": {
        "type": "object",
        "properties": {
          "einbeziehungVonStakeholdern": {
            "nullable": true,
            "allOf": [
              {
                "$ref": "#/components/schemas/YesNo"
              }
            ]
          },
          "prozessDerEinbeziehungVonStakeholdern": {
            "type": "string",
            "nullable": true
          },
          "mechanismenZurAusrichtungAufStakeholder": {
            "type": "string",
            "nullable": true
          }
        }
      },
      "EsgQuestionnaireUnternehmensfuehrunggovernanceUnternehmensrichtlinien": {
        "type": "object",
        "properties": {
          "veroeffentlichteUnternehmensrichtlinien": {
            "type": "array",
            "nullable": true,
            "items": {
              "$ref": "#/components/schemas/VeroeffentlichteUnternehmensrichtlinienOptions"
            }
          },
          "weitereVeroeffentlicheUnternehmensrichtlinien": {
            "type": "string",
            "nullable": true
          }
        }
      },
      "EsgQuestionnaireUnternehmensfuehrunggovernanceVerguetungsausschuss": {
        "type": "object",
        "properties": {
          "anzahlDerMitgliederImVerguetungsausschuss": {
            "type": "integer",
            "nullable": true
          },
          "anzahlUnabhaengigerMitgliederImVerguetungsausschuss": {
            "type": "integer",
            "nullable": true
          },
          "anzahlVonFrauenImVerguetungsausschuss": {
            "type": "integer",
            "nullable": true
          }
        }
      },
      "RecyclingImProduktionsprozessValues": {
        "type": "object",
        "properties": {
          "prozentRecycelteWerkstoffeImProduktionsprozess": {
            "type": "number",
            "nullable": true
          }
        }
      },
      "TreibhausgasBerichterstattungUndPrognosenValues": {
        "type": "object",
        "properties": {
          "scope1": {
            "type": "number",
            "nullable": true
          },
          "scope2": {
            "type": "number",
            "nullable": true
          },
          "scope3": {
            "type": "number",
            "nullable": true
          }
        }
      },
      "UeberwachungDerEinkommensungleichheitValues": {
        "type": "object",
        "properties": {
          "unbereinigtesGeschlechtsspezifischesLohngefaelle": {
            "type": "number",
            "nullable": true
          },
          "einkommensungleichheitsverhaeltnis": {
            "type": "number",
            "nullable": true
          },
          "ceoEinkommensungleichheitsverhaeltnis": {
            "type": "number",
            "nullable": true
          }
        }
      },
      "UmsatzInvestitionsaufwandFuerNachhaltigeAktivitaetenValues": {
        "type": "object",
        "properties": {
          "taxonomieGeeignetNachProzentUmsatz": {
            "type": "number",
            "nullable": true
          },
          "taxonomieGeeignetNachProzentCapex": {
            "type": "number",
            "nullable": true
          },
          "taxonomieKonformNachProzentUmsatz": {
            "type": "number",
            "nullable": true
          },
          "taxonomieKonformNachProzentCapex": {
            "type": "number",
            "nullable": true
          }
        }
      },
      "UnfallrateValues": {
        "type": "object",
        "properties": {
          "haeufigkeitsrateVonArbeitsunfaellenMitZeitverlust": {
            "type": "number",
            "nullable": true
          }
        }
      },
      "VeroeffentlichteUnternehmensrichtlinienOptions": {
        "type": "string",
        "enum": [
          "AntiKorruption",
          "Verhaltenskodex",
          "Interessenkonflikte",
          "Datenschutz",
          "DiversitaetAndInklusion",
          "FaireBehandlungVonKunden",
          "Zwangsarbeit",
          "GesundheitUndSicherheit",
          "MgtVonUmweltgefahren",
          "VerantwortungsvollesMarketing",
          "Whistleblowing",
          "Other"
        ]
      },
      "YearlyTimeseriesDataAuswirkungenAufAnteilBefristerVertraegeUndFluktuationValues": {
        "required": [
          "currentYear",
          "yearlyData"
        ],
        "type": "object",
        "properties": {
          "currentYear": {
            "type": "integer",
            "format": "int32"
          },
          "yearlyData": {
            "type": "object",
            "additionalProperties": {
              "$ref": "#/components/schemas/AuswirkungenAufAnteilBefristerVertraegeUndFluktuationValues"
            }
          }
        }
      },
      "YearlyTimeseriesDataBerichterstattungAbfallproduktionValues": {
        "required": [
          "currentYear",
          "yearlyData"
        ],
        "type": "object",
        "properties": {
          "currentYear": {
            "type": "integer",
            "format": "int32"
          },
          "yearlyData": {
            "type": "object",
            "additionalProperties": {
              "$ref": "#/components/schemas/BerichterstattungAbfallproduktionValues"
            }
          }
        }
      },
      "YearlyTimeseriesDataBerichterstattungEinnahmenAusFossilenBrennstoffenValues": {
        "required": [
          "currentYear",
          "yearlyData"
        ],
        "type": "object",
        "properties": {
          "currentYear": {
            "type": "integer",
            "format": "int32"
          },
          "yearlyData": {
            "type": "object",
            "additionalProperties": {
              "$ref": "#/components/schemas/BerichterstattungEinnahmenAusFossilenBrennstoffenValues"
            }
          }
        }
      },
      "YearlyTimeseriesDataBerichterstattungEnergieverbrauchValues": {
        "required": [
          "currentYear",
          "yearlyData"
        ],
        "type": "object",
        "properties": {
          "currentYear": {
            "type": "integer",
            "format": "int32"
          },
          "yearlyData": {
            "type": "object",
            "additionalProperties": {
              "$ref": "#/components/schemas/BerichterstattungEnergieverbrauchValues"
            }
          }
        }
      },
      "YearlyTimeseriesDataBerichterstattungEnergieverbrauchVonImmobilienvermoegenValues": {
        "required": [
          "currentYear",
          "yearlyData"
        ],
        "type": "object",
        "properties": {
          "currentYear": {
            "type": "integer",
            "format": "int32"
          },
          "yearlyData": {
            "type": "object",
            "additionalProperties": {
              "$ref": "#/components/schemas/BerichterstattungEnergieverbrauchVonImmobilienvermoegenValues"
            }
          }
        }
      },
      "YearlyTimeseriesDataBerichterstattungWasserverbrauchValues": {
        "required": [
          "currentYear",
          "yearlyData"
        ],
        "type": "object",
        "properties": {
          "currentYear": {
            "type": "integer",
            "format": "int32"
          },
          "yearlyData": {
            "type": "object",
            "additionalProperties": {
              "$ref": "#/components/schemas/BerichterstattungWasserverbrauchValues"
            }
          }
        }
      },
      "YearlyTimeseriesDataBudgetFuerSchulungAusbildungValues": {
        "required": [
          "currentYear",
          "yearlyData"
        ],
        "type": "object",
        "properties": {
          "currentYear": {
            "type": "integer",
            "format": "int32"
          },
          "yearlyData": {
            "type": "object",
            "additionalProperties": {
              "$ref": "#/components/schemas/BudgetFuerSchulungAusbildungValues"
            }
          }
        }
      },
      "YearlyTimeseriesDataRecyclingImProduktionsprozessValues": {
        "required": [
          "currentYear",
          "yearlyData"
        ],
        "type": "object",
        "properties": {
          "currentYear": {
            "type": "integer",
            "format": "int32"
          },
          "yearlyData": {
            "type": "object",
            "additionalProperties": {
              "$ref": "#/components/schemas/RecyclingImProduktionsprozessValues"
            }
          }
        }
      },
      "YearlyTimeseriesDataTreibhausgasBerichterstattungUndPrognosenValues": {
        "required": [
          "currentYear",
          "yearlyData"
        ],
        "type": "object",
        "properties": {
          "currentYear": {
            "type": "integer",
            "format": "int32"
          },
          "yearlyData": {
            "type": "object",
            "additionalProperties": {
              "$ref": "#/components/schemas/TreibhausgasBerichterstattungUndPrognosenValues"
            }
          }
        }
      },
      "YearlyTimeseriesDataUeberwachungDerEinkommensungleichheitValues": {
        "required": [
          "currentYear",
          "yearlyData"
        ],
        "type": "object",
        "properties": {
          "currentYear": {
            "type": "integer",
            "format": "int32"
          },
          "yearlyData": {
            "type": "object",
            "additionalProperties": {
              "$ref": "#/components/schemas/UeberwachungDerEinkommensungleichheitValues"
            }
          }
        }
      },
      "YearlyTimeseriesDataUmsatzInvestitionsaufwandFuerNachhaltigeAktivitaetenValues": {
        "required": [
          "currentYear",
          "yearlyData"
        ],
        "type": "object",
        "properties": {
          "currentYear": {
            "type": "integer",
            "format": "int32"
          },
          "yearlyData": {
            "type": "object",
            "additionalProperties": {
              "$ref": "#/components/schemas/UmsatzInvestitionsaufwandFuerNachhaltigeAktivitaetenValues"
            }
          }
        }
      },
      "YearlyTimeseriesDataUnfallrateValues": {
        "required": [
          "currentYear",
          "yearlyData"
        ],
        "type": "object",
        "properties": {
          "currentYear": {
            "type": "integer",
            "format": "int32"
          },
          "yearlyData": {
            "type": "object",
            "additionalProperties": {
              "$ref": "#/components/schemas/UnfallrateValues"
            }
          }
        }
      },
      "CompanyDataOwners": {
        "required": [
          "companyId",
          "dataOwners"
        ],
        "type": "object",
        "properties": {
          "companyId": {
            "type": "string"
          },
          "dataOwners": {
            "type": "array",
            "items": {
              "type": "string"
            }
          }
        }
      },
      "CompanyInformationPatch": {
        "type": "object",
        "properties": {
          "companyName": {
            "type": "string",
            "nullable": true
          },
          "companyAlternativeNames": {
            "type": "array",
            "nullable": true,
            "items": {
              "type": "string"
            }
          },
          "companyLegalForm": {
            "type": "string",
            "nullable": true
          },
          "headquarters": {
            "type": "string",
            "nullable": true
          },
          "headquartersPostalCode": {
            "type": "string",
            "nullable": true
          },
          "sector": {
            "type": "string",
            "nullable": true
          },
          "identifiers": {
            "type": "object",
            "additionalProperties": {
              "type": "array",
              "example": {
                "Lei": [
                  "ExampleLei"
                ]
              },
              "items": {
                "type": "string",
                "example": "{\"Lei\":[\"ExampleLei\"]}"
              }
            },
            "nullable": true,
            "example": {
              "Lei": [
                "ExampleLei"
              ]
            }
          },
          "countryCode": {
            "type": "string",
            "nullable": true
          },
          "isTeaserCompany": {
            "type": "boolean",
            "nullable": true
          },
          "website": {
            "type": "string",
            "nullable": true
          }
        }
      },
      "IdentifierType": {
        "type": "string",
        "enum": [
          "Lei",
          "Isin",
          "PermId",
          "Ticker",
          "Duns",
          "CompanyRegistrationNumber",
          "VatNumber"
        ]
      },
      "DataMetaInformationForMyDatasets": {
        "required": [
          "companyId",
          "companyName",
          "dataId",
          "dataType",
          "qualityStatus",
          "reportingPeriod",
          "uploadTime"
        ],
        "type": "object",
        "properties": {
          "companyId": {
            "type": "string"
          },
          "dataId": {
            "type": "string"
          },
          "companyName": {
            "type": "string"
          },
          "dataType": {
            "$ref": "#/components/schemas/DataTypeEnum"
          },
          "reportingPeriod": {
            "type": "string"
          },
          "qualityStatus": {
            "$ref": "#/components/schemas/QaStatus"
          },
          "currentlyActive": {
            "type": "boolean",
            "nullable": true
          },
          "uploadTime": {
            "type": "integer",
            "format": "int64"
          }
        }
      },
      "DataAndMetaInformationSmeData": {
        "required": [
          "data",
          "metaInfo"
        ],
        "type": "object",
        "properties": {
          "metaInfo": {
            "$ref": "#/components/schemas/DataMetaInformation"
          },
          "data": {
            "$ref": "#/components/schemas/SmeData"
          }
        }
      },
      "DataAndMetaInformationSfdrData": {
        "required": [
          "data",
          "metaInfo"
        ],
        "type": "object",
        "properties": {
          "metaInfo": {
            "$ref": "#/components/schemas/DataMetaInformation"
          },
          "data": {
            "$ref": "#/components/schemas/SfdrData"
          }
        }
      },
      "DataAndMetaInformationPathwaysToParisData": {
        "required": [
          "data",
          "metaInfo"
        ],
        "type": "object",
        "properties": {
          "metaInfo": {
            "$ref": "#/components/schemas/DataMetaInformation"
          },
          "data": {
            "$ref": "#/components/schemas/PathwaysToParisData"
          }
        }
      },
      "DataAndMetaInformationLksgData": {
        "required": [
          "data",
          "metaInfo"
        ],
        "type": "object",
        "properties": {
          "metaInfo": {
            "$ref": "#/components/schemas/DataMetaInformation"
          },
          "data": {
            "$ref": "#/components/schemas/LksgData"
          }
        }
      },
      "DataAndMetaInformationHeimathafenData": {
        "required": [
          "data",
          "metaInfo"
        ],
        "type": "object",
        "properties": {
          "metaInfo": {
            "$ref": "#/components/schemas/DataMetaInformation"
          },
          "data": {
            "$ref": "#/components/schemas/HeimathafenData"
          }
        }
      },
      "DataAndMetaInformationEutaxonomyNonFinancialsData": {
        "required": [
          "data",
          "metaInfo"
        ],
        "type": "object",
        "properties": {
          "metaInfo": {
            "$ref": "#/components/schemas/DataMetaInformation"
          },
          "data": {
            "$ref": "#/components/schemas/EutaxonomyNonFinancialsData"
          }
        }
      },
      "DataAndMetaInformationEuTaxonomyDataForFinancials": {
        "required": [
          "data",
          "metaInfo"
        ],
        "type": "object",
        "properties": {
          "metaInfo": {
            "$ref": "#/components/schemas/DataMetaInformation"
          },
          "data": {
            "$ref": "#/components/schemas/EuTaxonomyDataForFinancials"
          }
        }
      },
      "DataAndMetaInformationEsgQuestionnaireData": {
        "required": [
          "data",
          "metaInfo"
        ],
        "type": "object",
        "properties": {
          "metaInfo": {
            "$ref": "#/components/schemas/DataMetaInformation"
          },
          "data": {
            "$ref": "#/components/schemas/EsgQuestionnaireData"
          }
        }
      },
      "BasicCompanyInformation": {
        "required": [
          "companyId",
          "companyName",
          "countryCode",
          "headquarters"
        ],
        "type": "object",
        "properties": {
          "companyName": {
            "type": "string"
          },
          "companyId": {
            "type": "string"
          },
<<<<<<< HEAD
          "sector": {
            "type": "string",
            "nullable": true
          },
          "headquarters": {
            "type": "string"
          },
=======
>>>>>>> 8f97823c
          "countryCode": {
            "type": "string"
          },
          "permId": {
            "type": "string",
            "nullable": true
          },
          "headquarters": {
            "type": "string"
          },
          "permId": {
            "type": "string",
            "nullable": true
          }
        }
      },
      "AggregatedFrameworkDataSummary": {
        "required": [
          "numberOfProvidedReportingPeriods"
        ],
        "type": "object",
        "properties": {
          "numberOfProvidedReportingPeriods": {
            "type": "integer",
            "format": "int64"
          }
        }
      },
      "CompanyIdAndName": {
        "required": [
          "companyId",
          "companyName"
        ],
        "type": "object",
        "properties": {
          "companyName": {
            "type": "string"
          },
          "companyId": {
            "type": "string"
          }
        }
      },
      "CompanyAvailableDistinctValues": {
        "required": [
          "countryCodes",
          "sectors"
        ],
        "type": "object",
        "properties": {
          "countryCodes": {
            "uniqueItems": true,
            "type": "array",
            "items": {
              "type": "string"
            }
          },
          "sectors": {
            "uniqueItems": true,
            "type": "array",
            "items": {
              "type": "string"
            }
          }
        }
      },
      "CompanyId": {
        "required": [
          "companyId"
        ],
        "type": "object",
        "properties": {
          "companyId": {
            "type": "string"
          }
        }
      },
      "Link": {
        "type": "object",
        "properties": {
          "href": {
            "type": "string",
            "nullable": true
          },
          "templated": {
            "type": "boolean",
            "nullable": true
          }
        }
      },
      "DataTypeEnum": {
        "type": "string",
        "enum": [
          "eutaxonomy-financials",
          "eutaxonomy-non-financials",
          "lksg",
          "p2p",
          "sfdr",
          "sme",
          "esg-questionnaire",
          "heimathafen"
        ]
      },
      "ErrorDetails": {
        "required": [
          "errorType",
          "httpStatus",
          "message",
          "summary"
        ],
        "type": "object",
        "properties": {
          "errorType": {
            "type": "string"
          },
          "summary": {
            "type": "string"
          },
          "message": {
            "type": "string"
          },
          "httpStatus": {
            "type": "number"
          },
          "metaInformation": {
            "type": "object"
          }
        }
      },
      "ErrorResponse": {
        "required": [
          "errors"
        ],
        "type": "object",
        "properties": {
          "errors": {
            "type": "array",
            "items": {
              "$ref": "#/components/schemas/ErrorDetails"
            }
          }
        }
      }
    },
    "securitySchemes": {
      "default-bearer-auth": {
        "type": "http",
        "in": "header",
        "scheme": "bearer"
      },
      "default-oauth": {
        "type": "oauth2",
        "flows": {
          "authorizationCode": {
            "authorizationUrl": "/keycloak/realms/datalandsecurity/protocol/openid-connect/auth",
            "tokenUrl": "/keycloak/realms/datalandsecurity/protocol/openid-connect/token",
            "scopes": {}
          }
        }
      }
    }
  }
}<|MERGE_RESOLUTION|>--- conflicted
+++ resolved
@@ -1189,138 +1189,6 @@
         ]
       }
     },
-    "/companies/{companyId}/data-owners": {
-      "get": {
-        "tags": [
-          "company-data-controller"
-        ],
-        "summary": "Retrieve data owner(s) of a company.",
-        "description": "Get a list of data owner(s) for the specified company.",
-        "operationId": "getDataOwners",
-        "parameters": [
-          {
-            "name": "companyId",
-            "in": "path",
-            "required": true,
-            "schema": {
-              "type": "string",
-              "format": "uuid"
-            }
-          }
-        ],
-        "responses": {
-          "404": {
-            "description": "The specified company does not exist on Dataland.",
-            "content": {
-              "application/json": {
-                "schema": {
-                  "type": "array",
-                  "items": {
-                    "type": "string"
-                  }
-                }
-              }
-            }
-          },
-          "200": {
-            "description": "Successfully retrieved data owner.",
-            "content": {
-              "application/json": {
-                "schema": {
-                  "type": "array",
-                  "items": {
-                    "type": "string"
-                  }
-                }
-              }
-            }
-          },
-          "default": {
-            "description": "An error occurred",
-            "content": {
-              "application/json": {
-                "schema": {
-                  "$ref": "#/components/schemas/ErrorResponse"
-                }
-              }
-            }
-          },
-          "401": {
-            "description": "Unauthorized",
-            "headers": {
-              "WWW-Authenticate": {
-                "schema": {
-                  "type": "string"
-                }
-              }
-            }
-          }
-        },
-        "security": [
-          {
-            "default-oauth": []
-          },
-          {
-            "default-bearer-auth": []
-          }
-        ]
-      },
-      "head": {
-        "tags": [
-          "company-data-controller"
-        ],
-        "summary": "Validation if data owners exists for the specified company.",
-        "description": "Checks whether company has data owners or not",
-        "operationId": "hasCompanyDataOwner",
-        "parameters": [
-          {
-            "name": "companyId",
-            "in": "path",
-            "required": true,
-            "schema": {
-              "type": "string",
-              "format": "uuid"
-            }
-          }
-        ],
-        "responses": {
-          "404": {
-            "description": "The specified company has no data owners yet"
-          },
-          "200": {
-            "description": "The specified company have data owners."
-          },
-          "default": {
-            "description": "An error occurred",
-            "content": {
-              "application/json": {
-                "schema": {
-                  "$ref": "#/components/schemas/ErrorResponse"
-                }
-              }
-            }
-          },
-          "401": {
-            "description": "Unauthorized",
-            "headers": {
-              "WWW-Authenticate": {
-                "schema": {
-                  "type": "string"
-                }
-              }
-            }
-          }
-        },
-        "security": [
-          {
-            "default-oauth": []
-          },
-          {
-            "default-bearer-auth": []
-          }
-        ]
-      }
-    },
     "/companies/identifiers/{identifierType}/{identifier}": {
       "get": {
         "tags": [
@@ -2880,6 +2748,83 @@
               "application/json": {
                 "schema": {
                   "$ref": "#/components/schemas/CompanyInformation"
+                }
+              }
+            }
+          },
+          "default": {
+            "description": "An error occurred",
+            "content": {
+              "application/json": {
+                "schema": {
+                  "$ref": "#/components/schemas/ErrorResponse"
+                }
+              }
+            }
+          },
+          "401": {
+            "description": "Unauthorized",
+            "headers": {
+              "WWW-Authenticate": {
+                "schema": {
+                  "type": "string"
+                }
+              }
+            }
+          }
+        },
+        "security": [
+          {
+            "default-oauth": []
+          },
+          {
+            "default-bearer-auth": []
+          }
+        ]
+      }
+    },
+    "/companies/{companyId}/data-owners": {
+      "get": {
+        "tags": [
+          "company-data-controller"
+        ],
+        "summary": "Retrieve data owner(s) of a company.",
+        "description": "Get a list of data owner(s) for the specified company.",
+        "operationId": "getDataOwners",
+        "parameters": [
+          {
+            "name": "companyId",
+            "in": "path",
+            "required": true,
+            "schema": {
+              "type": "string",
+              "format": "uuid"
+            }
+          }
+        ],
+        "responses": {
+          "404": {
+            "description": "The specified company does not exist on Dataland.",
+            "content": {
+              "application/json": {
+                "schema": {
+                  "type": "array",
+                  "items": {
+                    "type": "string"
+                  }
+                }
+              }
+            }
+          },
+          "200": {
+            "description": "Successfully retrieved data owner.",
+            "content": {
+              "application/json": {
+                "schema": {
+                  "type": "array",
+                  "items": {
+                    "type": "string"
+                  }
                 }
               }
             }
@@ -13794,20 +13739,10 @@
           "companyId": {
             "type": "string"
           },
-<<<<<<< HEAD
-          "sector": {
-            "type": "string",
-            "nullable": true
-          },
-          "headquarters": {
-            "type": "string"
-          },
-=======
->>>>>>> 8f97823c
           "countryCode": {
             "type": "string"
           },
-          "permId": {
+          "sector": {
             "type": "string",
             "nullable": true
           },
