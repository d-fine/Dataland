--- conflicted
+++ resolved
@@ -14205,34 +14205,23 @@
         ],
         "type": "object",
         "properties": {
-<<<<<<< HEAD
+          "companyName": {
+            "type": "string"
+          },
+          "companyId": {
+            "type": "string"
+          },
+          "countryCode": {
+            "type": "string"
+          },
           "headquarters": {
             "type": "string"
           },
-          "countryCode": {
-=======
-          "companyName": {
-            "type": "string"
-          },
-          "companyId": {
->>>>>>> ed9ca47c
-            "type": "string"
-          },
-          "companyId": {
-            "type": "string"
-          },
-          "companyName": {
-            "type": "string"
-          },
           "sector": {
             "type": "string",
             "nullable": true
           },
-<<<<<<< HEAD
-          "permId": {
-=======
           "lei": {
->>>>>>> ed9ca47c
             "type": "string",
             "nullable": true
           }
