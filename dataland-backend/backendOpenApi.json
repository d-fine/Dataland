--- conflicted
+++ resolved
@@ -6520,8 +6520,6 @@
           }
         }
       },
-<<<<<<< HEAD
-=======
       "Address": {
         "required": [
           "city",
@@ -6549,7 +6547,6 @@
           }
         }
       },
->>>>>>> 2ec21399
       "AmountWithCurrency": {
         "type": "object",
         "properties": {
@@ -7875,8 +7872,64 @@
               }
             ]
           },
-<<<<<<< HEAD
-          "childLaborPreventionPolicy": {
+          "additionalChildLaborOtherMeasuresDescription": {
+            "type": "string",
+            "nullable": true
+          }
+        }
+      },
+      "LksgSocialContaminationOfSoilWaterAirNoiseEmissionsExcessiveWaterConsumption": {
+        "type": "object",
+        "properties": {
+          "harmfulSoilChange": {
+            "nullable": true,
+            "allOf": [
+              {
+                "$ref": "#/components/schemas/YesNo"
+              }
+            ]
+          },
+          "soilDegradation": {
+            "nullable": true,
+            "allOf": [
+              {
+                "$ref": "#/components/schemas/YesNo"
+              }
+            ]
+          },
+          "soilErosion": {
+            "nullable": true,
+            "allOf": [
+              {
+                "$ref": "#/components/schemas/YesNo"
+              }
+            ]
+          },
+          "soilBorneDiseases": {
+            "nullable": true,
+            "allOf": [
+              {
+                "$ref": "#/components/schemas/YesNo"
+              }
+            ]
+          },
+          "soilContamination": {
+            "nullable": true,
+            "allOf": [
+              {
+                "$ref": "#/components/schemas/YesNo"
+              }
+            ]
+          },
+          "soilSalinization": {
+            "nullable": true,
+            "allOf": [
+              {
+                "$ref": "#/components/schemas/YesNo"
+              }
+            ]
+          },
+          "soilProtectionPolicy": {
             "nullable": true,
             "allOf": [
               {
@@ -7884,7 +7937,7 @@
               }
             ]
           },
-          "additionalChildLaborOtherMeasures": {
+          "soilSpotChecks": {
             "nullable": true,
             "allOf": [
               {
@@ -7892,67 +7945,31 @@
               }
             ]
           },
-=======
->>>>>>> 2ec21399
-          "additionalChildLaborOtherMeasuresDescription": {
-            "type": "string",
-            "nullable": true
-          }
-        }
-      },
-      "LksgSocialContaminationOfSoilWaterAirNoiseEmissionsExcessiveWaterConsumption": {
-        "type": "object",
-        "properties": {
-          "harmfulSoilChange": {
-<<<<<<< HEAD
-            "nullable": true,
-            "allOf": [
-              {
-                "$ref": "#/components/schemas/YesNo"
-              }
-            ]
-          },
-          "soilDegradation": {
-            "nullable": true,
-            "allOf": [
-              {
-                "$ref": "#/components/schemas/YesNo"
-              }
-            ]
-          },
-          "soilErosion": {
-            "nullable": true,
-            "allOf": [
-              {
-                "$ref": "#/components/schemas/YesNo"
-              }
-            ]
-          },
-          "soilBorneDiseases": {
-            "nullable": true,
-            "allOf": [
-              {
-                "$ref": "#/components/schemas/YesNo"
-              }
-            ]
-          },
-          "soilContamination": {
-            "nullable": true,
-            "allOf": [
-              {
-                "$ref": "#/components/schemas/YesNo"
-              }
-            ]
-          },
-          "soilSalinization": {
-            "nullable": true,
-            "allOf": [
-              {
-                "$ref": "#/components/schemas/YesNo"
-              }
-            ]
-          },
-          "soilProtectionPolicy": {
+          "harmfulWaterPollution": {
+            "nullable": true,
+            "allOf": [
+              {
+                "$ref": "#/components/schemas/YesNo"
+              }
+            ]
+          },
+          "fertilizersOrPollutants": {
+            "nullable": true,
+            "allOf": [
+              {
+                "$ref": "#/components/schemas/YesNo"
+              }
+            ]
+          },
+          "wasteWaterFiltration": {
+            "nullable": true,
+            "allOf": [
+              {
+                "$ref": "#/components/schemas/YesNo"
+              }
+            ]
+          },
+          "waterProtectionPolicy": {
             "nullable": true,
             "allOf": [
               {
@@ -7960,9 +7977,7 @@
               }
             ]
           },
-          "soilSpotChecks": {
-=======
->>>>>>> 2ec21399
+          "waterSpotChecks": {
             "nullable": true,
             "allOf": [
               {
@@ -7970,31 +7985,23 @@
               }
             ]
           },
-          "harmfulWaterPollution": {
-            "nullable": true,
-            "allOf": [
-              {
-                "$ref": "#/components/schemas/YesNo"
-              }
-            ]
-          },
-          "fertilizersOrPollutants": {
-            "nullable": true,
-            "allOf": [
-              {
-                "$ref": "#/components/schemas/YesNo"
-              }
-            ]
-          },
-          "wasteWaterFiltration": {
-            "nullable": true,
-            "allOf": [
-              {
-                "$ref": "#/components/schemas/YesNo"
-              }
-            ]
-          },
-          "waterProtectionPolicy": {
+          "harmfulAirPollution": {
+            "nullable": true,
+            "allOf": [
+              {
+                "$ref": "#/components/schemas/YesNo"
+              }
+            ]
+          },
+          "airFiltration": {
+            "nullable": true,
+            "allOf": [
+              {
+                "$ref": "#/components/schemas/YesNo"
+              }
+            ]
+          },
+          "airQualityProtectionPolicy": {
             "nullable": true,
             "allOf": [
               {
@@ -8002,7 +8009,7 @@
               }
             ]
           },
-          "waterSpotChecks": {
+          "airQualitySpotChecks": {
             "nullable": true,
             "allOf": [
               {
@@ -8010,11 +8017,23 @@
               }
             ]
           },
-<<<<<<< HEAD
-          "harmfulAirPollution": {
-=======
-          "soilProtectionPolicy": {
->>>>>>> 2ec21399
+          "harmfulNoiseEmission": {
+            "nullable": true,
+            "allOf": [
+              {
+                "$ref": "#/components/schemas/YesNo"
+              }
+            ]
+          },
+          "reductionOfNoiseEmissions": {
+            "nullable": true,
+            "allOf": [
+              {
+                "$ref": "#/components/schemas/YesNo"
+              }
+            ]
+          },
+          "noiseReductionPolicy": {
             "nullable": true,
             "allOf": [
               {
@@ -8022,11 +8041,7 @@
               }
             ]
           },
-<<<<<<< HEAD
-          "airFiltration": {
-=======
-          "soilSpotChecks": {
->>>>>>> 2ec21399
+          "noiseEmissionsSpotChecks": {
             "nullable": true,
             "allOf": [
               {
@@ -8034,11 +8049,27 @@
               }
             ]
           },
-<<<<<<< HEAD
-          "airQualityProtectionPolicy": {
-=======
-          "harmfulWaterPollution": {
->>>>>>> 2ec21399
+          "excessiveWaterConsumption": {
+            "nullable": true,
+            "allOf": [
+              {
+                "$ref": "#/components/schemas/YesNo"
+              }
+            ]
+          },
+          "waterSavingMeasures": {
+            "nullable": true,
+            "allOf": [
+              {
+                "$ref": "#/components/schemas/YesNo"
+              }
+            ]
+          },
+          "waterSavingMeasuresName": {
+            "type": "string",
+            "nullable": true
+          },
+          "waterUseReductionPolicy": {
             "nullable": true,
             "allOf": [
               {
@@ -8046,11 +8077,7 @@
               }
             ]
           },
-<<<<<<< HEAD
-          "airQualitySpotChecks": {
-=======
-          "fertilizersOrPollutants": {
->>>>>>> 2ec21399
+          "waterConsumptionSpotChecks": {
             "nullable": true,
             "allOf": [
               {
@@ -8058,23 +8085,15 @@
               }
             ]
           },
-<<<<<<< HEAD
-          "harmfulNoiseEmission": {
-=======
-          "wasteWaterFiltration": {
->>>>>>> 2ec21399
-            "nullable": true,
-            "allOf": [
-              {
-                "$ref": "#/components/schemas/YesNo"
-              }
-            ]
-          },
-<<<<<<< HEAD
-          "reductionOfNoiseEmissions": {
-=======
-          "waterProtectionPolicy": {
->>>>>>> 2ec21399
+          "waterSources": {
+            "nullable": true,
+            "allOf": [
+              {
+                "$ref": "#/components/schemas/YesNo"
+              }
+            ]
+          },
+          "contaminationPreventionMeasures": {
             "nullable": true,
             "allOf": [
               {
@@ -8082,73 +8101,117 @@
               }
             ]
           },
-<<<<<<< HEAD
-          "noiseReductionPolicy": {
-=======
-          "waterSpotChecks": {
->>>>>>> 2ec21399
+          "contaminationPreventionMeasuresDescription": {
+            "type": "string",
+            "nullable": true
+          }
+        }
+      },
+      "LksgSocialDisregardForFreedomOfAssociation": {
+        "type": "object",
+        "properties": {
+          "freedomOfAssociation": {
+            "nullable": true,
+            "allOf": [
+              {
+                "$ref": "#/components/schemas/YesNo"
+              }
+            ]
+          },
+          "employeeRepresentation": {
+            "type": "number",
+            "nullable": true
+          },
+          "freedomOfAssociationDisregardPrevention": {
+            "nullable": true,
+            "allOf": [
+              {
+                "$ref": "#/components/schemas/YesNo"
+              }
+            ]
+          },
+          "discriminationForTradeUnionMembers": {
+            "nullable": true,
+            "allOf": [
+              {
+                "$ref": "#/components/schemas/YesNo"
+              }
+            ]
+          },
+          "freedomOfOperationForTradeUnion": {
+            "nullable": true,
+            "allOf": [
+              {
+                "$ref": "#/components/schemas/YesNo"
+              }
+            ]
+          },
+          "freedomOfAssociationTraining": {
             "nullable": true,
             "allOf": [
               {
                 "$ref": "#/components/schemas/BaseDataPointYesNo"
-<<<<<<< HEAD
-              }
-            ]
-          },
-          "noiseEmissionsSpotChecks": {
+              }
+            ]
+          },
+          "worksCouncil": {
             "nullable": true,
             "allOf": [
               {
                 "$ref": "#/components/schemas/BaseDataPointYesNo"
-=======
->>>>>>> 2ec21399
-              }
-            ]
-          },
-          "harmfulAirPollution": {
-            "nullable": true,
-            "allOf": [
-              {
-                "$ref": "#/components/schemas/YesNo"
-              }
-            ]
-          },
-          "airFiltration": {
-            "nullable": true,
-            "allOf": [
-              {
-                "$ref": "#/components/schemas/YesNo"
-              }
-            ]
-          },
-<<<<<<< HEAD
-          "waterSavingMeasuresName": {
-            "type": "string",
-            "nullable": true
-          },
-          "waterUseReductionPolicy": {
-=======
-          "airQualityProtectionPolicy": {
->>>>>>> 2ec21399
+              }
+            ]
+          },
+          "freedomOfAssociationOtherMeasures": {
             "nullable": true,
             "allOf": [
               {
                 "$ref": "#/components/schemas/BaseDataPointYesNo"
-<<<<<<< HEAD
-              }
-            ]
-          },
-          "waterConsumptionSpotChecks": {
+              }
+            ]
+          },
+          "freedomOfAssociationOtherMeasuresDescription": {
+            "type": "string",
+            "nullable": true
+          }
+        }
+      },
+      "LksgSocialDisregardForOccupationalHealthSafety": {
+        "type": "object",
+        "properties": {
+          "lowSkillWork": {
+            "nullable": true,
+            "allOf": [
+              {
+                "$ref": "#/components/schemas/YesNo"
+              }
+            ]
+          },
+          "hazardousMachines": {
+            "nullable": true,
+            "allOf": [
+              {
+                "$ref": "#/components/schemas/YesNo"
+              }
+            ]
+          },
+          "oshMeasures": {
+            "nullable": true,
+            "allOf": [
+              {
+                "$ref": "#/components/schemas/YesNo"
+              }
+            ]
+          },
+          "oshPolicy": {
             "nullable": true,
             "allOf": [
               {
                 "$ref": "#/components/schemas/BaseDataPointYesNo"
-=======
->>>>>>> 2ec21399
-              }
-            ]
-          },
-          "airQualitySpotChecks": {
+              }
+            ]
+          },
+          "oshTraining": {
             "nullable": true,
             "allOf": [
               {
@@ -8156,8 +8219,7 @@
               }
             ]
           },
-<<<<<<< HEAD
-          "contaminationPreventionMeasures": {
+          "healthAndSafetyPolicy": {
             "nullable": true,
             "allOf": [
               {
@@ -8165,51 +8227,7 @@
               }
             ]
           },
-          "contaminationPreventionMeasuresDescription": {
-            "type": "string",
-            "nullable": true
-          }
-        }
-      },
-      "LksgSocialDisregardForFreedomOfAssociation": {
-        "type": "object",
-        "properties": {
-          "freedomOfAssociation": {
-=======
-          "harmfulNoiseEmission": {
->>>>>>> 2ec21399
-            "nullable": true,
-            "allOf": [
-              {
-                "$ref": "#/components/schemas/YesNo"
-              }
-            ]
-          },
-<<<<<<< HEAD
-          "employeeRepresentation": {
-            "type": "number",
-            "nullable": true
-          },
-          "freedomOfAssociationDisregardPrevention": {
-            "nullable": true,
-            "allOf": [
-              {
-                "$ref": "#/components/schemas/YesNo"
-              }
-            ]
-          },
-          "discriminationForTradeUnionMembers": {
-=======
-          "reductionOfNoiseEmissions": {
->>>>>>> 2ec21399
-            "nullable": true,
-            "allOf": [
-              {
-                "$ref": "#/components/schemas/YesNo"
-              }
-            ]
-          },
-          "noiseReductionPolicy": {
+          "otherOshMeasures": {
             "nullable": true,
             "allOf": [
               {
@@ -8217,7 +8235,76 @@
               }
             ]
           },
-          "noiseEmissionsSpotChecks": {
+          "otherOshMeasuresDescription": {
+            "type": "string",
+            "nullable": true
+          },
+          "under10WorkplaceAccidents": {
+            "nullable": true,
+            "allOf": [
+              {
+                "$ref": "#/components/schemas/YesNo"
+              }
+            ]
+          }
+        }
+      },
+      "LksgSocialForcedLaborSlavery": {
+        "type": "object",
+        "properties": {
+          "forcedLaborAndSlaveryPractices": {
+            "nullable": true,
+            "allOf": [
+              {
+                "$ref": "#/components/schemas/YesNo"
+              }
+            ]
+          },
+          "forcedLaborAndSlaveryPracticesSpecification": {
+            "type": "string",
+            "nullable": true
+          },
+          "forcedLaborAndSlaveryPreventionMeasures": {
+            "nullable": true,
+            "allOf": [
+              {
+                "$ref": "#/components/schemas/YesNo"
+              }
+            ]
+          },
+          "forcedLaborAndSlaveryPreventionEmploymentContracts": {
+            "nullable": true,
+            "allOf": [
+              {
+                "$ref": "#/components/schemas/YesNo"
+              }
+            ]
+          },
+          "forcedLaborAndSlaveryPreventionIdentityDocuments": {
+            "nullable": true,
+            "allOf": [
+              {
+                "$ref": "#/components/schemas/YesNo"
+              }
+            ]
+          },
+          "forcedLaborAndSlaveryPreventionFreeMovement": {
+            "nullable": true,
+            "allOf": [
+              {
+                "$ref": "#/components/schemas/YesNo"
+              }
+            ]
+          },
+          "forcedLaborAndSlaveryPreventionProvisionSocialRoomsAndToilets": {
+            "nullable": true,
+            "allOf": [
+              {
+                "$ref": "#/components/schemas/YesNo"
+              }
+            ]
+          },
+          "forcedLaborAndSlaveryPreventionTraining": {
             "nullable": true,
             "allOf": [
               {
@@ -8225,7 +8312,7 @@
               }
             ]
           },
-          "excessiveWaterConsumption": {
+          "forcedLaborPreventionPolicy": {
             "nullable": true,
             "allOf": [
               {
@@ -8233,7 +8320,7 @@
               }
             ]
           },
-          "freedomOfAssociationOtherMeasures": {
+          "forcedLaborAndSlaveryPreventionOtherMeasures": {
             "nullable": true,
             "allOf": [
               {
@@ -8241,32 +8328,48 @@
               }
             ]
           },
-<<<<<<< HEAD
-          "freedomOfAssociationOtherMeasuresDescription": {
-            "type": "string",
-            "nullable": true
-          }
-        }
-      },
-      "LksgSocialDisregardForOccupationalHealthSafety": {
-        "type": "object",
-        "properties": {
-          "lowSkillWork": {
-=======
-          "waterSavingMeasures": {
->>>>>>> 2ec21399
-            "nullable": true,
-            "allOf": [
-              {
-                "$ref": "#/components/schemas/YesNo"
-              }
-            ]
-          },
-          "waterSavingMeasuresName": {
-            "type": "string",
-            "nullable": true
-          },
-          "waterUseReductionPolicy": {
+          "forcedLaborAndSlaveryPreventionOtherMeasuresDescription": {
+            "type": "string",
+            "nullable": true
+          }
+        }
+      },
+      "LksgSocialUnequalTreatmentOfEmployment": {
+        "type": "object",
+        "properties": {
+          "unequalTreatmentOfEmployment": {
+            "nullable": true,
+            "allOf": [
+              {
+                "$ref": "#/components/schemas/YesNo"
+              }
+            ]
+          },
+          "unequalTreatmentOfEmploymentPreventionMeasures": {
+            "nullable": true,
+            "allOf": [
+              {
+                "$ref": "#/components/schemas/YesNo"
+              }
+            ]
+          },
+          "diversityAndInclusionRole": {
+            "nullable": true,
+            "allOf": [
+              {
+                "$ref": "#/components/schemas/YesNo"
+              }
+            ]
+          },
+          "preventionOfMistreatments": {
+            "nullable": true,
+            "allOf": [
+              {
+                "$ref": "#/components/schemas/YesNo"
+              }
+            ]
+          },
+          "unequalTreatmentPreventionTraining": {
             "nullable": true,
             "allOf": [
               {
@@ -8274,11 +8377,15 @@
               }
             ]
           },
-<<<<<<< HEAD
-          "oshMeasures": {
-=======
-          "waterConsumptionSpotChecks": {
->>>>>>> 2ec21399
+          "equalOpportunitiesOfficer": {
+            "nullable": true,
+            "allOf": [
+              {
+                "$ref": "#/components/schemas/YesNo"
+              }
+            ]
+          },
+          "equalEmploymentPolicy": {
             "nullable": true,
             "allOf": [
               {
@@ -8286,8 +8393,7 @@
               }
             ]
           },
-<<<<<<< HEAD
-          "oshPolicy": {
+          "unequalTreatmentPreventionOtherMeasures": {
             "nullable": true,
             "allOf": [
               {
@@ -8295,18 +8401,36 @@
               }
             ]
           },
-          "oshTraining": {
-=======
-          "waterSources": {
-            "nullable": true,
-            "allOf": [
-              {
-                "$ref": "#/components/schemas/YesNo"
-              }
-            ]
-          },
-          "contaminationPreventionMeasures": {
->>>>>>> 2ec21399
+          "unequalTreatmentPreventionOtherMeasuresDescription": {
+            "type": "string",
+            "nullable": true
+          }
+        }
+      },
+      "LksgSocialUnlawfulEvictionDeprivationOfLandForestAndWater": {
+        "type": "object",
+        "properties": {
+          "unlawfulEvictionAndTakingOfLand": {
+            "nullable": true,
+            "allOf": [
+              {
+                "$ref": "#/components/schemas/YesNo"
+              }
+            ]
+          },
+          "unlawfulEvictionAndTakingOfLandRisk": {
+            "type": "string",
+            "nullable": true
+          },
+          "unlawfulEvictionAndTakingOfLandMeasures": {
+            "nullable": true,
+            "allOf": [
+              {
+                "$ref": "#/components/schemas/YesNo"
+              }
+            ]
+          },
+          "modelContractsForLandPurchaseOrLeasing": {
             "nullable": true,
             "allOf": [
               {
@@ -8314,20 +8438,15 @@
               }
             ]
           },
-<<<<<<< HEAD
-          "healthAndSafetyPolicy": {
-=======
-          "contaminationPreventionMeasuresDescription": {
-            "type": "string",
-            "nullable": true
-          }
-        }
-      },
-      "LksgSocialDisregardForFreedomOfAssociation": {
-        "type": "object",
-        "properties": {
-          "freedomOfAssociation": {
->>>>>>> 2ec21399
+          "involvementOfLocalsInDecisionMaking": {
+            "nullable": true,
+            "allOf": [
+              {
+                "$ref": "#/components/schemas/YesNo"
+              }
+            ]
+          },
+          "governanceOfTenurePolicy": {
             "nullable": true,
             "allOf": [
               {
@@ -8335,15 +8454,7 @@
               }
             ]
           },
-<<<<<<< HEAD
-          "otherOshMeasures": {
-=======
-          "employeeRepresentation": {
-            "type": "number",
-            "nullable": true
-          },
-          "freedomOfAssociationDisregardPrevention": {
->>>>>>> 2ec21399
+          "unlawfulEvictionAndTakingOfLandOtherMeasures": {
             "nullable": true,
             "allOf": [
               {
@@ -8351,440 +8462,6 @@
               }
             ]
           },
-<<<<<<< HEAD
-          "otherOshMeasuresDescription": {
-            "type": "string",
-            "nullable": true
-          },
-          "under10WorkplaceAccidents": {
-=======
-          "discriminationForTradeUnionMembers": {
->>>>>>> 2ec21399
-            "nullable": true,
-            "allOf": [
-              {
-                "$ref": "#/components/schemas/YesNo"
-              }
-            ]
-<<<<<<< HEAD
-          }
-        }
-      },
-      "LksgSocialForcedLaborSlavery": {
-        "type": "object",
-        "properties": {
-          "forcedLaborAndSlaveryPractices": {
-=======
-          },
-          "freedomOfOperationForTradeUnion": {
->>>>>>> 2ec21399
-            "nullable": true,
-            "allOf": [
-              {
-                "$ref": "#/components/schemas/YesNo"
-              }
-            ]
-          },
-<<<<<<< HEAD
-          "forcedLaborAndSlaveryPracticesSpecification": {
-            "type": "string",
-            "nullable": true
-          },
-          "forcedLaborAndSlaveryPreventionMeasures": {
-=======
-          "freedomOfAssociationTraining": {
-            "nullable": true,
-            "allOf": [
-              {
-                "$ref": "#/components/schemas/BaseDataPointYesNo"
-              }
-            ]
-          },
-          "worksCouncil": {
->>>>>>> 2ec21399
-            "nullable": true,
-            "allOf": [
-              {
-                "$ref": "#/components/schemas/BaseDataPointYesNo"
-              }
-            ]
-          },
-<<<<<<< HEAD
-          "forcedLaborAndSlaveryPreventionEmploymentContracts": {
-=======
-          "freedomOfAssociationOtherMeasures": {
->>>>>>> 2ec21399
-            "nullable": true,
-            "allOf": [
-              {
-                "$ref": "#/components/schemas/BaseDataPointYesNo"
-              }
-            ]
-          },
-<<<<<<< HEAD
-          "forcedLaborAndSlaveryPreventionIdentityDocuments": {
-=======
-          "freedomOfAssociationOtherMeasuresDescription": {
-            "type": "string",
-            "nullable": true
-          }
-        }
-      },
-      "LksgSocialDisregardForOccupationalHealthSafety": {
-        "type": "object",
-        "properties": {
-          "lowSkillWork": {
->>>>>>> 2ec21399
-            "nullable": true,
-            "allOf": [
-              {
-                "$ref": "#/components/schemas/YesNo"
-              }
-            ]
-          },
-<<<<<<< HEAD
-          "forcedLaborAndSlaveryPreventionFreeMovement": {
-=======
-          "hazardousMachines": {
->>>>>>> 2ec21399
-            "nullable": true,
-            "allOf": [
-              {
-                "$ref": "#/components/schemas/YesNo"
-              }
-            ]
-          },
-<<<<<<< HEAD
-          "forcedLaborAndSlaveryPreventionProvisionSocialRoomsAndToilets": {
-=======
-          "oshMeasures": {
->>>>>>> 2ec21399
-            "nullable": true,
-            "allOf": [
-              {
-                "$ref": "#/components/schemas/YesNo"
-              }
-            ]
-          },
-<<<<<<< HEAD
-          "forcedLaborAndSlaveryPreventionTraining": {
-=======
-          "oshPolicy": {
->>>>>>> 2ec21399
-            "nullable": true,
-            "allOf": [
-              {
-                "$ref": "#/components/schemas/BaseDataPointYesNo"
-              }
-            ]
-          },
-<<<<<<< HEAD
-          "forcedLaborPreventionPolicy": {
-=======
-          "oshTraining": {
->>>>>>> 2ec21399
-            "nullable": true,
-            "allOf": [
-              {
-                "$ref": "#/components/schemas/BaseDataPointYesNo"
-              }
-            ]
-          },
-<<<<<<< HEAD
-          "forcedLaborAndSlaveryPreventionOtherMeasures": {
-=======
-          "healthAndSafetyPolicy": {
-            "nullable": true,
-            "allOf": [
-              {
-                "$ref": "#/components/schemas/BaseDataPointYesNo"
-              }
-            ]
-          },
-          "otherOshMeasures": {
-            "nullable": true,
-            "allOf": [
-              {
-                "$ref": "#/components/schemas/BaseDataPointYesNo"
-              }
-            ]
-          },
-          "otherOshMeasuresDescription": {
-            "type": "string",
-            "nullable": true
-          },
-          "under10WorkplaceAccidents": {
->>>>>>> 2ec21399
-            "nullable": true,
-            "allOf": [
-              {
-                "$ref": "#/components/schemas/YesNo"
-              }
-            ]
-          },
-          "forcedLaborAndSlaveryPreventionOtherMeasuresDescription": {
-            "type": "string",
-            "nullable": true
-          }
-        }
-      },
-      "LksgSocialUnequalTreatmentOfEmployment": {
-        "type": "object",
-        "properties": {
-<<<<<<< HEAD
-          "unequalTreatmentOfEmployment": {
-=======
-          "forcedLaborAndSlaveryPractices": {
->>>>>>> 2ec21399
-            "nullable": true,
-            "allOf": [
-              {
-                "$ref": "#/components/schemas/YesNo"
-              }
-            ]
-          },
-<<<<<<< HEAD
-          "unequalTreatmentOfEmploymentPreventionMeasures": {
-            "nullable": true,
-            "allOf": [
-              {
-                "$ref": "#/components/schemas/YesNo"
-              }
-            ]
-          },
-          "diversityAndInclusionRole": {
-=======
-          "forcedLaborAndSlaveryPracticesSpecification": {
-            "type": "string",
-            "nullable": true
-          },
-          "forcedLaborAndSlaveryPreventionMeasures": {
->>>>>>> 2ec21399
-            "nullable": true,
-            "allOf": [
-              {
-                "$ref": "#/components/schemas/YesNo"
-              }
-            ]
-          },
-          "preventionOfMistreatments": {
-            "nullable": true,
-            "allOf": [
-              {
-                "$ref": "#/components/schemas/YesNo"
-              }
-            ]
-          },
-          "unequalTreatmentPreventionTraining": {
-            "nullable": true,
-            "allOf": [
-              {
-                "$ref": "#/components/schemas/BaseDataPointYesNo"
-              }
-            ]
-          },
-          "equalOpportunitiesOfficer": {
-            "nullable": true,
-            "allOf": [
-              {
-                "$ref": "#/components/schemas/YesNo"
-              }
-            ]
-          },
-          "equalEmploymentPolicy": {
-            "nullable": true,
-            "allOf": [
-              {
-                "$ref": "#/components/schemas/BaseDataPointYesNo"
-              }
-            ]
-          },
-          "unequalTreatmentPreventionOtherMeasures": {
-            "nullable": true,
-            "allOf": [
-              {
-                "$ref": "#/components/schemas/BaseDataPointYesNo"
-              }
-            ]
-          },
-<<<<<<< HEAD
-          "unequalTreatmentPreventionOtherMeasuresDescription": {
-=======
-          "forcedLaborPreventionPolicy": {
-            "nullable": true,
-            "allOf": [
-              {
-                "$ref": "#/components/schemas/BaseDataPointYesNo"
-              }
-            ]
-          },
-          "forcedLaborAndSlaveryPreventionOtherMeasures": {
-            "nullable": true,
-            "allOf": [
-              {
-                "$ref": "#/components/schemas/BaseDataPointYesNo"
-              }
-            ]
-          },
-          "forcedLaborAndSlaveryPreventionOtherMeasuresDescription": {
->>>>>>> 2ec21399
-            "type": "string",
-            "nullable": true
-          }
-        }
-      },
-      "LksgSocialUnlawfulEvictionDeprivationOfLandForestAndWater": {
-        "type": "object",
-        "properties": {
-          "unlawfulEvictionAndTakingOfLand": {
-            "nullable": true,
-            "allOf": [
-              {
-                "$ref": "#/components/schemas/YesNo"
-              }
-            ]
-          },
-<<<<<<< HEAD
-          "unlawfulEvictionAndTakingOfLandRisk": {
-            "type": "string",
-            "nullable": true
-          },
-          "unlawfulEvictionAndTakingOfLandMeasures": {
-=======
-          "unequalTreatmentOfEmploymentPreventionMeasures": {
-            "nullable": true,
-            "allOf": [
-              {
-                "$ref": "#/components/schemas/YesNo"
-              }
-            ]
-          },
-          "diversityAndInclusionRole": {
->>>>>>> 2ec21399
-            "nullable": true,
-            "allOf": [
-              {
-                "$ref": "#/components/schemas/YesNo"
-              }
-            ]
-          },
-          "modelContractsForLandPurchaseOrLeasing": {
-            "nullable": true,
-            "allOf": [
-              {
-                "$ref": "#/components/schemas/BaseDataPointYesNo"
-              }
-            ]
-          },
-<<<<<<< HEAD
-          "involvementOfLocalsInDecisionMaking": {
-=======
-          "unequalTreatmentPreventionTraining": {
-            "nullable": true,
-            "allOf": [
-              {
-                "$ref": "#/components/schemas/BaseDataPointYesNo"
-              }
-            ]
-          },
-          "equalOpportunitiesOfficer": {
->>>>>>> 2ec21399
-            "nullable": true,
-            "allOf": [
-              {
-                "$ref": "#/components/schemas/YesNo"
-              }
-            ]
-          },
-<<<<<<< HEAD
-          "governanceOfTenurePolicy": {
-=======
-          "equalEmploymentPolicy": {
->>>>>>> 2ec21399
-            "nullable": true,
-            "allOf": [
-              {
-                "$ref": "#/components/schemas/BaseDataPointYesNo"
-              }
-            ]
-          },
-<<<<<<< HEAD
-          "unlawfulEvictionAndTakingOfLandOtherMeasures": {
-=======
-          "unequalTreatmentPreventionOtherMeasures": {
->>>>>>> 2ec21399
-            "nullable": true,
-            "allOf": [
-              {
-                "$ref": "#/components/schemas/BaseDataPointYesNo"
-              }
-            ]
-<<<<<<< HEAD
-          },
-=======
-          },
-          "unequalTreatmentPreventionOtherMeasuresDescription": {
-            "type": "string",
-            "nullable": true
-          }
-        }
-      },
-      "LksgSocialUnlawfulEvictionDeprivationOfLandForestAndWater": {
-        "type": "object",
-        "properties": {
-          "unlawfulEvictionAndTakingOfLand": {
-            "nullable": true,
-            "allOf": [
-              {
-                "$ref": "#/components/schemas/YesNo"
-              }
-            ]
-          },
-          "unlawfulEvictionAndTakingOfLandRisk": {
-            "type": "string",
-            "nullable": true
-          },
-          "unlawfulEvictionAndTakingOfLandMeasures": {
-            "nullable": true,
-            "allOf": [
-              {
-                "$ref": "#/components/schemas/YesNo"
-              }
-            ]
-          },
-          "modelContractsForLandPurchaseOrLeasing": {
-            "nullable": true,
-            "allOf": [
-              {
-                "$ref": "#/components/schemas/BaseDataPointYesNo"
-              }
-            ]
-          },
-          "involvementOfLocalsInDecisionMaking": {
-            "nullable": true,
-            "allOf": [
-              {
-                "$ref": "#/components/schemas/YesNo"
-              }
-            ]
-          },
-          "governanceOfTenurePolicy": {
-            "nullable": true,
-            "allOf": [
-              {
-                "$ref": "#/components/schemas/BaseDataPointYesNo"
-              }
-            ]
-          },
-          "unlawfulEvictionAndTakingOfLandOtherMeasures": {
-            "nullable": true,
-            "allOf": [
-              {
-                "$ref": "#/components/schemas/BaseDataPointYesNo"
-              }
-            ]
-          },
->>>>>>> 2ec21399
           "unlawfulEvictionAndTakingOfLandOtherMeasuresDescription": {
             "type": "string",
             "nullable": true
@@ -14194,9 +13871,11 @@
         ],
         "type": "object",
         "properties": {
-          "permId": {
-            "type": "string",
-            "nullable": true
+          "companyName": {
+            "type": "string"
+          },
+          "companyId": {
+            "type": "string"
           },
           "headquarters": {
             "type": "string"
@@ -14208,11 +13887,9 @@
             "type": "string",
             "nullable": true
           },
-          "companyName": {
-            "type": "string"
-          },
-          "companyId": {
-            "type": "string"
+          "permId": {
+            "type": "string",
+            "nullable": true
           }
         }
       },
