--- conflicted
+++ resolved
@@ -8026,55 +8026,7 @@
           }
         }
       },
-<<<<<<< HEAD
-      "CompanyReport": {
-        "required": [
-          "fileReference"
-        ],
-        "type": "object",
-        "properties": {
-          "fileReference": {
-            "type": "string"
-          },
-          "fileName": {
-            "type": "string",
-            "nullable": true
-          },
-          "isGroupLevel": {
-            "nullable": true,
-            "allOf": [
-              {
-                "$ref": "#/components/schemas/YesNoNa"
-              }
-            ]
-          },
-          "reportDate": {
-            "type": "string",
-            "format": "date",
-            "nullable": true
-          },
-          "currency": {
-            "type": "string",
-            "nullable": true
-          }
-        },
-        "example": {
-          "string": {
-            "fileReference": "string",
-            "fileName": "string",
-            "isGroupLevel": "Yes",
-            "reportDate": "2023-10-12",
-            "currency": "string"
-          }
-        }
-      },
-      "EuTaxonomyActivity": {
-        "required": [
-          "activityName"
-        ],
-=======
       "BerichterstattungEinnahmenAusFossilenBrennstoffenValues": {
->>>>>>> 818df1b2
         "type": "object",
         "properties": {
           "prozentDerEinnahmenAusFossilenBrennstoffen": {
@@ -9803,6 +9755,47 @@
           }
         }
       },
+      "CompanyReport": {
+        "required": [
+          "fileReference"
+        ],
+        "type": "object",
+        "properties": {
+          "fileReference": {
+            "type": "string"
+          },
+          "fileName": {
+            "type": "string",
+            "nullable": true
+          },
+          "isGroupLevel": {
+            "nullable": true,
+            "allOf": [
+              {
+                "$ref": "#/components/schemas/YesNoNa"
+              }
+            ]
+          },
+          "reportDate": {
+            "type": "string",
+            "format": "date",
+            "nullable": true
+          },
+          "currency": {
+            "type": "string",
+            "nullable": true
+          }
+        },
+        "example": {
+          "string": {
+            "fileReference": "string",
+            "fileName": "string",
+            "isGroupLevel": "Yes",
+            "reportDate": "2023-10-12",
+            "currency": "string"
+          }
+        }
+      },
       "EuTaxonomyActivity": {
         "required": [
           "activityName"
