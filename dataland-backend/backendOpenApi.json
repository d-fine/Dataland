{
  "openapi": "3.0.1",
  "info": {
    "title": "Dataland Backend API documentation",
    "version": "1.0.0"
  },
  "servers": [
    {
      "url": "/api"
    }
  ],
  "tags": [
    {
      "name": "Actuator",
      "description": "Monitor and interact",
      "externalDocs": {
        "description": "Spring Boot Actuator Web API Documentation",
        "url": "https://docs.spring.io/spring-boot/docs/current/actuator-api/html/"
      }
    }
  ],
  "paths": {
    "/companies/{companyId}": {
      "get": {
        "tags": [
          "company-data-controller"
        ],
        "summary": "Retrieve company information.",
        "description": "Company information behind the given company Id is retrieved.",
        "operationId": "getCompanyById",
        "parameters": [
          {
            "name": "companyId",
            "in": "path",
            "required": true,
            "schema": {
              "type": "string"
            }
          }
        ],
        "responses": {
          "200": {
            "description": "Successfully retrieved company information.",
            "content": {
              "application/json": {
                "schema": {
                  "$ref": "#/components/schemas/StoredCompany"
                }
              }
            }
          },
          "default": {
            "description": "An error occurred",
            "content": {
              "application/json": {
                "schema": {
                  "$ref": "#/components/schemas/ErrorResponse"
                }
              }
            }
          },
          "401": {
            "description": "Unauthorized",
            "headers": {
              "WWW-Authenticate": {
                "schema": {
                  "type": "string"
                }
              }
            }
          }
        },
        "security": [
          {
            "default-oauth": []
          },
          {
            "default-bearer-auth": []
          }
        ]
      },
      "put": {
        "tags": [
          "company-data-controller"
        ],
        "summary": "Update company information entirely",
        "description": "Replace all company information of the company associated with the given company Id",
        "operationId": "putCompanyById",
        "parameters": [
          {
            "name": "companyId",
            "in": "path",
            "required": true,
            "schema": {
              "type": "string"
            }
          }
        ],
        "requestBody": {
          "content": {
            "application/json": {
              "schema": {
                "$ref": "#/components/schemas/CompanyInformation"
              }
            }
          },
          "required": true
        },
        "responses": {
          "200": {
            "description": "Successfully updated company information.",
            "content": {
              "application/json": {
                "schema": {
                  "$ref": "#/components/schemas/StoredCompany"
                }
              }
            }
          },
          "default": {
            "description": "An error occurred",
            "content": {
              "application/json": {
                "schema": {
                  "$ref": "#/components/schemas/ErrorResponse"
                }
              }
            }
          },
          "401": {
            "description": "Unauthorized",
            "headers": {
              "WWW-Authenticate": {
                "schema": {
                  "type": "string"
                }
              }
            }
          }
        },
        "security": [
          {
            "default-oauth": []
          },
          {
            "default-bearer-auth": []
          }
        ]
      },
      "patch": {
        "tags": [
          "company-data-controller"
        ],
        "summary": "Update company information selectively",
        "description": "Provided fields of the company associated with the given company Id are updated.",
        "operationId": "patchCompanyById",
        "parameters": [
          {
            "name": "companyId",
            "in": "path",
            "required": true,
            "schema": {
              "type": "string"
            }
          }
        ],
        "requestBody": {
          "content": {
            "application/json": {
              "schema": {
                "$ref": "#/components/schemas/CompanyInformationPatch"
              }
            }
          },
          "required": true
        },
        "responses": {
          "200": {
            "description": "Successfully updated company information.",
            "content": {
              "application/json": {
                "schema": {
                  "$ref": "#/components/schemas/StoredCompany"
                }
              }
            }
          },
          "default": {
            "description": "An error occurred",
            "content": {
              "application/json": {
                "schema": {
                  "$ref": "#/components/schemas/ErrorResponse"
                }
              }
            }
          },
          "401": {
            "description": "Unauthorized",
            "headers": {
              "WWW-Authenticate": {
                "schema": {
                  "type": "string"
                }
              }
            }
          }
        },
        "security": [
          {
            "default-oauth": []
          },
          {
            "default-bearer-auth": []
          }
        ]
      }
    },
    "/data/vsme": {
      "post": {
        "tags": [
          "vsme-data-controller"
        ],
        "operationId": "postVsmeJsonAndDocuments",
        "requestBody": {
          "content": {
            "multipart/form-data": {
              "schema": {
                "required": [
                  "companyAssociatedVsmeData",
                  "documents"
                ],
                "type": "object",
                "properties": {
                  "companyAssociatedVsmeData": {
                    "$ref": "#/components/schemas/CompanyAssociatedDataVsmeData"
                  },
                  "documents": {
                    "type": "array",
                    "items": {
                      "type": "string",
                      "format": "binary"
                    }
                  }
                }
              }
            }
          }
        },
        "responses": {
          "200": {
            "description": "Successfully added data to the private data store.",
            "content": {
              "application/json": {
                "schema": {
                  "$ref": "#/components/schemas/DataMetaInformation"
                }
              }
            }
          },
          "default": {
            "description": "An error occurred",
            "content": {
              "application/json": {
                "schema": {
                  "$ref": "#/components/schemas/ErrorResponse"
                }
              }
            }
          },
          "401": {
            "description": "Unauthorized",
            "headers": {
              "WWW-Authenticate": {
                "schema": {
                  "type": "string"
                }
              }
            }
          }
        },
        "security": [
          {
            "default-oauth": []
          },
          {
            "default-bearer-auth": []
          }
        ]
      }
    },
    "/data/sfdr": {
      "post": {
        "tags": [
          "sfdr-data-controller"
        ],
        "operationId": "postCompanyAssociatedSfdrData",
        "parameters": [
          {
            "name": "bypassQa",
            "in": "query",
            "required": false,
            "schema": {
              "type": "boolean",
              "default": false
            }
          }
        ],
        "requestBody": {
          "content": {
            "application/json": {
              "schema": {
                "$ref": "#/components/schemas/CompanyAssociatedDataSfdrData"
              }
            }
          },
          "required": true
        },
        "responses": {
          "200": {
            "description": "Successfully added data to the data store.",
            "content": {
              "application/json": {
                "schema": {
                  "$ref": "#/components/schemas/DataMetaInformation"
                }
              }
            }
          },
          "default": {
            "description": "An error occurred",
            "content": {
              "application/json": {
                "schema": {
                  "$ref": "#/components/schemas/ErrorResponse"
                }
              }
            }
          },
          "401": {
            "description": "Unauthorized",
            "headers": {
              "WWW-Authenticate": {
                "schema": {
                  "type": "string"
                }
              }
            }
          }
        },
        "security": [
          {
            "default-oauth": []
          },
          {
            "default-bearer-auth": []
          }
        ]
      }
    },
    "/data/p2p": {
      "post": {
        "tags": [
          "p-2p-data-controller"
        ],
        "operationId": "postCompanyAssociatedP2pData",
        "parameters": [
          {
            "name": "bypassQa",
            "in": "query",
            "required": false,
            "schema": {
              "type": "boolean",
              "default": false
            }
          }
        ],
        "requestBody": {
          "content": {
            "application/json": {
              "schema": {
                "$ref": "#/components/schemas/CompanyAssociatedDataPathwaysToParisData"
              }
            }
          },
          "required": true
        },
        "responses": {
          "200": {
            "description": "Successfully added data to the data store.",
            "content": {
              "application/json": {
                "schema": {
                  "$ref": "#/components/schemas/DataMetaInformation"
                }
              }
            }
          },
          "default": {
            "description": "An error occurred",
            "content": {
              "application/json": {
                "schema": {
                  "$ref": "#/components/schemas/ErrorResponse"
                }
              }
            }
          },
          "401": {
            "description": "Unauthorized",
            "headers": {
              "WWW-Authenticate": {
                "schema": {
                  "type": "string"
                }
              }
            }
          }
        },
        "security": [
          {
            "default-oauth": []
          },
          {
            "default-bearer-auth": []
          }
        ]
      }
    },
    "/data/lksg": {
      "post": {
        "tags": [
          "lksg-data-controller"
        ],
        "operationId": "postCompanyAssociatedLksgData",
        "parameters": [
          {
            "name": "bypassQa",
            "in": "query",
            "required": false,
            "schema": {
              "type": "boolean",
              "default": false
            }
          }
        ],
        "requestBody": {
          "content": {
            "application/json": {
              "schema": {
                "$ref": "#/components/schemas/CompanyAssociatedDataLksgData"
              }
            }
          },
          "required": true
        },
        "responses": {
          "200": {
            "description": "Successfully added data to the data store.",
            "content": {
              "application/json": {
                "schema": {
                  "$ref": "#/components/schemas/DataMetaInformation"
                }
              }
            }
          },
          "default": {
            "description": "An error occurred",
            "content": {
              "application/json": {
                "schema": {
                  "$ref": "#/components/schemas/ErrorResponse"
                }
              }
            }
          },
          "401": {
            "description": "Unauthorized",
            "headers": {
              "WWW-Authenticate": {
                "schema": {
                  "type": "string"
                }
              }
            }
          }
        },
        "security": [
          {
            "default-oauth": []
          },
          {
            "default-bearer-auth": []
          }
        ]
      }
    },
    "/data/heimathafen": {
      "post": {
        "tags": [
          "heimathafen-data-controller"
        ],
        "operationId": "postCompanyAssociatedHeimathafenData",
        "parameters": [
          {
            "name": "bypassQa",
            "in": "query",
            "required": false,
            "schema": {
              "type": "boolean",
              "default": false
            }
          }
        ],
        "requestBody": {
          "content": {
            "application/json": {
              "schema": {
                "$ref": "#/components/schemas/CompanyAssociatedDataHeimathafenData"
              }
            }
          },
          "required": true
        },
        "responses": {
          "200": {
            "description": "Successfully added data to the data store.",
            "content": {
              "application/json": {
                "schema": {
                  "$ref": "#/components/schemas/DataMetaInformation"
                }
              }
            }
          },
          "default": {
            "description": "An error occurred",
            "content": {
              "application/json": {
                "schema": {
                  "$ref": "#/components/schemas/ErrorResponse"
                }
              }
            }
          },
          "401": {
            "description": "Unauthorized",
            "headers": {
              "WWW-Authenticate": {
                "schema": {
                  "type": "string"
                }
              }
            }
          }
        },
        "security": [
          {
            "default-oauth": []
          },
          {
            "default-bearer-auth": []
          }
        ]
      }
    },
    "/data/eutaxonomy-non-financials": {
      "post": {
        "tags": [
          "eutaxonomy-non-financials-data-controller"
        ],
        "operationId": "postCompanyAssociatedEutaxonomyNonFinancialsData",
        "parameters": [
          {
            "name": "bypassQa",
            "in": "query",
            "required": false,
            "schema": {
              "type": "boolean",
              "default": false
            }
          }
        ],
        "requestBody": {
          "content": {
            "application/json": {
              "schema": {
                "$ref": "#/components/schemas/CompanyAssociatedDataEutaxonomyNonFinancialsData"
              }
            }
          },
          "required": true
        },
        "responses": {
          "200": {
            "description": "Successfully added data to the data store.",
            "content": {
              "application/json": {
                "schema": {
                  "$ref": "#/components/schemas/DataMetaInformation"
                }
              }
            }
          },
          "default": {
            "description": "An error occurred",
            "content": {
              "application/json": {
                "schema": {
                  "$ref": "#/components/schemas/ErrorResponse"
                }
              }
            }
          },
          "401": {
            "description": "Unauthorized",
            "headers": {
              "WWW-Authenticate": {
                "schema": {
                  "type": "string"
                }
              }
            }
          }
        },
        "security": [
          {
            "default-oauth": []
          },
          {
            "default-bearer-auth": []
          }
        ]
      }
    },
    "/data/eutaxonomy-financials": {
      "post": {
        "tags": [
          "eu-taxonomy-data-for-financials-controller"
        ],
        "operationId": "postCompanyAssociatedEuTaxonomyDataForFinancials",
        "parameters": [
          {
            "name": "bypassQa",
            "in": "query",
            "required": false,
            "schema": {
              "type": "boolean",
              "default": false
            }
          }
        ],
        "requestBody": {
          "content": {
            "application/json": {
              "schema": {
                "$ref": "#/components/schemas/CompanyAssociatedDataEuTaxonomyDataForFinancials"
              }
            }
          },
          "required": true
        },
        "responses": {
          "200": {
            "description": "Successfully added data to the data store.",
            "content": {
              "application/json": {
                "schema": {
                  "$ref": "#/components/schemas/DataMetaInformation"
                }
              }
            }
          },
          "default": {
            "description": "An error occurred",
            "content": {
              "application/json": {
                "schema": {
                  "$ref": "#/components/schemas/ErrorResponse"
                }
              }
            }
          },
          "401": {
            "description": "Unauthorized",
            "headers": {
              "WWW-Authenticate": {
                "schema": {
                  "type": "string"
                }
              }
            }
          }
        },
        "security": [
          {
            "default-oauth": []
          },
          {
            "default-bearer-auth": []
          }
        ]
      }
    },
    "/data/esg-questionnaire": {
      "post": {
        "tags": [
          "esg-questionnaire-data-controller"
        ],
        "operationId": "postCompanyAssociatedEsgQuestionnaireData",
        "parameters": [
          {
            "name": "bypassQa",
            "in": "query",
            "required": false,
            "schema": {
              "type": "boolean",
              "default": false
            }
          }
        ],
        "requestBody": {
          "content": {
            "application/json": {
              "schema": {
                "$ref": "#/components/schemas/CompanyAssociatedDataEsgQuestionnaireData"
              }
            }
          },
          "required": true
        },
        "responses": {
          "200": {
            "description": "Successfully added data to the data store.",
            "content": {
              "application/json": {
                "schema": {
                  "$ref": "#/components/schemas/DataMetaInformation"
                }
              }
            }
          },
          "default": {
            "description": "An error occurred",
            "content": {
              "application/json": {
                "schema": {
                  "$ref": "#/components/schemas/ErrorResponse"
                }
              }
            }
          },
          "401": {
            "description": "Unauthorized",
            "headers": {
              "WWW-Authenticate": {
                "schema": {
                  "type": "string"
                }
              }
            }
          }
        },
        "security": [
          {
            "default-oauth": []
          },
          {
            "default-bearer-auth": []
          }
        ]
      }
    },
    "/companies": {
      "get": {
        "tags": [
          "company-data-controller"
        ],
        "summary": "Retrieve just the basic information about specific companies.",
        "description": "The basic information about companies via the provided company name/identifier are retrieved and filtered by countryCode, sector and available framework data. Empty/Unspecified filters are ignored.",
        "operationId": "getCompanies",
        "parameters": [
          {
            "name": "searchString",
            "in": "query",
            "required": false,
            "schema": {
              "type": "string"
            }
          },
          {
            "name": "dataTypes",
            "in": "query",
            "required": false,
            "schema": {
              "uniqueItems": true,
              "type": "array",
              "items": {
                "$ref": "#/components/schemas/DataTypeEnum"
              }
            }
          },
          {
            "name": "countryCodes",
            "in": "query",
            "required": false,
            "schema": {
              "uniqueItems": true,
              "type": "array",
              "items": {
                "type": "string"
              }
            }
          },
          {
            "name": "sectors",
            "in": "query",
            "required": false,
            "schema": {
              "uniqueItems": true,
              "type": "array",
              "items": {
                "type": "string"
              }
            }
          },
          {
            "name": "chunkSize",
            "in": "query",
            "required": false,
            "schema": {
              "type": "integer",
              "format": "int32"
            }
          },
          {
            "name": "chunkIndex",
            "in": "query",
            "required": false,
            "schema": {
              "type": "integer",
              "format": "int32"
            }
          }
        ],
        "responses": {
          "200": {
            "description": "Successfully retrieved basic company information.",
            "content": {
              "application/json": {
                "schema": {
                  "type": "array",
                  "items": {
                    "$ref": "#/components/schemas/BasicCompanyInformation"
                  }
                }
              }
            }
          },
          "default": {
            "description": "An error occurred",
            "content": {
              "application/json": {
                "schema": {
                  "$ref": "#/components/schemas/ErrorResponse"
                }
              }
            }
          },
          "401": {
            "description": "Unauthorized",
            "headers": {
              "WWW-Authenticate": {
                "schema": {
                  "type": "string"
                }
              }
            }
          }
        },
        "security": [
          {
            "default-oauth": []
          },
          {
            "default-bearer-auth": []
          }
        ]
      },
      "post": {
        "tags": [
          "company-data-controller"
        ],
        "summary": "Add a new company.",
        "description": "A new company is added using the provided information, the generated company ID is returned.",
        "operationId": "postCompany",
        "requestBody": {
          "content": {
            "application/json": {
              "schema": {
                "$ref": "#/components/schemas/CompanyInformation"
              }
            }
          },
          "required": true
        },
        "responses": {
          "200": {
            "description": "Successfully added company.",
            "content": {
              "application/json": {
                "schema": {
                  "$ref": "#/components/schemas/StoredCompany"
                }
              }
            }
          },
          "default": {
            "description": "An error occurred",
            "content": {
              "application/json": {
                "schema": {
                  "$ref": "#/components/schemas/ErrorResponse"
                }
              }
            }
          },
          "401": {
            "description": "Unauthorized",
            "headers": {
              "WWW-Authenticate": {
                "schema": {
                  "type": "string"
                }
              }
            }
          }
        },
        "security": [
          {
            "default-oauth": []
          },
          {
            "default-bearer-auth": []
          }
        ]
      }
    },
    "/companies/identifiers/{identifierType}/{identifier}": {
      "get": {
        "tags": [
          "company-data-controller"
        ],
        "summary": "Gets the company ID for an identifier of specified type.",
        "description": "Get the company ID for an identifier of specified type.",
        "operationId": "getCompanyIdByIdentifier",
        "parameters": [
          {
            "name": "identifierType",
            "in": "path",
            "required": true,
            "schema": {
              "$ref": "#/components/schemas/IdentifierType"
            }
          },
          {
            "name": "identifier",
            "in": "path",
            "required": true,
            "schema": {
              "type": "string"
            }
          }
        ],
        "responses": {
          "404": {
            "description": "Found no company corresponding the identifier.",
            "content": {
              "application/json": {
                "schema": {
                  "$ref": "#/components/schemas/CompanyId"
                }
              }
            }
          },
          "200": {
            "description": "Found a company corresponding the identifier.",
            "content": {
              "application/json": {
                "schema": {
                  "$ref": "#/components/schemas/CompanyId"
                }
              }
            }
          },
          "default": {
            "description": "An error occurred",
            "content": {
              "application/json": {
                "schema": {
                  "$ref": "#/components/schemas/ErrorResponse"
                }
              }
            }
          },
          "401": {
            "description": "Unauthorized",
            "headers": {
              "WWW-Authenticate": {
                "schema": {
                  "type": "string"
                }
              }
            }
          }
        },
        "security": [
          {
            "default-oauth": []
          },
          {
            "default-bearer-auth": []
          }
        ]
      },
      "head": {
        "tags": [
          "company-data-controller"
        ],
        "summary": "Checks that an identifier of specified type exists.",
        "description": "Checks that an identifier of specified type exists.",
        "operationId": "existsIdentifier",
        "parameters": [
          {
            "name": "identifierType",
            "in": "path",
            "required": true,
            "schema": {
              "$ref": "#/components/schemas/IdentifierType"
            }
          },
          {
            "name": "identifier",
            "in": "path",
            "required": true,
            "schema": {
              "type": "string"
            }
          }
        ],
        "responses": {
          "200": {
            "description": "Successfully checked that identifier exists."
          },
          "404": {
            "description": "Successfully checked that identifier does not exist."
          },
          "default": {
            "description": "An error occurred",
            "content": {
              "application/json": {
                "schema": {
                  "$ref": "#/components/schemas/ErrorResponse"
                }
              }
            }
          },
          "401": {
            "description": "Unauthorized",
            "headers": {
              "WWW-Authenticate": {
                "schema": {
                  "type": "string"
                }
              }
            }
          }
        },
        "security": [
          {
            "default-oauth": []
          },
          {
            "default-bearer-auth": []
          }
        ]
      }
    },
    "/users/{userId}/uploads": {
      "get": {
        "tags": [
          "user-uploads-controller"
        ],
        "summary": "Retrieve an augmented dataset meta information uploaded by a specific user.",
        "description": "Retrieve an augmented dataset meta information uploaded by a specific user for the \"My Datasets\" page.",
        "operationId": "getUserUploadsDataMetaInformation",
        "parameters": [
          {
            "name": "userId",
            "in": "path",
            "required": true,
            "schema": {
              "type": "string"
            }
          }
        ],
        "responses": {
          "200": {
            "description": "Successfully retrieved augmented dataset meta information.",
            "content": {
              "application/json": {
                "schema": {
                  "type": "array",
                  "items": {
                    "$ref": "#/components/schemas/DataMetaInformationForMyDatasets"
                  }
                }
              }
            }
          },
          "default": {
            "description": "An error occurred",
            "content": {
              "application/json": {
                "schema": {
                  "$ref": "#/components/schemas/ErrorResponse"
                }
              }
            }
          },
          "401": {
            "description": "Unauthorized",
            "headers": {
              "WWW-Authenticate": {
                "schema": {
                  "type": "string"
                }
              }
            }
          }
        },
        "security": [
          {
            "default-oauth": []
          },
          {
            "default-bearer-auth": []
          }
        ]
      }
    },
    "/token": {
      "get": {
        "tags": [
          "token-validity-controller"
        ],
        "summary": "Validates if a token is valid",
        "description": "Validates if a token is valid",
        "operationId": "validateToken",
        "responses": {
          "200": {
            "description": "OK"
          },
          "default": {
            "description": "An error occurred",
            "content": {
              "application/json": {
                "schema": {
                  "$ref": "#/components/schemas/ErrorResponse"
                }
              }
            }
          },
          "401": {
            "description": "Unauthorized",
            "headers": {
              "WWW-Authenticate": {
                "schema": {
                  "type": "string"
                }
              }
            }
          }
        },
        "security": [
          {
            "default-oauth": []
          },
          {
            "default-bearer-auth": []
          }
        ]
      }
    },
    "/metadata": {
      "get": {
        "tags": [
          "meta-data-controller"
        ],
        "summary": "Search in Dataland for meta info about data.",
        "description": "Meta info about data sets registered by Dataland can be retrieved.",
        "operationId": "getListOfDataMetaInfo",
        "parameters": [
          {
            "name": "companyId",
            "in": "query",
            "required": false,
            "schema": {
              "type": "string"
            }
          },
          {
            "name": "dataType",
            "in": "query",
            "required": false,
            "schema": {
              "$ref": "#/components/schemas/DataTypeEnum"
            }
          },
          {
            "name": "showOnlyActive",
            "in": "query",
            "required": false,
            "schema": {
              "type": "boolean",
              "default": true
            }
          },
          {
            "name": "reportingPeriod",
            "in": "query",
            "required": false,
            "schema": {
              "type": "string"
            }
          }
        ],
        "responses": {
          "200": {
            "description": "Successfully retrieved meta info.",
            "content": {
              "application/json": {
                "schema": {
                  "type": "array",
                  "items": {
                    "$ref": "#/components/schemas/DataMetaInformation"
                  }
                }
              }
            }
          },
          "default": {
            "description": "An error occurred",
            "content": {
              "application/json": {
                "schema": {
                  "$ref": "#/components/schemas/ErrorResponse"
                }
              }
            }
          },
          "401": {
            "description": "Unauthorized",
            "headers": {
              "WWW-Authenticate": {
                "schema": {
                  "type": "string"
                }
              }
            }
          }
        },
        "security": [
          {
            "default-oauth": []
          },
          {
            "default-bearer-auth": []
          }
        ]
      }
    },
    "/metadata/{dataId}": {
      "get": {
        "tags": [
          "meta-data-controller"
        ],
        "summary": "Look up meta info about a specific data set.",
        "description": "Meta info about a specific data set registered by Dataland and identified by its data ID is retrieved.",
        "operationId": "getDataMetaInfo",
        "parameters": [
          {
            "name": "dataId",
            "in": "path",
            "required": true,
            "schema": {
              "type": "string"
            }
          }
        ],
        "responses": {
          "200": {
            "description": "Successfully retrieved specific meta info.",
            "content": {
              "application/json": {
                "schema": {
                  "$ref": "#/components/schemas/DataMetaInformation"
                }
              }
            }
          },
          "default": {
            "description": "An error occurred",
            "content": {
              "application/json": {
                "schema": {
                  "$ref": "#/components/schemas/ErrorResponse"
                }
              }
            }
          },
          "401": {
            "description": "Unauthorized",
            "headers": {
              "WWW-Authenticate": {
                "schema": {
                  "type": "string"
                }
              }
            }
          }
        },
        "security": [
          {
            "default-oauth": []
          },
          {
            "default-bearer-auth": []
          }
        ]
      }
    },
    "/internal/cached/public/{dataId}": {
      "get": {
        "tags": [
          "temporarily-cached-data-controller"
        ],
        "summary": "Retrieve specific data from the cache store of the backend.",
        "description": "Data identified by the provided data ID is retrieved.",
        "operationId": "getReceivedPublicData",
        "parameters": [
          {
            "name": "dataId",
            "in": "path",
            "required": true,
            "schema": {
              "type": "string"
            }
          }
        ],
        "responses": {
          "200": {
            "description": "Successfully retrieved data set.",
            "content": {
              "application/json": {
                "schema": {
                  "type": "string"
                }
              }
            }
          },
          "default": {
            "description": "An error occurred",
            "content": {
              "application/json": {
                "schema": {
                  "$ref": "#/components/schemas/ErrorResponse"
                }
              }
            }
          },
          "401": {
            "description": "Unauthorized",
            "headers": {
              "WWW-Authenticate": {
                "schema": {
                  "type": "string"
                }
              }
            }
          }
        }
      }
    },
    "/internal/cached/private/{dataId}": {
      "get": {
        "tags": [
          "temporarily-cached-data-controller"
        ],
        "summary": "Retrieve specific data from the cache store of the backend.",
        "description": "Data identified by the provided data ID is retrieved.",
        "operationId": "getReceivedPrivateJson",
        "parameters": [
          {
            "name": "dataId",
            "in": "path",
            "required": true,
            "schema": {
              "type": "string"
            }
          }
        ],
        "responses": {
          "200": {
            "description": "Successfully retrieved data set.",
            "content": {
              "application/json": {
                "schema": {
                  "type": "string"
                }
              }
            }
          },
          "default": {
            "description": "An error occurred",
            "content": {
              "application/json": {
                "schema": {
                  "$ref": "#/components/schemas/ErrorResponse"
                }
              }
            }
          },
          "401": {
            "description": "Unauthorized",
            "headers": {
              "WWW-Authenticate": {
                "schema": {
                  "type": "string"
                }
              }
            }
          }
        }
      }
    },
    "/internal/cached/private/document/{hash}": {
      "get": {
        "tags": [
          "temporarily-cached-data-controller"
        ],
        "summary": "Retrieve specific data from the cache store of the backend.",
        "description": "Data identified by the provided sha256 hash is retrieved.",
        "operationId": "getReceivedPrivateDocument",
        "parameters": [
          {
            "name": "hash",
            "in": "path",
            "required": true,
            "schema": {
              "type": "string"
            }
          }
        ],
        "responses": {
          "200": {
            "description": "Successfully retrieved blob.",
            "content": {
              "application/octet-stream": {
                "schema": {
                  "type": "string",
                  "format": "binary"
                }
              }
            }
          },
          "default": {
            "description": "An error occurred",
            "content": {
              "application/json": {
                "schema": {
                  "$ref": "#/components/schemas/ErrorResponse"
                }
              }
            }
          },
          "401": {
            "description": "Unauthorized",
            "headers": {
              "WWW-Authenticate": {
                "schema": {
                  "type": "string"
                }
              }
            }
          }
        }
      }
    },
    "/data/vsme/{dataId}": {
      "get": {
        "tags": [
          "vsme-data-controller"
        ],
        "operationId": "getCompanyAssociatedVsmeData",
        "parameters": [
          {
            "name": "dataId",
            "in": "path",
            "required": true,
            "schema": {
              "type": "string"
            }
          }
        ],
        "responses": {
          "200": {
            "description": "Successfully retrieved data set.",
            "content": {
              "application/json": {
                "schema": {
                  "$ref": "#/components/schemas/CompanyAssociatedDataVsmeData"
                }
              }
            }
          },
          "default": {
            "description": "An error occurred",
            "content": {
              "application/json": {
                "schema": {
                  "$ref": "#/components/schemas/ErrorResponse"
                }
              }
            }
          },
          "401": {
            "description": "Unauthorized",
            "headers": {
              "WWW-Authenticate": {
                "schema": {
                  "type": "string"
                }
              }
            }
          }
        },
        "security": [
          {
            "default-oauth": []
          },
          {
            "default-bearer-auth": []
          }
        ]
      }
    },
    "/data/vsme/documents": {
      "get": {
        "tags": [
          "vsme-data-controller"
        ],
        "operationId": "getPrivateDocument",
        "parameters": [
          {
            "name": "dataId",
            "in": "query",
            "required": true,
            "schema": {
              "type": "string"
            }
          },
          {
            "name": "hash",
            "in": "query",
            "required": true,
            "schema": {
              "type": "string"
            }
          }
        ],
        "responses": {
          "200": {
            "description": "Successfully received document.",
            "headers": {
              "Content-Disposition": {
                "style": "simple",
                "schema": {
                  "type": "string"
                }
              }
            },
            "content": {
              "application/json": {
                "schema": {
                  "type": "string",
                  "format": "binary"
                }
              },
              "application/pdf": {
                "schema": {
                  "type": "string",
                  "format": "binary"
                }
              }
            }
          },
          "default": {
            "description": "An error occurred",
            "content": {
              "application/json": {
                "schema": {
                  "$ref": "#/components/schemas/ErrorResponse"
                }
              }
            }
          },
          "401": {
            "description": "Unauthorized",
            "headers": {
              "WWW-Authenticate": {
                "schema": {
                  "type": "string"
                }
              }
            }
          }
        },
        "security": [
          {
            "default-oauth": []
          },
          {
            "default-bearer-auth": []
          }
        ]
      }
    },
    "/data/vsme/companies/{companyId}": {
      "get": {
        "tags": [
          "vsme-data-controller"
        ],
        "operationId": "getFrameworkDatasetsForCompany",
        "parameters": [
          {
            "name": "companyId",
            "in": "path",
            "required": true,
            "schema": {
              "type": "string"
            }
          },
          {
            "name": "showOnlyActive",
            "in": "query",
            "required": false,
            "schema": {
              "type": "boolean",
              "default": true
            }
          },
          {
            "name": "reportingPeriod",
            "in": "query",
            "required": false,
            "schema": {
              "type": "string"
            }
          }
        ],
        "responses": {
          "200": {
            "description": "Successfully retrieved vsme datasets with meta info.",
            "content": {
              "application/json": {
                "schema": {
                  "type": "array",
                  "items": {
                    "$ref": "#/components/schemas/DataAndMetaInformationVsmeData"
                  }
                }
              }
            }
          },
          "default": {
            "description": "An error occurred",
            "content": {
              "application/json": {
                "schema": {
                  "$ref": "#/components/schemas/ErrorResponse"
                }
              }
            }
          },
          "401": {
            "description": "Unauthorized",
            "headers": {
              "WWW-Authenticate": {
                "schema": {
                  "type": "string"
                }
              }
            }
          }
        },
        "security": [
          {
            "default-oauth": []
          },
          {
            "default-bearer-auth": []
          }
        ]
      }
    },
    "/data/sfdr/{dataId}": {
      "get": {
        "tags": [
          "sfdr-data-controller"
        ],
        "operationId": "getCompanyAssociatedSfdrData",
        "parameters": [
          {
            "name": "dataId",
            "in": "path",
            "required": true,
            "schema": {
              "type": "string"
            }
          }
        ],
        "responses": {
          "200": {
            "description": "Successfully retrieved data set.",
            "content": {
              "application/json": {
                "schema": {
                  "$ref": "#/components/schemas/CompanyAssociatedDataSfdrData"
                }
              }
            }
          },
          "default": {
            "description": "An error occurred",
            "content": {
              "application/json": {
                "schema": {
                  "$ref": "#/components/schemas/ErrorResponse"
                }
              }
            }
          },
          "401": {
            "description": "Unauthorized",
            "headers": {
              "WWW-Authenticate": {
                "schema": {
                  "type": "string"
                }
              }
            }
          }
        },
        "security": [
          {
            "default-oauth": []
          },
          {
            "default-bearer-auth": []
          }
        ]
      }
    },
    "/data/sfdr/companies/{companyId}": {
      "get": {
        "tags": [
          "sfdr-data-controller"
        ],
        "operationId": "getAllCompanySfdrData",
        "parameters": [
          {
            "name": "companyId",
            "in": "path",
            "required": true,
            "schema": {
              "type": "string"
            }
          },
          {
            "name": "showOnlyActive",
            "in": "query",
            "required": false,
            "schema": {
              "type": "boolean",
              "default": true
            }
          },
          {
            "name": "reportingPeriod",
            "in": "query",
            "required": false,
            "schema": {
              "type": "string"
            }
          }
        ],
        "responses": {
          "200": {
            "description": "Successfully retrieved framework datasets with meta info.",
            "content": {
              "application/json": {
                "schema": {
                  "type": "array",
                  "items": {
                    "$ref": "#/components/schemas/DataAndMetaInformationSfdrData"
                  }
                }
              }
            }
          },
          "default": {
            "description": "An error occurred",
            "content": {
              "application/json": {
                "schema": {
                  "$ref": "#/components/schemas/ErrorResponse"
                }
              }
            }
          },
          "401": {
            "description": "Unauthorized",
            "headers": {
              "WWW-Authenticate": {
                "schema": {
                  "type": "string"
                }
              }
            }
          }
        },
        "security": [
          {
            "default-oauth": []
          },
          {
            "default-bearer-auth": []
          }
        ]
      }
    },
    "/data/p2p/{dataId}": {
      "get": {
        "tags": [
          "p-2p-data-controller"
        ],
        "operationId": "getCompanyAssociatedP2pData",
        "parameters": [
          {
            "name": "dataId",
            "in": "path",
            "required": true,
            "schema": {
              "type": "string"
            }
          }
        ],
        "responses": {
          "200": {
            "description": "Successfully retrieved data set.",
            "content": {
              "application/json": {
                "schema": {
                  "$ref": "#/components/schemas/CompanyAssociatedDataPathwaysToParisData"
                }
              }
            }
          },
          "default": {
            "description": "An error occurred",
            "content": {
              "application/json": {
                "schema": {
                  "$ref": "#/components/schemas/ErrorResponse"
                }
              }
            }
          },
          "401": {
            "description": "Unauthorized",
            "headers": {
              "WWW-Authenticate": {
                "schema": {
                  "type": "string"
                }
              }
            }
          }
        },
        "security": [
          {
            "default-oauth": []
          },
          {
            "default-bearer-auth": []
          }
        ]
      }
    },
    "/data/p2p/companies/{companyId}": {
      "get": {
        "tags": [
          "p-2p-data-controller"
        ],
        "operationId": "getAllCompanyP2pData",
        "parameters": [
          {
            "name": "companyId",
            "in": "path",
            "required": true,
            "schema": {
              "type": "string"
            }
          },
          {
            "name": "showOnlyActive",
            "in": "query",
            "required": false,
            "schema": {
              "type": "boolean",
              "default": true
            }
          },
          {
            "name": "reportingPeriod",
            "in": "query",
            "required": false,
            "schema": {
              "type": "string"
            }
          }
        ],
        "responses": {
          "200": {
            "description": "Successfully retrieved framework datasets with meta info.",
            "content": {
              "application/json": {
                "schema": {
                  "type": "array",
                  "items": {
                    "$ref": "#/components/schemas/DataAndMetaInformationPathwaysToParisData"
                  }
                }
              }
            }
          },
          "default": {
            "description": "An error occurred",
            "content": {
              "application/json": {
                "schema": {
                  "$ref": "#/components/schemas/ErrorResponse"
                }
              }
            }
          },
          "401": {
            "description": "Unauthorized",
            "headers": {
              "WWW-Authenticate": {
                "schema": {
                  "type": "string"
                }
              }
            }
          }
        },
        "security": [
          {
            "default-oauth": []
          },
          {
            "default-bearer-auth": []
          }
        ]
      }
    },
    "/data/lksg/{dataId}": {
      "get": {
        "tags": [
          "lksg-data-controller"
        ],
        "operationId": "getCompanyAssociatedLksgData",
        "parameters": [
          {
            "name": "dataId",
            "in": "path",
            "required": true,
            "schema": {
              "type": "string"
            }
          }
        ],
        "responses": {
          "200": {
            "description": "Successfully retrieved data set.",
            "content": {
              "application/json": {
                "schema": {
                  "$ref": "#/components/schemas/CompanyAssociatedDataLksgData"
                }
              }
            }
          },
          "default": {
            "description": "An error occurred",
            "content": {
              "application/json": {
                "schema": {
                  "$ref": "#/components/schemas/ErrorResponse"
                }
              }
            }
          },
          "401": {
            "description": "Unauthorized",
            "headers": {
              "WWW-Authenticate": {
                "schema": {
                  "type": "string"
                }
              }
            }
          }
        },
        "security": [
          {
            "default-oauth": []
          },
          {
            "default-bearer-auth": []
          }
        ]
      }
    },
    "/data/lksg/companies/{companyId}": {
      "get": {
        "tags": [
          "lksg-data-controller"
        ],
        "operationId": "getAllCompanyLksgData",
        "parameters": [
          {
            "name": "companyId",
            "in": "path",
            "required": true,
            "schema": {
              "type": "string"
            }
          },
          {
            "name": "showOnlyActive",
            "in": "query",
            "required": false,
            "schema": {
              "type": "boolean",
              "default": true
            }
          },
          {
            "name": "reportingPeriod",
            "in": "query",
            "required": false,
            "schema": {
              "type": "string"
            }
          }
        ],
        "responses": {
          "200": {
            "description": "Successfully retrieved framework datasets with meta info.",
            "content": {
              "application/json": {
                "schema": {
                  "type": "array",
                  "items": {
                    "$ref": "#/components/schemas/DataAndMetaInformationLksgData"
                  }
                }
              }
            }
          },
          "default": {
            "description": "An error occurred",
            "content": {
              "application/json": {
                "schema": {
                  "$ref": "#/components/schemas/ErrorResponse"
                }
              }
            }
          },
          "401": {
            "description": "Unauthorized",
            "headers": {
              "WWW-Authenticate": {
                "schema": {
                  "type": "string"
                }
              }
            }
          }
        },
        "security": [
          {
            "default-oauth": []
          },
          {
            "default-bearer-auth": []
          }
        ]
      }
    },
    "/data/heimathafen/{dataId}": {
      "get": {
        "tags": [
          "heimathafen-data-controller"
        ],
        "operationId": "getCompanyAssociatedHeimathafenData",
        "parameters": [
          {
            "name": "dataId",
            "in": "path",
            "required": true,
            "schema": {
              "type": "string"
            }
          }
        ],
        "responses": {
          "200": {
            "description": "Successfully retrieved data set.",
            "content": {
              "application/json": {
                "schema": {
                  "$ref": "#/components/schemas/CompanyAssociatedDataHeimathafenData"
                }
              }
            }
          },
          "default": {
            "description": "An error occurred",
            "content": {
              "application/json": {
                "schema": {
                  "$ref": "#/components/schemas/ErrorResponse"
                }
              }
            }
          },
          "401": {
            "description": "Unauthorized",
            "headers": {
              "WWW-Authenticate": {
                "schema": {
                  "type": "string"
                }
              }
            }
          }
        },
        "security": [
          {
            "default-oauth": []
          },
          {
            "default-bearer-auth": []
          }
        ]
      }
    },
    "/data/heimathafen/companies/{companyId}": {
      "get": {
        "tags": [
          "heimathafen-data-controller"
        ],
        "operationId": "getAllCompanyHeimathafenData",
        "parameters": [
          {
            "name": "companyId",
            "in": "path",
            "required": true,
            "schema": {
              "type": "string"
            }
          },
          {
            "name": "showOnlyActive",
            "in": "query",
            "required": false,
            "schema": {
              "type": "boolean",
              "default": true
            }
          },
          {
            "name": "reportingPeriod",
            "in": "query",
            "required": false,
            "schema": {
              "type": "string"
            }
          }
        ],
        "responses": {
          "200": {
            "description": "Successfully retrieved framework datasets with meta info.",
            "content": {
              "application/json": {
                "schema": {
                  "type": "array",
                  "items": {
                    "$ref": "#/components/schemas/DataAndMetaInformationHeimathafenData"
                  }
                }
              }
            }
          },
          "default": {
            "description": "An error occurred",
            "content": {
              "application/json": {
                "schema": {
                  "$ref": "#/components/schemas/ErrorResponse"
                }
              }
            }
          },
          "401": {
            "description": "Unauthorized",
            "headers": {
              "WWW-Authenticate": {
                "schema": {
                  "type": "string"
                }
              }
            }
          }
        },
        "security": [
          {
            "default-oauth": []
          },
          {
            "default-bearer-auth": []
          }
        ]
      }
    },
    "/data/eutaxonomy-non-financials/{dataId}": {
      "get": {
        "tags": [
          "eutaxonomy-non-financials-data-controller"
        ],
        "operationId": "getCompanyAssociatedEutaxonomyNonFinancialsData",
        "parameters": [
          {
            "name": "dataId",
            "in": "path",
            "required": true,
            "schema": {
              "type": "string"
            }
          }
        ],
        "responses": {
          "200": {
            "description": "Successfully retrieved data set.",
            "content": {
              "application/json": {
                "schema": {
                  "$ref": "#/components/schemas/CompanyAssociatedDataEutaxonomyNonFinancialsData"
                }
              }
            }
          },
          "default": {
            "description": "An error occurred",
            "content": {
              "application/json": {
                "schema": {
                  "$ref": "#/components/schemas/ErrorResponse"
                }
              }
            }
          },
          "401": {
            "description": "Unauthorized",
            "headers": {
              "WWW-Authenticate": {
                "schema": {
                  "type": "string"
                }
              }
            }
          }
        },
        "security": [
          {
            "default-oauth": []
          },
          {
            "default-bearer-auth": []
          }
        ]
      }
    },
    "/data/eutaxonomy-non-financials/companies/{companyId}": {
      "get": {
        "tags": [
          "eutaxonomy-non-financials-data-controller"
        ],
        "operationId": "getAllCompanyEutaxonomyNonFinancialsData",
        "parameters": [
          {
            "name": "companyId",
            "in": "path",
            "required": true,
            "schema": {
              "type": "string"
            }
          },
          {
            "name": "showOnlyActive",
            "in": "query",
            "required": false,
            "schema": {
              "type": "boolean",
              "default": true
            }
          },
          {
            "name": "reportingPeriod",
            "in": "query",
            "required": false,
            "schema": {
              "type": "string"
            }
          }
        ],
        "responses": {
          "200": {
            "description": "Successfully retrieved framework datasets with meta info.",
            "content": {
              "application/json": {
                "schema": {
                  "type": "array",
                  "items": {
                    "$ref": "#/components/schemas/DataAndMetaInformationEutaxonomyNonFinancialsData"
                  }
                }
              }
            }
          },
          "default": {
            "description": "An error occurred",
            "content": {
              "application/json": {
                "schema": {
                  "$ref": "#/components/schemas/ErrorResponse"
                }
              }
            }
          },
          "401": {
            "description": "Unauthorized",
            "headers": {
              "WWW-Authenticate": {
                "schema": {
                  "type": "string"
                }
              }
            }
          }
        },
        "security": [
          {
            "default-oauth": []
          },
          {
            "default-bearer-auth": []
          }
        ]
      }
    },
    "/data/eutaxonomy-financials/{dataId}": {
      "get": {
        "tags": [
          "eu-taxonomy-data-for-financials-controller"
        ],
        "operationId": "getCompanyAssociatedEuTaxonomyDataForFinancials",
        "parameters": [
          {
            "name": "dataId",
            "in": "path",
            "required": true,
            "schema": {
              "type": "string"
            }
          }
        ],
        "responses": {
          "200": {
            "description": "Successfully retrieved data set.",
            "content": {
              "application/json": {
                "schema": {
                  "$ref": "#/components/schemas/CompanyAssociatedDataEuTaxonomyDataForFinancials"
                }
              }
            }
          },
          "default": {
            "description": "An error occurred",
            "content": {
              "application/json": {
                "schema": {
                  "$ref": "#/components/schemas/ErrorResponse"
                }
              }
            }
          },
          "401": {
            "description": "Unauthorized",
            "headers": {
              "WWW-Authenticate": {
                "schema": {
                  "type": "string"
                }
              }
            }
          }
        },
        "security": [
          {
            "default-oauth": []
          },
          {
            "default-bearer-auth": []
          }
        ]
      }
    },
    "/data/eutaxonomy-financials/companies/{companyId}": {
      "get": {
        "tags": [
          "eu-taxonomy-data-for-financials-controller"
        ],
        "operationId": "getAllCompanyEuTaxonomyDataForFinancials",
        "parameters": [
          {
            "name": "companyId",
            "in": "path",
            "required": true,
            "schema": {
              "type": "string"
            }
          },
          {
            "name": "showOnlyActive",
            "in": "query",
            "required": false,
            "schema": {
              "type": "boolean",
              "default": true
            }
          },
          {
            "name": "reportingPeriod",
            "in": "query",
            "required": false,
            "schema": {
              "type": "string"
            }
          }
        ],
        "responses": {
          "200": {
            "description": "Successfully retrieved framework datasets with meta info.",
            "content": {
              "application/json": {
                "schema": {
                  "type": "array",
                  "items": {
                    "$ref": "#/components/schemas/DataAndMetaInformationEuTaxonomyDataForFinancials"
                  }
                }
              }
            }
          },
          "default": {
            "description": "An error occurred",
            "content": {
              "application/json": {
                "schema": {
                  "$ref": "#/components/schemas/ErrorResponse"
                }
              }
            }
          },
          "401": {
            "description": "Unauthorized",
            "headers": {
              "WWW-Authenticate": {
                "schema": {
                  "type": "string"
                }
              }
            }
          }
        },
        "security": [
          {
            "default-oauth": []
          },
          {
            "default-bearer-auth": []
          }
        ]
      }
    },
    "/data/esg-questionnaire/{dataId}": {
      "get": {
        "tags": [
          "esg-questionnaire-data-controller"
        ],
        "operationId": "getCompanyAssociatedEsgQuestionnaireData",
        "parameters": [
          {
            "name": "dataId",
            "in": "path",
            "required": true,
            "schema": {
              "type": "string"
            }
          }
        ],
        "responses": {
          "200": {
            "description": "Successfully retrieved data set.",
            "content": {
              "application/json": {
                "schema": {
                  "$ref": "#/components/schemas/CompanyAssociatedDataEsgQuestionnaireData"
                }
              }
            }
          },
          "default": {
            "description": "An error occurred",
            "content": {
              "application/json": {
                "schema": {
                  "$ref": "#/components/schemas/ErrorResponse"
                }
              }
            }
          },
          "401": {
            "description": "Unauthorized",
            "headers": {
              "WWW-Authenticate": {
                "schema": {
                  "type": "string"
                }
              }
            }
          }
        },
        "security": [
          {
            "default-oauth": []
          },
          {
            "default-bearer-auth": []
          }
        ]
      }
    },
    "/data/esg-questionnaire/companies/{companyId}": {
      "get": {
        "tags": [
          "esg-questionnaire-data-controller"
        ],
        "operationId": "getAllCompanyEsgQuestionnaireData",
        "parameters": [
          {
            "name": "companyId",
            "in": "path",
            "required": true,
            "schema": {
              "type": "string"
            }
          },
          {
            "name": "showOnlyActive",
            "in": "query",
            "required": false,
            "schema": {
              "type": "boolean",
              "default": true
            }
          },
          {
            "name": "reportingPeriod",
            "in": "query",
            "required": false,
            "schema": {
              "type": "string"
            }
          }
        ],
        "responses": {
          "200": {
            "description": "Successfully retrieved framework datasets with meta info.",
            "content": {
              "application/json": {
                "schema": {
                  "type": "array",
                  "items": {
                    "$ref": "#/components/schemas/DataAndMetaInformationEsgQuestionnaireData"
                  }
                }
              }
            }
          },
          "default": {
            "description": "An error occurred",
            "content": {
              "application/json": {
                "schema": {
                  "$ref": "#/components/schemas/ErrorResponse"
                }
              }
            }
          },
          "401": {
            "description": "Unauthorized",
            "headers": {
              "WWW-Authenticate": {
                "schema": {
                  "type": "string"
                }
              }
            }
          }
        },
        "security": [
          {
            "default-oauth": []
          },
          {
            "default-bearer-auth": []
          }
        ]
      }
    },
    "/companies/{companyId}/info": {
      "get": {
        "tags": [
          "company-data-controller"
        ],
        "summary": "Retrieve company information.",
        "description": "Company information behind the given company ID is retrieved.",
        "operationId": "getCompanyInfo",
        "parameters": [
          {
            "name": "companyId",
            "in": "path",
            "required": true,
            "schema": {
              "type": "string"
            }
          }
        ],
        "responses": {
          "200": {
            "description": "Successfully retrieved company information.",
            "content": {
              "application/json": {
                "schema": {
                  "$ref": "#/components/schemas/CompanyInformation"
                }
              }
            }
          },
          "default": {
            "description": "An error occurred",
            "content": {
              "application/json": {
                "schema": {
                  "$ref": "#/components/schemas/ErrorResponse"
                }
              }
            }
          },
          "401": {
            "description": "Unauthorized",
            "headers": {
              "WWW-Authenticate": {
                "schema": {
                  "type": "string"
                }
              }
            }
          }
        },
        "security": [
          {
            "default-oauth": []
          },
          {
            "default-bearer-auth": []
          }
        ]
      }
    },
    "/companies/{companyId}/aggregated-framework-data-summary": {
      "get": {
        "tags": [
          "company-data-controller"
        ],
        "summary": "Retrieve aggregated data summary for all frameworks",
        "description": "For each framework retrieves the amount of available reporting periods",
        "operationId": "getAggregatedFrameworkDataSummary",
        "parameters": [
          {
            "name": "companyId",
            "in": "path",
            "required": true,
            "schema": {
              "type": "string"
            }
          }
        ],
        "responses": {
          "200": {
            "description": "Successfully retrieved values.",
            "content": {
              "application/json": {
                "schema": {
                  "type": "object",
                  "additionalProperties": {
                    "$ref": "#/components/schemas/AggregatedFrameworkDataSummary"
                  }
                }
              }
            }
          },
          "default": {
            "description": "An error occurred",
            "content": {
              "application/json": {
                "schema": {
                  "$ref": "#/components/schemas/ErrorResponse"
                }
              }
            }
          },
          "401": {
            "description": "Unauthorized",
            "headers": {
              "WWW-Authenticate": {
                "schema": {
                  "type": "string"
                }
              }
            }
          }
        },
        "security": [
          {
            "default-oauth": []
          },
          {
            "default-bearer-auth": []
          }
        ]
      }
    },
    "/companies/teaser": {
      "get": {
        "tags": [
          "company-data-controller"
        ],
        "summary": "Get the company IDs of the teaser companies.",
        "description": "A list of all company IDs that are currently set as teaser companies (accessible without authentication).",
        "operationId": "getTeaserCompanies",
        "responses": {
          "200": {
            "description": "Successfully returned teaser companies.",
            "content": {
              "application/json": {
                "schema": {
                  "type": "array",
                  "items": {
                    "type": "string"
                  }
                }
              }
            }
          },
          "default": {
            "description": "An error occurred",
            "content": {
              "application/json": {
                "schema": {
                  "$ref": "#/components/schemas/ErrorResponse"
                }
              }
            }
          },
          "401": {
            "description": "Unauthorized",
            "headers": {
              "WWW-Authenticate": {
                "schema": {
                  "type": "string"
                }
              }
            }
          }
        },
        "security": [
          {
            "default-oauth": []
          },
          {
            "default-bearer-auth": []
          }
        ]
      }
    },
    "/companies/numberOfCompanies": {
      "get": {
        "tags": [
          "company-data-controller"
        ],
        "summary": "Retrieve the number of companies satisfying different filters.",
        "description": "The number of companies via the provided company name/identifier are retrieved and filtered by countryCode, sector and available framework data. Empty/Unspecified filters are ignored.",
        "operationId": "getNumberOfCompanies",
        "parameters": [
          {
            "name": "searchString",
            "in": "query",
            "required": false,
            "schema": {
              "type": "string"
            }
          },
          {
            "name": "dataTypes",
            "in": "query",
            "required": false,
            "schema": {
              "uniqueItems": true,
              "type": "array",
              "items": {
                "$ref": "#/components/schemas/DataTypeEnum"
              }
            }
          },
          {
            "name": "countryCodes",
            "in": "query",
            "required": false,
            "schema": {
              "uniqueItems": true,
              "type": "array",
              "items": {
                "type": "string"
              }
            }
          },
          {
            "name": "sectors",
            "in": "query",
            "required": false,
            "schema": {
              "uniqueItems": true,
              "type": "array",
              "items": {
                "type": "string"
              }
            }
          }
        ],
        "responses": {
          "200": {
            "description": "Successfully retrieved number of companies.",
            "content": {
              "application/json": {
                "schema": {
                  "type": "integer",
                  "format": "int32"
                }
              }
            }
          },
          "default": {
            "description": "An error occurred",
            "content": {
              "application/json": {
                "schema": {
                  "$ref": "#/components/schemas/ErrorResponse"
                }
              }
            }
          },
          "401": {
            "description": "Unauthorized",
            "headers": {
              "WWW-Authenticate": {
                "schema": {
                  "type": "string"
                }
              }
            }
          }
        },
        "security": [
          {
            "default-oauth": []
          },
          {
            "default-bearer-auth": []
          }
        ]
      }
    },
    "/companies/names": {
      "get": {
        "tags": [
          "company-data-controller"
        ],
        "summary": "Retrieve specific companies by searching their names and identifiers",
        "description": "Companies identified via the provided company name/identifier are retrieved",
        "operationId": "getCompaniesBySearchString",
        "parameters": [
          {
            "name": "searchString",
            "in": "query",
            "required": true,
            "schema": {
              "type": "string"
            }
          },
          {
            "name": "resultLimit",
            "in": "query",
            "required": false,
            "schema": {
              "type": "integer",
              "format": "int32",
              "default": 100
            }
          }
        ],
        "responses": {
          "200": {
            "description": "Successfully retrieved company names.",
            "content": {
              "application/json": {
                "schema": {
                  "type": "array",
                  "items": {
                    "$ref": "#/components/schemas/CompanyIdAndName"
                  }
                }
              }
            }
          },
          "default": {
            "description": "An error occurred",
            "content": {
              "application/json": {
                "schema": {
                  "$ref": "#/components/schemas/ErrorResponse"
                }
              }
            }
          },
          "401": {
            "description": "Unauthorized",
            "headers": {
              "WWW-Authenticate": {
                "schema": {
                  "type": "string"
                }
              }
            }
          }
        },
        "security": [
          {
            "default-oauth": []
          },
          {
            "default-bearer-auth": []
          }
        ]
      }
    },
    "/companies/meta-information": {
      "get": {
        "tags": [
          "company-data-controller"
        ],
        "summary": "Retrieve available distinct values for company search filters",
        "description": "Distinct values for the parameter countryCode and sector are returned",
        "operationId": "getAvailableCompanySearchFilters",
        "responses": {
          "200": {
            "description": "Successfully retrieved values.",
            "content": {
              "application/json": {
                "schema": {
                  "$ref": "#/components/schemas/CompanyAvailableDistinctValues"
                }
              }
            }
          },
          "default": {
            "description": "An error occurred",
            "content": {
              "application/json": {
                "schema": {
                  "$ref": "#/components/schemas/ErrorResponse"
                }
              }
            }
          },
          "401": {
            "description": "Unauthorized",
            "headers": {
              "WWW-Authenticate": {
                "schema": {
                  "type": "string"
                }
              }
            }
          }
        },
        "security": [
          {
            "default-oauth": []
          },
          {
            "default-bearer-auth": []
          }
        ]
      }
    },
    "/actuator": {
      "get": {
        "tags": [
          "Actuator"
        ],
        "summary": "Actuator root web endpoint",
        "operationId": "links",
        "responses": {
          "200": {
            "description": "OK",
            "content": {
              "application/vnd.spring-boot.actuator.v3+json": {
                "schema": {
                  "type": "object",
                  "additionalProperties": {
                    "type": "object",
                    "additionalProperties": {
                      "$ref": "#/components/schemas/Link"
                    }
                  }
                }
              },
              "application/vnd.spring-boot.actuator.v2+json": {
                "schema": {
                  "type": "object",
                  "additionalProperties": {
                    "type": "object",
                    "additionalProperties": {
                      "$ref": "#/components/schemas/Link"
                    }
                  }
                }
              },
              "application/json": {
                "schema": {
                  "type": "object",
                  "additionalProperties": {
                    "type": "object",
                    "additionalProperties": {
                      "$ref": "#/components/schemas/Link"
                    }
                  }
                }
              }
            }
          },
          "default": {
            "description": "An error occurred",
            "content": {
              "application/json": {
                "schema": {
                  "$ref": "#/components/schemas/ErrorResponse"
                }
              }
            }
          },
          "401": {
            "description": "Unauthorized",
            "headers": {
              "WWW-Authenticate": {
                "schema": {
                  "type": "string"
                }
              }
            }
          }
        }
      }
    },
    "/actuator/info": {
      "get": {
        "tags": [
          "Actuator"
        ],
        "summary": "Actuator web endpoint \u0027info\u0027",
        "operationId": "info",
        "responses": {
          "200": {
            "description": "OK",
            "content": {
              "application/vnd.spring-boot.actuator.v3+json": {
                "schema": {
                  "type": "object"
                }
              },
              "application/vnd.spring-boot.actuator.v2+json": {
                "schema": {
                  "type": "object"
                }
              },
              "application/json": {
                "schema": {
                  "type": "object"
                }
              }
            }
          },
          "default": {
            "description": "An error occurred",
            "content": {
              "application/json": {
                "schema": {
                  "$ref": "#/components/schemas/ErrorResponse"
                }
              }
            }
          },
          "401": {
            "description": "Unauthorized",
            "headers": {
              "WWW-Authenticate": {
                "schema": {
                  "type": "string"
                }
              }
            }
          }
        }
      }
    },
    "/actuator/health": {
      "get": {
        "tags": [
          "Actuator"
        ],
        "summary": "Actuator web endpoint \u0027health\u0027",
        "operationId": "health",
        "responses": {
          "200": {
            "description": "OK",
            "content": {
              "application/vnd.spring-boot.actuator.v3+json": {
                "schema": {
                  "type": "object"
                }
              },
              "application/vnd.spring-boot.actuator.v2+json": {
                "schema": {
                  "type": "object"
                }
              },
              "application/json": {
                "schema": {
                  "type": "object"
                }
              }
            }
          },
          "default": {
            "description": "An error occurred",
            "content": {
              "application/json": {
                "schema": {
                  "$ref": "#/components/schemas/ErrorResponse"
                }
              }
            }
          },
          "401": {
            "description": "Unauthorized",
            "headers": {
              "WWW-Authenticate": {
                "schema": {
                  "type": "string"
                }
              }
            }
          }
        }
      }
    },
    "/actuator/health/**": {
      "get": {
        "tags": [
          "Actuator"
        ],
        "summary": "Actuator web endpoint \u0027health-path\u0027",
        "operationId": "health-path",
        "responses": {
          "200": {
            "description": "OK",
            "content": {
              "application/vnd.spring-boot.actuator.v3+json": {
                "schema": {
                  "type": "object"
                }
              },
              "application/vnd.spring-boot.actuator.v2+json": {
                "schema": {
                  "type": "object"
                }
              },
              "application/json": {
                "schema": {
                  "type": "object"
                }
              }
            }
          },
          "default": {
            "description": "An error occurred",
            "content": {
              "application/json": {
                "schema": {
                  "$ref": "#/components/schemas/ErrorResponse"
                }
              }
            }
          },
          "401": {
            "description": "Unauthorized",
            "headers": {
              "WWW-Authenticate": {
                "schema": {
                  "type": "string"
                }
              }
            }
          }
        }
      }
    },
    "/data/{dataId}": {
      "delete": {
        "tags": [
          "data-deletion-controller"
        ],
        "summary": "Delete a data set.",
        "description": "The data is removed from the data store.",
        "operationId": "deleteCompanyAssociatedData",
        "parameters": [
          {
            "name": "dataId",
            "in": "path",
            "required": true,
            "schema": {
              "type": "string"
            }
          }
        ],
        "responses": {
          "200": {
            "description": "Successfully deleted the dataset."
          },
          "default": {
            "description": "An error occurred",
            "content": {
              "application/json": {
                "schema": {
                  "$ref": "#/components/schemas/ErrorResponse"
                }
              }
            }
          },
          "401": {
            "description": "Unauthorized",
            "headers": {
              "WWW-Authenticate": {
                "schema": {
                  "type": "string"
                }
              }
            }
          }
        },
        "security": [
          {
            "default-oauth": []
          },
          {
            "default-bearer-auth": []
          }
        ]
      }
    }
  },
  "components": {
    "schemas": {
      "CompanyInformation": {
        "required": [
          "companyName",
          "countryCode",
          "headquarters",
          "identifiers"
        ],
        "type": "object",
        "properties": {
          "companyName": {
            "type": "string"
          },
          "companyAlternativeNames": {
            "type": "array",
            "nullable": true,
            "items": {
              "type": "string"
            }
          },
          "companyContactDetails": {
            "type": "array",
            "nullable": true,
            "example": [
              "Test@test.com"
            ],
            "items": {
              "type": "string",
              "example": "[\"Test@test.com\"]"
            }
          },
          "companyLegalForm": {
            "type": "string",
            "nullable": true
          },
          "headquarters": {
            "type": "string"
          },
          "headquartersPostalCode": {
            "type": "string",
            "nullable": true
          },
          "sector": {
            "type": "string",
            "nullable": true
          },
          "sectorCodeWz": {
            "type": "string",
            "nullable": true
          },
          "identifiers": {
            "type": "object",
            "additionalProperties": {
              "type": "array",
              "example": {
                "Lei": [
                  "ExampleLei"
                ]
              },
              "items": {
                "type": "string",
                "example": "{\"Lei\":[\"ExampleLei\"]}"
              }
            },
            "example": {
              "Lei": [
                "ExampleLei"
              ]
            }
          },
          "countryCode": {
            "type": "string"
          },
          "isTeaserCompany": {
            "type": "boolean",
            "nullable": true
          },
          "website": {
            "type": "string",
            "nullable": true
          },
          "parentCompanyLei": {
            "type": "string",
            "nullable": true
          }
        }
      },
      "DataMetaInformation": {
        "required": [
          "companyId",
          "currentlyActive",
          "dataId",
          "dataType",
          "qaStatus",
          "reportingPeriod",
          "uploadTime"
        ],
        "type": "object",
        "properties": {
          "dataId": {
            "type": "string"
          },
          "companyId": {
            "type": "string"
          },
          "dataType": {
            "$ref": "#/components/schemas/DataTypeEnum"
          },
          "uploaderUserId": {
            "type": "string",
            "nullable": true
          },
          "uploadTime": {
            "type": "integer",
            "format": "int64"
          },
          "reportingPeriod": {
            "type": "string"
          },
          "currentlyActive": {
            "type": "boolean"
          },
          "qaStatus": {
            "$ref": "#/components/schemas/QaStatus"
          }
        }
      },
      "QaStatus": {
        "type": "string",
        "enum": [
          "Pending",
          "Accepted",
          "Rejected"
        ]
      },
      "StoredCompany": {
        "required": [
          "companyId",
          "companyInformation",
          "dataRegisteredByDataland"
        ],
        "type": "object",
        "properties": {
          "companyId": {
            "type": "string"
          },
          "companyInformation": {
            "$ref": "#/components/schemas/CompanyInformation"
          },
          "dataRegisteredByDataland": {
            "type": "array",
            "items": {
              "$ref": "#/components/schemas/DataMetaInformation"
            }
          }
        }
      },
      "Address": {
        "required": [
          "city",
          "country"
        ],
        "type": "object",
        "properties": {
          "streetAndHouseNumber": {
            "type": "string",
            "nullable": true
          },
          "postalCode": {
            "type": "string",
            "nullable": true
          },
          "city": {
            "type": "string"
          },
          "state": {
            "type": "string",
            "nullable": true
          },
          "country": {
            "type": "string"
          }
        }
      },
      "AreaAdjointness": {
        "type": "string",
        "enum": [
          "In",
          "Near"
        ]
      },
      "BaseDataPointString": {
        "type": "object",
        "properties": {
          "value": {
            "type": "string",
            "nullable": true
          },
          "dataSource": {
            "nullable": true,
            "allOf": [
              {
                "$ref": "#/components/schemas/BaseDocumentReference"
              }
            ]
          }
        }
      },
      "BaseDataPointYesNo": {
        "type": "object",
        "properties": {
          "value": {
            "nullable": true,
            "allOf": [
              {
                "$ref": "#/components/schemas/YesNo"
              }
            ]
          },
          "dataSource": {
            "nullable": true,
            "allOf": [
              {
                "$ref": "#/components/schemas/BaseDocumentReference"
              }
            ]
          }
        }
      },
      "BaseDocumentReference": {
        "required": [
          "fileReference"
        ],
        "type": "object",
        "properties": {
          "fileName": {
            "type": "string",
            "nullable": true
          },
          "fileReference": {
            "type": "string"
          }
        }
      },
      "CompanyAssociatedDataVsmeData": {
        "required": [
          "companyId",
          "data",
          "reportingPeriod"
        ],
        "type": "object",
        "properties": {
          "companyId": {
            "type": "string"
          },
          "reportingPeriod": {
            "type": "string"
          },
          "data": {
            "$ref": "#/components/schemas/VsmeData"
          }
        }
      },
      "CompanyReport": {
        "required": [
          "fileReference"
        ],
        "type": "object",
        "properties": {
          "fileReference": {
            "type": "string"
          },
          "fileName": {
            "type": "string",
            "nullable": true
          },
          "publicationDate": {
            "type": "string",
            "format": "date",
            "nullable": true
          }
        },
        "example": "{\"string\": {\"fileReference\": \"string\",\"fileName\": \"string\",\"publicationDate\": \"2023-10-12\",}}"
      },
      "ExtendedDataPointBigDecimal": {
        "type": "object",
        "properties": {
          "value": {
            "type": "number",
            "nullable": true
          },
          "quality": {
            "nullable": true,
            "allOf": [
              {
                "$ref": "#/components/schemas/QualityOptions"
              }
            ]
          },
          "comment": {
            "type": "string",
            "nullable": true
          },
          "dataSource": {
            "nullable": true,
            "allOf": [
              {
                "$ref": "#/components/schemas/ExtendedDocumentReference"
              }
            ]
          }
        }
      },
      "ExtendedDocumentReference": {
        "required": [
          "fileReference"
        ],
        "type": "object",
        "properties": {
          "page": {
            "type": "integer",
            "format": "int64",
            "nullable": true
          },
          "tagName": {
            "type": "string",
            "nullable": true
          },
          "fileName": {
            "type": "string",
            "nullable": true
          },
          "fileReference": {
            "type": "string"
          }
        }
      },
      "QualityOptions": {
        "type": "string",
        "enum": [
          "Audited",
          "Reported",
          "Estimated",
          "Incomplete",
          "NoDataFound"
        ]
      },
      "ReleaseMedium": {
        "type": "string",
        "enum": [
          "Air",
          "Soil",
          "Water"
        ]
      },
      "VsmeBasic": {
        "type": "object",
        "properties": {
          "basisForPreparation": {
            "nullable": true,
            "allOf": [
              {
                "$ref": "#/components/schemas/VsmeBasicBasisForPreparation"
              }
            ]
          },
          "practicesForTransitioningTowardsAMoreSustainableEconomy": {
            "nullable": true,
            "allOf": [
              {
                "$ref": "#/components/schemas/VsmeBasicPracticesForTransitioningTowardsAMoreSustainableEconomy"
              }
            ]
          },
          "energyAndGreenhousGasEmissions": {
            "nullable": true,
            "allOf": [
              {
                "$ref": "#/components/schemas/VsmeBasicEnergyAndGreenhousGasEmissions"
              }
            ]
          },
          "pollutionOfAirWaterSoil": {
            "nullable": true,
            "allOf": [
              {
                "$ref": "#/components/schemas/VsmeBasicPollutionOfAirWaterSoil"
              }
            ]
          },
          "biodiversity": {
            "nullable": true,
            "allOf": [
              {
                "$ref": "#/components/schemas/VsmeBasicBiodiversity"
              }
            ]
          },
          "water": {
            "nullable": true,
            "allOf": [
              {
                "$ref": "#/components/schemas/VsmeBasicWater"
              }
            ]
          },
          "resourceUseCircularEconomyAndWasteManagement": {
            "nullable": true,
            "allOf": [
              {
                "$ref": "#/components/schemas/VsmeBasicResourceUseCircularEconomyAndWasteManagement"
              }
            ]
          },
          "workforceGeneralCharacteristics": {
            "nullable": true,
            "allOf": [
              {
                "$ref": "#/components/schemas/VsmeBasicWorkforceGeneralCharacteristics"
              }
            ]
          },
          "workforceHealthAndSafety": {
            "nullable": true,
            "allOf": [
              {
                "$ref": "#/components/schemas/VsmeBasicWorkforceHealthAndSafety"
              }
            ]
          },
          "workforceRenumerationCollectiveBargainingAndTraining": {
            "nullable": true,
            "allOf": [
              {
                "$ref": "#/components/schemas/VsmeBasicWorkforceRenumerationCollectiveBargainingAndTraining"
              }
            ]
          },
          "workersInTheValueChainAffectedCommunitiesConsumersAndEndUsers": {
            "nullable": true,
            "allOf": [
              {
                "$ref": "#/components/schemas/VsmeBasicWorkersInTheValueChainAffectedCommunitiesConsumersAndEndUsers"
              }
            ]
          }
        }
      },
      "VsmeBasicBasisForPreparation": {
        "type": "object",
        "properties": {
          "reportingBasis": {
            "nullable": true,
            "allOf": [
              {
                "$ref": "#/components/schemas/BaseDataPointYesNo"
              }
            ]
          },
          "subsidiary": {
            "type": "array",
            "nullable": true,
            "items": {
              "$ref": "#/components/schemas/VsmeSubsidiary"
            }
          },
          "referencedReports": {
            "type": "object",
            "additionalProperties": {
              "$ref": "#/components/schemas/CompanyReport"
            },
            "nullable": true,
            "example": "{\"string\": {\"fileReference\": \"string\",\"fileName\": \"string\",\"publicationDate\": \"2023-10-12\",}}"
          }
        }
      },
      "VsmeBasicBiodiversity": {
        "type": "object",
        "properties": {
          "sitesAndAreas": {
            "type": "array",
            "nullable": true,
            "items": {
              "$ref": "#/components/schemas/VsmeSiteAndArea"
            }
          },
          "totalSealedAreaPreviousYearInHectare": {
            "type": "number",
            "nullable": true
          },
          "totalSealedAreaReportingYearInHectare": {
            "type": "number",
            "nullable": true
          },
          "relativeChangeSealedArea": {
            "type": "number",
            "nullable": true
          },
          "totalNatureOrientedAreaOnSitePreviousYearInHectare": {
            "type": "number",
            "nullable": true
          },
          "totalNatureOrientedAreaOnSiteReportingYearInHectare": {
            "type": "number",
            "nullable": true
          },
          "relativeChangeNatureOrientedOnSite": {
            "type": "number",
            "nullable": true
          },
          "totalNatureOrientedAreaOffSitePreviousYearInHectare": {
            "type": "number",
            "nullable": true
          },
          "totalNatureOrientedAreaOffSiteReportingYearInHectare": {
            "type": "number",
            "nullable": true
          },
          "relativeChangeNatureOrientedOffSite": {
            "type": "number",
            "nullable": true
          },
          "totalUseOfLandPreviousYearInHectare": {
            "type": "number",
            "nullable": true
          },
          "totalUseOfLandReportingYearInHectare": {
            "type": "number",
            "nullable": true
          },
          "relativeChangeLandUse": {
            "type": "number",
            "nullable": true
          }
        }
      },
      "VsmeBasicEnergyAndGreenhousGasEmissions": {
        "type": "object",
        "properties": {
          "energyFossilFuelsInMWh": {
            "type": "number",
            "nullable": true
          },
          "electricityTotalInMWh": {
            "nullable": true,
            "allOf": [
              {
                "$ref": "#/components/schemas/ExtendedDataPointBigDecimal"
              }
            ]
          },
          "electricityNonRenewableInMWh": {
            "type": "number",
            "nullable": true
          },
          "electricityRenewableInMWh": {
            "type": "number",
            "nullable": true
          },
          "totalEmissionsInTonnesOfCO2Equivalents": {
            "nullable": true,
            "allOf": [
              {
                "$ref": "#/components/schemas/ExtendedDataPointBigDecimal"
              }
            ]
          },
          "scope1EmissionsInTonnesOfCO2Equivalents": {
            "nullable": true,
            "allOf": [
              {
                "$ref": "#/components/schemas/ExtendedDataPointBigDecimal"
              }
            ]
          },
          "scope2EmissionsInTonnesOfCO2Equivalents": {
            "nullable": true,
            "allOf": [
              {
                "$ref": "#/components/schemas/ExtendedDataPointBigDecimal"
              }
            ]
          },
          "scope3EmissionsInTonnesOfCO2Equivalents": {
            "nullable": true,
            "allOf": [
              {
                "$ref": "#/components/schemas/ExtendedDataPointBigDecimal"
              }
            ]
          }
        }
      },
      "VsmeBasicPollutionOfAirWaterSoil": {
        "type": "object",
        "properties": {
          "pollutionEmission": {
            "type": "array",
            "nullable": true,
            "items": {
              "$ref": "#/components/schemas/VsmePollutionEmission"
            }
          }
        }
      },
      "VsmeBasicPracticesForTransitioningTowardsAMoreSustainableEconomy": {
        "type": "object",
        "properties": {
          "undertakenMeasures": {
            "type": "array",
            "nullable": true,
            "items": {
              "$ref": "#/components/schemas/BaseDataPointString"
            }
          }
        }
      },
      "VsmeBasicResourceUseCircularEconomyAndWasteManagement": {
        "type": "object",
        "properties": {
          "totalWeightMaterialsInTonnes": {
            "type": "number",
            "nullable": true
          },
          "weightRecycledMaterialsInTonnes": {
            "type": "number",
            "nullable": true
          },
          "percentageRecycledMaterials": {
            "type": "number",
            "nullable": true
          },
          "weightRecyclableMaterialsInTonnes": {
            "type": "number",
            "nullable": true
          },
          "percentageRecyclableMaterials": {
            "type": "number",
            "nullable": true
          },
          "measureWaste": {
            "nullable": true,
            "allOf": [
              {
                "$ref": "#/components/schemas/VsmeBasicResourceusecirculareconomyandwastemanagementMeasureWasteOptions"
              }
            ]
          },
          "wasteClassification": {
            "type": "array",
            "nullable": true,
            "items": {
              "$ref": "#/components/schemas/VsmeWasteClassificationObject"
            }
          }
        }
      },
      "VsmeBasicResourceusecirculareconomyandwastemanagementMeasureWasteOptions": {
        "type": "string",
        "enum": [
          "WeightPreferred",
          "Volume"
        ]
      },
      "VsmeBasicWater": {
        "type": "object",
        "properties": {
          "waterWithdrawalAllSitesInCubicMeters": {
            "nullable": true,
            "allOf": [
              {
                "$ref": "#/components/schemas/ExtendedDataPointBigDecimal"
              }
            ]
          },
          "waterWithdrawalStressSitesInCubicMeters": {
            "type": "number",
            "nullable": true
          },
          "waterDischargeAllSitesInCubicMeters": {
            "type": "number",
            "nullable": true
          },
          "waterDischargeStressSitesInCubicMeters": {
            "type": "number",
            "nullable": true
          },
          "rainwaterAllSitesInCubicMeters": {
            "type": "number",
            "nullable": true
          },
          "rainwaterStressSitesInCubicMeters": {
            "type": "number",
            "nullable": true
          },
          "waterConsumptionAllSitesInCubicMeters": {
            "type": "number",
            "nullable": true
          },
          "waterConsumptionStressSitesInCubicMeters": {
            "type": "number",
            "nullable": true
          }
        }
      },
      "VsmeBasicWorkersInTheValueChainAffectedCommunitiesConsumersAndEndUsers": {
        "type": "object",
        "properties": {
          "negativeEffects": {
            "type": "array",
            "nullable": true,
            "items": {
              "$ref": "#/components/schemas/BaseDataPointString"
            }
          },
          "numberOfConvictions": {
            "type": "number",
            "nullable": true
          },
          "sumOfFinesInEuro": {
            "type": "number",
            "nullable": true
          }
        }
      },
      "VsmeBasicWorkforceGeneralCharacteristics": {
        "type": "object",
        "properties": {
          "measureEmployees": {
            "nullable": true,
            "allOf": [
              {
                "$ref": "#/components/schemas/VsmeBasicWorkforcegeneralcharacteristicsMeasureEmployeesOptions"
              }
            ]
          },
          "numberOfEmployeesInFte": {
            "type": "number",
            "nullable": true
          },
          "numberOfEmployeesInHeadcount": {
            "type": "number",
            "nullable": true
          },
          "numberOfTemporaryContractEmployeesInFte": {
            "type": "number",
            "nullable": true
          },
          "numberOfTemporaryContractEmployeesInHeadcount": {
            "type": "number",
            "nullable": true
          },
          "numberOfPermanentContractEmployeesInFte": {
            "type": "number",
            "nullable": true
          },
          "numberOfPermanentContractEmployeesInHeadcount": {
            "type": "number",
            "nullable": true
          },
          "numberOfMaleEmployeesInFte": {
            "type": "number",
            "nullable": true
          },
          "numberOfMaleEmployeesInHeadcount": {
            "type": "number",
            "nullable": true
          },
          "numberFemaleEmployeesInFte": {
            "type": "number",
            "nullable": true
          },
          "numberOfFemaleEmployeesInHeadcount": {
            "type": "number",
            "nullable": true
          },
          "numberOfOtherEmployeesInFte": {
            "type": "number",
            "nullable": true
          },
          "numberOfOtherEmployeesInHeadcount": {
            "type": "number",
            "nullable": true
          },
          "numberOfNotReportedEmployeesInFte": {
            "type": "number",
            "nullable": true
          },
          "numberOfNotReportedEmployeesInHeadcount": {
            "type": "number",
            "nullable": true
          },
          "employeesPerCountry": {
            "type": "array",
            "nullable": true,
            "items": {
              "$ref": "#/components/schemas/VsmeEmployeesPerCountry"
            }
          }
        }
      },
      "VsmeBasicWorkforceHealthAndSafety": {
        "type": "object",
        "properties": {
          "totalHours": {
            "type": "number",
            "nullable": true
          },
          "numberOfAccidents": {
            "type": "integer",
            "nullable": true
          },
          "accidentLevel": {
            "type": "number",
            "nullable": true
          },
          "numberOfTotalFatalitiesInFte": {
            "type": "integer",
            "nullable": true
          },
          "numberOfTotalFatalitiesInHeadcount": {
            "type": "integer",
            "nullable": true
          },
          "numberOfFatalitiesOfAccidentsInFte": {
            "type": "integer",
            "nullable": true
          },
          "numberOfFatalitiesOfAccidentsInHeadcount": {
            "type": "integer",
            "nullable": true
          },
          "numberOfHealthFatalitiesInFte": {
            "type": "integer",
            "nullable": true
          },
          "numberOfHealthFatalitiesInHeadcount": {
            "type": "integer",
            "nullable": true
          }
        }
      },
      "VsmeBasicWorkforceRenumerationCollectiveBargainingAndTraining": {
        "type": "object",
        "properties": {
          "numberOfMinimumWageEmployeesInFte": {
            "type": "number",
            "nullable": true
          },
          "numberOfMinimumWageEmployeesInHeadcount": {
            "type": "number",
            "nullable": true
          },
          "percentageOfMinimumWageEmployees": {
            "type": "number",
            "nullable": true
          },
          "majorityOfMinimumWageEmployees": {
            "nullable": true,
            "allOf": [
              {
                "$ref": "#/components/schemas/YesNo"
              }
            ]
          },
          "entryLevelWageInEuro": {
            "type": "number",
            "nullable": true
          },
          "minimumWageInEuro": {
            "type": "number",
            "nullable": true
          },
          "wageRatio": {
            "type": "number",
            "nullable": true
          },
          "payGapBasis": {
            "nullable": true,
            "allOf": [
              {
                "$ref": "#/components/schemas/VsmeBasicWorkforcerenumerationcollectivebargainingandtrainingPayGapBasisOptions"
              }
            ]
          },
          "grossPayMaleInEuro": {
            "type": "number",
            "nullable": true
          },
          "grossPayFemaleInEuro": {
            "type": "number",
            "nullable": true
          },
          "totalWorkHoursMale": {
            "type": "number",
            "nullable": true
          },
          "totalWorkHoursFemale": {
            "type": "number",
            "nullable": true
          },
          "averageWorkHoursMale": {
            "type": "number",
            "nullable": true
          },
          "averageWorkHoursFemale": {
            "type": "number",
            "nullable": true
          },
          "averageHourlyPayMaleInEuroPerHour": {
            "type": "number",
            "nullable": true
          },
          "averageHourlyPayFemaleInEuroPerHour": {
            "type": "number",
            "nullable": true
          },
          "payGap": {
            "type": "number",
            "nullable": true
          },
          "numberBargainingAgreementsInFte": {
            "type": "number",
            "nullable": true
          },
          "numberBargainingAgreementsInHeadcount": {
            "type": "number",
            "nullable": true
          },
          "ratioBargainingAgreement": {
            "type": "number",
            "nullable": true
          },
          "totalTrainingHoursMale": {
            "type": "number",
            "nullable": true
          },
          "totalTrainingHoursFemale": {
            "type": "number",
            "nullable": true
          },
          "averageTrainingHoursMale": {
            "type": "number",
            "nullable": true
          },
          "averageTrainingHoursFemale": {
            "type": "number",
            "nullable": true
          }
        }
      },
      "VsmeBasicWorkforcegeneralcharacteristicsMeasureEmployeesOptions": {
        "type": "string",
        "enum": [
          "FullTimeEquivalents",
          "HeadCount"
        ]
      },
      "VsmeBasicWorkforcerenumerationcollectivebargainingandtrainingPayGapBasisOptions": {
        "type": "string",
        "enum": [
          "Annual",
          "Weekly"
        ]
      },
      "VsmeData": {
        "type": "object",
        "properties": {
          "basic": {
            "nullable": true,
            "allOf": [
              {
                "$ref": "#/components/schemas/VsmeBasic"
              }
            ]
          }
        }
      },
      "VsmeEmployeesPerCountry": {
        "required": [
          "country"
        ],
        "type": "object",
        "properties": {
          "country": {
            "type": "string"
          },
          "numberOfEmployeesInHeadCount": {
            "type": "integer",
            "format": "int32",
            "nullable": true
          },
          "numberOfEmployeesInFullTimeEquivalent": {
            "type": "number",
            "nullable": true
          }
        }
      },
      "VsmePollutionEmission": {
        "required": [
          "pollutionType",
          "releaseMedium"
        ],
        "type": "object",
        "properties": {
          "pollutionType": {
            "type": "string"
          },
          "emissionInKilograms": {
            "type": "number",
            "nullable": true
          },
          "releaseMedium": {
            "$ref": "#/components/schemas/ReleaseMedium"
          }
        }
      },
      "VsmeSiteAndArea": {
        "required": [
          "areaAddress",
          "siteAddress",
          "siteName",
          "specificationOfAdjointness"
        ],
        "type": "object",
        "properties": {
          "siteName": {
            "type": "string"
          },
          "siteAddress": {
            "$ref": "#/components/schemas/Address"
          },
          "siteGeocoordinateLongitudeval": {
            "type": "number",
            "nullable": true
          },
          "siteGeocoordinateLatitude": {
            "type": "number",
            "nullable": true
          },
          "areaInHectare": {
            "type": "number",
            "nullable": true
          },
          "biodiversitySensitiveArea": {
            "type": "string",
            "nullable": true
          },
          "areaAddress": {
            "$ref": "#/components/schemas/Address"
          },
          "areaGeocoordinateLongitude": {
            "type": "number",
            "nullable": true
          },
          "areaGeocoordinateLatitude": {
            "type": "number",
            "nullable": true
          },
          "specificationOfAdjointness": {
            "$ref": "#/components/schemas/AreaAdjointness"
          }
        }
      },
      "VsmeSubsidiary": {
        "required": [
          "addressOfSubsidiary",
          "nameOfSubsidiary"
        ],
        "type": "object",
        "properties": {
          "nameOfSubsidiary": {
            "type": "string"
          },
          "addressOfSubsidiary": {
            "$ref": "#/components/schemas/Address"
          }
        }
      },
      "VsmeWasteClassificationObject": {
        "required": [
          "typeOfWaste",
          "wasteClassification"
        ],
        "type": "object",
        "properties": {
          "wasteClassification": {
            "$ref": "#/components/schemas/WasteClassifications"
          },
          "typeOfWaste": {
            "type": "string"
          },
          "totalAmountOfWasteInTonnes": {
            "type": "number",
            "nullable": true
          },
          "wasteRecycleOrReuseInTonnes": {
            "type": "number",
            "nullable": true
          },
          "wasteDisposalInTonnes": {
            "type": "number",
            "nullable": true
          },
          "totalAmountOfWasteInCubicMeters": {
            "type": "number",
            "nullable": true
          },
          "wasteRecycleOrReuseInCubicMeters": {
            "type": "number",
            "nullable": true
          },
          "wasteDisposalInCubicMeters": {
            "type": "number",
            "nullable": true
          }
        }
      },
      "WasteClassifications": {
        "type": "string",
        "enum": [
          "NonHazardous",
          "Hazardous"
        ]
      },
      "YesNo": {
        "type": "string",
        "enum": [
          "Yes",
          "No"
        ]
      },
      "CompanyAssociatedDataSfdrData": {
        "required": [
          "companyId",
          "data",
          "reportingPeriod"
        ],
        "type": "object",
        "properties": {
          "companyId": {
            "type": "string"
          },
          "reportingPeriod": {
            "type": "string"
          },
          "data": {
            "$ref": "#/components/schemas/SfdrData"
          }
        }
      },
      "CurrencyDataPoint": {
        "type": "object",
        "properties": {
          "value": {
            "type": "number",
            "nullable": true
          },
          "quality": {
            "nullable": true,
            "allOf": [
              {
                "$ref": "#/components/schemas/QualityOptions"
              }
            ]
          },
          "comment": {
            "type": "string",
            "nullable": true
          },
          "dataSource": {
            "nullable": true,
            "allOf": [
              {
                "$ref": "#/components/schemas/ExtendedDocumentReference"
              }
            ]
          },
          "currency": {
            "type": "string",
            "nullable": true
          }
        }
      },
      "ExtendedDataPointBigInteger": {
        "type": "object",
        "properties": {
          "value": {
            "type": "integer",
            "nullable": true
          },
          "quality": {
            "nullable": true,
            "allOf": [
              {
                "$ref": "#/components/schemas/QualityOptions"
              }
            ]
          },
          "comment": {
            "type": "string",
            "nullable": true
          },
          "dataSource": {
            "nullable": true,
            "allOf": [
              {
                "$ref": "#/components/schemas/ExtendedDocumentReference"
              }
            ]
          }
        }
      },
      "ExtendedDataPointYesNo": {
        "type": "object",
        "properties": {
          "value": {
            "nullable": true,
            "allOf": [
              {
                "$ref": "#/components/schemas/YesNo"
              }
            ]
          },
          "quality": {
            "nullable": true,
            "allOf": [
              {
                "$ref": "#/components/schemas/QualityOptions"
              }
            ]
          },
          "comment": {
            "type": "string",
            "nullable": true
          },
          "dataSource": {
            "nullable": true,
            "allOf": [
              {
                "$ref": "#/components/schemas/ExtendedDocumentReference"
              }
            ]
          }
        }
      },
      "SfdrData": {
        "required": [
          "general"
        ],
        "type": "object",
        "properties": {
          "general": {
            "$ref": "#/components/schemas/SfdrGeneral"
          },
          "environmental": {
            "nullable": true,
            "allOf": [
              {
                "$ref": "#/components/schemas/SfdrEnvironmental"
              }
            ]
          },
          "social": {
            "nullable": true,
            "allOf": [
              {
                "$ref": "#/components/schemas/SfdrSocial"
              }
            ]
          }
        }
      },
      "SfdrEnvironmental": {
        "type": "object",
        "properties": {
          "greenhouseGasEmissions": {
            "nullable": true,
            "allOf": [
              {
                "$ref": "#/components/schemas/SfdrEnvironmentalGreenhouseGasEmissions"
              }
            ]
          },
          "energyPerformance": {
            "nullable": true,
            "allOf": [
              {
                "$ref": "#/components/schemas/SfdrEnvironmentalEnergyPerformance"
              }
            ]
          },
          "biodiversity": {
            "nullable": true,
            "allOf": [
              {
                "$ref": "#/components/schemas/SfdrEnvironmentalBiodiversity"
              }
            ]
          },
          "water": {
            "nullable": true,
            "allOf": [
              {
                "$ref": "#/components/schemas/SfdrEnvironmentalWater"
              }
            ]
          },
          "waste": {
            "nullable": true,
            "allOf": [
              {
                "$ref": "#/components/schemas/SfdrEnvironmentalWaste"
              }
            ]
          },
          "emissions": {
            "nullable": true,
            "allOf": [
              {
                "$ref": "#/components/schemas/SfdrEnvironmentalEmissions"
              }
            ]
          }
        }
      },
      "SfdrEnvironmentalBiodiversity": {
        "type": "object",
        "properties": {
          "primaryForestAndWoodedLandOfNativeSpeciesExposure": {
            "nullable": true,
            "allOf": [
              {
                "$ref": "#/components/schemas/ExtendedDataPointYesNo"
              }
            ]
          },
          "protectedAreasExposure": {
            "nullable": true,
            "allOf": [
              {
                "$ref": "#/components/schemas/ExtendedDataPointYesNo"
              }
            ]
          },
          "rareOrEndangeredEcosystemsExposure": {
            "nullable": true,
            "allOf": [
              {
                "$ref": "#/components/schemas/ExtendedDataPointYesNo"
              }
            ]
          },
          "highlyBiodiverseGrasslandExposure": {
            "nullable": true,
            "allOf": [
              {
                "$ref": "#/components/schemas/ExtendedDataPointYesNo"
              }
            ]
          },
          "manufactureOfAgrochemicalPesticidesProducts": {
            "nullable": true,
            "allOf": [
              {
                "$ref": "#/components/schemas/ExtendedDataPointYesNo"
              }
            ]
          },
          "landDegradationDesertificationSoilSealingExposure": {
            "nullable": true,
            "allOf": [
              {
                "$ref": "#/components/schemas/ExtendedDataPointYesNo"
              }
            ]
          },
          "sustainableAgriculturePolicy": {
            "nullable": true,
            "allOf": [
              {
                "$ref": "#/components/schemas/ExtendedDataPointYesNo"
              }
            ]
          },
          "sustainableOceansAndSeasPolicy": {
            "nullable": true,
            "allOf": [
              {
                "$ref": "#/components/schemas/ExtendedDataPointYesNo"
              }
            ]
          },
          "threatenedSpeciesExposure": {
            "nullable": true,
            "allOf": [
              {
                "$ref": "#/components/schemas/ExtendedDataPointYesNo"
              }
            ]
          },
          "biodiversityProtectionPolicy": {
            "nullable": true,
            "allOf": [
              {
                "$ref": "#/components/schemas/ExtendedDataPointYesNo"
              }
            ]
          },
          "deforestationPolicy": {
            "nullable": true,
            "allOf": [
              {
                "$ref": "#/components/schemas/ExtendedDataPointYesNo"
              }
            ]
          }
        }
      },
      "SfdrEnvironmentalEmissions": {
        "type": "object",
        "properties": {
          "emissionsOfInorganicPollutantsInTonnes": {
            "nullable": true,
            "allOf": [
              {
                "$ref": "#/components/schemas/ExtendedDataPointBigDecimal"
              }
            ]
          },
          "emissionsOfAirPollutantsInTonnes": {
            "nullable": true,
            "allOf": [
              {
                "$ref": "#/components/schemas/ExtendedDataPointBigDecimal"
              }
            ]
          },
          "emissionsOfOzoneDepletionSubstancesInTonnes": {
            "nullable": true,
            "allOf": [
              {
                "$ref": "#/components/schemas/ExtendedDataPointBigDecimal"
              }
            ]
          },
          "carbonReductionInitiatives": {
            "nullable": true,
            "allOf": [
              {
                "$ref": "#/components/schemas/ExtendedDataPointYesNo"
              }
            ]
          }
        }
      },
      "SfdrEnvironmentalEnergyPerformance": {
        "type": "object",
        "properties": {
          "renewableEnergyProductionInGWh": {
            "nullable": true,
            "allOf": [
              {
                "$ref": "#/components/schemas/ExtendedDataPointBigDecimal"
              }
            ]
          },
          "renewableEnergyConsumptionInGWh": {
            "nullable": true,
            "allOf": [
              {
                "$ref": "#/components/schemas/ExtendedDataPointBigDecimal"
              }
            ]
          },
          "nonRenewableEnergyProductionInGWh": {
            "nullable": true,
            "allOf": [
              {
                "$ref": "#/components/schemas/ExtendedDataPointBigDecimal"
              }
            ]
          },
          "relativeNonRenewableEnergyProductionInPercent": {
            "nullable": true,
            "allOf": [
              {
                "$ref": "#/components/schemas/ExtendedDataPointBigDecimal"
              }
            ]
          },
          "nonRenewableEnergyConsumptionInGWh": {
            "nullable": true,
            "allOf": [
              {
                "$ref": "#/components/schemas/ExtendedDataPointBigDecimal"
              }
            ]
          },
          "relativeNonRenewableEnergyConsumptionInPercent": {
            "nullable": true,
            "allOf": [
              {
                "$ref": "#/components/schemas/ExtendedDataPointBigDecimal"
              }
            ]
          },
          "applicableHighImpactClimateSectors": {
            "type": "object",
            "additionalProperties": {
              "$ref": "#/components/schemas/SfdrHighImpactClimateSectorEnergyConsumption"
            },
            "nullable": true,
            "example": {
              "NaceCodeA": {
                "highImpactClimateSectorEnergyConsumptionInGWh": {
                  "quality": "Audited",
                  "dataSource": {
                    "page": 0,
                    "tagName": "string",
                    "fileName": "string",
                    "fileReference": "string"
                  },
                  "comment": "string",
                  "value": 0
                },
                "highImpactClimateSectorEnergyConsumptionInGWhPerMillionEURRevenue": {
                  "quality": "Audited",
                  "dataSource": {
                    "page": 0,
                    "tagName": "string",
                    "fileName": "string",
                    "fileReference": "string"
                  },
                  "comment": "string",
                  "value": 0
                }
              },
              "NaceCodeB": {
                "highImpactClimateSectorEnergyConsumptionInGWh": {
                  "quality": "Audited",
                  "dataSource": {
                    "page": 0,
                    "tagName": "string",
                    "fileName": "string",
                    "fileReference": "string"
                  },
                  "comment": "string",
                  "value": 0
                },
                "highImpactClimateSectorEnergyConsumptionInGWhPerMillionEURRevenue": {
                  "quality": "Audited",
                  "dataSource": {
                    "page": 0,
                    "tagName": "string",
                    "fileName": "string",
                    "fileReference": "string"
                  },
                  "comment": "string",
                  "value": 0
                }
              },
              "NaceCodeC": {
                "highImpactClimateSectorEnergyConsumptionInGWh": {
                  "quality": "Audited",
                  "dataSource": {
                    "page": 0,
                    "tagName": "string",
                    "fileName": "string",
                    "fileReference": "string"
                  },
                  "comment": "string",
                  "value": 0
                },
                "highImpactClimateSectorEnergyConsumptionInGWhPerMillionEURRevenue": {
                  "quality": "Audited",
                  "dataSource": {
                    "page": 0,
                    "tagName": "string",
                    "fileName": "string",
                    "fileReference": "string"
                  },
                  "comment": "string",
                  "value": 0
                }
              },
              "NaceCodeD": {
                "highImpactClimateSectorEnergyConsumptionInGWh": {
                  "quality": "Audited",
                  "dataSource": {
                    "page": 0,
                    "tagName": "string",
                    "fileName": "string",
                    "fileReference": "string"
                  },
                  "comment": "string",
                  "value": 0
                },
                "highImpactClimateSectorEnergyConsumptionInGWhPerMillionEURRevenue": {
                  "quality": "Audited",
                  "dataSource": {
                    "page": 0,
                    "tagName": "string",
                    "fileName": "string",
                    "fileReference": "string"
                  },
                  "comment": "string",
                  "value": 0
                }
              },
              "NaceCodeE": {
                "highImpactClimateSectorEnergyConsumptionInGWh": {
                  "quality": "Audited",
                  "dataSource": {
                    "page": 0,
                    "tagName": "string",
                    "fileName": "string",
                    "fileReference": "string"
                  },
                  "comment": "string",
                  "value": 0
                },
                "highImpactClimateSectorEnergyConsumptionInGWhPerMillionEURRevenue": {
                  "quality": "Audited",
                  "dataSource": {
                    "page": 0,
                    "tagName": "string",
                    "fileName": "string",
                    "fileReference": "string"
                  },
                  "comment": "string",
                  "value": 0
                }
              },
              "NaceCodeF": {
                "highImpactClimateSectorEnergyConsumptionInGWh": {
                  "quality": "Audited",
                  "dataSource": {
                    "page": 0,
                    "tagName": "string",
                    "fileName": "string",
                    "fileReference": "string"
                  },
                  "comment": "string",
                  "value": 0
                },
                "highImpactClimateSectorEnergyConsumptionInGWhPerMillionEURRevenue": {
                  "quality": "Audited",
                  "dataSource": {
                    "page": 0,
                    "tagName": "string",
                    "fileName": "string",
                    "fileReference": "string"
                  },
                  "comment": "string",
                  "value": 0
                }
              },
              "NaceCodeG": {
                "highImpactClimateSectorEnergyConsumptionInGWh": {
                  "quality": "Audited",
                  "dataSource": {
                    "page": 0,
                    "tagName": "string",
                    "fileName": "string",
                    "fileReference": "string"
                  },
                  "comment": "string",
                  "value": 0
                },
                "highImpactClimateSectorEnergyConsumptionInGWhPerMillionEURRevenue": {
                  "quality": "Audited",
                  "dataSource": {
                    "page": 0,
                    "tagName": "string",
                    "fileName": "string",
                    "fileReference": "string"
                  },
                  "comment": "string",
                  "value": 0
                }
              },
              "NaceCodeH": {
                "highImpactClimateSectorEnergyConsumptionInGWh": {
                  "quality": "Audited",
                  "dataSource": {
                    "page": 0,
                    "tagName": "string",
                    "fileName": "string",
                    "fileReference": "string"
                  },
                  "comment": "string",
                  "value": 0
                },
                "highImpactClimateSectorEnergyConsumptionInGWhPerMillionEURRevenue": {
                  "quality": "Audited",
                  "dataSource": {
                    "page": 0,
                    "tagName": "string",
                    "fileName": "string",
                    "fileReference": "string"
                  },
                  "comment": "string",
                  "value": 0
                }
              },
              "NaceCodeL": {
                "highImpactClimateSectorEnergyConsumptionInGWh": {
                  "quality": "Audited",
                  "dataSource": {
                    "page": 0,
                    "tagName": "string",
                    "fileName": "string",
                    "fileReference": "string"
                  },
                  "comment": "string",
                  "value": 0
                },
                "highImpactClimateSectorEnergyConsumptionInGWhPerMillionEURRevenue": {
                  "quality": "Audited",
                  "dataSource": {
                    "page": 0,
                    "tagName": "string",
                    "fileName": "string",
                    "fileReference": "string"
                  },
                  "comment": "string",
                  "value": 0
                }
              }
            }
          },
          "totalHighImpactClimateSectorEnergyConsumptionInGWh": {
            "nullable": true,
            "allOf": [
              {
                "$ref": "#/components/schemas/ExtendedDataPointBigDecimal"
              }
            ]
          },
          "nonRenewableEnergyConsumptionFossilFuelsInGWh": {
            "nullable": true,
            "allOf": [
              {
                "$ref": "#/components/schemas/ExtendedDataPointBigDecimal"
              }
            ]
          },
          "nonRenewableEnergyConsumptionCrudeOilInGWh": {
            "nullable": true,
            "allOf": [
              {
                "$ref": "#/components/schemas/ExtendedDataPointBigDecimal"
              }
            ]
          },
          "nonRenewableEnergyConsumptionNaturalGasInGWh": {
            "nullable": true,
            "allOf": [
              {
                "$ref": "#/components/schemas/ExtendedDataPointBigDecimal"
              }
            ]
          },
          "nonRenewableEnergyConsumptionLigniteInGWh": {
            "nullable": true,
            "allOf": [
              {
                "$ref": "#/components/schemas/ExtendedDataPointBigDecimal"
              }
            ]
          },
          "nonRenewableEnergyConsumptionCoalInGWh": {
            "nullable": true,
            "allOf": [
              {
                "$ref": "#/components/schemas/ExtendedDataPointBigDecimal"
              }
            ]
          },
          "nonRenewableEnergyConsumptionNuclearEnergyInGWh": {
            "nullable": true,
            "allOf": [
              {
                "$ref": "#/components/schemas/ExtendedDataPointBigDecimal"
              }
            ]
          },
          "nonRenewableEnergyConsumptionOtherInGWh": {
            "nullable": true,
            "allOf": [
              {
                "$ref": "#/components/schemas/ExtendedDataPointBigDecimal"
              }
            ]
          }
        }
      },
      "SfdrEnvironmentalGreenhouseGasEmissions": {
        "type": "object",
        "properties": {
          "scope1GhgEmissionsInTonnes": {
            "nullable": true,
            "allOf": [
              {
                "$ref": "#/components/schemas/ExtendedDataPointBigDecimal"
              }
            ]
          },
          "scope2GhgEmissionsInTonnes": {
            "nullable": true,
            "allOf": [
              {
                "$ref": "#/components/schemas/ExtendedDataPointBigDecimal"
              }
            ]
          },
          "scope2GhgEmissionsLocationBasedInTonnes": {
            "nullable": true,
            "allOf": [
              {
                "$ref": "#/components/schemas/ExtendedDataPointBigDecimal"
              }
            ]
          },
          "scope2GhgEmissionsMarketBasedInTonnes": {
            "nullable": true,
            "allOf": [
              {
                "$ref": "#/components/schemas/ExtendedDataPointBigDecimal"
              }
            ]
          },
          "scope1And2GhgEmissionsInTonnes": {
            "nullable": true,
            "allOf": [
              {
                "$ref": "#/components/schemas/ExtendedDataPointBigDecimal"
              }
            ]
          },
          "scope1And2GhgEmissionsLocationBasedInTonnes": {
            "nullable": true,
            "allOf": [
              {
                "$ref": "#/components/schemas/ExtendedDataPointBigDecimal"
              }
            ]
          },
          "scope1And2GhgEmissionsMarketBasedInTonnes": {
            "nullable": true,
            "allOf": [
              {
                "$ref": "#/components/schemas/ExtendedDataPointBigDecimal"
              }
            ]
          },
          "scope3GhgEmissionsInTonnes": {
            "nullable": true,
            "allOf": [
              {
                "$ref": "#/components/schemas/ExtendedDataPointBigDecimal"
              }
            ]
          },
          "scope1And2And3GhgEmissionsInTonnes": {
            "nullable": true,
            "allOf": [
              {
                "$ref": "#/components/schemas/ExtendedDataPointBigDecimal"
              }
            ]
          },
          "scope1And2And3GhgEmissionsLocationBasedInTonnes": {
            "nullable": true,
            "allOf": [
              {
                "$ref": "#/components/schemas/ExtendedDataPointBigDecimal"
              }
            ]
          },
          "scope1And2And3GhgEmissionsMarketBasedInTonnes": {
            "nullable": true,
            "allOf": [
              {
                "$ref": "#/components/schemas/ExtendedDataPointBigDecimal"
              }
            ]
          },
          "enterpriseValue": {
            "nullable": true,
            "allOf": [
              {
                "$ref": "#/components/schemas/CurrencyDataPoint"
              }
            ]
          },
          "totalRevenue": {
            "nullable": true,
            "allOf": [
              {
                "$ref": "#/components/schemas/CurrencyDataPoint"
              }
            ]
          },
          "carbonFootprintInTonnesPerMillionEURRevenue": {
            "nullable": true,
            "allOf": [
              {
                "$ref": "#/components/schemas/ExtendedDataPointBigDecimal"
              }
            ]
          },
          "ghgIntensityInTonnesPerMillionEURRevenue": {
            "nullable": true,
            "allOf": [
              {
                "$ref": "#/components/schemas/ExtendedDataPointBigDecimal"
              }
            ]
          },
          "fossilFuelSectorExposure": {
            "nullable": true,
            "allOf": [
              {
                "$ref": "#/components/schemas/ExtendedDataPointYesNo"
              }
            ]
          }
        }
      },
      "SfdrEnvironmentalWaste": {
        "type": "object",
        "properties": {
          "hazardousAndRadioactiveWasteInTonnes": {
            "nullable": true,
            "allOf": [
              {
                "$ref": "#/components/schemas/ExtendedDataPointBigDecimal"
              }
            ]
          },
          "nonRecycledWasteInTonnes": {
            "nullable": true,
            "allOf": [
              {
                "$ref": "#/components/schemas/ExtendedDataPointBigDecimal"
              }
            ]
          }
        }
      },
      "SfdrEnvironmentalWater": {
        "type": "object",
        "properties": {
          "emissionsToWaterInTonnes": {
            "nullable": true,
            "allOf": [
              {
                "$ref": "#/components/schemas/ExtendedDataPointBigDecimal"
              }
            ]
          },
          "waterConsumptionInCubicMeters": {
            "nullable": true,
            "allOf": [
              {
                "$ref": "#/components/schemas/ExtendedDataPointBigDecimal"
              }
            ]
          },
          "waterReusedInCubicMeters": {
            "nullable": true,
            "allOf": [
              {
                "$ref": "#/components/schemas/ExtendedDataPointBigDecimal"
              }
            ]
          },
          "relativeWaterUsageInCubicMetersPerMillionEURRevenue": {
            "nullable": true,
            "allOf": [
              {
                "$ref": "#/components/schemas/ExtendedDataPointBigDecimal"
              }
            ]
          },
          "waterManagementPolicy": {
            "nullable": true,
            "allOf": [
              {
                "$ref": "#/components/schemas/ExtendedDataPointYesNo"
              }
            ]
          },
          "highWaterStressAreaExposure": {
            "nullable": true,
            "allOf": [
              {
                "$ref": "#/components/schemas/ExtendedDataPointYesNo"
              }
            ]
          }
        }
      },
      "SfdrGeneral": {
        "required": [
          "general"
        ],
        "type": "object",
        "properties": {
          "general": {
            "$ref": "#/components/schemas/SfdrGeneralGeneral"
          }
        }
      },
      "SfdrGeneralGeneral": {
        "required": [
          "dataDate",
          "fiscalYearDeviation",
          "fiscalYearEnd"
        ],
        "type": "object",
        "properties": {
          "dataDate": {
            "type": "string",
            "format": "date"
          },
          "fiscalYearDeviation": {
            "$ref": "#/components/schemas/SfdrGeneralGeneralFiscalYearDeviationOptions"
          },
          "fiscalYearEnd": {
            "type": "string",
            "format": "date"
          },
          "referencedReports": {
            "type": "object",
            "additionalProperties": {
              "$ref": "#/components/schemas/CompanyReport"
            },
            "nullable": true,
            "example": "{\"string\": {\"fileReference\": \"string\",\"fileName\": \"string\",\"publicationDate\": \"2023-10-12\",}}"
          }
        }
      },
      "SfdrGeneralGeneralFiscalYearDeviationOptions": {
        "type": "string",
        "enum": [
          "Deviation",
          "NoDeviation"
        ]
      },
      "SfdrHighImpactClimateSectorEnergyConsumption": {
        "type": "object",
        "properties": {
          "highImpactClimateSectorEnergyConsumptionInGWh": {
            "nullable": true,
            "allOf": [
              {
                "$ref": "#/components/schemas/ExtendedDataPointBigDecimal"
              }
            ]
          },
          "highImpactClimateSectorEnergyConsumptionInGWhPerMillionEURRevenue": {
            "nullable": true,
            "allOf": [
              {
                "$ref": "#/components/schemas/ExtendedDataPointBigDecimal"
              }
            ]
          }
        },
        "example": {
          "NaceCodeA": {
            "highImpactClimateSectorEnergyConsumptionInGWh": {
              "quality": "Audited",
              "dataSource": {
                "page": 0,
                "tagName": "string",
                "fileName": "string",
                "fileReference": "string"
              },
              "comment": "string",
              "value": 0
            },
            "highImpactClimateSectorEnergyConsumptionInGWhPerMillionEURRevenue": {
              "quality": "Audited",
              "dataSource": {
                "page": 0,
                "tagName": "string",
                "fileName": "string",
                "fileReference": "string"
              },
              "comment": "string",
              "value": 0
            }
          },
          "NaceCodeB": {
            "highImpactClimateSectorEnergyConsumptionInGWh": {
              "quality": "Audited",
              "dataSource": {
                "page": 0,
                "tagName": "string",
                "fileName": "string",
                "fileReference": "string"
              },
              "comment": "string",
              "value": 0
            },
            "highImpactClimateSectorEnergyConsumptionInGWhPerMillionEURRevenue": {
              "quality": "Audited",
              "dataSource": {
                "page": 0,
                "tagName": "string",
                "fileName": "string",
                "fileReference": "string"
              },
              "comment": "string",
              "value": 0
            }
          },
          "NaceCodeC": {
            "highImpactClimateSectorEnergyConsumptionInGWh": {
              "quality": "Audited",
              "dataSource": {
                "page": 0,
                "tagName": "string",
                "fileName": "string",
                "fileReference": "string"
              },
              "comment": "string",
              "value": 0
            },
            "highImpactClimateSectorEnergyConsumptionInGWhPerMillionEURRevenue": {
              "quality": "Audited",
              "dataSource": {
                "page": 0,
                "tagName": "string",
                "fileName": "string",
                "fileReference": "string"
              },
              "comment": "string",
              "value": 0
            }
          },
          "NaceCodeD": {
            "highImpactClimateSectorEnergyConsumptionInGWh": {
              "quality": "Audited",
              "dataSource": {
                "page": 0,
                "tagName": "string",
                "fileName": "string",
                "fileReference": "string"
              },
              "comment": "string",
              "value": 0
            },
            "highImpactClimateSectorEnergyConsumptionInGWhPerMillionEURRevenue": {
              "quality": "Audited",
              "dataSource": {
                "page": 0,
                "tagName": "string",
                "fileName": "string",
                "fileReference": "string"
              },
              "comment": "string",
              "value": 0
            }
          },
          "NaceCodeE": {
            "highImpactClimateSectorEnergyConsumptionInGWh": {
              "quality": "Audited",
              "dataSource": {
                "page": 0,
                "tagName": "string",
                "fileName": "string",
                "fileReference": "string"
              },
              "comment": "string",
              "value": 0
            },
            "highImpactClimateSectorEnergyConsumptionInGWhPerMillionEURRevenue": {
              "quality": "Audited",
              "dataSource": {
                "page": 0,
                "tagName": "string",
                "fileName": "string",
                "fileReference": "string"
              },
              "comment": "string",
              "value": 0
            }
          },
          "NaceCodeF": {
            "highImpactClimateSectorEnergyConsumptionInGWh": {
              "quality": "Audited",
              "dataSource": {
                "page": 0,
                "tagName": "string",
                "fileName": "string",
                "fileReference": "string"
              },
              "comment": "string",
              "value": 0
            },
            "highImpactClimateSectorEnergyConsumptionInGWhPerMillionEURRevenue": {
              "quality": "Audited",
              "dataSource": {
                "page": 0,
                "tagName": "string",
                "fileName": "string",
                "fileReference": "string"
              },
              "comment": "string",
              "value": 0
            }
          },
          "NaceCodeG": {
            "highImpactClimateSectorEnergyConsumptionInGWh": {
              "quality": "Audited",
              "dataSource": {
                "page": 0,
                "tagName": "string",
                "fileName": "string",
                "fileReference": "string"
              },
              "comment": "string",
              "value": 0
            },
            "highImpactClimateSectorEnergyConsumptionInGWhPerMillionEURRevenue": {
              "quality": "Audited",
              "dataSource": {
                "page": 0,
                "tagName": "string",
                "fileName": "string",
                "fileReference": "string"
              },
              "comment": "string",
              "value": 0
            }
          },
          "NaceCodeH": {
            "highImpactClimateSectorEnergyConsumptionInGWh": {
              "quality": "Audited",
              "dataSource": {
                "page": 0,
                "tagName": "string",
                "fileName": "string",
                "fileReference": "string"
              },
              "comment": "string",
              "value": 0
            },
            "highImpactClimateSectorEnergyConsumptionInGWhPerMillionEURRevenue": {
              "quality": "Audited",
              "dataSource": {
                "page": 0,
                "tagName": "string",
                "fileName": "string",
                "fileReference": "string"
              },
              "comment": "string",
              "value": 0
            }
          },
          "NaceCodeL": {
            "highImpactClimateSectorEnergyConsumptionInGWh": {
              "quality": "Audited",
              "dataSource": {
                "page": 0,
                "tagName": "string",
                "fileName": "string",
                "fileReference": "string"
              },
              "comment": "string",
              "value": 0
            },
            "highImpactClimateSectorEnergyConsumptionInGWhPerMillionEURRevenue": {
              "quality": "Audited",
              "dataSource": {
                "page": 0,
                "tagName": "string",
                "fileName": "string",
                "fileReference": "string"
              },
              "comment": "string",
              "value": 0
            }
          }
        }
      },
      "SfdrSocial": {
        "type": "object",
        "properties": {
          "socialAndEmployeeMatters": {
            "nullable": true,
            "allOf": [
              {
                "$ref": "#/components/schemas/SfdrSocialSocialAndEmployeeMatters"
              }
            ]
          },
          "greenSecurities": {
            "nullable": true,
            "allOf": [
              {
                "$ref": "#/components/schemas/SfdrSocialGreenSecurities"
              }
            ]
          },
          "humanRights": {
            "nullable": true,
            "allOf": [
              {
                "$ref": "#/components/schemas/SfdrSocialHumanRights"
              }
            ]
          },
          "antiCorruptionAndAntiBribery": {
            "nullable": true,
            "allOf": [
              {
                "$ref": "#/components/schemas/SfdrSocialAntiCorruptionAndAntiBribery"
              }
            ]
          }
        }
      },
      "SfdrSocialAntiCorruptionAndAntiBribery": {
        "type": "object",
        "properties": {
          "casesOfInsufficientActionAgainstBriberyAndCorruption": {
            "nullable": true,
            "allOf": [
              {
                "$ref": "#/components/schemas/ExtendedDataPointBigInteger"
              }
            ]
          },
          "reportedConvictionsOfBriberyAndCorruption": {
            "nullable": true,
            "allOf": [
              {
                "$ref": "#/components/schemas/ExtendedDataPointBigInteger"
              }
            ]
          },
          "totalAmountOfReportedFinesOfBriberyAndCorruption": {
            "nullable": true,
            "allOf": [
              {
                "$ref": "#/components/schemas/CurrencyDataPoint"
              }
            ]
          }
        }
      },
      "SfdrSocialGreenSecurities": {
        "type": "object",
        "properties": {
          "securitiesNotCertifiedAsGreen": {
            "nullable": true,
            "allOf": [
              {
                "$ref": "#/components/schemas/ExtendedDataPointYesNo"
              }
            ]
          }
        }
      },
      "SfdrSocialHumanRights": {
        "type": "object",
        "properties": {
          "humanRightsPolicy": {
            "nullable": true,
            "allOf": [
              {
                "$ref": "#/components/schemas/ExtendedDataPointYesNo"
              }
            ]
          },
          "humanRightsDueDiligence": {
            "nullable": true,
            "allOf": [
              {
                "$ref": "#/components/schemas/ExtendedDataPointYesNo"
              }
            ]
          },
          "traffickingInHumanBeingsPolicy": {
            "nullable": true,
            "allOf": [
              {
                "$ref": "#/components/schemas/ExtendedDataPointYesNo"
              }
            ]
          },
          "reportedChildLabourIncidents": {
            "nullable": true,
            "allOf": [
              {
                "$ref": "#/components/schemas/ExtendedDataPointYesNo"
              }
            ]
          },
          "reportedForcedOrCompulsoryLabourIncidents": {
            "nullable": true,
            "allOf": [
              {
                "$ref": "#/components/schemas/ExtendedDataPointYesNo"
              }
            ]
          },
          "numberOfReportedIncidentsOfHumanRightsViolations": {
            "nullable": true,
            "allOf": [
              {
                "$ref": "#/components/schemas/ExtendedDataPointBigInteger"
              }
            ]
          }
        }
      },
      "SfdrSocialSocialAndEmployeeMatters": {
        "type": "object",
        "properties": {
          "humanRightsLegalProceedings": {
            "nullable": true,
            "allOf": [
              {
                "$ref": "#/components/schemas/ExtendedDataPointYesNo"
              }
            ]
          },
          "iloCoreLabourStandards": {
            "nullable": true,
            "allOf": [
              {
                "$ref": "#/components/schemas/ExtendedDataPointYesNo"
              }
            ]
          },
          "environmentalPolicy": {
            "nullable": true,
            "allOf": [
              {
                "$ref": "#/components/schemas/ExtendedDataPointYesNo"
              }
            ]
          },
          "corruptionLegalProceedings": {
            "nullable": true,
            "allOf": [
              {
                "$ref": "#/components/schemas/ExtendedDataPointYesNo"
              }
            ]
          },
          "transparencyDisclosurePolicy": {
            "nullable": true,
            "allOf": [
              {
                "$ref": "#/components/schemas/ExtendedDataPointYesNo"
              }
            ]
          },
          "humanRightsDueDiligencePolicy": {
            "nullable": true,
            "allOf": [
              {
                "$ref": "#/components/schemas/ExtendedDataPointYesNo"
              }
            ]
          },
          "policyAgainstChildLabour": {
            "nullable": true,
            "allOf": [
              {
                "$ref": "#/components/schemas/ExtendedDataPointYesNo"
              }
            ]
          },
          "policyAgainstForcedLabour": {
            "nullable": true,
            "allOf": [
              {
                "$ref": "#/components/schemas/ExtendedDataPointYesNo"
              }
            ]
          },
          "policyAgainstDiscriminationInTheWorkplace": {
            "nullable": true,
            "allOf": [
              {
                "$ref": "#/components/schemas/ExtendedDataPointYesNo"
              }
            ]
          },
          "iso14001Certificate": {
            "nullable": true,
            "allOf": [
              {
                "$ref": "#/components/schemas/ExtendedDataPointYesNo"
              }
            ]
          },
          "policyAgainstBriberyAndCorruption": {
            "nullable": true,
            "allOf": [
              {
                "$ref": "#/components/schemas/ExtendedDataPointYesNo"
              }
            ]
          },
          "fairBusinessMarketingAdvertisingPolicy": {
            "nullable": true,
            "allOf": [
              {
                "$ref": "#/components/schemas/ExtendedDataPointYesNo"
              }
            ]
          },
          "technologiesExpertiseTransferPolicy": {
            "nullable": true,
            "allOf": [
              {
                "$ref": "#/components/schemas/ExtendedDataPointYesNo"
              }
            ]
          },
          "fairCompetitionPolicy": {
            "nullable": true,
            "allOf": [
              {
                "$ref": "#/components/schemas/ExtendedDataPointYesNo"
              }
            ]
          },
          "violationOfTaxRulesAndRegulation": {
            "nullable": true,
            "allOf": [
              {
                "$ref": "#/components/schemas/ExtendedDataPointYesNo"
              }
            ]
          },
          "unGlobalCompactPrinciplesCompliancePolicy": {
            "nullable": true,
            "allOf": [
              {
                "$ref": "#/components/schemas/ExtendedDataPointYesNo"
              }
            ]
          },
          "oecdGuidelinesForMultinationalEnterprisesGrievanceHandling": {
            "nullable": true,
            "allOf": [
              {
                "$ref": "#/components/schemas/ExtendedDataPointYesNo"
              }
            ]
          },
          "averageGrossHourlyEarningsMaleEmployees": {
            "nullable": true,
            "allOf": [
              {
                "$ref": "#/components/schemas/CurrencyDataPoint"
              }
            ]
          },
          "averageGrossHourlyEarningsFemaleEmployees": {
            "nullable": true,
            "allOf": [
              {
                "$ref": "#/components/schemas/CurrencyDataPoint"
              }
            ]
          },
          "unadjustedGenderPayGapInPercent": {
            "nullable": true,
            "allOf": [
              {
                "$ref": "#/components/schemas/ExtendedDataPointBigDecimal"
              }
            ]
          },
          "femaleBoardMembers": {
            "nullable": true,
            "allOf": [
              {
                "$ref": "#/components/schemas/ExtendedDataPointBigInteger"
              }
            ]
          },
          "maleBoardMembers": {
            "nullable": true,
            "allOf": [
              {
                "$ref": "#/components/schemas/ExtendedDataPointBigInteger"
              }
            ]
          },
          "boardGenderDiversityInPercent": {
            "nullable": true,
            "allOf": [
              {
                "$ref": "#/components/schemas/ExtendedDataPointBigDecimal"
              }
            ]
          },
          "controversialWeaponsExposure": {
            "nullable": true,
            "allOf": [
              {
                "$ref": "#/components/schemas/ExtendedDataPointYesNo"
              }
            ]
          },
          "workplaceAccidentPreventionPolicy": {
            "nullable": true,
            "allOf": [
              {
                "$ref": "#/components/schemas/ExtendedDataPointYesNo"
              }
            ]
          },
          "rateOfAccidentsInPercent": {
            "nullable": true,
            "allOf": [
              {
                "$ref": "#/components/schemas/ExtendedDataPointBigDecimal"
              }
            ]
          },
          "workdaysLostInDays": {
            "nullable": true,
            "allOf": [
              {
                "$ref": "#/components/schemas/ExtendedDataPointBigDecimal"
              }
            ]
          },
          "supplierCodeOfConduct": {
            "nullable": true,
            "allOf": [
              {
                "$ref": "#/components/schemas/ExtendedDataPointYesNo"
              }
            ]
          },
          "grievanceHandlingMechanism": {
            "nullable": true,
            "allOf": [
              {
                "$ref": "#/components/schemas/ExtendedDataPointYesNo"
              }
            ]
          },
          "whistleblowerProtectionPolicy": {
            "nullable": true,
            "allOf": [
              {
                "$ref": "#/components/schemas/ExtendedDataPointYesNo"
              }
            ]
          },
          "reportedIncidentsOfDiscrimination": {
            "nullable": true,
            "allOf": [
              {
                "$ref": "#/components/schemas/ExtendedDataPointBigInteger"
              }
            ]
          },
          "sanctionedIncidentsOfDiscrimination": {
            "nullable": true,
            "allOf": [
              {
                "$ref": "#/components/schemas/ExtendedDataPointBigInteger"
              }
            ]
          },
          "ceoToEmployeePayGapRatio": {
            "nullable": true,
            "allOf": [
              {
                "$ref": "#/components/schemas/ExtendedDataPointBigDecimal"
              }
            ]
          },
          "excessiveCeoPayRatioInPercent": {
            "nullable": true,
            "allOf": [
              {
                "$ref": "#/components/schemas/ExtendedDataPointBigDecimal"
              }
            ]
          }
        }
      },
      "CompanyAssociatedDataPathwaysToParisData": {
        "required": [
          "companyId",
          "data",
          "reportingPeriod"
        ],
        "type": "object",
        "properties": {
          "companyId": {
            "type": "string"
          },
          "reportingPeriod": {
            "type": "string"
          },
          "data": {
            "$ref": "#/components/schemas/PathwaysToParisData"
          }
        }
      },
      "P2pAmmonia": {
        "type": "object",
        "properties": {
          "decarbonisation": {
            "nullable": true,
            "allOf": [
              {
                "$ref": "#/components/schemas/P2pAmmoniaDecarbonisation"
              }
            ]
          },
          "defossilisation": {
            "nullable": true,
            "allOf": [
              {
                "$ref": "#/components/schemas/P2pAmmoniaDefossilisation"
              }
            ]
          }
        }
      },
      "P2pAmmoniaDecarbonisation": {
        "type": "object",
        "properties": {
          "energyMixInPercent": {
            "type": "number",
            "nullable": true
          },
          "ccsTechnologyAdoptionInPercent": {
            "type": "number",
            "nullable": true
          },
          "electrificationInPercent": {
            "type": "number",
            "nullable": true
          }
        }
      },
      "P2pAmmoniaDefossilisation": {
        "type": "object",
        "properties": {
          "useOfRenewableFeedstocksInPercent": {
            "type": "number",
            "nullable": true
          }
        }
      },
      "P2pAutomotive": {
        "type": "object",
        "properties": {
          "energy": {
            "nullable": true,
            "allOf": [
              {
                "$ref": "#/components/schemas/P2pAutomotiveEnergy"
              }
            ]
          },
          "technologyValueCreation": {
            "nullable": true,
            "allOf": [
              {
                "$ref": "#/components/schemas/P2pAutomotiveTechnologyValueCreation"
              }
            ]
          },
          "materials": {
            "nullable": true,
            "allOf": [
              {
                "$ref": "#/components/schemas/P2pAutomotiveMaterials"
              }
            ]
          }
        }
      },
      "P2pAutomotiveEnergy": {
        "type": "object",
        "properties": {
          "productionSiteEnergyConsumptionInMWh": {
            "type": "number",
            "nullable": true
          },
          "energyMixInPercent": {
            "type": "number",
            "nullable": true
          }
        }
      },
      "P2pAutomotiveMaterials": {
        "type": "object",
        "properties": {
          "materialUseManagementInPercent": {
            "type": "number",
            "nullable": true
          },
          "useOfSecondaryMaterialsInPercent": {
            "type": "number",
            "nullable": true
          }
        }
      },
      "P2pAutomotiveTechnologyValueCreation": {
        "type": "object",
        "properties": {
          "driveMixInPercent": {
            "type": "number",
            "nullable": true
          },
          "icAndHybridEnginePhaseOutDate": {
            "type": "string",
            "format": "date",
            "nullable": true
          },
          "futureValueCreationStrategy": {
            "nullable": true,
            "allOf": [
              {
                "$ref": "#/components/schemas/YesNo"
              }
            ]
          }
        }
      },
      "P2pCement": {
        "type": "object",
        "properties": {
          "energy": {
            "nullable": true,
            "allOf": [
              {
                "$ref": "#/components/schemas/P2pCementEnergy"
              }
            ]
          },
          "technology": {
            "nullable": true,
            "allOf": [
              {
                "$ref": "#/components/schemas/P2pCementTechnology"
              }
            ]
          },
          "material": {
            "nullable": true,
            "allOf": [
              {
                "$ref": "#/components/schemas/P2pCementMaterial"
              }
            ]
          }
        }
      },
      "P2pCementEnergy": {
        "type": "object",
        "properties": {
          "energyMixInPercent": {
            "type": "number",
            "nullable": true
          },
          "fuelMixInPercent": {
            "type": "number",
            "nullable": true
          },
          "thermalEnergyEfficiencyInPercent": {
            "type": "number",
            "nullable": true
          },
          "compositionOfThermalInputInPercent": {
            "type": "number",
            "nullable": true
          }
        }
      },
      "P2pCementMaterial": {
        "type": "object",
        "properties": {
          "clinkerFactorReduction": {
            "type": "number",
            "nullable": true
          },
          "preCalcinedClayUsageInPercent": {
            "type": "number",
            "nullable": true
          },
          "circularEconomyContribution": {
            "nullable": true,
            "allOf": [
              {
                "$ref": "#/components/schemas/YesNo"
              }
            ]
          }
        }
      },
      "P2pCementTechnology": {
        "type": "object",
        "properties": {
          "carbonCaptureAndUseTechnologyUsage": {
            "nullable": true,
            "allOf": [
              {
                "$ref": "#/components/schemas/YesNo"
              }
            ]
          },
          "electrificationOfProcessHeatInPercent": {
            "type": "number",
            "nullable": true
          }
        }
      },
      "P2pDriveMix": {
        "type": "object",
        "properties": {
          "driveMixPerFleetSegmentInPercent": {
            "type": "number",
            "nullable": true
          },
          "totalAmountOfVehicles": {
            "type": "number",
            "nullable": true
          }
        },
        "example": {
          "SmallTrucks": {
            "driveMixPerFleetSegmentInPercent": 0,
            "totalAmountOfVehicles": 0
          },
          "MediumTrucks": {
            "driveMixPerFleetSegmentInPercent": 0,
            "totalAmountOfVehicles": 0
          },
          "LargeTrucks": {
            "driveMixPerFleetSegmentInPercent": 0,
            "totalAmountOfVehicles": 0
          }
        }
      },
      "P2pElectricityGeneration": {
        "type": "object",
        "properties": {
          "technology": {
            "nullable": true,
            "allOf": [
              {
                "$ref": "#/components/schemas/P2pElectricityGenerationTechnology"
              }
            ]
          }
        }
      },
      "P2pElectricityGenerationTechnology": {
        "type": "object",
        "properties": {
          "electricityMixEmissionsInCorrespondingUnit": {
            "type": "number",
            "nullable": true
          },
          "shareOfRenewableElectricityInPercent": {
            "type": "number",
            "nullable": true
          },
          "naturalGasPhaseOut": {
            "type": "string",
            "format": "date",
            "nullable": true
          },
          "coalPhaseOut": {
            "type": "string",
            "format": "date",
            "nullable": true
          },
          "storageCapacityExpansionInPercent": {
            "type": "number",
            "nullable": true
          }
        }
      },
      "P2pFreightTransportByRoad": {
        "type": "object",
        "properties": {
          "technology": {
            "nullable": true,
            "allOf": [
              {
                "$ref": "#/components/schemas/P2pFreightTransportByRoadTechnology"
              }
            ]
          },
          "energy": {
            "nullable": true,
            "allOf": [
              {
                "$ref": "#/components/schemas/P2pFreightTransportByRoadEnergy"
              }
            ]
          }
        }
      },
      "P2pFreightTransportByRoadEnergy": {
        "type": "object",
        "properties": {
          "fuelMixInPercent": {
            "type": "number",
            "nullable": true
          }
        }
      },
      "P2pFreightTransportByRoadTechnology": {
        "type": "object",
        "properties": {
          "driveMixPerFleetSegment": {
            "type": "object",
            "additionalProperties": {
              "$ref": "#/components/schemas/P2pDriveMix"
            },
            "nullable": true,
            "example": {
              "SmallTrucks": {
                "driveMixPerFleetSegmentInPercent": 0,
                "totalAmountOfVehicles": 0
              },
              "MediumTrucks": {
                "driveMixPerFleetSegmentInPercent": 0,
                "totalAmountOfVehicles": 0
              },
              "LargeTrucks": {
                "driveMixPerFleetSegmentInPercent": 0,
                "totalAmountOfVehicles": 0
              }
            }
          },
          "icePhaseOut": {
            "type": "string",
            "format": "date",
            "nullable": true
          }
        }
      },
      "P2pGeneral": {
        "required": [
          "general"
        ],
        "type": "object",
        "properties": {
          "general": {
            "$ref": "#/components/schemas/P2pGeneralGeneral"
          },
          "governance": {
            "nullable": true,
            "allOf": [
              {
                "$ref": "#/components/schemas/P2pGeneralGovernance"
              }
            ]
          },
          "climateTargets": {
            "nullable": true,
            "allOf": [
              {
                "$ref": "#/components/schemas/P2pGeneralClimateTargets"
              }
            ]
          },
          "emissionsPlanning": {
            "nullable": true,
            "allOf": [
              {
                "$ref": "#/components/schemas/P2pGeneralEmissionsPlanning"
              }
            ]
          },
          "investmentPlanning": {
            "nullable": true,
            "allOf": [
              {
                "$ref": "#/components/schemas/P2pGeneralInvestmentPlanning"
              }
            ]
          }
        }
      },
      "P2pGeneralClimateTargets": {
        "type": "object",
        "properties": {
          "shortTermScienceBasedClimateTarget": {
            "nullable": true,
            "allOf": [
              {
                "$ref": "#/components/schemas/YesNo"
              }
            ]
          },
          "longTermScienceBasedClimateTarget": {
            "nullable": true,
            "allOf": [
              {
                "$ref": "#/components/schemas/YesNo"
              }
            ]
          }
        }
      },
      "P2pGeneralEmissionsPlanning": {
        "type": "object",
        "properties": {
          "absoluteEmissionsInTonnesCO2e": {
            "type": "number",
            "nullable": true
          },
          "relativeEmissionsInPercent": {
            "type": "number",
            "nullable": true
          },
          "reductionOfAbsoluteEmissionsInTonnesCO2e": {
            "type": "number",
            "nullable": true
          },
          "reductionOfRelativeEmissionsInPercent": {
            "type": "number",
            "nullable": true
          },
          "climateActionPlan": {
            "nullable": true,
            "allOf": [
              {
                "$ref": "#/components/schemas/YesNo"
              }
            ]
          },
          "useOfInternalCarbonPrice": {
            "nullable": true,
            "allOf": [
              {
                "$ref": "#/components/schemas/YesNo"
              }
            ]
          }
        }
      },
      "P2pGeneralGeneral": {
        "required": [
          "dataDate",
          "sectors"
        ],
        "type": "object",
        "properties": {
          "dataDate": {
            "type": "string",
            "format": "date"
          },
          "sectors": {
            "type": "array",
            "items": {
              "$ref": "#/components/schemas/P2pSector"
            }
          }
        }
      },
      "P2pGeneralGovernance": {
        "type": "object",
        "properties": {
          "organisationalResponsibilityForParisCompatibility": {
            "nullable": true,
            "allOf": [
              {
                "$ref": "#/components/schemas/YesNo"
              }
            ]
          },
          "parisCompatibilityInExecutiveRemunerationInPercent": {
            "type": "number",
            "nullable": true
          },
          "parisCompatibilityInAverageRemunerationInPercent": {
            "type": "number",
            "nullable": true
          },
          "shareOfEmployeesTrainedOnParisCompatibilityInPercent": {
            "type": "number",
            "nullable": true
          },
          "qualificationRequirementsOnParisCompatibility": {
            "nullable": true,
            "allOf": [
              {
                "$ref": "#/components/schemas/YesNo"
              }
            ]
          },
          "mobilityAndTravelPolicy": {
            "nullable": true,
            "allOf": [
              {
                "$ref": "#/components/schemas/YesNo"
              }
            ]
          },
          "upstreamSupplierEngagementStrategy": {
            "nullable": true,
            "allOf": [
              {
                "$ref": "#/components/schemas/YesNo"
              }
            ]
          },
          "upstreamSupplierProcurementPolicy": {
            "nullable": true,
            "allOf": [
              {
                "$ref": "#/components/schemas/BaseDataPointYesNo"
              }
            ]
          },
          "downstreamCustomerEngagement": {
            "nullable": true,
            "allOf": [
              {
                "$ref": "#/components/schemas/YesNo"
              }
            ]
          },
          "policymakerEngagement": {
            "nullable": true,
            "allOf": [
              {
                "$ref": "#/components/schemas/YesNo"
              }
            ]
          }
        }
      },
      "P2pGeneralInvestmentPlanning": {
        "type": "object",
        "properties": {
          "investmentPlanForClimateTargets": {
            "nullable": true,
            "allOf": [
              {
                "$ref": "#/components/schemas/YesNo"
              }
            ]
          },
          "capexShareInNetZeroSolutionsInPercent": {
            "type": "number",
            "nullable": true
          },
          "capexShareInGhgIntensivePlantsInPercent": {
            "type": "number",
            "nullable": true
          },
          "researchAndDevelopmentExpenditureForNetZeroSolutionsInPercent": {
            "type": "number",
            "nullable": true
          }
        }
      },
      "P2pHvcPlastics": {
        "type": "object",
        "properties": {
          "decarbonisation": {
            "nullable": true,
            "allOf": [
              {
                "$ref": "#/components/schemas/P2pHvcPlasticsDecarbonisation"
              }
            ]
          },
          "defossilisation": {
            "nullable": true,
            "allOf": [
              {
                "$ref": "#/components/schemas/P2pHvcPlasticsDefossilisation"
              }
            ]
          },
          "recycling": {
            "nullable": true,
            "allOf": [
              {
                "$ref": "#/components/schemas/P2pHvcPlasticsRecycling"
              }
            ]
          }
        }
      },
      "P2pHvcPlasticsDecarbonisation": {
        "type": "object",
        "properties": {
          "energyMixInPercent": {
            "type": "number",
            "nullable": true
          },
          "electrificationInPercent": {
            "type": "number",
            "nullable": true
          }
        }
      },
      "P2pHvcPlasticsDefossilisation": {
        "type": "object",
        "properties": {
          "useOfRenewableFeedstocksInPercent": {
            "type": "number",
            "nullable": true
          },
          "useOfBioplasticsInPercent": {
            "type": "number",
            "nullable": true
          },
          "useOfCo2FromCarbonCaptureAndReUseTechnologiesInPercent": {
            "type": "number",
            "nullable": true
          },
          "carbonCaptureAndUseStorageTechnologies": {
            "nullable": true,
            "allOf": [
              {
                "$ref": "#/components/schemas/YesNo"
              }
            ]
          }
        }
      },
      "P2pHvcPlasticsRecycling": {
        "type": "object",
        "properties": {
          "contributionToCircularEconomy": {
            "nullable": true,
            "allOf": [
              {
                "$ref": "#/components/schemas/YesNo"
              }
            ]
          },
          "materialRecyclingInPercent": {
            "type": "number",
            "nullable": true
          },
          "chemicalRecyclingInPercent": {
            "type": "number",
            "nullable": true
          }
        }
      },
      "P2pLivestockFarming": {
        "type": "object",
        "properties": {
          "emissionsFromManureAndFertiliserAndLivestock": {
            "nullable": true,
            "allOf": [
              {
                "$ref": "#/components/schemas/P2pLivestockFarmingEmissionsFromManureAndFertiliserAndLivestock"
              }
            ]
          },
          "animalWelfare": {
            "nullable": true,
            "allOf": [
              {
                "$ref": "#/components/schemas/P2pLivestockFarmingAnimalWelfare"
              }
            ]
          },
          "animalFeed": {
            "nullable": true,
            "allOf": [
              {
                "$ref": "#/components/schemas/P2pLivestockFarmingAnimalFeed"
              }
            ]
          },
          "energy": {
            "nullable": true,
            "allOf": [
              {
                "$ref": "#/components/schemas/P2pLivestockFarmingEnergy"
              }
            ]
          }
        }
      },
      "P2pLivestockFarmingAnimalFeed": {
        "type": "object",
        "properties": {
          "ownFeedInPercent": {
            "type": "number",
            "nullable": true
          },
          "externalFeedCertification": {
            "nullable": true,
            "allOf": [
              {
                "$ref": "#/components/schemas/BaseDataPointYesNo"
              }
            ]
          },
          "originOfExternalFeed": {
            "type": "string",
            "nullable": true
          },
          "excessNitrogenInKilogramsPerHectare": {
            "type": "number",
            "nullable": true
          },
          "cropRotation": {
            "type": "number",
            "nullable": true
          },
          "climateFriendlyProteinProductionInPercent": {
            "type": "number",
            "nullable": true
          },
          "greenFodderInPercent": {
            "type": "number",
            "nullable": true
          }
        }
      },
      "P2pLivestockFarmingAnimalWelfare": {
        "type": "object",
        "properties": {
          "mortalityRateInPercent": {
            "type": "number",
            "nullable": true
          }
        }
      },
      "P2pLivestockFarmingEmissionsFromManureAndFertiliserAndLivestock": {
        "type": "object",
        "properties": {
          "compostedFermentedManureInPercent": {
            "type": "number",
            "nullable": true
          },
          "emissionProofFertiliserStorageInPercent": {
            "type": "number",
            "nullable": true
          }
        }
      },
      "P2pLivestockFarmingEnergy": {
        "type": "object",
        "properties": {
          "renewableElectricityInPercent": {
            "type": "number",
            "nullable": true
          },
          "renewableHeatingInPercent": {
            "type": "number",
            "nullable": true
          },
          "electricGasPoweredMachineryVehicleInPercent": {
            "type": "number",
            "nullable": true
          }
        }
      },
      "P2pRealEstate": {
        "type": "object",
        "properties": {
          "buildingEfficiency": {
            "nullable": true,
            "allOf": [
              {
                "$ref": "#/components/schemas/P2pRealEstateBuildingEfficiency"
              }
            ]
          },
          "energySource": {
            "nullable": true,
            "allOf": [
              {
                "$ref": "#/components/schemas/P2pRealEstateEnergySource"
              }
            ]
          },
          "technology": {
            "nullable": true,
            "allOf": [
              {
                "$ref": "#/components/schemas/P2plRealEstateTechnology"
              }
            ]
          }
        }
      },
      "P2pRealEstateBuildingEfficiency": {
        "type": "object",
        "properties": {
          "buildingSpecificRefurbishmentRoadmapInPercent": {
            "type": "number",
            "nullable": true
          },
          "zeroEmissionBuildingShareInPercent": {
            "type": "number",
            "nullable": true
          },
          "buildingEnergyEfficiencyInCorrespondingUnit": {
            "type": "number",
            "nullable": true
          }
        }
      },
      "P2pRealEstateEnergySource": {
        "type": "object",
        "properties": {
          "renewableHeatingInPercent": {
            "type": "number",
            "nullable": true
          }
        }
      },
      "P2pSector": {
        "type": "string",
        "enum": [
          "Ammonia",
          "Automotive",
          "Cement",
          "CommercialRealEstate",
          "ElectricityGeneration",
          "FreightTransportByRoad",
          "HVCPlastics",
          "LivestockFarming",
          "ResidentialRealEstate",
          "Steel",
          "Other"
        ]
      },
      "P2pSteel": {
        "type": "object",
        "properties": {
          "energy": {
            "nullable": true,
            "allOf": [
              {
                "$ref": "#/components/schemas/P2pSteelEnergy"
              }
            ]
          },
          "technology": {
            "nullable": true,
            "allOf": [
              {
                "$ref": "#/components/schemas/P2pSteelTechnology"
              }
            ]
          }
        }
      },
      "P2pSteelEnergy": {
        "type": "object",
        "properties": {
          "emissionIntensityOfElectricityInCorrespondingUnit": {
            "type": "number",
            "nullable": true
          },
          "greenHydrogenUsage": {
            "nullable": true,
            "allOf": [
              {
                "$ref": "#/components/schemas/YesNo"
              }
            ]
          }
        }
      },
      "P2pSteelTechnology": {
        "type": "object",
        "properties": {
          "blastFurnacePhaseOutInPercent": {
            "type": "number",
            "nullable": true
          },
          "lowCarbonSteelScaleUpInPercent": {
            "type": "number",
            "nullable": true
          }
        }
      },
      "P2plRealEstateTechnology": {
        "type": "object",
        "properties": {
          "useOfDistrictHeatingNetworksInPercent": {
            "type": "number",
            "nullable": true
          },
          "heatPumpUsageInPercent": {
            "type": "number",
            "nullable": true
          }
        }
      },
      "PathwaysToParisData": {
        "required": [
          "general"
        ],
        "type": "object",
        "properties": {
          "general": {
            "$ref": "#/components/schemas/P2pGeneral"
          },
          "ammonia": {
            "nullable": true,
            "allOf": [
              {
                "$ref": "#/components/schemas/P2pAmmonia"
              }
            ]
          },
          "automotive": {
            "nullable": true,
            "allOf": [
              {
                "$ref": "#/components/schemas/P2pAutomotive"
              }
            ]
          },
          "hvcPlastics": {
            "nullable": true,
            "allOf": [
              {
                "$ref": "#/components/schemas/P2pHvcPlastics"
              }
            ]
          },
          "commercialRealEstate": {
            "nullable": true,
            "allOf": [
              {
                "$ref": "#/components/schemas/P2pRealEstate"
              }
            ]
          },
          "residentialRealEstate": {
            "nullable": true,
            "allOf": [
              {
                "$ref": "#/components/schemas/P2pRealEstate"
              }
            ]
          },
          "steel": {
            "nullable": true,
            "allOf": [
              {
                "$ref": "#/components/schemas/P2pSteel"
              }
            ]
          },
          "freightTransportByRoad": {
            "nullable": true,
            "allOf": [
              {
                "$ref": "#/components/schemas/P2pFreightTransportByRoad"
              }
            ]
          },
          "electricityGeneration": {
            "nullable": true,
            "allOf": [
              {
                "$ref": "#/components/schemas/P2pElectricityGeneration"
              }
            ]
          },
          "livestockFarming": {
            "nullable": true,
            "allOf": [
              {
                "$ref": "#/components/schemas/P2pLivestockFarming"
              }
            ]
          },
          "cement": {
            "nullable": true,
            "allOf": [
              {
                "$ref": "#/components/schemas/P2pCement"
              }
            ]
          }
        }
      },
      "AmountWithCurrency": {
        "type": "object",
        "properties": {
          "amount": {
            "type": "number",
            "nullable": true
          },
          "currency": {
            "type": "string",
            "nullable": true
          }
        }
      },
      "BaseDataPointYesNoNa": {
        "type": "object",
        "properties": {
          "value": {
            "nullable": true,
            "allOf": [
              {
                "$ref": "#/components/schemas/YesNoNa"
              }
            ]
          },
          "dataSource": {
            "nullable": true,
            "allOf": [
              {
                "$ref": "#/components/schemas/BaseDocumentReference"
              }
            ]
          }
        }
      },
      "CompanyAssociatedDataLksgData": {
        "required": [
          "companyId",
          "data",
          "reportingPeriod"
        ],
        "type": "object",
        "properties": {
          "companyId": {
            "type": "string"
          },
          "reportingPeriod": {
            "type": "string"
          },
          "data": {
            "$ref": "#/components/schemas/LksgData"
          }
        }
      },
      "LksgAttachment": {
        "type": "object",
        "properties": {
          "attachment": {
            "nullable": true,
            "allOf": [
              {
                "$ref": "#/components/schemas/LksgAttachmentAttachment"
              }
            ]
          }
        }
      },
      "LksgAttachmentAttachment": {
        "type": "object",
        "properties": {
          "attachment": {
            "nullable": true,
            "allOf": [
              {
                "$ref": "#/components/schemas/BaseDataPointYesNo"
              }
            ]
          }
        }
      },
      "LksgData": {
        "required": [
          "general"
        ],
        "type": "object",
        "properties": {
          "general": {
            "$ref": "#/components/schemas/LksgGeneral"
          },
          "governance": {
            "nullable": true,
            "allOf": [
              {
                "$ref": "#/components/schemas/LksgGovernance"
              }
            ]
          },
          "social": {
            "nullable": true,
            "allOf": [
              {
                "$ref": "#/components/schemas/LksgSocial"
              }
            ]
          },
          "environmental": {
            "nullable": true,
            "allOf": [
              {
                "$ref": "#/components/schemas/LksgEnvironmental"
              }
            ]
          },
          "attachment": {
            "nullable": true,
            "allOf": [
              {
                "$ref": "#/components/schemas/LksgAttachment"
              }
            ]
          }
        }
      },
      "LksgEnvironmental": {
        "type": "object",
        "properties": {
          "useOfMercuryMercuryWasteMinamataConvention": {
            "nullable": true,
            "allOf": [
              {
                "$ref": "#/components/schemas/LksgEnvironmentalUseOfMercuryMercuryWasteMinamataConvention"
              }
            ]
          },
          "productionAndUseOfPersistentOrganicPollutantsPopsConvention": {
            "nullable": true,
            "allOf": [
              {
                "$ref": "#/components/schemas/LksgEnvironmentalProductionAndUseOfPersistentOrganicPollutantsPopsConvention"
              }
            ]
          },
          "exportImportOfHazardousWasteBaselConvention": {
            "nullable": true,
            "allOf": [
              {
                "$ref": "#/components/schemas/LksgEnvironmentalExportImportOfHazardousWasteBaselConvention"
              }
            ]
          }
        }
      },
      "LksgEnvironmentalExportImportOfHazardousWasteBaselConvention": {
        "type": "object",
        "properties": {
          "persistentOrganicPollutantsProductionAndUseTransboundaryMovements": {
            "nullable": true,
            "allOf": [
              {
                "$ref": "#/components/schemas/YesNo"
              }
            ]
          },
          "persistentOrganicPollutantsProductionAndUseRiskForImportingState": {
            "nullable": true,
            "allOf": [
              {
                "$ref": "#/components/schemas/YesNo"
              }
            ]
          },
          "hazardousWasteTransboundaryMovementsLocatedOecdEuLiechtenstein": {
            "nullable": true,
            "allOf": [
              {
                "$ref": "#/components/schemas/YesNo"
              }
            ]
          },
          "hazardousWasteTransboundaryMovementsOutsideOecdEuOrLiechtenstein": {
            "nullable": true,
            "allOf": [
              {
                "$ref": "#/components/schemas/YesNo"
              }
            ]
          },
          "hazardousWasteTransportPreventionMeasures": {
            "nullable": true,
            "allOf": [
              {
                "$ref": "#/components/schemas/YesNo"
              }
            ]
          },
          "wastePolicy": {
            "nullable": true,
            "allOf": [
              {
                "$ref": "#/components/schemas/BaseDataPointYesNo"
              }
            ]
          },
          "hazardousWasteTransportPreventionOtherMeasures": {
            "nullable": true,
            "allOf": [
              {
                "$ref": "#/components/schemas/BaseDataPointYesNo"
              }
            ]
          },
          "hazardousWasteTransportPreventionOtherMeasuresDescription": {
            "type": "string",
            "nullable": true
          },
          "hazardousWasteDisposal": {
            "nullable": true,
            "allOf": [
              {
                "$ref": "#/components/schemas/YesNo"
              }
            ]
          },
          "hazardousWasteDisposalRiskOfImport": {
            "nullable": true,
            "allOf": [
              {
                "$ref": "#/components/schemas/YesNo"
              }
            ]
          },
          "hazardousWasteDisposalOtherWasteImport": {
            "nullable": true,
            "allOf": [
              {
                "$ref": "#/components/schemas/YesNo"
              }
            ]
          },
          "hazardousWasteDisposalOtherWasteImportDescription": {
            "type": "string",
            "nullable": true
          }
        }
      },
      "LksgEnvironmentalProductionAndUseOfPersistentOrganicPollutantsPopsConvention": {
        "type": "object",
        "properties": {
          "persistentOrganicPollutantsProductionAndUse": {
            "nullable": true,
            "allOf": [
              {
                "$ref": "#/components/schemas/YesNo"
              }
            ]
          },
          "persistentOrganicPollutantsUsed": {
            "type": "string",
            "nullable": true
          },
          "persistentOrganicPollutantsProductionAndUseRiskOfExposure": {
            "nullable": true,
            "allOf": [
              {
                "$ref": "#/components/schemas/YesNo"
              }
            ]
          },
          "persistentOrganicPollutantsProductionAndUseRiskOfDisposal": {
            "nullable": true,
            "allOf": [
              {
                "$ref": "#/components/schemas/YesNo"
              }
            ]
          },
          "persistentOrganicPollutantsUsePreventionMeasures": {
            "nullable": true,
            "allOf": [
              {
                "$ref": "#/components/schemas/YesNo"
              }
            ]
          },
          "persistentOrganicPollutantsUsePolicy": {
            "nullable": true,
            "allOf": [
              {
                "$ref": "#/components/schemas/BaseDataPointYesNo"
              }
            ]
          },
          "persistentOrganicPollutantsUsePreventionOtherMeasures": {
            "nullable": true,
            "allOf": [
              {
                "$ref": "#/components/schemas/BaseDataPointYesNo"
              }
            ]
          },
          "persistentOrganicPollutantsUsePreventionOtherMeasuresDescription": {
            "type": "string",
            "nullable": true
          }
        }
      },
      "LksgEnvironmentalUseOfMercuryMercuryWasteMinamataConvention": {
        "type": "object",
        "properties": {
          "mercuryAndMercuryWasteHandling": {
            "nullable": true,
            "allOf": [
              {
                "$ref": "#/components/schemas/YesNo"
              }
            ]
          },
          "mercuryAddedProductsHandling": {
            "nullable": true,
            "allOf": [
              {
                "$ref": "#/components/schemas/YesNo"
              }
            ]
          },
          "mercuryAddedProductsHandlingRiskOfExposure": {
            "nullable": true,
            "allOf": [
              {
                "$ref": "#/components/schemas/YesNo"
              }
            ]
          },
          "mercuryAddedProductsHandlingRiskOfDisposal": {
            "nullable": true,
            "allOf": [
              {
                "$ref": "#/components/schemas/YesNo"
              }
            ]
          },
          "mercuryAndMercuryCompoundsProductionAndUse": {
            "nullable": true,
            "allOf": [
              {
                "$ref": "#/components/schemas/YesNo"
              }
            ]
          },
          "mercuryAndMercuryCompoundsProductionAndUseRiskOfExposure": {
            "nullable": true,
            "allOf": [
              {
                "$ref": "#/components/schemas/YesNo"
              }
            ]
          },
          "mercuryAndMercuryWasteUsePreventionMeasures": {
            "nullable": true,
            "allOf": [
              {
                "$ref": "#/components/schemas/YesNo"
              }
            ]
          },
          "mercuryAndMercuryWasteHandlingPolicy": {
            "nullable": true,
            "allOf": [
              {
                "$ref": "#/components/schemas/BaseDataPointYesNo"
              }
            ]
          },
          "mercuryAndMercuryWasteUsePreventionOtherMeasures": {
            "nullable": true,
            "allOf": [
              {
                "$ref": "#/components/schemas/BaseDataPointYesNo"
              }
            ]
          },
          "mercuryAndMercuryWasteUsePreventionOtherMeasuresDescription": {
            "type": "string",
            "nullable": true
          }
        }
      },
      "LksgGeneral": {
        "required": [
          "masterData"
        ],
        "type": "object",
        "properties": {
          "masterData": {
            "$ref": "#/components/schemas/LksgGeneralMasterData"
          },
          "productionSpecific": {
            "nullable": true,
            "allOf": [
              {
                "$ref": "#/components/schemas/LksgGeneralProductionSpecific"
              }
            ]
          },
          "productionSpecificOwnOperations": {
            "nullable": true,
            "allOf": [
              {
                "$ref": "#/components/schemas/LksgGeneralProductionSpecificOwnOperations"
              }
            ]
          }
        }
      },
      "LksgGeneralMasterData": {
        "required": [
          "dataDate"
        ],
        "type": "object",
        "properties": {
          "dataDate": {
            "type": "string",
            "format": "date"
          },
          "headOfficeInGermany": {
            "nullable": true,
            "allOf": [
              {
                "$ref": "#/components/schemas/YesNo"
              }
            ]
          },
          "groupOfCompanies": {
            "nullable": true,
            "allOf": [
              {
                "$ref": "#/components/schemas/YesNo"
              }
            ]
          },
          "groupOfCompaniesName": {
            "type": "string",
            "nullable": true
          },
          "industry": {
            "type": "array",
            "nullable": true,
            "items": {
              "type": "string"
            }
          },
          "numberOfEmployees": {
            "type": "number",
            "nullable": true
          },
          "seasonalOrMigrantWorkers": {
            "nullable": true,
            "allOf": [
              {
                "$ref": "#/components/schemas/YesNo"
              }
            ]
          },
          "shareOfTemporaryWorkers": {
            "nullable": true,
            "allOf": [
              {
                "$ref": "#/components/schemas/LksgGeneralMasterdataShareOfTemporaryWorkersOptions"
              }
            ]
          },
          "annualTotalRevenue": {
            "nullable": true,
            "allOf": [
              {
                "$ref": "#/components/schemas/AmountWithCurrency"
              }
            ]
          },
          "fixedAndWorkingCapital": {
            "nullable": true,
            "allOf": [
              {
                "$ref": "#/components/schemas/AmountWithCurrency"
              }
            ]
          }
        }
      },
      "LksgGeneralMasterdataShareOfTemporaryWorkersOptions": {
        "type": "string",
        "enum": [
          "Smaller10",
          "Between10And25",
          "Between25And50",
          "Greater50"
        ]
      },
      "LksgGeneralProductionSpecific": {
        "type": "object",
        "properties": {
          "manufacturingCompany": {
            "nullable": true,
            "allOf": [
              {
                "$ref": "#/components/schemas/YesNo"
              }
            ]
          },
          "capacity": {
            "type": "string",
            "nullable": true
          },
          "productionViaSubcontracting": {
            "nullable": true,
            "allOf": [
              {
                "$ref": "#/components/schemas/YesNo"
              }
            ]
          },
          "subcontractingCompaniesCountries": {
            "type": "object",
            "additionalProperties": {
              "type": "array",
              "example": {
                "DE": [
                  "NaceCodeA, NaceCodeB"
                ],
                "GB": [
                  "NaceCodeC"
                ]
              },
              "items": {
                "type": "string",
                "example": "{\"DE\":[\"NaceCodeA, NaceCodeB\"],\"GB\":[\"NaceCodeC\"]}"
              }
            },
            "nullable": true,
            "example": {
              "DE": [
                "NaceCodeA, NaceCodeB"
              ],
              "GB": [
                "NaceCodeC"
              ]
            }
          },
          "productionSites": {
            "nullable": true,
            "allOf": [
              {
                "$ref": "#/components/schemas/YesNo"
              }
            ]
          },
          "numberOfProductionSites": {
            "type": "number",
            "nullable": true
          },
          "listOfProductionSites": {
            "type": "array",
            "nullable": true,
            "items": {
              "$ref": "#/components/schemas/LksgProductionSite"
            }
          },
          "market": {
            "nullable": true,
            "allOf": [
              {
                "$ref": "#/components/schemas/LksgGeneralProductionspecificMarketOptions"
              }
            ]
          },
          "specificProcurement": {
            "type": "array",
            "nullable": true,
            "items": {
              "$ref": "#/components/schemas/SpecificProcurementOptions"
            }
          }
        }
      },
      "LksgGeneralProductionSpecificOwnOperations": {
        "type": "object",
        "properties": {
          "mostImportantProducts": {
            "type": "array",
            "nullable": true,
            "items": {
              "$ref": "#/components/schemas/LksgProduct"
            }
          },
          "procurementCategories": {
            "type": "object",
            "additionalProperties": {
              "$ref": "#/components/schemas/LksgProcurementCategory"
            },
            "nullable": true,
            "example": {
              "Products": {
                "procuredProductTypesAndServicesNaceCodes": [
                  "string"
                ],
                "numberOfSuppliersPerCountryCode": {
                  "GB": 2
                },
                "shareOfTotalProcurementInPercent": 0
              },
              "Services": {
                "procuredProductTypesAndServicesNaceCodes": [
                  "string"
                ],
                "numberOfSuppliersPerCountryCode": {
                  "GB": 2
                },
                "shareOfTotalProcurementInPercent": 0
              },
              "RawMaterials": {
                "procuredProductTypesAndServicesNaceCodes": [
                  "string"
                ],
                "numberOfSuppliersPerCountryCode": {
                  "GB": 2
                },
                "shareOfTotalProcurementInPercent": 0
              }
            }
          }
        }
      },
      "LksgGeneralProductionspecificMarketOptions": {
        "type": "string",
        "enum": [
          "National",
          "International",
          "Both"
        ]
      },
      "LksgGovernance": {
        "type": "object",
        "properties": {
          "riskManagementOwnOperations": {
            "nullable": true,
            "allOf": [
              {
                "$ref": "#/components/schemas/LksgGovernanceRiskManagementOwnOperations"
              }
            ]
          },
          "grievanceMechanismOwnOperations": {
            "nullable": true,
            "allOf": [
              {
                "$ref": "#/components/schemas/LksgGovernanceGrievanceMechanismOwnOperations"
              }
            ]
          },
          "certificationsPoliciesAndResponsibilities": {
            "nullable": true,
            "allOf": [
              {
                "$ref": "#/components/schemas/LksgGovernanceCertificationsPoliciesAndResponsibilities"
              }
            ]
          },
          "generalViolations": {
            "nullable": true,
            "allOf": [
              {
                "$ref": "#/components/schemas/LksgGovernanceGeneralViolations"
              }
            ]
          }
        }
      },
      "LksgGovernanceCertificationsPoliciesAndResponsibilities": {
        "type": "object",
        "properties": {
          "codeOfConduct": {
            "nullable": true,
            "allOf": [
              {
                "$ref": "#/components/schemas/BaseDataPointYesNo"
              }
            ]
          },
          "codeOfConductTraining": {
            "nullable": true,
            "allOf": [
              {
                "$ref": "#/components/schemas/YesNo"
              }
            ]
          },
          "supplierCodeOfConduct": {
            "nullable": true,
            "allOf": [
              {
                "$ref": "#/components/schemas/BaseDataPointYesNo"
              }
            ]
          },
          "policyStatement": {
            "nullable": true,
            "allOf": [
              {
                "$ref": "#/components/schemas/BaseDataPointYesNo"
              }
            ]
          },
          "humanRightsStrategy": {
            "type": "string",
            "nullable": true
          },
          "environmentalImpactPolicy": {
            "nullable": true,
            "allOf": [
              {
                "$ref": "#/components/schemas/BaseDataPointYesNo"
              }
            ]
          },
          "fairWorkingConditionsPolicy": {
            "nullable": true,
            "allOf": [
              {
                "$ref": "#/components/schemas/BaseDataPointYesNo"
              }
            ]
          },
          "responsibilitiesForFairWorkingConditions": {
            "nullable": true,
            "allOf": [
              {
                "$ref": "#/components/schemas/YesNo"
              }
            ]
          },
          "responsibilitiesForTheEnvironment": {
            "nullable": true,
            "allOf": [
              {
                "$ref": "#/components/schemas/YesNo"
              }
            ]
          },
          "responsibilitiesForOccupationalSafety": {
            "nullable": true,
            "allOf": [
              {
                "$ref": "#/components/schemas/YesNo"
              }
            ]
          },
          "amforiBsci": {
            "nullable": true,
            "allOf": [
              {
                "$ref": "#/components/schemas/BaseDataPointYesNo"
              }
            ]
          },
          "betterWorkProgram": {
            "nullable": true,
            "allOf": [
              {
                "$ref": "#/components/schemas/BaseDataPointYesNo"
              }
            ]
          },
          "ecoManagementAndAuditSchemeEmas": {
            "nullable": true,
            "allOf": [
              {
                "$ref": "#/components/schemas/BaseDataPointYesNo"
              }
            ]
          },
          "flaFairLaborCodeAndComplianceBenchmarksForAgriculture": {
            "nullable": true,
            "allOf": [
              {
                "$ref": "#/components/schemas/BaseDataPointYesNo"
              }
            ]
          },
          "flaFairLaborCodeAndComplianceBenchmarksForManufacturing": {
            "nullable": true,
            "allOf": [
              {
                "$ref": "#/components/schemas/BaseDataPointYesNo"
              }
            ]
          },
          "fairtradeTraderStandard": {
            "nullable": true,
            "allOf": [
              {
                "$ref": "#/components/schemas/BaseDataPointYesNo"
              }
            ]
          },
          "globalOrganicTextileStandardGots": {
            "nullable": true,
            "allOf": [
              {
                "$ref": "#/components/schemas/BaseDataPointYesNo"
              }
            ]
          },
          "gotsOrganicInConversion": {
            "nullable": true,
            "allOf": [
              {
                "$ref": "#/components/schemas/BaseDataPointYesNo"
              }
            ]
          },
          "iatf16949": {
            "nullable": true,
            "allOf": [
              {
                "$ref": "#/components/schemas/BaseDataPointYesNo"
              }
            ]
          },
          "iso10007": {
            "nullable": true,
            "allOf": [
              {
                "$ref": "#/components/schemas/BaseDataPointYesNo"
              }
            ]
          },
          "iso14001": {
            "nullable": true,
            "allOf": [
              {
                "$ref": "#/components/schemas/BaseDataPointYesNo"
              }
            ]
          },
          "iso20400": {
            "nullable": true,
            "allOf": [
              {
                "$ref": "#/components/schemas/BaseDataPointYesNo"
              }
            ]
          },
          "iso26000": {
            "nullable": true,
            "allOf": [
              {
                "$ref": "#/components/schemas/BaseDataPointYesNo"
              }
            ]
          },
          "iso31000": {
            "nullable": true,
            "allOf": [
              {
                "$ref": "#/components/schemas/BaseDataPointYesNo"
              }
            ]
          },
          "iso37001": {
            "nullable": true,
            "allOf": [
              {
                "$ref": "#/components/schemas/BaseDataPointYesNo"
              }
            ]
          },
          "iso37002": {
            "nullable": true,
            "allOf": [
              {
                "$ref": "#/components/schemas/BaseDataPointYesNo"
              }
            ]
          },
          "iso37301": {
            "nullable": true,
            "allOf": [
              {
                "$ref": "#/components/schemas/BaseDataPointYesNo"
              }
            ]
          },
          "iso44001": {
            "nullable": true,
            "allOf": [
              {
                "$ref": "#/components/schemas/BaseDataPointYesNo"
              }
            ]
          },
          "iso45001": {
            "nullable": true,
            "allOf": [
              {
                "$ref": "#/components/schemas/BaseDataPointYesNo"
              }
            ]
          },
          "iso50001": {
            "nullable": true,
            "allOf": [
              {
                "$ref": "#/components/schemas/BaseDataPointYesNo"
              }
            ]
          },
          "iso9001": {
            "nullable": true,
            "allOf": [
              {
                "$ref": "#/components/schemas/BaseDataPointYesNo"
              }
            ]
          },
          "isoIec27001": {
            "nullable": true,
            "allOf": [
              {
                "$ref": "#/components/schemas/BaseDataPointYesNo"
              }
            ]
          },
          "isoIecTs33061": {
            "nullable": true,
            "allOf": [
              {
                "$ref": "#/components/schemas/BaseDataPointYesNo"
              }
            ]
          },
          "isoIecIeee15288": {
            "nullable": true,
            "allOf": [
              {
                "$ref": "#/components/schemas/BaseDataPointYesNo"
              }
            ]
          },
          "naturlandStandards": {
            "nullable": true,
            "allOf": [
              {
                "$ref": "#/components/schemas/BaseDataPointYesNo"
              }
            ]
          },
          "responsibleBusinessAlliance": {
            "nullable": true,
            "allOf": [
              {
                "$ref": "#/components/schemas/BaseDataPointYesNo"
              }
            ]
          },
          "sa8000": {
            "nullable": true,
            "allOf": [
              {
                "$ref": "#/components/schemas/BaseDataPointYesNo"
              }
            ]
          },
          "sedexMembersEthicalTradeAuditSmeta": {
            "nullable": true,
            "allOf": [
              {
                "$ref": "#/components/schemas/BaseDataPointYesNo"
              }
            ]
          },
          "textileExchangeGlobalRecycledStandard": {
            "nullable": true,
            "allOf": [
              {
                "$ref": "#/components/schemas/BaseDataPointYesNo"
              }
            ]
          },
          "znuStandardNachhaltigerWirtschaften": {
            "nullable": true,
            "allOf": [
              {
                "$ref": "#/components/schemas/BaseDataPointYesNo"
              }
            ]
          },
          "additionalCertifications": {
            "nullable": true,
            "allOf": [
              {
                "$ref": "#/components/schemas/BaseDataPointYesNo"
              }
            ]
          }
        }
      },
      "LksgGovernanceGeneralViolations": {
        "type": "object",
        "properties": {
          "legalProceedings": {
            "nullable": true,
            "allOf": [
              {
                "$ref": "#/components/schemas/YesNo"
              }
            ]
          },
          "humanRightsOrEnvironmentalViolations": {
            "nullable": true,
            "allOf": [
              {
                "$ref": "#/components/schemas/YesNo"
              }
            ]
          },
          "humanRightsOrEnvironmentalViolationsDefinition": {
            "type": "array",
            "nullable": true,
            "items": {
              "$ref": "#/components/schemas/LksgRiskOrViolationAssessment"
            }
          },
          "highRiskCountriesRawMaterials": {
            "nullable": true,
            "allOf": [
              {
                "$ref": "#/components/schemas/YesNo"
              }
            ]
          },
          "highRiskCountriesRawMaterialsLocation": {
            "type": "array",
            "nullable": true,
            "items": {
              "type": "string"
            }
          },
          "highRiskCountriesActivity": {
            "nullable": true,
            "allOf": [
              {
                "$ref": "#/components/schemas/YesNo"
              }
            ]
          },
          "highRiskCountries": {
            "type": "array",
            "nullable": true,
            "items": {
              "type": "string"
            }
          },
          "highRiskCountriesProcurement": {
            "nullable": true,
            "allOf": [
              {
                "$ref": "#/components/schemas/YesNo"
              }
            ]
          },
          "highRiskCountriesProcurementName": {
            "type": "array",
            "nullable": true,
            "items": {
              "type": "string"
            }
          }
        }
      },
      "LksgGovernanceGrievanceMechanismOwnOperations": {
        "type": "object",
        "properties": {
          "grievanceHandlingMechanism": {
            "nullable": true,
            "allOf": [
              {
                "$ref": "#/components/schemas/BaseDataPointYesNo"
              }
            ]
          },
          "grievanceHandlingReportingAccessible": {
            "nullable": true,
            "allOf": [
              {
                "$ref": "#/components/schemas/YesNo"
              }
            ]
          },
          "appropriateGrievanceHandlingInformation": {
            "nullable": true,
            "allOf": [
              {
                "$ref": "#/components/schemas/YesNo"
              }
            ]
          },
          "appropriateGrievanceHandlingSupport": {
            "nullable": true,
            "allOf": [
              {
                "$ref": "#/components/schemas/YesNo"
              }
            ]
          },
          "accessToExpertiseForGrievanceHandling": {
            "nullable": true,
            "allOf": [
              {
                "$ref": "#/components/schemas/YesNo"
              }
            ]
          },
          "grievanceComplaints": {
            "nullable": true,
            "allOf": [
              {
                "$ref": "#/components/schemas/YesNo"
              }
            ]
          },
          "complaintsNumber": {
            "type": "number",
            "nullable": true
          },
          "complaintsRiskPosition": {
            "type": "array",
            "nullable": true,
            "items": {
              "$ref": "#/components/schemas/LksgGrievanceAssessmentMechanism"
            }
          },
          "publicAccessToGrievanceHandling": {
            "nullable": true,
            "allOf": [
              {
                "$ref": "#/components/schemas/YesNo"
              }
            ]
          },
          "whistleblowerProtection": {
            "nullable": true,
            "allOf": [
              {
                "$ref": "#/components/schemas/YesNo"
              }
            ]
          },
          "dueDiligenceProcessForGrievanceHandling": {
            "nullable": true,
            "allOf": [
              {
                "$ref": "#/components/schemas/YesNo"
              }
            ]
          }
        }
      },
      "LksgGovernanceRiskManagementOwnOperations": {
        "type": "object",
        "properties": {
          "riskManagementSystem": {
            "nullable": true,
            "allOf": [
              {
                "$ref": "#/components/schemas/BaseDataPointYesNo"
              }
            ]
          },
          "riskAnalysisInFiscalYear": {
            "nullable": true,
            "allOf": [
              {
                "$ref": "#/components/schemas/YesNo"
              }
            ]
          },
          "risksIdentified": {
            "nullable": true,
            "allOf": [
              {
                "$ref": "#/components/schemas/YesNo"
              }
            ]
          },
          "identifiedRisks": {
            "type": "array",
            "nullable": true,
            "items": {
              "$ref": "#/components/schemas/LksgRiskOrViolationAssessment"
            }
          },
          "regulatedRiskManagementResponsibility": {
            "nullable": true,
            "allOf": [
              {
                "$ref": "#/components/schemas/YesNo"
              }
            ]
          }
        }
      },
      "LksgGrievanceAssessmentMechanism": {
        "required": [
          "measuresTaken",
          "riskPositions",
          "specifiedComplaint"
        ],
        "type": "object",
        "properties": {
          "riskPositions": {
            "type": "array",
            "items": {
              "$ref": "#/components/schemas/RiskPositionType"
            }
          },
          "specifiedComplaint": {
            "type": "string"
          },
          "measuresTaken": {
            "$ref": "#/components/schemas/YesNo"
          },
          "listedMeasures": {
            "type": "string",
            "nullable": true
          }
        }
      },
      "LksgProcurementCategory": {
        "required": [
          "procuredProductTypesAndServicesNaceCodes"
        ],
        "type": "object",
        "properties": {
          "procuredProductTypesAndServicesNaceCodes": {
            "type": "array",
            "items": {
              "type": "string"
            }
          },
          "numberOfSuppliersPerCountryCode": {
            "type": "object",
            "additionalProperties": {
              "type": "integer",
              "format": "int32"
            },
            "nullable": true
          },
          "shareOfTotalProcurementInPercent": {
            "type": "number",
            "nullable": true
          }
        },
        "example": {
          "Products": {
            "procuredProductTypesAndServicesNaceCodes": [
              "string"
            ],
            "numberOfSuppliersPerCountryCode": {
              "GB": 2
            },
            "shareOfTotalProcurementInPercent": 0
          },
          "Services": {
            "procuredProductTypesAndServicesNaceCodes": [
              "string"
            ],
            "numberOfSuppliersPerCountryCode": {
              "GB": 2
            },
            "shareOfTotalProcurementInPercent": 0
          },
          "RawMaterials": {
            "procuredProductTypesAndServicesNaceCodes": [
              "string"
            ],
            "numberOfSuppliersPerCountryCode": {
              "GB": 2
            },
            "shareOfTotalProcurementInPercent": 0
          }
        }
      },
      "LksgProduct": {
        "required": [
          "name"
        ],
        "type": "object",
        "properties": {
          "name": {
            "type": "string"
          },
          "productionSteps": {
            "type": "array",
            "nullable": true,
            "items": {
              "type": "string"
            }
          },
          "relatedCorporateSupplyChain": {
            "type": "string",
            "nullable": true
          }
        }
      },
      "LksgProductionSite": {
        "required": [
          "addressOfProductionSite"
        ],
        "type": "object",
        "properties": {
          "nameOfProductionSite": {
            "type": "string",
            "nullable": true
          },
          "addressOfProductionSite": {
            "$ref": "#/components/schemas/Address"
          },
          "listOfGoodsOrServices": {
            "type": "array",
            "nullable": true,
            "items": {
              "type": "string"
            }
          }
        }
      },
      "LksgRiskOrViolationAssessment": {
        "required": [
          "measuresTaken",
          "riskPosition"
        ],
        "type": "object",
        "properties": {
          "riskPosition": {
            "$ref": "#/components/schemas/RiskPositionType"
          },
          "measuresTaken": {
            "$ref": "#/components/schemas/YesNo"
          },
          "listedMeasures": {
            "type": "string",
            "nullable": true
          }
        }
      },
      "LksgSocial": {
        "type": "object",
        "properties": {
          "childLabor": {
            "nullable": true,
            "allOf": [
              {
                "$ref": "#/components/schemas/LksgSocialChildLabor"
              }
            ]
          },
          "forcedLaborSlavery": {
            "nullable": true,
            "allOf": [
              {
                "$ref": "#/components/schemas/LksgSocialForcedLaborSlavery"
              }
            ]
          },
          "withholdingAdequateWages": {
            "nullable": true,
            "allOf": [
              {
                "$ref": "#/components/schemas/LksgSocialWithholdingAdequateWages"
              }
            ]
          },
          "disregardForOccupationalHealthSafety": {
            "nullable": true,
            "allOf": [
              {
                "$ref": "#/components/schemas/LksgSocialDisregardForOccupationalHealthSafety"
              }
            ]
          },
          "disregardForFreedomOfAssociation": {
            "nullable": true,
            "allOf": [
              {
                "$ref": "#/components/schemas/LksgSocialDisregardForFreedomOfAssociation"
              }
            ]
          },
          "unequalTreatmentOfEmployment": {
            "nullable": true,
            "allOf": [
              {
                "$ref": "#/components/schemas/LksgSocialUnequalTreatmentOfEmployment"
              }
            ]
          },
          "contaminationOfSoilWaterAirNoiseEmissionsExcessiveWaterConsumption": {
            "nullable": true,
            "allOf": [
              {
                "$ref": "#/components/schemas/LksgSocialContaminationOfSoilWaterAirNoiseEmissionsExcessiveWaterConsumption"
              }
            ]
          },
          "unlawfulEvictionDeprivationOfLandForestAndWater": {
            "nullable": true,
            "allOf": [
              {
                "$ref": "#/components/schemas/LksgSocialUnlawfulEvictionDeprivationOfLandForestAndWater"
              }
            ]
          },
          "useOfPrivatePublicSecurityForcesWithDisregardForHumanRights": {
            "nullable": true,
            "allOf": [
              {
                "$ref": "#/components/schemas/LksgSocialUseOfPrivatePublicSecurityForcesWithDisregardForHumanRights"
              }
            ]
          }
        }
      },
      "LksgSocialChildLabor": {
        "type": "object",
        "properties": {
          "employeeSUnder18": {
            "nullable": true,
            "allOf": [
              {
                "$ref": "#/components/schemas/YesNo"
              }
            ]
          },
          "employeeSUnder15": {
            "nullable": true,
            "allOf": [
              {
                "$ref": "#/components/schemas/YesNo"
              }
            ]
          },
          "employeeSUnder18InApprenticeship": {
            "nullable": true,
            "allOf": [
              {
                "$ref": "#/components/schemas/YesNo"
              }
            ]
          },
          "worstFormsOfChildLaborProhibition": {
            "nullable": true,
            "allOf": [
              {
                "$ref": "#/components/schemas/YesNo"
              }
            ]
          },
          "worstFormsOfChildLaborForms": {
            "type": "string",
            "nullable": true
          },
          "measuresForPreventionOfEmploymentUnderLocalMinimumAge": {
            "nullable": true,
            "allOf": [
              {
                "$ref": "#/components/schemas/YesNo"
              }
            ]
          },
          "employmentUnderLocalMinimumAgePreventionEmploymentContracts": {
            "nullable": true,
            "allOf": [
              {
                "$ref": "#/components/schemas/YesNo"
              }
            ]
          },
          "employmentUnderLocalMinimumAgePreventionJobDescription": {
            "nullable": true,
            "allOf": [
              {
                "$ref": "#/components/schemas/YesNo"
              }
            ]
          },
          "employmentUnderLocalMinimumAgePreventionIdentityDocuments": {
            "nullable": true,
            "allOf": [
              {
                "$ref": "#/components/schemas/YesNo"
              }
            ]
          },
          "employmentUnderLocalMinimumAgePreventionTraining": {
            "nullable": true,
            "allOf": [
              {
                "$ref": "#/components/schemas/BaseDataPointYesNo"
              }
            ]
          },
          "employmentUnderLocalMinimumAgePreventionCheckingOfLegalMinimumAge": {
            "nullable": true,
            "allOf": [
              {
                "$ref": "#/components/schemas/YesNo"
              }
            ]
          },
          "childLaborPreventionPolicy": {
            "nullable": true,
            "allOf": [
              {
                "$ref": "#/components/schemas/BaseDataPointYesNo"
              }
            ]
          },
          "additionalChildLaborOtherMeasures": {
            "nullable": true,
            "allOf": [
              {
                "$ref": "#/components/schemas/BaseDataPointYesNo"
              }
            ]
          },
          "additionalChildLaborOtherMeasuresDescription": {
            "type": "string",
            "nullable": true
          }
        }
      },
      "LksgSocialContaminationOfSoilWaterAirNoiseEmissionsExcessiveWaterConsumption": {
        "type": "object",
        "properties": {
          "harmfulSoilChange": {
            "nullable": true,
            "allOf": [
              {
                "$ref": "#/components/schemas/YesNo"
              }
            ]
          },
          "soilDegradation": {
            "nullable": true,
            "allOf": [
              {
                "$ref": "#/components/schemas/YesNo"
              }
            ]
          },
          "soilErosion": {
            "nullable": true,
            "allOf": [
              {
                "$ref": "#/components/schemas/YesNo"
              }
            ]
          },
          "soilBorneDiseases": {
            "nullable": true,
            "allOf": [
              {
                "$ref": "#/components/schemas/YesNo"
              }
            ]
          },
          "soilContamination": {
            "nullable": true,
            "allOf": [
              {
                "$ref": "#/components/schemas/YesNo"
              }
            ]
          },
          "soilSalinization": {
            "nullable": true,
            "allOf": [
              {
                "$ref": "#/components/schemas/YesNo"
              }
            ]
          },
          "soilProtectionPolicy": {
            "nullable": true,
            "allOf": [
              {
                "$ref": "#/components/schemas/BaseDataPointYesNo"
              }
            ]
          },
          "soilSpotChecks": {
            "nullable": true,
            "allOf": [
              {
                "$ref": "#/components/schemas/BaseDataPointYesNo"
              }
            ]
          },
          "harmfulWaterPollution": {
            "nullable": true,
            "allOf": [
              {
                "$ref": "#/components/schemas/YesNo"
              }
            ]
          },
          "fertilizersOrPollutants": {
            "nullable": true,
            "allOf": [
              {
                "$ref": "#/components/schemas/YesNo"
              }
            ]
          },
          "wasteWaterFiltration": {
            "nullable": true,
            "allOf": [
              {
                "$ref": "#/components/schemas/YesNo"
              }
            ]
          },
          "waterProtectionPolicy": {
            "nullable": true,
            "allOf": [
              {
                "$ref": "#/components/schemas/BaseDataPointYesNo"
              }
            ]
          },
          "waterSpotChecks": {
            "nullable": true,
            "allOf": [
              {
                "$ref": "#/components/schemas/BaseDataPointYesNo"
              }
            ]
          },
          "harmfulAirPollution": {
            "nullable": true,
            "allOf": [
              {
                "$ref": "#/components/schemas/YesNo"
              }
            ]
          },
          "airFiltration": {
            "nullable": true,
            "allOf": [
              {
                "$ref": "#/components/schemas/YesNo"
              }
            ]
          },
          "airQualityProtectionPolicy": {
            "nullable": true,
            "allOf": [
              {
                "$ref": "#/components/schemas/BaseDataPointYesNo"
              }
            ]
          },
          "airQualitySpotChecks": {
            "nullable": true,
            "allOf": [
              {
                "$ref": "#/components/schemas/BaseDataPointYesNo"
              }
            ]
          },
          "harmfulNoiseEmission": {
            "nullable": true,
            "allOf": [
              {
                "$ref": "#/components/schemas/YesNo"
              }
            ]
          },
          "reductionOfNoiseEmissions": {
            "nullable": true,
            "allOf": [
              {
                "$ref": "#/components/schemas/YesNo"
              }
            ]
          },
          "noiseReductionPolicy": {
            "nullable": true,
            "allOf": [
              {
                "$ref": "#/components/schemas/BaseDataPointYesNo"
              }
            ]
          },
          "noiseEmissionsSpotChecks": {
            "nullable": true,
            "allOf": [
              {
                "$ref": "#/components/schemas/BaseDataPointYesNo"
              }
            ]
          },
          "excessiveWaterConsumption": {
            "nullable": true,
            "allOf": [
              {
                "$ref": "#/components/schemas/YesNo"
              }
            ]
          },
          "waterSavingMeasures": {
            "nullable": true,
            "allOf": [
              {
                "$ref": "#/components/schemas/YesNo"
              }
            ]
          },
          "waterSavingMeasuresName": {
            "type": "string",
            "nullable": true
          },
          "waterUseReductionPolicy": {
            "nullable": true,
            "allOf": [
              {
                "$ref": "#/components/schemas/BaseDataPointYesNo"
              }
            ]
          },
          "waterConsumptionSpotChecks": {
            "nullable": true,
            "allOf": [
              {
                "$ref": "#/components/schemas/BaseDataPointYesNo"
              }
            ]
          },
          "waterSources": {
            "nullable": true,
            "allOf": [
              {
                "$ref": "#/components/schemas/YesNo"
              }
            ]
          },
          "contaminationPreventionMeasures": {
            "nullable": true,
            "allOf": [
              {
                "$ref": "#/components/schemas/BaseDataPointYesNo"
              }
            ]
          },
          "contaminationPreventionMeasuresDescription": {
            "type": "string",
            "nullable": true
          }
        }
      },
      "LksgSocialDisregardForFreedomOfAssociation": {
        "type": "object",
        "properties": {
          "freedomOfAssociation": {
            "nullable": true,
            "allOf": [
              {
                "$ref": "#/components/schemas/YesNo"
              }
            ]
          },
          "employeeRepresentation": {
            "type": "number",
            "nullable": true
          },
          "freedomOfAssociationDisregardPrevention": {
            "nullable": true,
            "allOf": [
              {
                "$ref": "#/components/schemas/YesNo"
              }
            ]
          },
          "discriminationForTradeUnionMembers": {
            "nullable": true,
            "allOf": [
              {
                "$ref": "#/components/schemas/YesNo"
              }
            ]
          },
          "freedomOfOperationForTradeUnion": {
            "nullable": true,
            "allOf": [
              {
                "$ref": "#/components/schemas/YesNo"
              }
            ]
          },
          "freedomOfAssociationTraining": {
            "nullable": true,
            "allOf": [
              {
                "$ref": "#/components/schemas/BaseDataPointYesNo"
              }
            ]
          },
          "worksCouncil": {
            "nullable": true,
            "allOf": [
              {
                "$ref": "#/components/schemas/BaseDataPointYesNo"
              }
            ]
          },
          "freedomOfAssociationOtherMeasures": {
            "nullable": true,
            "allOf": [
              {
                "$ref": "#/components/schemas/BaseDataPointYesNo"
              }
            ]
          },
          "freedomOfAssociationOtherMeasuresDescription": {
            "type": "string",
            "nullable": true
          }
        }
      },
      "LksgSocialDisregardForOccupationalHealthSafety": {
        "type": "object",
        "properties": {
          "lowSkillWork": {
            "nullable": true,
            "allOf": [
              {
                "$ref": "#/components/schemas/YesNo"
              }
            ]
          },
          "hazardousMachines": {
            "nullable": true,
            "allOf": [
              {
                "$ref": "#/components/schemas/YesNo"
              }
            ]
          },
          "oshMeasures": {
            "nullable": true,
            "allOf": [
              {
                "$ref": "#/components/schemas/YesNo"
              }
            ]
          },
          "oshPolicy": {
            "nullable": true,
            "allOf": [
              {
                "$ref": "#/components/schemas/BaseDataPointYesNo"
              }
            ]
          },
          "oshTraining": {
            "nullable": true,
            "allOf": [
              {
                "$ref": "#/components/schemas/BaseDataPointYesNo"
              }
            ]
          },
          "healthAndSafetyPolicy": {
            "nullable": true,
            "allOf": [
              {
                "$ref": "#/components/schemas/BaseDataPointYesNo"
              }
            ]
          },
          "otherOshMeasures": {
            "nullable": true,
            "allOf": [
              {
                "$ref": "#/components/schemas/BaseDataPointYesNo"
              }
            ]
          },
          "otherOshMeasuresDescription": {
            "type": "string",
            "nullable": true
          },
          "under10WorkplaceAccidents": {
            "nullable": true,
            "allOf": [
              {
                "$ref": "#/components/schemas/YesNo"
              }
            ]
          }
        }
      },
      "LksgSocialForcedLaborSlavery": {
        "type": "object",
        "properties": {
          "forcedLaborAndSlaveryPractices": {
            "nullable": true,
            "allOf": [
              {
                "$ref": "#/components/schemas/YesNo"
              }
            ]
          },
          "forcedLaborAndSlaveryPracticesSpecification": {
            "type": "string",
            "nullable": true
          },
          "forcedLaborAndSlaveryPreventionMeasures": {
            "nullable": true,
            "allOf": [
              {
                "$ref": "#/components/schemas/YesNo"
              }
            ]
          },
          "forcedLaborAndSlaveryPreventionEmploymentContracts": {
            "nullable": true,
            "allOf": [
              {
                "$ref": "#/components/schemas/YesNo"
              }
            ]
          },
          "forcedLaborAndSlaveryPreventionIdentityDocuments": {
            "nullable": true,
            "allOf": [
              {
                "$ref": "#/components/schemas/YesNo"
              }
            ]
          },
          "forcedLaborAndSlaveryPreventionFreeMovement": {
            "nullable": true,
            "allOf": [
              {
                "$ref": "#/components/schemas/YesNo"
              }
            ]
          },
          "forcedLaborAndSlaveryPreventionProvisionSocialRoomsAndToilets": {
            "nullable": true,
            "allOf": [
              {
                "$ref": "#/components/schemas/YesNo"
              }
            ]
          },
          "forcedLaborAndSlaveryPreventionTraining": {
            "nullable": true,
            "allOf": [
              {
                "$ref": "#/components/schemas/BaseDataPointYesNo"
              }
            ]
          },
          "forcedLaborPreventionPolicy": {
            "nullable": true,
            "allOf": [
              {
                "$ref": "#/components/schemas/BaseDataPointYesNo"
              }
            ]
          },
          "forcedLaborAndSlaveryPreventionOtherMeasures": {
            "nullable": true,
            "allOf": [
              {
                "$ref": "#/components/schemas/BaseDataPointYesNo"
              }
            ]
          },
          "forcedLaborAndSlaveryPreventionOtherMeasuresDescription": {
            "type": "string",
            "nullable": true
          }
        }
      },
      "LksgSocialUnequalTreatmentOfEmployment": {
        "type": "object",
        "properties": {
          "unequalTreatmentOfEmployment": {
            "nullable": true,
            "allOf": [
              {
                "$ref": "#/components/schemas/YesNo"
              }
            ]
          },
          "unequalTreatmentOfEmploymentPreventionMeasures": {
            "nullable": true,
            "allOf": [
              {
                "$ref": "#/components/schemas/YesNo"
              }
            ]
          },
          "diversityAndInclusionRole": {
            "nullable": true,
            "allOf": [
              {
                "$ref": "#/components/schemas/YesNo"
              }
            ]
          },
          "preventionOfMistreatments": {
            "nullable": true,
            "allOf": [
              {
                "$ref": "#/components/schemas/YesNo"
              }
            ]
          },
          "unequalTreatmentPreventionTraining": {
            "nullable": true,
            "allOf": [
              {
                "$ref": "#/components/schemas/BaseDataPointYesNo"
              }
            ]
          },
          "equalOpportunitiesOfficer": {
            "nullable": true,
            "allOf": [
              {
                "$ref": "#/components/schemas/YesNo"
              }
            ]
          },
          "equalEmploymentPolicy": {
            "nullable": true,
            "allOf": [
              {
                "$ref": "#/components/schemas/BaseDataPointYesNo"
              }
            ]
          },
          "unequalTreatmentPreventionOtherMeasures": {
            "nullable": true,
            "allOf": [
              {
                "$ref": "#/components/schemas/BaseDataPointYesNo"
              }
            ]
          },
          "unequalTreatmentPreventionOtherMeasuresDescription": {
            "type": "string",
            "nullable": true
          }
        }
      },
      "LksgSocialUnlawfulEvictionDeprivationOfLandForestAndWater": {
        "type": "object",
        "properties": {
          "unlawfulEvictionAndTakingOfLand": {
            "nullable": true,
            "allOf": [
              {
                "$ref": "#/components/schemas/YesNo"
              }
            ]
          },
          "unlawfulEvictionAndTakingOfLandRisk": {
            "type": "string",
            "nullable": true
          },
          "unlawfulEvictionAndTakingOfLandMeasures": {
            "nullable": true,
            "allOf": [
              {
                "$ref": "#/components/schemas/YesNo"
              }
            ]
          },
          "modelContractsForLandPurchaseOrLeasing": {
            "nullable": true,
            "allOf": [
              {
                "$ref": "#/components/schemas/BaseDataPointYesNo"
              }
            ]
          },
          "involvementOfLocalsInDecisionMaking": {
            "nullable": true,
            "allOf": [
              {
                "$ref": "#/components/schemas/YesNo"
              }
            ]
          },
          "governanceOfTenurePolicy": {
            "nullable": true,
            "allOf": [
              {
                "$ref": "#/components/schemas/BaseDataPointYesNo"
              }
            ]
          },
          "unlawfulEvictionAndTakingOfLandOtherMeasures": {
            "nullable": true,
            "allOf": [
              {
                "$ref": "#/components/schemas/BaseDataPointYesNo"
              }
            ]
          },
          "unlawfulEvictionAndTakingOfLandOtherMeasuresDescription": {
            "type": "string",
            "nullable": true
          }
        }
      },
      "LksgSocialUseOfPrivatePublicSecurityForcesWithDisregardForHumanRights": {
        "type": "object",
        "properties": {
          "useOfPrivatePublicSecurityForces": {
            "nullable": true,
            "allOf": [
              {
                "$ref": "#/components/schemas/YesNo"
              }
            ]
          },
          "useOfPrivatePublicSecurityForcesAndRiskOfViolationOfHumanRights": {
            "nullable": true,
            "allOf": [
              {
                "$ref": "#/components/schemas/YesNo"
              }
            ]
          },
          "instructionOfSecurityForces": {
            "nullable": true,
            "allOf": [
              {
                "$ref": "#/components/schemas/BaseDataPointYesNo"
              }
            ]
          },
          "humanRightsTraining": {
            "nullable": true,
            "allOf": [
              {
                "$ref": "#/components/schemas/BaseDataPointYesNo"
              }
            ]
          },
          "stateSecurityForces": {
            "nullable": true,
            "allOf": [
              {
                "$ref": "#/components/schemas/YesNoNa"
              }
            ]
          },
          "privateSecurityForces": {
            "nullable": true,
            "allOf": [
              {
                "$ref": "#/components/schemas/BaseDataPointYesNoNa"
              }
            ]
          },
          "useOfPrivatePublicSecurityForcesMeasures": {
            "nullable": true,
            "allOf": [
              {
                "$ref": "#/components/schemas/BaseDataPointYesNo"
              }
            ]
          },
          "useOfPrivatePublicSecurityForcesMeasuresDescription": {
            "type": "string",
            "nullable": true
          }
        }
      },
      "LksgSocialWithholdingAdequateWages": {
        "type": "object",
        "properties": {
          "adequateWageWithholding": {
            "nullable": true,
            "allOf": [
              {
                "$ref": "#/components/schemas/YesNo"
              }
            ]
          },
          "adequateWagesMeasures": {
            "nullable": true,
            "allOf": [
              {
                "$ref": "#/components/schemas/YesNo"
              }
            ]
          },
          "documentedWorkingHoursAndWages": {
            "nullable": true,
            "allOf": [
              {
                "$ref": "#/components/schemas/BaseDataPointYesNo"
              }
            ]
          },
          "adequateLivingWage": {
            "nullable": true,
            "allOf": [
              {
                "$ref": "#/components/schemas/BaseDataPointYesNo"
              }
            ]
          },
          "regularWagesProcessFlow": {
            "nullable": true,
            "allOf": [
              {
                "$ref": "#/components/schemas/YesNo"
              }
            ]
          },
          "fixedHourlyWages": {
            "nullable": true,
            "allOf": [
              {
                "$ref": "#/components/schemas/YesNoNa"
              }
            ]
          },
          "fixedPieceworkWages": {
            "nullable": true,
            "allOf": [
              {
                "$ref": "#/components/schemas/YesNoNa"
              }
            ]
          },
          "adequateWageOtherMeasures": {
            "nullable": true,
            "allOf": [
              {
                "$ref": "#/components/schemas/BaseDataPointYesNo"
              }
            ]
          },
          "adequateWageOtherMeasuresDescription": {
            "type": "string",
            "nullable": true
          }
        }
      },
      "RiskPositionType": {
        "type": "string",
        "enum": [
          "ChildLabor",
          "ForcedLabor",
          "Slavery",
          "DisregardForOccupationalHealthOrSafety",
          "DisregardForFreedomOfAssociation",
          "UnequalTreatmentOfEmployment",
          "WithholdingAdequateWages",
          "ContaminationOfSoilWaterAirOrNoiseEmissionsOrExcessiveWaterConsumption",
          "UnlawfulEvictionOrDeprivationOfLandOrForestAndWater",
          "UseOfPrivatePublicSecurityForcesWithDisregardForHumanRights",
          "UseOfMercuryOrMercuryWaste",
          "ProductionAndUseOfPersistentOrganicPollutants",
          "ExportImportOfHazardousWaste"
        ]
      },
      "SpecificProcurementOptions": {
        "type": "string",
        "enum": [
          "ShortLivedAndChangingBusinessRelationships",
          "HighPricePressure",
          "TightlyTimedOrShortTermAdjustedDeliveryDeadlinesAndConditionsWithSuppliers",
          "NoneOfTheAbove"
        ]
      },
      "YesNoNa": {
        "type": "string",
        "enum": [
          "Yes",
          "No",
          "NA"
        ]
      },
      "CompanyAssociatedDataHeimathafenData": {
        "required": [
          "companyId",
          "data",
          "reportingPeriod"
        ],
        "type": "object",
        "properties": {
          "companyId": {
            "type": "string"
          },
          "reportingPeriod": {
            "type": "string"
          },
          "data": {
            "$ref": "#/components/schemas/HeimathafenData"
          }
        }
      },
      "HeimathafenData": {
        "type": "object",
        "properties": {
          "general": {
            "nullable": true,
            "allOf": [
              {
                "$ref": "#/components/schemas/HeimathafenGeneral"
              }
            ]
          },
          "environmental": {
            "nullable": true,
            "allOf": [
              {
                "$ref": "#/components/schemas/HeimathafenEnvironmental"
              }
            ]
          },
          "social": {
            "nullable": true,
            "allOf": [
              {
                "$ref": "#/components/schemas/HeimathafenSocial"
              }
            ]
          },
          "governance": {
            "nullable": true,
            "allOf": [
              {
                "$ref": "#/components/schemas/HeimathafenGovernance"
              }
            ]
          }
        }
      },
      "HeimathafenEnvironmental": {
        "type": "object",
        "properties": {
          "nachhaltigskeitsrisiken": {
            "nullable": true,
            "allOf": [
              {
                "$ref": "#/components/schemas/HeimathafenEnvironmentalNachhaltigskeitsrisiken"
              }
            ]
          },
          "pais": {
            "nullable": true,
            "allOf": [
              {
                "$ref": "#/components/schemas/HeimathafenEnvironmentalPais"
              }
            ]
          },
          "paiBiologischeVielfalt": {
            "nullable": true,
            "allOf": [
              {
                "$ref": "#/components/schemas/HeimathafenEnvironmentalPaiBiologischeVielfalt"
              }
            ]
          },
          "paiWasser": {
            "nullable": true,
            "allOf": [
              {
                "$ref": "#/components/schemas/HeimathafenEnvironmentalPaiWasser"
              }
            ]
          },
          "paiAbfall": {
            "nullable": true,
            "allOf": [
              {
                "$ref": "#/components/schemas/HeimathafenEnvironmentalPaiAbfall"
              }
            ]
          },
          "paiUmweltAufDemLand": {
            "nullable": true,
            "allOf": [
              {
                "$ref": "#/components/schemas/HeimathafenEnvironmentalPaiUmweltAufDemLand"
              }
            ]
          },
          "sfdr": {
            "nullable": true,
            "allOf": [
              {
                "$ref": "#/components/schemas/HeimathafenEnvironmentalSfdr"
              }
            ]
          },
          "kontroverseGeschaeftsfelderTabakerzeugung": {
            "nullable": true,
            "allOf": [
              {
                "$ref": "#/components/schemas/HeimathafenEnvironmentalKontroverseGeschaeftsfelderTabakerzeugung"
              }
            ]
          },
          "kontroverseGeschaeftsfelderKohlefoerderungUndVerteilung": {
            "nullable": true,
            "allOf": [
              {
                "$ref": "#/components/schemas/HeimathafenEnvironmentalKontroverseGeschaeftsfelderKohlefoerderungUndVerteilung"
              }
            ]
          }
        }
      },
      "HeimathafenEnvironmentalKontroverseGeschaeftsfelderKohlefoerderungUndVerteilung": {
        "type": "object",
        "properties": {
          "ausschlussDerKohlefoerderungUndVerteilung": {
            "nullable": true,
            "allOf": [
              {
                "$ref": "#/components/schemas/YesNo"
              }
            ]
          },
          "wennNeinBitteBegruenden": {
            "type": "string",
            "nullable": true
          },
          "verwendeteKennzahl": {
            "type": "string",
            "nullable": true
          },
          "methodikDerBerechnung": {
            "type": "string",
            "nullable": true
          },
          "verwendeteQuellen": {
            "type": "array",
            "nullable": true,
            "items": {
              "$ref": "#/components/schemas/BaseDataPointString"
            }
          }
        }
      },
      "HeimathafenEnvironmentalKontroverseGeschaeftsfelderTabakerzeugung": {
        "type": "object",
        "properties": {
          "ausschlussDerTabakerzeugung": {
            "nullable": true,
            "allOf": [
              {
                "$ref": "#/components/schemas/YesNo"
              }
            ]
          },
          "wennNeinBitteBegruenden": {
            "type": "string",
            "nullable": true
          },
          "verwendeteKennzahl": {
            "type": "string",
            "nullable": true
          },
          "methodikDerBerechnung": {
            "type": "string",
            "nullable": true
          },
          "verwendeteQuellen": {
            "type": "array",
            "nullable": true,
            "items": {
              "$ref": "#/components/schemas/BaseDataPointString"
            }
          }
        }
      },
      "HeimathafenEnvironmentalNachhaltigskeitsrisiken": {
        "type": "object",
        "properties": {
          "methodikFuerOekologischeNachhaltigkeitsrisiken": {
            "nullable": true,
            "allOf": [
              {
                "$ref": "#/components/schemas/YesNo"
              }
            ]
          },
          "wennNeinBitteBegruenden": {
            "type": "string",
            "nullable": true
          },
          "kartierteRisikenFuerDieOekologischeNachhaltigkeit": {
            "type": "string",
            "nullable": true
          },
          "identifizierungDerWesentlichenRisikenFuerDieOekologischeNachhaltigkeitUndDerKonstruktionsmethodik": {
            "type": "string",
            "nullable": true
          },
          "umweltbewertungUnterBeruecksichtigungVonNachhaltigkeitsrisiken": {
            "type": "string",
            "nullable": true
          },
          "risikenFuerDieOekologischeNachhaltigkeitAbsichern": {
            "type": "string",
            "nullable": true
          },
          "quellen": {
            "type": "array",
            "nullable": true,
            "items": {
              "$ref": "#/components/schemas/BaseDataPointString"
            }
          },
          "vierAugenPruefung": {
            "nullable": true,
            "allOf": [
              {
                "$ref": "#/components/schemas/YesNo"
              }
            ]
          },
          "wennKeineVierAugenPruefungBitteBegruenden": {
            "type": "string",
            "nullable": true
          },
          "beschreibungDerVierAugenPruefung": {
            "type": "string",
            "nullable": true
          }
        }
      },
      "HeimathafenEnvironmentalPaiAbfall": {
        "type": "object",
        "properties": {
          "paiAbfall": {
            "nullable": true,
            "allOf": [
              {
                "$ref": "#/components/schemas/YesNo"
              }
            ]
          },
          "wennNeinBitteBegruenden": {
            "type": "string",
            "nullable": true
          },
          "verwendeteSchluesselzahlen": {
            "type": "string",
            "nullable": true
          },
          "datenerfassung": {
            "type": "string",
            "nullable": true
          },
          "datenPlausibilitaetspruefung": {
            "type": "string",
            "nullable": true
          },
          "datenquellen": {
            "type": "array",
            "nullable": true,
            "items": {
              "$ref": "#/components/schemas/BaseDataPointString"
            }
          }
        }
      },
      "HeimathafenEnvironmentalPaiBiologischeVielfalt": {
        "type": "object",
        "properties": {
          "paisBiologischeVielfalt": {
            "nullable": true,
            "allOf": [
              {
                "$ref": "#/components/schemas/YesNo"
              }
            ]
          },
          "wennNeinBitteBegruenden": {
            "type": "string",
            "nullable": true
          },
          "verwendeteSchluesselzahlen": {
            "type": "string",
            "nullable": true
          },
          "datenerfassung": {
            "type": "string",
            "nullable": true
          },
          "datenPlausibilitaetspruefung": {
            "type": "string",
            "nullable": true
          },
          "datenquellen": {
            "type": "array",
            "nullable": true,
            "items": {
              "$ref": "#/components/schemas/BaseDataPointString"
            }
          }
        }
      },
      "HeimathafenEnvironmentalPaiUmweltAufDemLand": {
        "type": "object",
        "properties": {
          "paiUmweltAufDemLand": {
            "nullable": true,
            "allOf": [
              {
                "$ref": "#/components/schemas/YesNo"
              }
            ]
          },
          "wennNeinBitteBegruenden": {
            "type": "string",
            "nullable": true
          },
          "verwendeteSchluesselzahlen": {
            "type": "string",
            "nullable": true
          },
          "datenerfassung": {
            "type": "string",
            "nullable": true
          },
          "datenPlausibilitaetspruefung": {
            "type": "string",
            "nullable": true
          },
          "datenquellen": {
            "type": "array",
            "nullable": true,
            "items": {
              "$ref": "#/components/schemas/BaseDataPointString"
            }
          }
        }
      },
      "HeimathafenEnvironmentalPaiWasser": {
        "type": "object",
        "properties": {
          "paiWasser": {
            "nullable": true,
            "allOf": [
              {
                "$ref": "#/components/schemas/YesNo"
              }
            ]
          },
          "wennNeinBitteBegruenden": {
            "type": "string",
            "nullable": true
          },
          "verwendeteSchluesselzahlen": {
            "type": "string",
            "nullable": true
          },
          "datenerfassung": {
            "type": "string",
            "nullable": true
          },
          "datenPlausibilitaetspruefung": {
            "type": "string",
            "nullable": true
          },
          "datenquellen": {
            "type": "array",
            "nullable": true,
            "items": {
              "$ref": "#/components/schemas/BaseDataPointString"
            }
          }
        }
      },
      "HeimathafenEnvironmentalPais": {
        "type": "object",
        "properties": {
          "sechsPaisTreibhausgasemissionen": {
            "nullable": true,
            "allOf": [
              {
                "$ref": "#/components/schemas/YesNo"
              }
            ]
          },
          "wennNeinBitteBegruenden": {
            "type": "string",
            "nullable": true
          },
          "wennJaBitteDiePaisAuflisten": {
            "type": "string",
            "nullable": true
          },
          "verwendeteSchluesselzahlen": {
            "type": "string",
            "nullable": true
          },
          "datenerfassung": {
            "type": "string",
            "nullable": true
          },
          "datenPlausibilitaetspruefung": {
            "type": "string",
            "nullable": true
          },
          "datenquellen": {
            "type": "array",
            "nullable": true,
            "items": {
              "$ref": "#/components/schemas/BaseDataPointString"
            }
          }
        }
      },
      "HeimathafenEnvironmentalSfdr": {
        "type": "object",
        "properties": {
          "methodikZurMessungEinesSignifikantenBeitragsZuEinemUmweltziel": {
            "type": "string",
            "nullable": true
          }
        }
      },
      "HeimathafenGeneral": {
        "type": "object",
        "properties": {
          "unternehmen": {
            "nullable": true,
            "allOf": [
              {
                "$ref": "#/components/schemas/HeimathafenGeneralUnternehmen"
              }
            ]
          },
          "methodik": {
            "nullable": true,
            "allOf": [
              {
                "$ref": "#/components/schemas/HeimathafenGeneralMethodik"
              }
            ]
          },
          "impactmerkmaleKeineArmut": {
            "nullable": true,
            "allOf": [
              {
                "$ref": "#/components/schemas/HeimathafenGeneralImpactmerkmaleKeineArmut"
              }
            ]
          },
          "impactmerkmaleKeinHunger": {
            "nullable": true,
            "allOf": [
              {
                "$ref": "#/components/schemas/HeimathafenGeneralImpactmerkmaleKeinHunger"
              }
            ]
          },
          "impactmerkmaleGesundheitUndWohlergehen": {
            "nullable": true,
            "allOf": [
              {
                "$ref": "#/components/schemas/HeimathafenGeneralImpactmerkmaleGesundheitUndWohlergehen"
              }
            ]
          },
          "impactmerkmaleHochwertigeBildung": {
            "nullable": true,
            "allOf": [
              {
                "$ref": "#/components/schemas/HeimathafenGeneralImpactmerkmaleHochwertigeBildung"
              }
            ]
          },
          "impactmerkmaleGeschlechtergleichheit": {
            "nullable": true,
            "allOf": [
              {
                "$ref": "#/components/schemas/HeimathafenGeneralImpactmerkmaleGeschlechtergleichheit"
              }
            ]
          },
          "impactmerkmaleSauberesWasserUndSanitaereEinrichtungen": {
            "nullable": true,
            "allOf": [
              {
                "$ref": "#/components/schemas/HeimathafenGeneralImpactmerkmaleSauberesWasserUndSanitaereEinrichtungen"
              }
            ]
          },
          "impactmerkmaleBezahlbareUndSaubereEnergie": {
            "nullable": true,
            "allOf": [
              {
                "$ref": "#/components/schemas/HeimathafenGeneralImpactmerkmaleBezahlbareUndSaubereEnergie"
              }
            ]
          },
          "impactmerkmaleMenschenwuerdigeArbeitUndWirtschaftswachstum": {
            "nullable": true,
            "allOf": [
              {
                "$ref": "#/components/schemas/HeimathafenGeneralImpactmerkmaleMenschenwuerdigeArbeitUndWirtschaftswachstum"
              }
            ]
          },
          "impactmerkmaleIndustrieInnovationUndInfrastruktur": {
            "nullable": true,
            "allOf": [
              {
                "$ref": "#/components/schemas/HeimathafenGeneralImpactmerkmaleIndustrieInnovationUndInfrastruktur"
              }
            ]
          },
          "impactmerkmaleWenigerUngleichheiten": {
            "nullable": true,
            "allOf": [
              {
                "$ref": "#/components/schemas/HeimathafenGeneralImpactmerkmaleWenigerUngleichheiten"
              }
            ]
          },
          "impactmerkmaleNachhaltigeStaedteUndGemeinden": {
            "nullable": true,
            "allOf": [
              {
                "$ref": "#/components/schemas/HeimathafenGeneralImpactmerkmaleNachhaltigeStaedteUndGemeinden"
              }
            ]
          },
          "impactmerkmaleNachhaltigerKonsumUndProduktion": {
            "nullable": true,
            "allOf": [
              {
                "$ref": "#/components/schemas/HeimathafenGeneralImpactmerkmaleNachhaltigerKonsumUndProduktion"
              }
            ]
          },
          "impactmerkmaleMassnahmenZumKlimaschutz": {
            "nullable": true,
            "allOf": [
              {
                "$ref": "#/components/schemas/HeimathafenGeneralImpactmerkmaleMassnahmenZumKlimaschutz"
              }
            ]
          },
          "impactmerkmaleLebenUnterWasser": {
            "nullable": true,
            "allOf": [
              {
                "$ref": "#/components/schemas/HeimathafenGeneralImpactmerkmaleLebenUnterWasser"
              }
            ]
          },
          "impactmerkmaleLebenAndLand": {
            "nullable": true,
            "allOf": [
              {
                "$ref": "#/components/schemas/HeimathafenGeneralImpactmerkmaleLebenAndLand"
              }
            ]
          },
          "impactmerkmaleFriedenGerechtigkeitUndStarkeInstitutionen": {
            "nullable": true,
            "allOf": [
              {
                "$ref": "#/components/schemas/HeimathafenGeneralImpactmerkmaleFriedenGerechtigkeitUndStarkeInstitutionen"
              }
            ]
          },
          "impactmerkmalePartnerschaftenZurErreichungDerZiele": {
            "nullable": true,
            "allOf": [
              {
                "$ref": "#/components/schemas/HeimathafenGeneralImpactmerkmalePartnerschaftenZurErreichungDerZiele"
              }
            ]
          },
          "implementierung": {
            "nullable": true,
            "allOf": [
              {
                "$ref": "#/components/schemas/HeimathafenGeneralImplementierung"
              }
            ]
          }
        }
      },
      "HeimathafenGeneralImpactmerkmaleBezahlbareUndSaubereEnergie": {
        "type": "object",
        "properties": {
          "sdgBezahlbareUndSaubereEnergie": {
            "nullable": true,
            "allOf": [
              {
                "$ref": "#/components/schemas/YesNo"
              }
            ]
          },
          "wennNeinBitteBegruenden": {
            "type": "string",
            "nullable": true
          },
          "verwendeteSchluesselzahlen": {
            "type": "string",
            "nullable": true
          },
          "datenerfassung": {
            "type": "string",
            "nullable": true
          },
          "datenPlausibilitaetspruefung": {
            "type": "string",
            "nullable": true
          },
          "datenquellen": {
            "type": "array",
            "nullable": true,
            "items": {
              "$ref": "#/components/schemas/BaseDataPointString"
            }
          }
        }
      },
      "HeimathafenGeneralImpactmerkmaleFriedenGerechtigkeitUndStarkeInstitutionen": {
        "type": "object",
        "properties": {
          "sdgFriedenGerechtigkeitUndStarkeInstitutionen": {
            "nullable": true,
            "allOf": [
              {
                "$ref": "#/components/schemas/YesNo"
              }
            ]
          },
          "wennNeinBitteBegruenden": {
            "type": "string",
            "nullable": true
          },
          "verwendeteSchluesselzahlen": {
            "type": "string",
            "nullable": true
          },
          "datenerfassung": {
            "type": "string",
            "nullable": true
          },
          "datenPlausibilitaetspruefung": {
            "type": "string",
            "nullable": true
          },
          "datenquellen": {
            "type": "array",
            "nullable": true,
            "items": {
              "$ref": "#/components/schemas/BaseDataPointString"
            }
          }
        }
      },
      "HeimathafenGeneralImpactmerkmaleGeschlechtergleichheit": {
        "type": "object",
        "properties": {
          "sdgGeschlechtergleichheit": {
            "nullable": true,
            "allOf": [
              {
                "$ref": "#/components/schemas/YesNo"
              }
            ]
          },
          "wennNeinBitteBegruenden": {
            "type": "string",
            "nullable": true
          },
          "verwendeteSchluesselzahlen": {
            "type": "string",
            "nullable": true
          },
          "datenerfassung": {
            "type": "string",
            "nullable": true
          },
          "datenPlausibilitaetspruefung": {
            "type": "string",
            "nullable": true
          },
          "datenquellen": {
            "type": "array",
            "nullable": true,
            "items": {
              "$ref": "#/components/schemas/BaseDataPointString"
            }
          }
        }
      },
      "HeimathafenGeneralImpactmerkmaleGesundheitUndWohlergehen": {
        "type": "object",
        "properties": {
          "sdgGesundheitUndWohlergehen": {
            "nullable": true,
            "allOf": [
              {
                "$ref": "#/components/schemas/YesNo"
              }
            ]
          },
          "wennNeinBitteBegruenden": {
            "type": "string",
            "nullable": true
          },
          "verwendeteSchluesselzahlen": {
            "type": "string",
            "nullable": true
          },
          "datenerfassung": {
            "type": "string",
            "nullable": true
          },
          "datenPlausibilitaetspruefung": {
            "type": "string",
            "nullable": true
          },
          "datenquellen": {
            "type": "array",
            "nullable": true,
            "items": {
              "$ref": "#/components/schemas/BaseDataPointString"
            }
          }
        }
      },
      "HeimathafenGeneralImpactmerkmaleHochwertigeBildung": {
        "type": "object",
        "properties": {
          "sdgHochwertigeBildung": {
            "nullable": true,
            "allOf": [
              {
                "$ref": "#/components/schemas/YesNo"
              }
            ]
          },
          "wennNeinBitteBegruenden": {
            "type": "string",
            "nullable": true
          },
          "verwendeteSchluesselzahlen": {
            "type": "string",
            "nullable": true
          },
          "datenerfassung": {
            "type": "string",
            "nullable": true
          },
          "datenPlausibilitaetspruefung": {
            "type": "string",
            "nullable": true
          },
          "datenquellen": {
            "type": "array",
            "nullable": true,
            "items": {
              "$ref": "#/components/schemas/BaseDataPointString"
            }
          }
        }
      },
      "HeimathafenGeneralImpactmerkmaleIndustrieInnovationUndInfrastruktur": {
        "type": "object",
        "properties": {
          "sdgIndustrieInnovationUndInfrastruktur": {
            "nullable": true,
            "allOf": [
              {
                "$ref": "#/components/schemas/YesNo"
              }
            ]
          },
          "wennNeinBitteBegruenden": {
            "type": "string",
            "nullable": true
          },
          "verwendeteSchluesselzahlen": {
            "type": "string",
            "nullable": true
          },
          "datenerfassung": {
            "type": "string",
            "nullable": true
          },
          "datenPlausibilitaetspruefung": {
            "type": "string",
            "nullable": true
          },
          "datenquellen": {
            "type": "array",
            "nullable": true,
            "items": {
              "$ref": "#/components/schemas/BaseDataPointString"
            }
          }
        }
      },
      "HeimathafenGeneralImpactmerkmaleKeinHunger": {
        "type": "object",
        "properties": {
          "sdgKeinHunger": {
            "nullable": true,
            "allOf": [
              {
                "$ref": "#/components/schemas/YesNo"
              }
            ]
          },
          "wennNeinBitteBegruenden": {
            "type": "string",
            "nullable": true
          },
          "verwendeteSchluesselzahlen": {
            "type": "string",
            "nullable": true
          },
          "datenerfassung": {
            "type": "string",
            "nullable": true
          },
          "datenPlausibilitaetspruefung": {
            "type": "string",
            "nullable": true
          },
          "datenquellen": {
            "type": "array",
            "nullable": true,
            "items": {
              "$ref": "#/components/schemas/BaseDataPointString"
            }
          }
        }
      },
      "HeimathafenGeneralImpactmerkmaleKeineArmut": {
        "type": "object",
        "properties": {
          "sdgKeineArmut": {
            "nullable": true,
            "allOf": [
              {
                "$ref": "#/components/schemas/YesNo"
              }
            ]
          },
          "wennNeinBitteBegruenden": {
            "type": "string",
            "nullable": true
          },
          "verwendeteSchluesselzahlen": {
            "type": "string",
            "nullable": true
          },
          "datenerfassung": {
            "type": "string",
            "nullable": true
          },
          "datenPlausibilitaetspruefung": {
            "type": "string",
            "nullable": true
          },
          "datenquellen": {
            "type": "array",
            "nullable": true,
            "items": {
              "$ref": "#/components/schemas/BaseDataPointString"
            }
          }
        }
      },
      "HeimathafenGeneralImpactmerkmaleLebenAndLand": {
        "type": "object",
        "properties": {
          "sdgLebenAnLand": {
            "nullable": true,
            "allOf": [
              {
                "$ref": "#/components/schemas/YesNo"
              }
            ]
          },
          "wennNeinBitteBegruenden": {
            "type": "string",
            "nullable": true
          },
          "verwendeteSchluesselzahlen": {
            "type": "string",
            "nullable": true
          },
          "datenerfassung": {
            "type": "string",
            "nullable": true
          },
          "datenPlausibilitaetspruefung": {
            "type": "string",
            "nullable": true
          },
          "datenquellen": {
            "type": "array",
            "nullable": true,
            "items": {
              "$ref": "#/components/schemas/BaseDataPointString"
            }
          }
        }
      },
      "HeimathafenGeneralImpactmerkmaleLebenUnterWasser": {
        "type": "object",
        "properties": {
          "sdgLebenUnterWasser": {
            "nullable": true,
            "allOf": [
              {
                "$ref": "#/components/schemas/YesNo"
              }
            ]
          },
          "wennNeinBitteBegruenden": {
            "type": "string",
            "nullable": true
          },
          "verwendeteSchluesselzahlen": {
            "type": "string",
            "nullable": true
          },
          "datenerfassung": {
            "type": "string",
            "nullable": true
          },
          "datenPlausibilitaetspruefung": {
            "type": "string",
            "nullable": true
          },
          "datenquellen": {
            "type": "array",
            "nullable": true,
            "items": {
              "$ref": "#/components/schemas/BaseDataPointString"
            }
          }
        }
      },
      "HeimathafenGeneralImpactmerkmaleMassnahmenZumKlimaschutz": {
        "type": "object",
        "properties": {
          "sdgMassnahmenZumKlimaschutz": {
            "nullable": true,
            "allOf": [
              {
                "$ref": "#/components/schemas/YesNo"
              }
            ]
          },
          "wennNeinBitteBegruenden": {
            "type": "string",
            "nullable": true
          },
          "verwendeteSchluesselzahlen": {
            "type": "string",
            "nullable": true
          },
          "datenerfassung": {
            "type": "string",
            "nullable": true
          },
          "datenPlausibilitaetspruefung": {
            "type": "string",
            "nullable": true
          },
          "datenquellen": {
            "type": "array",
            "nullable": true,
            "items": {
              "$ref": "#/components/schemas/BaseDataPointString"
            }
          }
        }
      },
      "HeimathafenGeneralImpactmerkmaleMenschenwuerdigeArbeitUndWirtschaftswachstum": {
        "type": "object",
        "properties": {
          "sdgMenschenwuerdigeArbeitUndWirtschaftswachstum": {
            "nullable": true,
            "allOf": [
              {
                "$ref": "#/components/schemas/YesNo"
              }
            ]
          },
          "wennNeinBitteBegruenden": {
            "type": "string",
            "nullable": true
          },
          "verwendeteSchluesselzahlen": {
            "type": "string",
            "nullable": true
          },
          "datenerfassung": {
            "type": "string",
            "nullable": true
          },
          "datenPlausibilitaetspruefung": {
            "type": "string",
            "nullable": true
          },
          "datenquellen": {
            "type": "array",
            "nullable": true,
            "items": {
              "$ref": "#/components/schemas/BaseDataPointString"
            }
          }
        }
      },
      "HeimathafenGeneralImpactmerkmaleNachhaltigeStaedteUndGemeinden": {
        "type": "object",
        "properties": {
          "sdgNachhaltigeStaedteUndGemeinden": {
            "nullable": true,
            "allOf": [
              {
                "$ref": "#/components/schemas/YesNo"
              }
            ]
          },
          "wennNeinBitteBegruenden": {
            "type": "string",
            "nullable": true
          },
          "verwendeteSchluesselzahlen": {
            "type": "string",
            "nullable": true
          },
          "datenerfassung": {
            "type": "string",
            "nullable": true
          },
          "datenPlausibilitaetspruefung": {
            "type": "string",
            "nullable": true
          },
          "datenquellen": {
            "type": "array",
            "nullable": true,
            "items": {
              "$ref": "#/components/schemas/BaseDataPointString"
            }
          }
        }
      },
      "HeimathafenGeneralImpactmerkmaleNachhaltigerKonsumUndProduktion": {
        "type": "object",
        "properties": {
          "sdgNachhaligerKonsumUndProduktion": {
            "nullable": true,
            "allOf": [
              {
                "$ref": "#/components/schemas/YesNo"
              }
            ]
          },
          "wennNeinBitteBegruenden": {
            "type": "string",
            "nullable": true
          },
          "verwendeteSchluesselzahlen": {
            "type": "string",
            "nullable": true
          },
          "datenerfassung": {
            "type": "string",
            "nullable": true
          },
          "datenPlausibilitaetspruefung": {
            "type": "string",
            "nullable": true
          },
          "datenquellen": {
            "type": "array",
            "nullable": true,
            "items": {
              "$ref": "#/components/schemas/BaseDataPointString"
            }
          }
        }
      },
      "HeimathafenGeneralImpactmerkmalePartnerschaftenZurErreichungDerZiele": {
        "type": "object",
        "properties": {
          "sdgPartnerschaftenZurErreichungDerZiele": {
            "nullable": true,
            "allOf": [
              {
                "$ref": "#/components/schemas/YesNo"
              }
            ]
          },
          "wennNeinBitteBegruenden": {
            "type": "string",
            "nullable": true
          },
          "verwendeteSchluesselzahlen": {
            "type": "string",
            "nullable": true
          },
          "datenerfassung": {
            "type": "string",
            "nullable": true
          },
          "datenPlausibilitaetspruefung": {
            "type": "string",
            "nullable": true
          },
          "datenquellen": {
            "type": "array",
            "nullable": true,
            "items": {
              "$ref": "#/components/schemas/BaseDataPointString"
            }
          }
        }
      },
      "HeimathafenGeneralImpactmerkmaleSauberesWasserUndSanitaereEinrichtungen": {
        "type": "object",
        "properties": {
          "sdgSauberesWasserUndSanitaereEinrichtungen": {
            "nullable": true,
            "allOf": [
              {
                "$ref": "#/components/schemas/YesNo"
              }
            ]
          },
          "wennNeinBitteBegruenden": {
            "type": "string",
            "nullable": true
          },
          "verwendeteSchluesselzahlen": {
            "type": "string",
            "nullable": true
          },
          "datenerfassung": {
            "type": "string",
            "nullable": true
          },
          "datenPlausibilitaetspruefung": {
            "type": "string",
            "nullable": true
          },
          "datenquellen": {
            "type": "array",
            "nullable": true,
            "items": {
              "$ref": "#/components/schemas/BaseDataPointString"
            }
          }
        }
      },
      "HeimathafenGeneralImpactmerkmaleWenigerUngleichheiten": {
        "type": "object",
        "properties": {
          "sdgWenigerUngleichheiten": {
            "nullable": true,
            "allOf": [
              {
                "$ref": "#/components/schemas/YesNo"
              }
            ]
          },
          "wennNeinBitteBegruenden": {
            "type": "string",
            "nullable": true
          },
          "verwendeteSchluesselzahlen": {
            "type": "string",
            "nullable": true
          },
          "datenerfassung": {
            "type": "string",
            "nullable": true
          },
          "datenPlausibilitaetspruefung": {
            "type": "string",
            "nullable": true
          },
          "datenquellen": {
            "type": "array",
            "nullable": true,
            "items": {
              "$ref": "#/components/schemas/BaseDataPointString"
            }
          }
        }
      },
      "HeimathafenGeneralImplementierung": {
        "type": "object",
        "properties": {
          "angeboteneSprachen": {
            "type": "string",
            "nullable": true
          },
          "bereitgestellteDokumentationsarten": {
            "type": "string",
            "nullable": true
          },
          "bereitgestellteDokumentationAufDeutsch": {
            "nullable": true,
            "allOf": [
              {
                "$ref": "#/components/schemas/YesNo"
              }
            ]
          },
          "leistungstests": {
            "nullable": true,
            "allOf": [
              {
                "$ref": "#/components/schemas/YesNo"
              }
            ]
          },
          "sicherheitstests": {
            "nullable": true,
            "allOf": [
              {
                "$ref": "#/components/schemas/YesNo"
              }
            ]
          },
          "beschreibungDerSystemarchitektur": {
            "type": "string",
            "nullable": true
          },
          "erforderlichesClientBetriebssystem": {
            "type": "string",
            "nullable": true
          },
          "angebotFuerFetteDuenneZitrischeKunden": {
            "nullable": true,
            "allOf": [
              {
                "$ref": "#/components/schemas/YesNo"
              }
            ]
          },
          "serverBackup": {
            "type": "string",
            "nullable": true
          },
          "standardisiertesKonzeptZurWiederherstellungImKatastrophenfall": {
            "nullable": true,
            "allOf": [
              {
                "$ref": "#/components/schemas/BaseDataPointYesNo"
              }
            ]
          },
          "stammUndBewegungsdatenLesen": {
            "nullable": true,
            "allOf": [
              {
                "$ref": "#/components/schemas/YesNo"
              }
            ]
          },
          "kompatibilitaetMitAnderenDatenquellen": {
            "nullable": true,
            "allOf": [
              {
                "$ref": "#/components/schemas/YesNo"
              }
            ]
          },
          "importDerErgebnisseInDasDataWarehouse": {
            "nullable": true,
            "allOf": [
              {
                "$ref": "#/components/schemas/YesNo"
              }
            ]
          },
          "erforderlichesDatenbanksystem": {
            "type": "string",
            "nullable": true
          },
          "beschreibungDesDesignsUndDerStrukturDerDatenbankEn": {
            "type": "string",
            "nullable": true
          },
          "direkterZugriffAufDieDatenbank": {
            "nullable": true,
            "allOf": [
              {
                "$ref": "#/components/schemas/YesNo"
              }
            ]
          },
          "schreibenderZugriffAufDieDatenbank": {
            "nullable": true,
            "allOf": [
              {
                "$ref": "#/components/schemas/YesNo"
              }
            ]
          },
          "unterstuetzungDerEchtzeitverarbeitung": {
            "nullable": true,
            "allOf": [
              {
                "$ref": "#/components/schemas/YesNo"
              }
            ]
          },
          "unterstuetzungFuerZeitnaheVerarbeitung": {
            "nullable": true,
            "allOf": [
              {
                "$ref": "#/components/schemas/YesNo"
              }
            ]
          },
          "unterstuetzungDerStapelverarbeitung": {
            "nullable": true,
            "allOf": [
              {
                "$ref": "#/components/schemas/YesNo"
              }
            ]
          },
          "unterstuetzteBiLoesung": {
            "type": "string",
            "nullable": true
          },
          "flexibilitaetBeimImportExportVonDaten": {
            "nullable": true,
            "allOf": [
              {
                "$ref": "#/components/schemas/YesNo"
              }
            ]
          },
          "rundUmDieUhrVerfuegbarkeit": {
            "nullable": true,
            "allOf": [
              {
                "$ref": "#/components/schemas/YesNo"
              }
            ]
          },
          "uebertragenVonDatenhistorien": {
            "type": "string",
            "nullable": true
          },
          "unterstuetzterZeitraumDerDatenhistorien": {
            "type": "string",
            "nullable": true
          },
          "fruehesterStartterminFuerEinIntegrationsprojekt": {
            "type": "string",
            "format": "date",
            "nullable": true
          },
          "geschaetzterZeitrahmenFuerDieVollstaendigeIntegrationDesProjekts": {
            "type": "string",
            "nullable": true
          },
          "durchschnittlicheAnzahlDerBenoetigtenRessourcen": {
            "type": "integer",
            "nullable": true
          },
          "anzahlDerVerfuegbarenRessourcen": {
            "type": "string",
            "nullable": true
          },
          "kundenbetreuung": {
            "type": "integer",
            "nullable": true
          }
        }
      },
      "HeimathafenGeneralMethodik": {
        "type": "object",
        "properties": {
          "verstaendnisVonNachhaltigkeitAlsTeilDerBewertung": {
            "type": "string",
            "nullable": true
          },
          "kriterienFuerIhreNachhaltigkeitsratings": {
            "type": "string",
            "nullable": true
          },
          "verfahrenZurVorbereitungDerAnalyseOderMethodik": {
            "type": "string",
            "nullable": true
          },
          "definitionBewertungsskala": {
            "type": "string",
            "nullable": true
          },
          "aktualitaetDerRatings": {
            "type": "string",
            "nullable": true
          },
          "unabhaengigkeitDerRatings": {
            "type": "string",
            "nullable": true
          },
          "datenerfassung": {
            "type": "string",
            "nullable": true
          },
          "methodikUmfasstUmweltSozialesUndGovernance": {
            "type": "string",
            "nullable": true
          },
          "datenquellen": {
            "type": "array",
            "nullable": true,
            "items": {
              "$ref": "#/components/schemas/BaseDataPointString"
            }
          },
          "datenPlausibilitaetspruefung": {
            "type": "string",
            "nullable": true
          },
          "intervalleFuerDieDatenaktualisierung": {
            "type": "string",
            "nullable": true
          },
          "zuverlaessigkeitDerMethodikSicherstellen": {
            "type": "string",
            "nullable": true
          },
          "minimierungOderVerhinderungSubjektiverFaktoren": {
            "type": "string",
            "nullable": true
          },
          "listePotenziellerInteressenkonflikte": {
            "type": "string",
            "nullable": true
          },
          "interessenkonfliktenEntgegenwirken": {
            "type": "string",
            "nullable": true
          },
          "dokumentationDerDatenerfassungUndSicherstellungDesProzesses": {
            "type": "string",
            "nullable": true
          },
          "bewertungVonQualitaetsstandards": {
            "type": "string",
            "nullable": true
          },
          "ratingTransparenzstandards": {
            "type": "string",
            "nullable": true
          },
          "qualitaetssicherungsprozess": {
            "nullable": true,
            "allOf": [
              {
                "$ref": "#/components/schemas/YesNo"
              }
            ]
          },
          "fallsNeinGebenSieBitteDieGruendeAn": {
            "type": "string",
            "nullable": true
          },
          "strukturDesQualitaetssicherungsprozesses": {
            "type": "string",
            "nullable": true
          },
          "dieAktualitaetDerMethodik": {
            "type": "string",
            "nullable": true
          },
          "paisInDieAnalyseEinbezogen": {
            "nullable": true,
            "allOf": [
              {
                "$ref": "#/components/schemas/YesNo"
              }
            ]
          },
          "listeDerEingeschlossenenPais": {
            "type": "string",
            "nullable": true
          },
          "quelleDerPaiSammlung": {
            "type": "array",
            "nullable": true,
            "items": {
              "$ref": "#/components/schemas/BaseDataPointString"
            }
          },
          "umgangMitAusreissern": {
            "type": "string",
            "nullable": true
          },
          "identifizierungVonKontroversenGeschaeften": {
            "type": "string",
            "nullable": true
          },
          "aktuelleKontroversen": {
            "type": "string",
            "nullable": true
          },
          "quellenZurErfassungVonKontroversen": {
            "type": "array",
            "nullable": true,
            "items": {
              "$ref": "#/components/schemas/BaseDataPointString"
            }
          }
        }
      },
      "HeimathafenGeneralUnternehmen": {
        "type": "object",
        "properties": {
          "unternehmenseigentumUndEigentuemerstruktur": {
            "type": "string",
            "nullable": true
          },
          "kernkompetenzenUndGeschaeftsbereiche": {
            "type": "array",
            "nullable": true,
            "items": {
              "type": "string"
            }
          },
          "anzahlDerFuerEsgZustaendigenMitarbeiter": {
            "type": "integer",
            "nullable": true
          }
        }
      },
      "HeimathafenGovernance": {
        "type": "object",
        "properties": {
          "goodGovernance": {
            "nullable": true,
            "allOf": [
              {
                "$ref": "#/components/schemas/HeimathafenGovernanceGoodGovernance"
              }
            ]
          },
          "goodGovernanceUngc": {
            "nullable": true,
            "allOf": [
              {
                "$ref": "#/components/schemas/HeimathafenGovernanceGoodGovernanceUngc"
              }
            ]
          },
          "bestechungUndKorruption": {
            "nullable": true,
            "allOf": [
              {
                "$ref": "#/components/schemas/HeimathafenGovernanceBestechungUndKorruption"
              }
            ]
          }
        }
      },
      "HeimathafenGovernanceBestechungUndKorruption": {
        "type": "object",
        "properties": {
          "kontroversenImBereichDerBestechungUndKorruption": {
            "nullable": true,
            "allOf": [
              {
                "$ref": "#/components/schemas/YesNo"
              }
            ]
          },
          "wennNeinBitteBegruenden": {
            "type": "string",
            "nullable": true
          },
          "verwendeteMetrikenUndMethodik": {
            "type": "string",
            "nullable": true
          },
          "verwendeteQuellen": {
            "type": "array",
            "nullable": true,
            "items": {
              "$ref": "#/components/schemas/BaseDataPointString"
            }
          },
          "dieAktualitaetDerKontroversenImBereichBestechungUndKorruption": {
            "type": "string",
            "nullable": true
          }
        }
      },
      "HeimathafenGovernanceGoodGovernance": {
        "type": "object",
        "properties": {
          "methodikDerGutenRegierungsfuehrung": {
            "nullable": true,
            "allOf": [
              {
                "$ref": "#/components/schemas/YesNo"
              }
            ]
          },
          "wennNeinBitteBegruenden": {
            "type": "string",
            "nullable": true
          },
          "definitionVonGuterRegierungsfuehrung": {
            "type": "string",
            "nullable": true
          },
          "listeDerKpisFuerGuteUnternehmensfuehrung": {
            "type": "string",
            "nullable": true
          },
          "verwendeteQuellen": {
            "type": "array",
            "nullable": true,
            "items": {
              "$ref": "#/components/schemas/BaseDataPointString"
            }
          }
        }
      },
      "HeimathafenGovernanceGoodGovernanceUngc": {
        "type": "object",
        "properties": {
          "beruecksichtigungDesUngc": {
            "nullable": true,
            "allOf": [
              {
                "$ref": "#/components/schemas/YesNo"
              }
            ]
          },
          "wennNeinBitteBegruenden": {
            "type": "string",
            "nullable": true
          },
          "beruecksichtigungDerUngcBeschreibung": {
            "type": "string",
            "nullable": true
          },
          "verwendeteQuellen": {
            "type": "array",
            "nullable": true,
            "items": {
              "$ref": "#/components/schemas/BaseDataPointString"
            }
          }
        }
      },
      "HeimathafenSocial": {
        "type": "object",
        "properties": {
          "nachhaltigskeitsrisiken": {
            "nullable": true,
            "allOf": [
              {
                "$ref": "#/components/schemas/HeimathafenSocialNachhaltigskeitsrisiken"
              }
            ]
          },
          "paiSozial": {
            "nullable": true,
            "allOf": [
              {
                "$ref": "#/components/schemas/HeimathafenSocialPaiSozial"
              }
            ]
          },
          "paiSozialesAufDemLand": {
            "nullable": true,
            "allOf": [
              {
                "$ref": "#/components/schemas/HeimathafenSocialPaiSozialesAufDemLand"
              }
            ]
          },
          "sfdr": {
            "nullable": true,
            "allOf": [
              {
                "$ref": "#/components/schemas/HeimathafenSocialSfdr"
              }
            ]
          },
          "kontroverseGeschaeftsfelderWaffen": {
            "nullable": true,
            "allOf": [
              {
                "$ref": "#/components/schemas/HeimathafenSocialKontroverseGeschaeftsfelderWaffen"
              }
            ]
          },
          "kontroverseGeschaeftsfelder": {
            "nullable": true,
            "allOf": [
              {
                "$ref": "#/components/schemas/HeimathafenSocialKontroverseGeschaeftsfelder"
              }
            ]
          }
        }
      },
      "HeimathafenSocialKontroverseGeschaeftsfelder": {
        "type": "object",
        "properties": {
          "verwendeteQuellen": {
            "type": "array",
            "nullable": true,
            "items": {
              "$ref": "#/components/schemas/BaseDataPointString"
            }
          }
        }
      },
      "HeimathafenSocialKontroverseGeschaeftsfelderWaffen": {
        "type": "object",
        "properties": {
          "herstellungOderVertriebVonWaffenAusschluss": {
            "nullable": true,
            "allOf": [
              {
                "$ref": "#/components/schemas/YesNo"
              }
            ]
          },
          "wennNeinBitteBegruenden": {
            "type": "string",
            "nullable": true
          },
          "verwendeteKennzahlFuerDieUmsatzmessung": {
            "type": "string",
            "nullable": true
          },
          "methodikDerBerechnung": {
            "type": "string",
            "nullable": true
          },
          "verwendeteQuellen": {
            "type": "array",
            "nullable": true,
            "items": {
              "$ref": "#/components/schemas/BaseDataPointString"
            }
          },
          "ausschlussVerbotenerWaffen": {
            "nullable": true,
            "allOf": [
              {
                "$ref": "#/components/schemas/YesNo"
              }
            ]
          },
          "wennAuschlussNichtMoeglichBitteBegruenden": {
            "type": "string",
            "nullable": true
          },
          "verwendeteKennzahlZurAbbildungGeaechteterWaffen": {
            "type": "string",
            "nullable": true
          }
        }
      },
      "HeimathafenSocialNachhaltigskeitsrisiken": {
        "type": "object",
        "properties": {
          "methodikSozialeNachhaltigkeitsrisiken": {
            "nullable": true,
            "allOf": [
              {
                "$ref": "#/components/schemas/YesNo"
              }
            ]
          },
          "wennNeinBitteBegruenden": {
            "type": "string",
            "nullable": true
          },
          "kartierteSozialeNachhaltigkeitsrisiken": {
            "type": "string",
            "nullable": true
          },
          "identifizierungWesentlicherSozialerNachhaltigkeitsrisikenUndKonstruktionsmethodik": {
            "type": "string",
            "nullable": true
          },
          "sozialeBewertungUnterBeruecksichtigungVonNachhaltigkeitsrisiken": {
            "type": "string",
            "nullable": true
          },
          "sozialeNachhaltigkeitsrisikenAbsichern": {
            "type": "string",
            "nullable": true
          },
          "quelle": {
            "type": "array",
            "nullable": true,
            "items": {
              "$ref": "#/components/schemas/BaseDataPointString"
            }
          },
          "vierAugenPruefung": {
            "nullable": true,
            "allOf": [
              {
                "$ref": "#/components/schemas/YesNo"
              }
            ]
          },
          "wennKeineVierAugenPruefungBitteBegruenden": {
            "type": "string",
            "nullable": true
          },
          "beschreibungDerVierAugenPruefung": {
            "type": "string",
            "nullable": true
          }
        }
      },
      "HeimathafenSocialPaiSozial": {
        "type": "object",
        "properties": {
          "paiSozial": {
            "nullable": true,
            "allOf": [
              {
                "$ref": "#/components/schemas/YesNo"
              }
            ]
          },
          "wennNeinBitteBegruenden": {
            "type": "string",
            "nullable": true
          },
          "verwendeteSchluesselzahlen": {
            "type": "string",
            "nullable": true
          },
          "datenerfassung": {
            "type": "string",
            "nullable": true
          },
          "datenPlausibilitaetspruefung": {
            "type": "string",
            "nullable": true
          },
          "datenquellen": {
            "type": "array",
            "nullable": true,
            "items": {
              "$ref": "#/components/schemas/BaseDataPointString"
            }
          }
        }
      },
      "HeimathafenSocialPaiSozialesAufDemLand": {
        "type": "object",
        "properties": {
          "paiSozialesAufDemLand": {
            "nullable": true,
            "allOf": [
              {
                "$ref": "#/components/schemas/YesNo"
              }
            ]
          },
          "wennNeinBitteBegruenden": {
            "type": "string",
            "nullable": true
          },
          "verwendeteSchluesselzahlen": {
            "type": "string",
            "nullable": true
          },
          "datenerfassung": {
            "type": "string",
            "nullable": true
          },
          "datenPlausibilitaetspruefung": {
            "type": "string",
            "nullable": true
          },
          "datenquellen": {
            "type": "array",
            "nullable": true,
            "items": {
              "$ref": "#/components/schemas/BaseDataPointString"
            }
          }
        }
      },
      "HeimathafenSocialSfdr": {
        "type": "object",
        "properties": {
          "methodikZurMessungDesSignifikantenBeitragsZuEinemGesellschaftlichenZiel": {
            "type": "string",
            "nullable": true
          }
        }
      },
      "Activity": {
        "type": "string",
        "enum": [
          "AcquisitionAndOwnershipOfBuildings",
          "Afforestation",
          "AirTransportGroundHandlingOperations",
          "AirportInfrastructure",
          "AnaerobicDigestionOfBioWaste",
          "AnaerobicDigestionOfSewageSludge",
          "CloseToMarketResearchDevelopmentAndInnovation",
          "CogenerationOfHeatCoolAndPowerFromBioenergy",
          "CogenerationOfHeatCoolAndPowerFromGeothermalEnergy",
          "CogenerationOfHeatCoolAndPowerFromRenewableNonFossilGaseousAndLiquidFuels",
          "CogenerationOfHeatCoolAndPowerFromSolarEnergy",
          "CollectionAndTransportOfHazardousWaste",
          "CollectionAndTransportOfNonHazardousAndHazardousWaste",
          "CollectionAndTransportOfNonHazardousWasteInSourceSegregatedFractions",
          "CompostingOfBioWaste",
          "ComputerProgrammingConsultancyAndRelatedActivities",
          "ConservationForestry",
          "ConservationIncludingRestorationOfHabitatsEcosystemsAndSpecies",
          "ConstructionAndSafeOperationOfNewNuclearPowerPlantsForTheGenerationOfElectricityAndOrHeatIncludingForHydrogenProductionUsingBestAvailableTechnologies",
          "ConstructionExtensionAndOperationOfWasteWaterCollectionAndTreatment",
          "ConstructionExtensionAndOperationOfWaterCollectionTreatmentAndSupplySystems",
          "ConstructionOfNewBuildings",
          "ConsultancyForPhysicalClimateRiskManagementAndAdaptation",
          "CreativeArtsAndEntertainmentActivities",
          "DataDrivenSolutionsForGhgEmissionsReductions",
          "DataProcessingHostingAndRelatedActivities",
          "DemolitionAndWreckingOfBuildingsAndOtherStructures",
          "DepollutionAndDismantlingOfEndOfLifeProducts",
          "Desalination",
          "DistrictHeatingCoolingDistribution",
          "Education",
          "ElectricityGenerationFromBioenergy",
          "ElectricityGenerationFromFossilGaseousFuels",
          "ElectricityGenerationFromGeothermalEnergy",
          "ElectricityGenerationFromHydropower",
          "ElectricityGenerationFromNuclearEnergyInExistingInstallations",
          "ElectricityGenerationFromOceanEnergyTechnologies",
          "ElectricityGenerationFromRenewableNonFossilGaseousAndLiquidFuels",
          "ElectricityGenerationFromWindPower",
          "ElectricityGenerationUsingConcentratedSolarPowerCspTechnology",
          "ElectricityGenerationUsingSolarPhotovoltaicTechnology",
          "EmergencyServices",
          "EngineeringActivitiesAndRelatedTechnicalConsultancyDedicatedToAdaptationToClimateChange",
          "FloodRiskPreventionAndProtectionInfrastructure",
          "ForestManagement",
          "FreightRailTransport",
          "FreightTransportServicesByRoad",
          "HighEfficiencyCoGenerationOfHeatCoolAndPowerFromFossilGaseousFuels",
          "HotelsHolidayCampingGroundsAndSimilarAccommodation",
          "InfrastructureEnablingLowCarbonRoadTransportAndPublicTransport",
          "InfrastructureEnablingLowCarbonWaterTransport",
          "InfrastructureEnablingRoadTransportAndPublicTransport",
          "InfrastructureForPersonalMobilityCycleLogistics",
          "InfrastructureForRailTransport",
          "InfrastructureForWaterTransport",
          "InlandFreightWaterTransport",
          "InlandPassengerWaterTransport",
          "InstallationAndOperationOfElectricHeatPumps",
          "InstallationMaintenanceAndRepairOfChargingStationsForElectricVehiclesInBuildingsAndParkingSpacesAttachedToBuildings",
          "InstallationMaintenanceAndRepairOfEnergyEfficiencyEquipment",
          "InstallationMaintenanceAndRepairOfInstrumentsAndDevicesForMeasuringRegulationAndControllingEnergyPerformanceOfBuildings",
          "InstallationMaintenanceAndRepairOfRenewableEnergyTechnologies",
          "LandfillGasCaptureAndUtilisation",
          "LeasingOfAircraft",
          "LibrariesArchivesMuseumsAndCulturalActivities",
          "LowCarbonAirportInfrastructure",
          "MaintenanceOfRoadsAndMotorways",
          "ManufactureInstallationAndAssociatedServicesForLeakageControlTechnologiesEnablingLeakageReductionAndPreventionInWaterSupplySystems",
          "ManufactureInstallationAndServicingOfHighMediumAndLowVoltageElectricalEquipmentForElectricalTransmissionAndDistributionThatResultInOrEnableASubstantialContributionToClimateChangeMitigation",
          "ManufactureOfActivePharmaceuticalIngredientsApiOrActiveSubstances",
          "ManufactureOfAluminium",
          "ManufactureOfAnhydrousAmmonia",
          "ManufactureOfAutomotiveAndMobilityComponents",
          "ManufactureOfBatteries",
          "ManufactureOfBiogasAndBiofuelsForUseInTransportAndOfBioliquids",
          "ManufactureOfCarbonBlack",
          "ManufactureOfCement",
          "ManufactureOfChlorine",
          "ManufactureOfElectricalAndElectronicEquipment",
          "ManufactureOfEnergyEfficiencyEquipmentForBuildings",
          "ManufactureOfEquipmentForTheProductionAndUseOfHydrogen",
          "ManufactureOfHydrogen",
          "ManufactureOfIronAndSteel",
          "ManufactureOfLowCarbonTechnologiesForTransport",
          "ManufactureOfMedicinalProducts",
          "ManufactureOfNitricAcid",
          "ManufactureOfOrganicBasicChemicals",
          "ManufactureOfOtherLowCarbonTechnologies",
          "ManufactureOfPlasticPackagingGoods",
          "ManufactureOfPlasticsInPrimaryForm",
          "ManufactureOfRailRollingStockConstituents",
          "ManufactureOfRenewableEnergyTechnologies",
          "ManufactureOfSodaAsh",
          "ManufacturingOfAircraft",
          "MarketplaceForTheTradeOfSecondHandGoodsForReuse",
          "MaterialRecoveryFromNonHazardousWaste",
          "MotionPictureVideoAndTelevisionProgrammeProductionSoundRecordingAndMusicPublishingActivities",
          "NatureBasedSolutionsForFloodAndDroughtRiskPreventionAndProtection",
          "NonLifeInsuranceUnderwritingOfClimateRelatedPerils",
          "OperationOfPersonalMobilityDevicesCycleLogistics",
          "PassengerAndFreightAirTransport",
          "PassengerInterurbanRailTransport",
          "PhosphorusRecoveryFromWasteWater",
          "PreCommercialStagesOfAdvancedTechnologiesToProduceEnergyFromNuclearProcessesWithMinimalWasteFromTheFuelCycle",
          "PreparationForReUseOfEndOfLifeProductsAndProductComponents",
          "ProductAsAServiceAndOtherCircularUseAndResultOrientedServiceModels",
          "ProductionOfAlternativeWaterResourcesForPurposesOtherThanHumanConsumption",
          "ProductionOfHeatCoolFromBioenergy",
          "ProductionOfHeatCoolFromFossilGaseousFuelsInAnEfficientDistrictHeatingAndCoolingSystem",
          "ProductionOfHeatCoolFromGeothermalEnergy",
          "ProductionOfHeatCoolFromRenewableNonFossilGaseousAndLiquidFuels",
          "ProductionOfHeatCoolFromSolarThermalHeating",
          "ProductionOfHeatCoolUsingWasteHeat",
          "ProfessionalServicesRelatedToEnergyPerformanceOfBuildings",
          "ProgrammingAndBroadcastingActivities",
          "ProvisionOfItOtDataDrivenSolutions",
          "ProvisionOfItOtDataDrivenSolutionsForLeakageReduction",
          "RecoveryOfBioWasteByAnaerobicDigestionOrComposting",
          "RehabilitationAndRestorationOfForestsIncludingReforestationAndNaturalForestRegenerationAfterAnExtremeEvent",
          "Reinsurance",
          "RemediationOfContaminatedSitesAndAreas",
          "RemediationOfLegallyNonConformingLandfillsAndAbandonedOrIllegalWasteDumps",
          "RenewalOfWasteWaterCollectionAndTreatment",
          "RenewalOfWaterCollectionTreatmentAndSupplySystems",
          "RenovationOfExistingBuildings",
          "RepairRefurbishmentAndRemanufacturing",
          "ResearchDevelopmentAndInnovationForDirectAirCaptureOfCo2",
          "ResidentialCareActivities",
          "RestorationOfWetlands",
          "RetrofittingOfInlandWaterPassengerAndFreightTransport",
          "RetrofittingOfSeaAndCoastalFreightAndPassengerWaterTransport",
          "SaleOfSecondHandGoods",
          "SaleOfSpareParts",
          "SeaAndCoastalFreightWaterTransportVesselsForPortOperationsAndAuxiliaryActivities",
          "SeaAndCoastalPassengerWaterTransport",
          "SoftwareEnablingPhysicalClimateRiskManagementAndAdaptation",
          "SortingAndMaterialRecoveryOfNonHazardousWaste",
          "StorageOfElectricity",
          "StorageOfHydrogen",
          "StorageOfThermalEnergy",
          "SustainableUrbanDrainageSystemsSuds",
          "TransmissionAndDistributionNetworksForRenewableAndLowCarbonGases",
          "TransmissionAndDistributionOfElectricity",
          "TransportByMotorbikesPassengerCarsAndLightCommercialVehicles",
          "TransportOfCo2",
          "TreatmentOfHazardousWaste",
          "UndergroundPermanentGeologicalStorageOfCo2",
          "UrbanAndSuburbanTransportRoadPassengerTransport",
          "UrbanWasteWaterTreatment",
          "UseOfConcreteInCivilEngineering",
          "WaterSupply"
        ]
      },
      "AssuranceDataPoint": {
        "required": [
          "value"
        ],
        "type": "object",
        "properties": {
          "value": {
            "type": "string",
            "enum": [
              "None",
              "LimitedAssurance",
              "ReasonableAssurance"
            ]
          },
          "dataSource": {
            "nullable": true,
            "allOf": [
              {
                "$ref": "#/components/schemas/ExtendedDocumentReference"
              }
            ]
          },
          "provider": {
            "type": "string",
            "nullable": true
          }
        }
      },
      "CompanyAssociatedDataEutaxonomyNonFinancialsData": {
        "required": [
          "companyId",
          "data",
          "reportingPeriod"
        ],
        "type": "object",
        "properties": {
          "companyId": {
            "type": "string"
          },
          "reportingPeriod": {
            "type": "string"
          },
          "data": {
            "$ref": "#/components/schemas/EutaxonomyNonFinancialsData"
          }
        }
      },
      "EuTaxonomyActivity": {
        "required": [
          "activityName"
        ],
        "type": "object",
        "properties": {
          "activityName": {
            "$ref": "#/components/schemas/Activity"
          },
          "naceCodes": {
            "type": "array",
            "nullable": true,
            "items": {
              "type": "string"
            }
          },
          "share": {
            "nullable": true,
            "allOf": [
              {
                "$ref": "#/components/schemas/RelativeAndAbsoluteFinancialShare"
              }
            ]
          }
        }
      },
      "EuTaxonomyAlignedActivity": {
        "required": [
          "activityName"
        ],
        "type": "object",
        "properties": {
          "activityName": {
            "$ref": "#/components/schemas/Activity"
          },
          "naceCodes": {
            "type": "array",
            "nullable": true,
            "items": {
              "type": "string"
            }
          },
          "share": {
            "nullable": true,
            "allOf": [
              {
                "$ref": "#/components/schemas/RelativeAndAbsoluteFinancialShare"
              }
            ]
          },
          "substantialContributionToClimateChangeMitigationInPercent": {
            "type": "number",
            "nullable": true
          },
          "substantialContributionToClimateChangeAdaptationInPercent": {
            "type": "number",
            "nullable": true
          },
          "substantialContributionToSustainableUseAndProtectionOfWaterAndMarineResourcesInPercent": {
            "type": "number",
            "nullable": true
          },
          "substantialContributionToTransitionToACircularEconomyInPercent": {
            "type": "number",
            "nullable": true
          },
          "substantialContributionToPollutionPreventionAndControlInPercent": {
            "type": "number",
            "nullable": true
          },
          "substantialContributionToProtectionAndRestorationOfBiodiversityAndEcosystemsInPercent": {
            "type": "number",
            "nullable": true
          },
          "dnshToClimateChangeMitigation": {
            "nullable": true,
            "allOf": [
              {
                "$ref": "#/components/schemas/YesNo"
              }
            ]
          },
          "dnshToClimateChangeAdaptation": {
            "nullable": true,
            "allOf": [
              {
                "$ref": "#/components/schemas/YesNo"
              }
            ]
          },
          "dnshToSustainableUseAndProtectionOfWaterAndMarineResources": {
            "nullable": true,
            "allOf": [
              {
                "$ref": "#/components/schemas/YesNo"
              }
            ]
          },
          "dnshToTransitionToACircularEconomy": {
            "nullable": true,
            "allOf": [
              {
                "$ref": "#/components/schemas/YesNo"
              }
            ]
          },
          "dnshToPollutionPreventionAndControl": {
            "nullable": true,
            "allOf": [
              {
                "$ref": "#/components/schemas/YesNo"
              }
            ]
          },
          "dnshToProtectionAndRestorationOfBiodiversityAndEcosystems": {
            "nullable": true,
            "allOf": [
              {
                "$ref": "#/components/schemas/YesNo"
              }
            ]
          },
          "minimumSafeguards": {
            "nullable": true,
            "allOf": [
              {
                "$ref": "#/components/schemas/YesNo"
              }
            ]
          },
          "enablingActivity": {
            "nullable": true,
            "allOf": [
              {
                "$ref": "#/components/schemas/YesNo"
              }
            ]
          },
          "transitionalActivity": {
            "nullable": true,
            "allOf": [
              {
                "$ref": "#/components/schemas/YesNo"
              }
            ]
          }
        }
      },
      "EutaxonomyNonFinancialsCapex": {
        "type": "object",
        "properties": {
          "totalAmount": {
            "nullable": true,
            "allOf": [
              {
                "$ref": "#/components/schemas/CurrencyDataPoint"
              }
            ]
          },
          "nonEligibleShare": {
            "nullable": true,
            "allOf": [
              {
                "$ref": "#/components/schemas/EutaxonomyNonFinancialsCapexNonEligibleShare"
              }
            ]
          },
          "eligibleShare": {
            "nullable": true,
            "allOf": [
              {
                "$ref": "#/components/schemas/EutaxonomyNonFinancialsCapexEligibleShare"
              }
            ]
          },
          "nonAlignedShare": {
            "nullable": true,
            "allOf": [
              {
                "$ref": "#/components/schemas/EutaxonomyNonFinancialsCapexNonAlignedShare"
              }
            ]
          },
          "nonAlignedActivities": {
            "type": "array",
            "nullable": true,
            "items": {
              "$ref": "#/components/schemas/EuTaxonomyActivity"
            }
          },
          "alignedShare": {
            "nullable": true,
            "allOf": [
              {
                "$ref": "#/components/schemas/EutaxonomyNonFinancialsCapexAlignedShare"
              }
            ]
          },
          "substantialContributionToClimateChangeMitigationInPercentEligible": {
            "type": "number",
            "nullable": true
          },
          "substantialContributionToClimateChangeMitigationInPercentAligned": {
            "type": "number",
            "nullable": true
          },
          "substantialContributionToClimateChangeMitigationInPercentOfWhichUseOfProceeds": {
            "type": "number",
            "nullable": true
          },
          "substantialContributionToClimateChangeMitigationInPercentEnablingShare": {
            "type": "number",
            "nullable": true
          },
          "substantialContributionToClimateChangeMitigationInPercentTransitionalShare": {
            "type": "number",
            "nullable": true
          },
          "substantialContributionToClimateChangeAdaptationInPercentEligible": {
            "type": "number",
            "nullable": true
          },
          "substantialContributionToClimateChangeAdaptationInPercentAligned": {
            "type": "number",
            "nullable": true
          },
          "substantialContributionToClimateChangeAdaptationInPercentOfWhichUseOfProceeds": {
            "type": "number",
            "nullable": true
          },
          "substantialContributionToClimateChangeAdaptationInPercentEnablingShare": {
            "type": "number",
            "nullable": true
          },
          "substantialContributionToSustainableUseAndProtectionOfWaterAndMarineResourcesInPercentEligible": {
            "type": "number",
            "nullable": true
          },
          "substantialContributionToSustainableUseAndProtectionOfWaterAndMarineResourcesInPercentAligned": {
            "type": "number",
            "nullable": true
          },
          "substantialContributionToSustainableUseAndProtectionOfWaterAndMarineResourcesInPercentOfWhichUseOfProceeds": {
            "type": "number",
            "nullable": true
          },
          "substantialContributionToSustainableUseAndProtectionOfWaterAndMarineResourcesInPercentEnablingShare": {
            "type": "number",
            "nullable": true
          },
          "substantialContributionToTransitionToACircularEconomyInPercentEligible": {
            "type": "number",
            "nullable": true
          },
          "substantialContributionToTransitionToACircularEconomyInPercentAligned": {
            "type": "number",
            "nullable": true
          },
          "substantialContributionToTransitionToACircularEconomyInPercentOfWhichUseOfProceeds": {
            "type": "number",
            "nullable": true
          },
          "substantialContributionToTransitionToACircularEconomyInPercentEnablingShare": {
            "type": "number",
            "nullable": true
          },
          "substantialContributionToPollutionPreventionAndControlInPercentEligible": {
            "type": "number",
            "nullable": true
          },
          "substantialContributionToPollutionPreventionAndControlInPercentAligned": {
            "type": "number",
            "nullable": true
          },
          "substantialContributionToPollutionPreventionAndControlInPercentOfWhichUseOfProceeds": {
            "type": "number",
            "nullable": true
          },
          "substantialContributionToPollutionPreventionAndControlInPercentEnablingShare": {
            "type": "number",
            "nullable": true
          },
          "substantialContributionToProtectionAndRestorationOfBiodiversityAndEcosystemsInPercentEligible": {
            "type": "number",
            "nullable": true
          },
          "substantialContributionToProtectionAndRestorationOfBiodiversityAndEcosystemsInPercentAligned": {
            "type": "number",
            "nullable": true
          },
          "substantialContributionToProtectionAndRestorationOfBiodiversityAndEcosystemsInPercentOfWhichUseOfProceeds": {
            "type": "number",
            "nullable": true
          },
          "substantialContributionToProtectionAndRestorationOfBiodiversityAndEcosystemsInPercentEnablingShare": {
            "type": "number",
            "nullable": true
          },
          "alignedActivities": {
            "type": "array",
            "nullable": true,
            "items": {
              "$ref": "#/components/schemas/EuTaxonomyAlignedActivity"
            }
          },
          "enablingShareInPercent": {
            "type": "number",
            "nullable": true
          },
          "transitionalShareInPercent": {
            "type": "number",
            "nullable": true
          }
        }
      },
      "EutaxonomyNonFinancialsCapexAlignedShare": {
        "type": "object",
        "properties": {
          "relativeShareInPercent": {
            "type": "number",
            "nullable": true
          },
          "absoluteShare": {
            "nullable": true,
            "allOf": [
              {
                "$ref": "#/components/schemas/AmountWithCurrency"
              }
            ]
          }
        }
      },
      "EutaxonomyNonFinancialsCapexEligibleShare": {
        "type": "object",
        "properties": {
          "relativeShareInPercent": {
            "type": "number",
            "nullable": true
          },
          "absoluteShare": {
            "nullable": true,
            "allOf": [
              {
                "$ref": "#/components/schemas/AmountWithCurrency"
              }
            ]
          }
        }
      },
      "EutaxonomyNonFinancialsCapexNonAlignedShare": {
        "type": "object",
        "properties": {
          "relativeShareInPercent": {
            "type": "number",
            "nullable": true
          },
          "absoluteShare": {
            "nullable": true,
            "allOf": [
              {
                "$ref": "#/components/schemas/AmountWithCurrency"
              }
            ]
          }
        }
      },
      "EutaxonomyNonFinancialsCapexNonEligibleShare": {
        "type": "object",
        "properties": {
          "relativeShareInPercent": {
            "type": "number",
            "nullable": true
          },
          "absoluteShare": {
            "nullable": true,
            "allOf": [
              {
                "$ref": "#/components/schemas/AmountWithCurrency"
              }
            ]
          }
        }
      },
      "EutaxonomyNonFinancialsData": {
        "type": "object",
        "properties": {
          "general": {
            "nullable": true,
            "allOf": [
              {
                "$ref": "#/components/schemas/EutaxonomyNonFinancialsGeneral"
              }
            ]
          },
          "revenue": {
            "nullable": true,
            "allOf": [
              {
                "$ref": "#/components/schemas/EutaxonomyNonFinancialsRevenue"
              }
            ]
          },
          "capex": {
            "nullable": true,
            "allOf": [
              {
                "$ref": "#/components/schemas/EutaxonomyNonFinancialsCapex"
              }
            ]
          },
          "opex": {
            "nullable": true,
            "allOf": [
              {
                "$ref": "#/components/schemas/EutaxonomyNonFinancialsOpex"
              }
            ]
          }
        }
      },
      "EutaxonomyNonFinancialsGeneral": {
        "type": "object",
        "properties": {
          "fiscalYearDeviation": {
            "nullable": true,
            "allOf": [
              {
                "$ref": "#/components/schemas/EutaxonomyNonFinancialsGeneralFiscalYearDeviationOptions"
              }
            ]
          },
          "fiscalYearEnd": {
            "type": "string",
            "format": "date",
            "nullable": true
          },
          "scopeOfEntities": {
            "nullable": true,
            "allOf": [
              {
                "$ref": "#/components/schemas/YesNoNa"
              }
            ]
          },
          "nfrdMandatory": {
            "nullable": true,
            "allOf": [
              {
                "$ref": "#/components/schemas/YesNo"
              }
            ]
          },
          "euTaxonomyActivityLevelReporting": {
            "nullable": true,
            "allOf": [
              {
                "$ref": "#/components/schemas/YesNo"
              }
            ]
          },
          "assurance": {
            "nullable": true,
            "allOf": [
              {
                "$ref": "#/components/schemas/AssuranceDataPoint"
              }
            ]
          },
          "numberOfEmployees": {
            "type": "number",
            "nullable": true
          },
          "referencedReports": {
            "type": "object",
            "additionalProperties": {
              "$ref": "#/components/schemas/CompanyReport"
            },
            "nullable": true,
            "example": "{\"string\": {\"fileReference\": \"string\",\"fileName\": \"string\",\"publicationDate\": \"2023-10-12\",}}"
          }
        }
      },
      "EutaxonomyNonFinancialsGeneralFiscalYearDeviationOptions": {
        "type": "string",
        "enum": [
          "Deviation",
          "NoDeviation"
        ]
      },
      "EutaxonomyNonFinancialsOpex": {
        "type": "object",
        "properties": {
          "totalAmount": {
            "nullable": true,
            "allOf": [
              {
                "$ref": "#/components/schemas/CurrencyDataPoint"
              }
            ]
          },
          "nonEligibleShare": {
            "nullable": true,
            "allOf": [
              {
                "$ref": "#/components/schemas/EutaxonomyNonFinancialsOpexNonEligibleShare"
              }
            ]
          },
          "eligibleShare": {
            "nullable": true,
            "allOf": [
              {
                "$ref": "#/components/schemas/EutaxonomyNonFinancialsOpexEligibleShare"
              }
            ]
          },
          "nonAlignedShare": {
            "nullable": true,
            "allOf": [
              {
                "$ref": "#/components/schemas/EutaxonomyNonFinancialsOpexNonAlignedShare"
              }
            ]
          },
          "nonAlignedActivities": {
            "type": "array",
            "nullable": true,
            "items": {
              "$ref": "#/components/schemas/EuTaxonomyActivity"
            }
          },
          "alignedShare": {
            "nullable": true,
            "allOf": [
              {
                "$ref": "#/components/schemas/EutaxonomyNonFinancialsOpexAlignedShare"
              }
            ]
          },
          "substantialContributionToClimateChangeMitigationInPercentAligned": {
            "type": "number",
            "nullable": true
          },
          "substantialContributionToClimateChangeAdaptationInPercentAligned": {
            "type": "number",
            "nullable": true
          },
          "substantialContributionToSustainableUseAndProtectionOfWaterAndMarineResourcesInPercentAligned": {
            "type": "number",
            "nullable": true
          },
          "substantialContributionToTransitionToACircularEconomyInPercentAligned": {
            "type": "number",
            "nullable": true
          },
          "substantialContributionToPollutionPreventionAndControlInPercentAligned": {
            "type": "number",
            "nullable": true
          },
          "substantialContributionToProtectionAndRestorationOfBiodiversityAndEcosystemsInPercentAligned": {
            "type": "number",
            "nullable": true
          },
          "alignedActivities": {
            "type": "array",
            "nullable": true,
            "items": {
              "$ref": "#/components/schemas/EuTaxonomyAlignedActivity"
            }
          },
          "enablingShareInPercent": {
            "type": "number",
            "nullable": true
          },
          "transitionalShareInPercent": {
            "type": "number",
            "nullable": true
          }
        }
      },
      "EutaxonomyNonFinancialsOpexAlignedShare": {
        "type": "object",
        "properties": {
          "relativeShareInPercent": {
            "type": "number",
            "nullable": true
          },
          "absoluteShare": {
            "nullable": true,
            "allOf": [
              {
                "$ref": "#/components/schemas/AmountWithCurrency"
              }
            ]
          }
        }
      },
      "EutaxonomyNonFinancialsOpexEligibleShare": {
        "type": "object",
        "properties": {
          "relativeShareInPercent": {
            "type": "number",
            "nullable": true
          },
          "absoluteShare": {
            "nullable": true,
            "allOf": [
              {
                "$ref": "#/components/schemas/AmountWithCurrency"
              }
            ]
          }
        }
      },
      "EutaxonomyNonFinancialsOpexNonAlignedShare": {
        "type": "object",
        "properties": {
          "relativeShareInPercent": {
            "type": "number",
            "nullable": true
          },
          "absoluteShare": {
            "nullable": true,
            "allOf": [
              {
                "$ref": "#/components/schemas/AmountWithCurrency"
              }
            ]
          }
        }
      },
      "EutaxonomyNonFinancialsOpexNonEligibleShare": {
        "type": "object",
        "properties": {
          "relativeShareInPercent": {
            "type": "number",
            "nullable": true
          },
          "absoluteShare": {
            "nullable": true,
            "allOf": [
              {
                "$ref": "#/components/schemas/AmountWithCurrency"
              }
            ]
          }
        }
      },
      "EutaxonomyNonFinancialsRevenue": {
        "type": "object",
        "properties": {
          "totalAmount": {
            "nullable": true,
            "allOf": [
              {
                "$ref": "#/components/schemas/CurrencyDataPoint"
              }
            ]
          },
          "nonEligibleShare": {
            "nullable": true,
            "allOf": [
              {
                "$ref": "#/components/schemas/EutaxonomyNonFinancialsRevenueNonEligibleShare"
              }
            ]
          },
          "eligibleShare": {
            "nullable": true,
            "allOf": [
              {
                "$ref": "#/components/schemas/EutaxonomyNonFinancialsRevenueEligibleShare"
              }
            ]
          },
          "nonAlignedShare": {
            "nullable": true,
            "allOf": [
              {
                "$ref": "#/components/schemas/EutaxonomyNonFinancialsRevenueNonAlignedShare"
              }
            ]
          },
          "nonAlignedActivities": {
            "type": "array",
            "nullable": true,
            "items": {
              "$ref": "#/components/schemas/EuTaxonomyActivity"
            }
          },
          "alignedShare": {
            "nullable": true,
            "allOf": [
              {
                "$ref": "#/components/schemas/EutaxonomyNonFinancialsRevenueAlignedShare"
              }
            ]
          },
          "substantialContributionToClimateChangeMitigationInPercentEligible": {
            "type": "number",
            "nullable": true
          },
          "substantialContributionToClimateChangeMitigationInPercentAligned": {
            "type": "number",
            "nullable": true
          },
          "substantialContributionToClimateChangeMitigationInPercentOfWhichUseOfProceeds": {
            "type": "number",
            "nullable": true
          },
          "substantialContributionToClimateChangeMitigationInPercentEnablingShare": {
            "type": "number",
            "nullable": true
          },
          "substantialContributionToClimateChangeMitigationInPercentTransitionalShare": {
            "type": "number",
            "nullable": true
          },
          "substantialContributionToClimateChangeAdaptationInPercentEligible": {
            "type": "number",
            "nullable": true
          },
          "substantialContributionToClimateChangeAdaptationInPercentAligned": {
            "type": "number",
            "nullable": true
          },
          "substantialContributionToClimateChangeAdaptationInPercentOfWhichUseOfProceeds": {
            "type": "number",
            "nullable": true
          },
          "substantialContributionToClimateChangeAdaptationInPercentEnablingShare": {
            "type": "number",
            "nullable": true
          },
          "substantialContributionToSustainableUseAndProtectionOfWaterAndMarineResourcesInPercentEligible": {
            "type": "number",
            "nullable": true
          },
          "substantialContributionToSustainableUseAndProtectionOfWaterAndMarineResourcesInPercentAligned": {
            "type": "number",
            "nullable": true
          },
          "substantialContributionToSustainableUseAndProtectionOfWaterAndMarineResourcesInPercentOfWhichUseOfProceeds": {
            "type": "number",
            "nullable": true
          },
          "substantialContributionToSustainableUseAndProtectionOfWaterAndMarineResourcesInPercentEnablingShare": {
            "type": "number",
            "nullable": true
          },
          "substantialContributionToTransitionToACircularEconomyInPercentEligible": {
            "type": "number",
            "nullable": true
          },
          "substantialContributionToTransitionToACircularEconomyInPercentAligned": {
            "type": "number",
            "nullable": true
          },
          "substantialContributionToTransitionToACircularEconomyInPercentOfWhichUseOfProceeds": {
            "type": "number",
            "nullable": true
          },
          "substantialContributionToTransitionToACircularEconomyInPercentEnablingShare": {
            "type": "number",
            "nullable": true
          },
          "substantialContributionToPollutionPreventionAndControlInPercentEligible": {
            "type": "number",
            "nullable": true
          },
          "substantialContributionToPollutionPreventionAndControlInPercentAligned": {
            "type": "number",
            "nullable": true
          },
          "substantialContributionToPollutionPreventionAndControlInPercentOfWhichUseOfProceeds": {
            "type": "number",
            "nullable": true
          },
          "substantialContributionToPollutionPreventionAndControlInPercentEnablingShare": {
            "type": "number",
            "nullable": true
          },
          "substantialContributionToProtectionAndRestorationOfBiodiversityAndEcosystemsInPercentEligible": {
            "type": "number",
            "nullable": true
          },
          "substantialContributionToProtectionAndRestorationOfBiodiversityAndEcosystemsInPercentAligned": {
            "type": "number",
            "nullable": true
          },
          "substantialContributionToProtectionAndRestorationOfBiodiversityAndEcosystemsInPercentOfWhichUseOfProceeds": {
            "type": "number",
            "nullable": true
          },
          "substantialContributionToProtectionAndRestorationOfBiodiversityAndEcosystemsInPercentEnablingShare": {
            "type": "number",
            "nullable": true
          },
          "alignedActivities": {
            "type": "array",
            "nullable": true,
            "items": {
              "$ref": "#/components/schemas/EuTaxonomyAlignedActivity"
            }
          },
          "enablingShareInPercent": {
            "type": "number",
            "nullable": true
          },
          "transitionalShareInPercent": {
            "type": "number",
            "nullable": true
          }
        }
      },
      "EutaxonomyNonFinancialsRevenueAlignedShare": {
        "type": "object",
        "properties": {
          "relativeShareInPercent": {
            "type": "number",
            "nullable": true
          },
          "absoluteShare": {
            "nullable": true,
            "allOf": [
              {
                "$ref": "#/components/schemas/AmountWithCurrency"
              }
            ]
          }
        }
      },
      "EutaxonomyNonFinancialsRevenueEligibleShare": {
        "type": "object",
        "properties": {
          "relativeShareInPercent": {
            "type": "number",
            "nullable": true
          },
          "absoluteShare": {
            "nullable": true,
            "allOf": [
              {
                "$ref": "#/components/schemas/AmountWithCurrency"
              }
            ]
          }
        }
      },
      "EutaxonomyNonFinancialsRevenueNonAlignedShare": {
        "type": "object",
        "properties": {
          "relativeShareInPercent": {
            "type": "number",
            "nullable": true
          },
          "absoluteShare": {
            "nullable": true,
            "allOf": [
              {
                "$ref": "#/components/schemas/AmountWithCurrency"
              }
            ]
          }
        }
      },
      "EutaxonomyNonFinancialsRevenueNonEligibleShare": {
        "type": "object",
        "properties": {
          "relativeShareInPercent": {
            "type": "number",
            "nullable": true
          },
          "absoluteShare": {
            "nullable": true,
            "allOf": [
              {
                "$ref": "#/components/schemas/AmountWithCurrency"
              }
            ]
          }
        }
      },
      "RelativeAndAbsoluteFinancialShare": {
        "type": "object",
        "properties": {
          "relativeShareInPercent": {
            "type": "number",
            "nullable": true
          },
          "absoluteShare": {
            "nullable": true,
            "allOf": [
              {
                "$ref": "#/components/schemas/AmountWithCurrency"
              }
            ]
          }
        }
      },
      "CompanyAssociatedDataEuTaxonomyDataForFinancials": {
        "required": [
          "companyId",
          "data",
          "reportingPeriod"
        ],
        "type": "object",
        "properties": {
          "companyId": {
            "type": "string"
          },
          "reportingPeriod": {
            "type": "string"
          },
          "data": {
            "$ref": "#/components/schemas/EuTaxonomyDataForFinancials"
          }
        }
      },
      "CreditInstitutionKpis": {
        "type": "object",
        "properties": {
          "tradingPortfolioInPercent": {
            "nullable": true,
            "allOf": [
              {
                "$ref": "#/components/schemas/ExtendedDataPointBigDecimal"
              }
            ]
          },
          "interbankLoansInPercent": {
            "nullable": true,
            "allOf": [
              {
                "$ref": "#/components/schemas/ExtendedDataPointBigDecimal"
              }
            ]
          },
          "tradingPortfolioAndInterbankLoansInPercent": {
            "nullable": true,
            "allOf": [
              {
                "$ref": "#/components/schemas/ExtendedDataPointBigDecimal"
              }
            ]
          },
          "greenAssetRatioInPercent": {
            "nullable": true,
            "allOf": [
              {
                "$ref": "#/components/schemas/ExtendedDataPointBigDecimal"
              }
            ]
          }
        }
      },
      "EligibilityKpis": {
        "type": "object",
        "properties": {
          "taxonomyEligibleActivityInPercent": {
            "nullable": true,
            "allOf": [
              {
                "$ref": "#/components/schemas/ExtendedDataPointBigDecimal"
              }
            ]
          },
          "taxonomyNonEligibleActivityInPercent": {
            "nullable": true,
            "allOf": [
              {
                "$ref": "#/components/schemas/ExtendedDataPointBigDecimal"
              }
            ]
          },
          "derivativesInPercent": {
            "nullable": true,
            "allOf": [
              {
                "$ref": "#/components/schemas/ExtendedDataPointBigDecimal"
              }
            ]
          },
          "banksAndIssuersInPercent": {
            "nullable": true,
            "allOf": [
              {
                "$ref": "#/components/schemas/ExtendedDataPointBigDecimal"
              }
            ]
          },
          "investmentNonNfrdInPercent": {
            "nullable": true,
            "allOf": [
              {
                "$ref": "#/components/schemas/ExtendedDataPointBigDecimal"
              }
            ]
          }
        },
        "example": {
          "CreditInstitution": {
            "taxonomyEligibleActivityInPercent": {
              "value": 0,
              "quality": "Audited",
              "dataSource": {
                "page": 0,
                "tagName": "string",
                "fileName": "string",
                "fileReference": "string"
              },
              "comment": "string"
            }
          },
          "InsuranceOrReinsurance": {
            "taxonomyEligibleActivityInPercent": {
              "value": 0,
              "quality": "Audited",
              "dataSource": {
                "page": 0,
                "tagName": "string",
                "fileName": "string",
                "fileReference": "string"
              },
              "comment": "string"
            }
          },
          "AssetManagement": {
            "taxonomyEligibleActivityInPercent": {
              "value": 0,
              "quality": "Audited",
              "dataSource": {
                "page": 0,
                "tagName": "string",
                "fileName": "string",
                "fileReference": "string"
              },
              "comment": "string"
            }
          },
          "InvestmentFirm": {
            "taxonomyEligibleActivityInPercent": {
              "value": 0,
              "quality": "Audited",
              "dataSource": {
                "page": 0,
                "tagName": "string",
                "fileName": "string",
                "fileReference": "string"
              },
              "comment": "string"
            }
          }
        }
      },
      "EuTaxonomyDataForFinancials": {
        "type": "object",
        "properties": {
          "financialServicesTypes": {
            "type": "array",
            "nullable": true,
            "items": {
              "type": "string",
              "enum": [
                "CreditInstitution",
                "InsuranceOrReinsurance",
                "AssetManagement",
                "InvestmentFirm"
              ]
            }
          },
          "eligibilityKpis": {
            "type": "object",
            "additionalProperties": {
              "$ref": "#/components/schemas/EligibilityKpis"
            },
            "nullable": true,
            "example": {
              "CreditInstitution": {
                "taxonomyEligibleActivityInPercent": {
                  "value": 0,
                  "quality": "Audited",
                  "dataSource": {
                    "page": 0,
                    "tagName": "string",
                    "fileName": "string",
                    "fileReference": "string"
                  },
                  "comment": "string"
                }
              },
              "InsuranceOrReinsurance": {
                "taxonomyEligibleActivityInPercent": {
                  "value": 0,
                  "quality": "Audited",
                  "dataSource": {
                    "page": 0,
                    "tagName": "string",
                    "fileName": "string",
                    "fileReference": "string"
                  },
                  "comment": "string"
                }
              },
              "AssetManagement": {
                "taxonomyEligibleActivityInPercent": {
                  "value": 0,
                  "quality": "Audited",
                  "dataSource": {
                    "page": 0,
                    "tagName": "string",
                    "fileName": "string",
                    "fileReference": "string"
                  },
                  "comment": "string"
                }
              },
              "InvestmentFirm": {
                "taxonomyEligibleActivityInPercent": {
                  "value": 0,
                  "quality": "Audited",
                  "dataSource": {
                    "page": 0,
                    "tagName": "string",
                    "fileName": "string",
                    "fileReference": "string"
                  },
                  "comment": "string"
                }
              }
            }
          },
          "creditInstitutionKpis": {
            "nullable": true,
            "allOf": [
              {
                "$ref": "#/components/schemas/CreditInstitutionKpis"
              }
            ]
          },
          "investmentFirmKpis": {
            "nullable": true,
            "allOf": [
              {
                "$ref": "#/components/schemas/InvestmentFirmKpis"
              }
            ]
          },
          "insuranceKpis": {
            "nullable": true,
            "allOf": [
              {
                "$ref": "#/components/schemas/InsuranceKpis"
              }
            ]
          },
          "fiscalYearDeviation": {
            "nullable": true,
            "allOf": [
              {
                "$ref": "#/components/schemas/FiscalYearDeviation"
              }
            ]
          },
          "fiscalYearEnd": {
            "type": "string",
            "format": "date",
            "nullable": true
          },
          "scopeOfEntities": {
            "nullable": true,
            "allOf": [
              {
                "$ref": "#/components/schemas/YesNoNa"
              }
            ]
          },
          "nfrdMandatory": {
            "nullable": true,
            "allOf": [
              {
                "$ref": "#/components/schemas/YesNo"
              }
            ]
          },
          "euTaxonomyActivityLevelReporting": {
            "nullable": true,
            "allOf": [
              {
                "$ref": "#/components/schemas/YesNo"
              }
            ]
          },
          "assurance": {
            "nullable": true,
            "allOf": [
              {
                "$ref": "#/components/schemas/AssuranceDataPoint"
              }
            ]
          },
          "numberOfEmployees": {
            "type": "number",
            "nullable": true
          },
          "referencedReports": {
            "type": "object",
            "additionalProperties": {
              "$ref": "#/components/schemas/CompanyReport"
            },
            "nullable": true,
            "example": "{\"string\": {\"fileReference\": \"string\",\"fileName\": \"string\",\"publicationDate\": \"2023-10-12\",}}"
          }
        }
      },
      "FiscalYearDeviation": {
        "type": "string",
        "enum": [
          "Deviation",
          "NoDeviation"
        ]
      },
      "InsuranceKpis": {
        "type": "object",
        "properties": {
          "taxonomyEligibleNonLifeInsuranceActivitiesInPercent": {
            "nullable": true,
            "allOf": [
              {
                "$ref": "#/components/schemas/ExtendedDataPointBigDecimal"
              }
            ]
          }
        }
      },
      "InvestmentFirmKpis": {
        "type": "object",
        "properties": {
          "greenAssetRatioInPercent": {
            "nullable": true,
            "allOf": [
              {
                "$ref": "#/components/schemas/ExtendedDataPointBigDecimal"
              }
            ]
          }
        }
      },
      "AuflistungDerSektorenOptions": {
        "type": "string",
        "enum": [
          "ALandwirtschaftForstwirtschaftUndFischerei",
          "BBergbauUndGewinnungVonSteinenUndErden",
          "CVerarbeitendesGewerbeHerstellungVonWaren",
          "DEnergieversorgung",
          "EWasserversorgungAbwasserAndAbfallentsorgungBeseitigungenVonUmweltverschmutzungen",
          "FBaugewerbeBau",
          "GHandelInstandhaltungUndReparaturVonKraftfahrzeugen",
          "HVerkehrUndLagerhaltung",
          "LGrundstuecksUndWohnungswesen"
        ]
      },
      "AuswirkungenAufAnteilBefristerVertraegeUndFluktuationValues": {
        "type": "object",
        "properties": {
          "anzahlDerBefristetenVertraege": {
            "type": "number",
            "nullable": true
          },
          "fluktuation": {
            "type": "number",
            "nullable": true
          }
        }
      },
      "BerichterstattungAbfallproduktionValues": {
        "type": "object",
        "properties": {
          "gesamteAbfallmenge": {
            "type": "number",
            "nullable": true
          },
          "prozentAbfallRecyclet": {
            "type": "number",
            "nullable": true
          },
          "prozentGefaehrlicherAbfall": {
            "type": "number",
            "nullable": true
          }
        }
      },
      "BerichterstattungEinnahmenAusFossilenBrennstoffenValues": {
        "type": "object",
        "properties": {
          "prozentDerEinnahmenAusFossilenBrennstoffen": {
            "type": "number",
            "nullable": true
          }
        }
      },
      "BerichterstattungEnergieverbrauchValues": {
        "type": "object",
        "properties": {
          "energieverbrauch": {
            "type": "number",
            "nullable": true
          },
          "prozentDesVerbrauchsErneuerbarerEnergien": {
            "type": "number",
            "nullable": true
          },
          "ggfProzentDerErneuerbarenEnergieerzeugung": {
            "type": "number",
            "nullable": true
          }
        }
      },
      "BerichterstattungEnergieverbrauchVonImmobilienvermoegenValues": {
        "type": "object",
        "properties": {
          "engagementAnteilInEnergieineffizientenImmobilienanlagen": {
            "type": "number",
            "nullable": true
          }
        }
      },
      "BerichterstattungWasserverbrauchValues": {
        "type": "object",
        "properties": {
          "wasserverbrauch": {
            "type": "number",
            "nullable": true
          },
          "emissionenInWasser": {
            "type": "number",
            "nullable": true
          }
        }
      },
      "BudgetFuerSchulungAusbildungValues": {
        "type": "object",
        "properties": {
          "budgetProMitarbeiter": {
            "type": "number",
            "nullable": true
          }
        }
      },
      "CompanyAssociatedDataEsgQuestionnaireData": {
        "required": [
          "companyId",
          "data",
          "reportingPeriod"
        ],
        "type": "object",
        "properties": {
          "companyId": {
            "type": "string"
          },
          "reportingPeriod": {
            "type": "string"
          },
          "data": {
            "$ref": "#/components/schemas/EsgQuestionnaireData"
          }
        },
        "example": "{\n  \"companyId\": \"string\",\n  \"reportingPeriod\": \"2022\",\n  \"data\": {\n    \"general\": {\n      \"masterData\": {\n        \"berichtspflichtUndEinwilligungZurVeroeffentlichung\": \"Yes\",\n        \"gueltigkeitsDatum\": \"2022-12-31\"\n      }\n    },\n    \"allgemein\": {\n      \"esgZiele\": {\n        \"existenzVonEsgZielen\": \"Yes\",\n        \"beschreibungDerEsgZiele\": \"Transitioning to energy consumption from 100% renewable resources\",\n        \"investitionenInZielerreichung\": \"50000 EUR\"\n      },\n      \"sektoren\": {\n        \"sektorenMitHohenKlimaauswirkungen\": \"Yes\",\n        \"auflistungDerSektoren\": [\n          \"GHandelInstandhaltungUndReparaturVonKraftfahrzeugen\",\n          \"LGrundstuecksUndWohnungswesen\"\n        ]\n      },\n      \"esgBerichte\": {\n        \"nachhaltigkeitsberichte\": \"Yes\",\n        \"frequenzDerBerichterstattung\": \"Halbjaehrlich\",\n        \"aktuelleBerichte\": [\n          {\n            \"value\": \"Bayer Geschäftsbericht 2022\",\n            \"dataSource\": {\n              \"fileName\": \"Bayer-Geschaeftsbericht-2022\",\n              \"fileReference\": \"3bbdc1879acbc211af4b87a8593cfd7523adedd7100ca59326df05f8adbfe881\"\n            }\n          }\n        ]\n      },\n      \"akkreditierungen\": {\n        \"iso14001\": {\n          \"value\": \"Yes\",\n          \"dataSource\": {\n            \"fileName\": \"\",\n            \"fileReference\": \"\"\n          }\n        },\n        \"iso45001\": {\n          \"value\": \"No\",\n          \"dataSource\": null\n        },\n        \"iso27001\": {\n          \"value\": \"No\",\n          \"dataSource\": null\n        },\n        \"iso50001\": {\n          \"value\": \"No\",\n          \"dataSource\": null\n        },\n        \"weitereAkkreditierungen\": [\n          {\n            \"value\": \"Data quality\",\n            \"dataSource\": {\n              \"fileName\": \"Data_Quality_1_28_2019_FINAL_1\",\n              \"fileReference\": \"21567034fc692753175270d7eadeb135e9e885c77f71b79358a1fb897d992a7d\"\n            }\n          }\n        ]\n      },\n      \"unGlobalConceptPrinzipien\": {\n        \"mechanismenZurUeberwachungDerEinhaltungDerUngcp\": \"No\",\n        \"richtlinienZurEinhaltungDerUngcp\": null,\n        \"erklaerungDerEinhaltungDerUngcp\": null\n      },\n      \"oecdLeitsaetze\": {\n        \"mechanismenZurUeberwachungDerEinhaltungDerOecdLeitsaetze\": \"Yes\",\n        \"richtlinienZurEinhaltungDerOecdLeitsaetze\": [\n          {\n            \"value\": \"Annual report\",\n            \"dataSource\": {\n              \"fileName\": \"Bayer-Geschaeftsbericht-2022\",\n              \"fileReference\": \"3bbdc1879acbc211af4b87a8593cfd7523adedd7100ca59326df05f8adbfe881\"\n            }\n          }\n        ],\n        \"erklaerungDerEinhaltungDerOecdLeitsaetze\": \"Erklärung der Einhaltung\"\n      },\n      \"sonstige\": {\n        \"ausrichtungAufDieUnSdgsUndAktivesVerfolgen\": \"n/a\",\n        \"ausschlusslistenAufBasisVonEsgKriterien\": \"Yes\",\n        \"ausschlusslisten\": \"controversial weapons, tobacco, alcohol, gambling, adult entertainment, fossil fuels\"\n      },\n      \"fuehrungsstandards\": {\n        \"oekologischeSozialeFuehrungsstandardsOderPrinzipien\": \"Yes\",\n        \"anreizmechanismenFuerDasManagementUmwelt\": \"JaGeschaeftsleitung\",\n        \"anreizmechanismenFuerDasManagementSoziales\": \"JaAufsichtsrat\"\n      },\n      \"rechtsstreitigkeiten\": {\n        \"esgBezogeneRechtsstreitigkeiten\": \"Yes\",\n        \"rechtsstreitigkeitenMitBezugZuE\": \"Yes\",\n        \"statusZuE\": \"Geklaert\",\n        \"einzelheitenZuDenRechtsstreitigkeitenZuE\": \"Wasserverschmutzung\",\n        \"rechtsstreitigkeitenMitBezugZuS\": \"No\",\n        \"statusZuS\": null,\n        \"einzelheitenZuDenRechtsstreitigkeitenZuS\": null,\n        \"rechtsstreitigkeitenMitBezugZuG\": \"No\",\n        \"statusZuG\": null,\n        \"einzelheitenZuDenRechtsstreitigkeitenZuG\": null\n      },\n      \"rating\": {\n        \"esgRating\": \"Yes\",\n        \"agentur\": \"MSCI\",\n        \"ergebnis\": \"A\",\n        \"ratingbericht\": {\n          \"value\": \"No\",\n          \"dataSource\": null\n        },\n        \"kritischePunkte\": \"n/a\"\n      },\n      \"anleihen\": {\n        \"grueneSozialeUndOderNachhaltigeEmissionen\": \"Yes\",\n        \"ausstehendeGrueneSozialeUndOderNachhaltigeEmissionen\": 10000,\n        \"sustainibilityLinkedDebt\": \"Yes\",\n        \"ausstehendeSustainibilityLinkedDebt\": 20000\n      },\n      \"risiken\": {\n        \"wichtigsteESUndGRisikenUndBewertung\": \"Risiken und Bewertung\",\n        \"hindernisseBeimUmgangMitEsgBedenken\": \"Hindernisse 1, Hindernisse 2\"\n      }\n    },\n    \"umwelt\": {\n      \"treibhausgasemissionen\": {\n        \"treibhausgasBerichterstattungUndPrognosen\": {\n          \"currentYear\": 2023,\n          \"yearlyData\": {\n            \"2019\": {\n              \"scope1\": null,\n              \"scope2\": null,\n              \"scope3\": null\n            },\n            \"2020\": {\n              \"scope1\": null,\n              \"scope2\": null,\n              \"scope3\": null\n            },\n            \"2021\": {\n              \"scope1\": 305000,\n              \"scope2\": 51900,\n              \"scope3\": 223000\n            },\n            \"2022\": {\n              \"scope1\": 351000,\n              \"scope2\": 195000,\n              \"scope3\": 405000\n            },\n            \"2023\": {\n              \"scope1\": 293000,\n              \"scope2\": 318000,\n              \"scope3\": 561000\n            },\n            \"2024\": {\n              \"scope1\": null,\n              \"scope2\": null,\n              \"scope3\": null\n            },\n            \"2025\": {\n              \"scope1\": null,\n              \"scope2\": null,\n              \"scope3\": null\n            }\n          }\n        },\n        \"treibhausgasEmissionsintensitaetDerUnternehmenInDieInvestiertWird\": \"223000\",\n        \"strategieUndZieleZurReduzierungVonTreibhausgasEmissionen\": \"Strategie und Ziele\"\n      },\n      \"produktion\": {\n        \"produkteZurVerringerungDerUmweltbelastung\": \"Yes\",\n        \"verringerungenDerUmweltbelastung\": null,\n        \"oekologischerMindestStandardFuerProduktionsprozesse\": \"No\"\n      },\n      \"energieverbrauch\": {\n        \"berichterstattungEnergieverbrauch\": {\n          \"currentYear\": 2023,\n          \"yearlyData\": {\n            \"2019\": {\n              \"energieverbrauch\": null,\n              \"prozentDesVerbrauchsErneuerbarerEnergien\": null,\n              \"ggfProzentDerErneuerbarenEnergieerzeugung\": null\n            },\n            \"2020\": {\n              \"energieverbrauch\": null,\n              \"prozentDesVerbrauchsErneuerbarerEnergien\": null,\n              \"ggfProzentDerErneuerbarenEnergieerzeugung\": null\n            },\n            \"2021\": {\n              \"energieverbrauch\": 195000,\n              \"prozentDesVerbrauchsErneuerbarerEnergien\": 25,\n              \"ggfProzentDerErneuerbarenEnergieerzeugung\": null\n            },\n            \"2022\": {\n              \"energieverbrauch\": 561000,\n              \"prozentDesVerbrauchsErneuerbarerEnergien\": 70,\n              \"ggfProzentDerErneuerbarenEnergieerzeugung\": null\n            },\n            \"2023\": {\n              \"energieverbrauch\": 51900,\n              \"prozentDesVerbrauchsErneuerbarerEnergien\": 100,\n              \"ggfProzentDerErneuerbarenEnergieerzeugung\": 5\n            },\n            \"2024\": {\n              \"energieverbrauch\": null,\n              \"prozentDesVerbrauchsErneuerbarerEnergien\": null,\n              \"ggfProzentDerErneuerbarenEnergieerzeugung\": null\n            },\n            \"2025\": {\n              \"energieverbrauch\": null,\n              \"prozentDesVerbrauchsErneuerbarerEnergien\": null,\n              \"ggfProzentDerErneuerbarenEnergieerzeugung\": null\n            }\n          }\n        },\n        \"unternehmensGruppenStrategieBzglEnergieverbrauch\": null\n      },\n      \"energieeffizienzImmobilienanlagen\": {\n        \"berichterstattungEnergieverbrauchVonImmobilienvermoegen\": {\n          \"currentYear\": 2023,\n          \"yearlyData\": {\n            \"2019\": {\n              \"engagementAnteilInEnergieineffizientenImmobilienanlagen\": null\n            },\n            \"2020\": {\n              \"engagementAnteilInEnergieineffizientenImmobilienanlagen\": null\n            },\n            \"2021\": {\n              \"engagementAnteilInEnergieineffizientenImmobilienanlagen\": 30\n            },\n            \"2022\": {\n              \"engagementAnteilInEnergieineffizientenImmobilienanlagen\": 70\n            },\n            \"2023\": {\n              \"engagementAnteilInEnergieineffizientenImmobilienanlagen\": 90\n            },\n            \"2024\": {\n              \"engagementAnteilInEnergieineffizientenImmobilienanlagen\": null\n            },\n            \"2025\": {\n              \"engagementAnteilInEnergieineffizientenImmobilienanlagen\": null\n            }\n          }\n        },\n        \"unternehmensGruppenStrategieBzglEnergieeffizientenImmobilienanlagen\": null\n      },\n      \"wasserverbrauch\": {\n        \"berichterstattungWasserverbrauch\": {\n          \"currentYear\": 2023,\n          \"yearlyData\": {\n            \"2019\": {\n              \"wasserverbrauch\": null,\n              \"emissionenInWasser\": null\n            },\n            \"2020\": {\n              \"wasserverbrauch\": null,\n              \"emissionenInWasser\": null\n            },\n            \"2021\": {\n              \"wasserverbrauch\": 30000,\n              \"emissionenInWasser\": 5\n            },\n            \"2022\": {\n              \"wasserverbrauch\": 15000,\n              \"emissionenInWasser\": 0\n            },\n            \"2023\": {\n              \"wasserverbrauch\": 10000,\n              \"emissionenInWasser\": 0\n            },\n            \"2024\": {\n              \"wasserverbrauch\": null,\n              \"emissionenInWasser\": null\n            },\n            \"2025\": {\n              \"wasserverbrauch\": null,\n              \"emissionenInWasser\": null\n            }\n          }\n        },\n        \"unternehmensGruppenStrategieBzglWasserverbrauch\": null\n      },\n      \"abfallproduktion\": {\n        \"berichterstattungAbfallproduktion\": {\n          \"currentYear\": 2023,\n          \"yearlyData\": {\n            \"2019\": {\n              \"gesamteAbfallmenge\": null,\n              \"prozentAbfallRecyclet\": null,\n              \"prozentGefaehrlicherAbfall\": null\n            },\n            \"2020\": {\n              \"gesamteAbfallmenge\": null,\n              \"prozentAbfallRecyclet\": null,\n              \"prozentGefaehrlicherAbfall\": null\n            },\n            \"2021\": {\n              \"gesamteAbfallmenge\": 30,\n              \"prozentAbfallRecyclet\": 15,\n              \"prozentGefaehrlicherAbfall\": 0\n            },\n            \"2022\": {\n              \"gesamteAbfallmenge\": 20,\n              \"prozentAbfallRecyclet\": 47,\n              \"prozentGefaehrlicherAbfall\": 0\n            },\n            \"2023\": {\n              \"gesamteAbfallmenge\": 10,\n              \"prozentAbfallRecyclet\": 68,\n              \"prozentGefaehrlicherAbfall\": 0\n            },\n            \"2024\": {\n              \"gesamteAbfallmenge\": null,\n              \"prozentAbfallRecyclet\": null,\n              \"prozentGefaehrlicherAbfall\": null\n            },\n            \"2025\": {\n              \"gesamteAbfallmenge\": null,\n              \"prozentAbfallRecyclet\": null,\n              \"prozentGefaehrlicherAbfall\": null\n            }\n          }\n        },\n        \"unternehmensGruppenStrategieBzglAbfallproduktion\": null,\n        \"recyclingImProduktionsprozess\": {\n          \"currentYear\": 2023,\n          \"yearlyData\": {\n            \"2019\": {\n              \"prozentRecycelteWerkstoffeImProduktionsprozess\": null\n            },\n            \"2020\": {\n              \"prozentRecycelteWerkstoffeImProduktionsprozess\": null\n            },\n            \"2021\": {\n              \"prozentRecycelteWerkstoffeImProduktionsprozess\": 0\n            },\n            \"2022\": {\n              \"prozentRecycelteWerkstoffeImProduktionsprozess\": 0\n            },\n            \"2023\": {\n              \"prozentRecycelteWerkstoffeImProduktionsprozess\": 0\n            },\n            \"2024\": {\n              \"prozentRecycelteWerkstoffeImProduktionsprozess\": null\n            },\n            \"2025\": {\n              \"prozentRecycelteWerkstoffeImProduktionsprozess\": null\n            }\n          }\n        },\n        \"gefaehrlicherAbfall\": \"0\"\n      },\n      \"biodiversitaet\": {\n        \"negativeAktivitaetenFuerDieBiologischeVielfalt\": \"No\",\n        \"negativeMassnahmenFuerDieBiologischeVielfalt\": null,\n        \"positiveAktivitaetenFuerDieBiologischeVielfalt\": \"Yes\",\n        \"positiveMassnahmenFuerDieBiologischeVielfalt\": \"Positive Maßnahme\"\n      },\n      \"fossileBrennstoffe\": {\n        \"einnahmenAusFossilenBrennstoffen\": \"Yes\",\n        \"berichterstattungEinnahmenAusFossilenBrennstoffen\": {\n          \"currentYear\": 2022,\n          \"yearlyData\": {\n            \"2019\": {\n              \"prozentDerEinnahmenAusFossilenBrennstoffen\": null\n            },\n            \"2020\": {\n              \"prozentDerEinnahmenAusFossilenBrennstoffen\": null\n            },\n            \"2021\": {\n              \"prozentDerEinnahmenAusFossilenBrennstoffen\": 60\n            },\n            \"2022\": {\n              \"prozentDerEinnahmenAusFossilenBrennstoffen\": 15\n            },\n            \"2023\": {\n              \"prozentDerEinnahmenAusFossilenBrennstoffen\": 0\n            },\n            \"2024\": {\n              \"prozentDerEinnahmenAusFossilenBrennstoffen\": null\n            },\n            \"2025\": {\n              \"prozentDerEinnahmenAusFossilenBrennstoffen\": null\n            }\n          }\n        }\n      },\n      \"taxonomie\": {\n        \"taxonomieBerichterstattung\": \"Nfrd\",\n        \"euTaxonomieKompassAktivitaeten\": [\n          \"ForestManagement\",\n          \"ManufactureOfLowCarbonTechnologiesForTransport\",\n          \"ManufactureOfIronAndSteel\"\n        ],\n        \"umsatzInvestitionsaufwandFuerNachhaltigeAktivitaeten\": {\n          \"currentYear\": 2023,\n          \"yearlyData\": {\n            \"2019\": {\n              \"taxonomieGeeignetNachProzentUmsatz\": null,\n              \"taxonomieGeeignetNachProzentCapex\": null,\n              \"taxonomieKonformNachProzentUmsatz\": null,\n              \"taxonomieKonformNachProzentCapex\": null\n            },\n            \"2020\": {\n              \"taxonomieGeeignetNachProzentUmsatz\": null,\n              \"taxonomieGeeignetNachProzentCapex\": null,\n              \"taxonomieKonformNachProzentUmsatz\": null,\n              \"taxonomieKonformNachProzentCapex\": null\n            },\n            \"2021\": {\n              \"taxonomieGeeignetNachProzentUmsatz\": 25,\n              \"taxonomieGeeignetNachProzentCapex\": 7,\n              \"taxonomieKonformNachProzentUmsatz\": 15,\n              \"taxonomieKonformNachProzentCapex\": 5\n            },\n            \"2022\": {\n              \"taxonomieGeeignetNachProzentUmsatz\": 56,\n              \"taxonomieGeeignetNachProzentCapex\": 8,\n              \"taxonomieKonformNachProzentUmsatz\": 18,\n              \"taxonomieKonformNachProzentCapex\": 6\n            },\n            \"2023\": {\n              \"taxonomieGeeignetNachProzentUmsatz\": 70,\n              \"taxonomieGeeignetNachProzentCapex\": 14,\n              \"taxonomieKonformNachProzentUmsatz\": 24,\n              \"taxonomieKonformNachProzentCapex\": 10\n            },\n            \"2024\": {\n              \"taxonomieGeeignetNachProzentUmsatz\": null,\n              \"taxonomieGeeignetNachProzentCapex\": null,\n              \"taxonomieKonformNachProzentUmsatz\": null,\n              \"taxonomieKonformNachProzentCapex\": null\n            },\n            \"2025\": {\n              \"taxonomieGeeignetNachProzentUmsatz\": null,\n              \"taxonomieGeeignetNachProzentCapex\": null,\n              \"taxonomieKonformNachProzentUmsatz\": null,\n              \"taxonomieKonformNachProzentCapex\": null\n            }\n          }\n        }\n      }\n    },\n    \"soziales\": {\n      \"unternehmensstrukturaenderungen\": {\n        \"vorhandenseinKuerzlicherAenderungenDerUnternehmensstruktur\": \"Yes\",\n        \"anzahlUnbefristeterVertraegeInDeutschland\": 543,\n        \"anzahlDerVonEinemVerkaufBetroffenenUnbefristetenVertraegeInDeutschland\": 63,\n        \"anzahlDerVonEinerAkquisitionBetroffenenUnbefristetenVertraegeInDeutschland\": 34,\n        \"anzahlUnbefristeterVertraegeInDerGesamtgruppe\": 453,\n        \"anzahlDerVonEinemVerkaufBetroffenenUnbefristetenVertraegeInDerGesamtgruppe\": 75,\n        \"anzahlDerVonEinerAkquisitionBetroffenenUnbefristetenVertraegeInDerGesamtgruppe\": 967,\n        \"auswirkungenAufAnteilBefristerVertraegeUndFluktuation\": {\n          \"currentYear\": 2022,\n          \"yearlyData\": {\n            \"2019\": {\n              \"anzahlDerBefristetenVertraege\": null,\n              \"fluktuation\": null\n            },\n            \"2020\": {\n              \"anzahlDerBefristetenVertraege\": null,\n              \"fluktuation\": null\n            },\n            \"2021\": {\n              \"anzahlDerBefristetenVertraege\": 456,\n              \"fluktuation\": 24\n            },\n            \"2022\": {\n              \"anzahlDerBefristetenVertraege\": 477,\n              \"fluktuation\": 57\n            }\n          }\n        }\n      },\n      \"sicherheitUndWeiterbildung\": {\n        \"sicherheitsmassnahmenFuerMitarbeiter\": \"Sicherheitsmaßnahme\",\n        \"unfallrate\": {\n          \"currentYear\": 2023,\n          \"yearlyData\": {\n            \"2019\": {\n              \"haeufigkeitsrateVonArbeitsunfaellenMitZeitverlust\": null\n            },\n            \"2020\": {\n              \"haeufigkeitsrateVonArbeitsunfaellenMitZeitverlust\": null\n            },\n            \"2021\": {\n              \"haeufigkeitsrateVonArbeitsunfaellenMitZeitverlust\": 8\n            },\n            \"2022\": {\n              \"haeufigkeitsrateVonArbeitsunfaellenMitZeitverlust\": 3\n            }\n          }\n        },\n        \"budgetFuerSchulungAusbildung\": {\n          \"currentYear\": 2023,\n          \"yearlyData\": {\n            \"2019\": {\n              \"budgetProMitarbeiter\": null\n            },\n            \"2020\": {\n              \"budgetProMitarbeiter\": null\n            },\n            \"2021\": {\n              \"budgetProMitarbeiter\": 500\n            },\n            \"2022\": {\n              \"budgetProMitarbeiter\": 1000\n            }\n          }\n        }\n      },\n      \"einkommensgleichheit\": {\n        \"ueberwachungDerEinkommensungleichheit\": {\n          \"currentYear\": 2023,\n          \"yearlyData\": {\n            \"2019\": {\n              \"unbereinigtesGeschlechtsspezifischesLohngefaelle\": null,\n              \"einkommensungleichheitsverhaeltnis\": null,\n              \"ceoEinkommensungleichheitsverhaeltnis\": null\n            },\n            \"2020\": {\n              \"unbereinigtesGeschlechtsspezifischesLohngefaelle\": null,\n              \"einkommensungleichheitsverhaeltnis\": null,\n              \"ceoEinkommensungleichheitsverhaeltnis\": null\n            },\n            \"2021\": {\n              \"unbereinigtesGeschlechtsspezifischesLohngefaelle\": 45,\n              \"einkommensungleichheitsverhaeltnis\": 23,\n              \"ceoEinkommensungleichheitsverhaeltnis\": 12\n            },\n            \"2022\": {\n              \"unbereinigtesGeschlechtsspezifischesLohngefaelle\": 34,\n              \"einkommensungleichheitsverhaeltnis\": 34,\n              \"ceoEinkommensungleichheitsverhaeltnis\": 76\n            }\n          }\n        },\n        \"massnahmenZurVerbesserungDerEinkommensungleichheit\": null\n      },\n      \"geschlechterdiversitaet\": {\n        \"mitarbeiterAufTopManagementEbene\": 2,\n        \"frauenAufTopManagementEbene\": 6,\n        \"mitgliederGeschaeftsfuehrung\": 4671,\n        \"frauenInDerGeschaeftsfuehrung\": 2,\n        \"definitionTopManagement\": \"Definition \",\n        \"einhaltungRechtlicherVorgaben\": null\n      },\n      \"audit\": {\n        \"auditsZurEinhaltungVonArbeitsstandards\": \"Yes\",\n        \"artDesAudits\": \"PruefungDurchDritte\",\n        \"auditErgebnisse\": \"\"\n      }\n    },\n    \"unternehmensfuehrungGovernance\": {\n      \"aufsichtsrat\": {\n        \"anzahlDerMitgliederImAufsichtsrat\": 34,\n        \"anzahlUnabhaengigerMitgliederImAufsichtsrat\": 23,\n        \"anzahlVonFrauenImAufsichtsrat\": 15\n      },\n      \"verguetungsausschuss\": {\n        \"anzahlDerMitgliederImVerguetungsausschuss\": 36,\n        \"anzahlUnabhaengigerMitgliederImVerguetungsausschuss\": null,\n        \"anzahlVonFrauenImVerguetungsausschuss\": null\n      },\n      \"nominierungsausschuss\": {\n        \"anzahlDerMitgliederImNominierungsausschuss\": 43,\n        \"anzahlUnabhaengigerMitgliederImNominierungsausschuss\": null,\n        \"anzahlVonFrauenImVerguetungsausschuss\": 23\n      },\n      \"pruefungsausschuss\": {\n        \"anzahlDerMitgliederImPruefungsausschuss\": 41,\n        \"anzahlUnabhaengigerMitgliederImPruefungsausschuss\": 35,\n        \"anzahlVonFrauenImPruefungsausschuss\": null\n      },\n      \"nachhaltigkeitsausschuss\": {\n        \"anzahlDerMitgliederImNachhaltigkeitsausschuss\": 12,\n        \"anzahlUnabhaengigerMitgliederImNachhaltigkeitsausschuss\": 4,\n        \"anzahlVonFrauenImNachhaltigkeitsausschuss\": 4\n      },\n      \"sonstige\": {\n        \"wirtschaftspruefer\": \"John Doe\",\n        \"trennungVonCeoOderVorsitzenden\": \"Yes\",\n        \"amtszeitBisZurTrennung\": \"4\"\n      },\n      \"stakeholder\": {\n        \"einbeziehungVonStakeholdern\": \"Yes\",\n        \"prozessDerEinbeziehungVonStakeholdern\": \"Prozess\",\n        \"mechanismenZurAusrichtungAufStakeholder\": null\n      },\n      \"unternehmensrichtlinien\": {\n        \"veroeffentlichteUnternehmensrichtlinien\": [\n          \"Verhaltenskodex\",\n          \"Zwangsarbeit\",\n          \"MgtVonUmweltgefahren\"\n        ],\n        \"weitereVeroeffentlicheUnternehmensrichtlinien\": \"Keine\"\n      },\n      \"lieferantenauswahl\": {\n        \"esgKriterienUndUeberwachungDerLieferanten\": \"Yes\",\n        \"auswahlkriterien\": null\n      }\n    }\n  }\n}"
      },
      "EsgQuestionnaireAllgemein": {
        "type": "object",
        "properties": {
          "esgZiele": {
            "nullable": true,
            "allOf": [
              {
                "$ref": "#/components/schemas/EsgQuestionnaireAllgemeinEsgZiele"
              }
            ]
          },
          "sektoren": {
            "nullable": true,
            "allOf": [
              {
                "$ref": "#/components/schemas/EsgQuestionnaireAllgemeinSektoren"
              }
            ]
          },
          "esgBerichte": {
            "nullable": true,
            "allOf": [
              {
                "$ref": "#/components/schemas/EsgQuestionnaireAllgemeinEsgBerichte"
              }
            ]
          },
          "akkreditierungen": {
            "nullable": true,
            "allOf": [
              {
                "$ref": "#/components/schemas/EsgQuestionnaireAllgemeinAkkreditierungen"
              }
            ]
          },
          "unGlobalConceptPrinzipien": {
            "nullable": true,
            "allOf": [
              {
                "$ref": "#/components/schemas/EsgQuestionnaireAllgemeinUnGlobalConceptPrinzipien"
              }
            ]
          },
          "oecdLeitsaetze": {
            "nullable": true,
            "allOf": [
              {
                "$ref": "#/components/schemas/EsgQuestionnaireAllgemeinOecdLeitsaetze"
              }
            ]
          },
          "sonstige": {
            "nullable": true,
            "allOf": [
              {
                "$ref": "#/components/schemas/EsgQuestionnaireAllgemeinSonstige"
              }
            ]
          },
          "fuehrungsstandards": {
            "nullable": true,
            "allOf": [
              {
                "$ref": "#/components/schemas/EsgQuestionnaireAllgemeinFuehrungsstandards"
              }
            ]
          },
          "rechtsstreitigkeiten": {
            "nullable": true,
            "allOf": [
              {
                "$ref": "#/components/schemas/EsgQuestionnaireAllgemeinRechtsstreitigkeiten"
              }
            ]
          },
          "rating": {
            "nullable": true,
            "allOf": [
              {
                "$ref": "#/components/schemas/EsgQuestionnaireAllgemeinRating"
              }
            ]
          },
          "anleihen": {
            "nullable": true,
            "allOf": [
              {
                "$ref": "#/components/schemas/EsgQuestionnaireAllgemeinAnleihen"
              }
            ]
          },
          "risiken": {
            "nullable": true,
            "allOf": [
              {
                "$ref": "#/components/schemas/EsgQuestionnaireAllgemeinRisiken"
              }
            ]
          }
        }
      },
      "EsgQuestionnaireAllgemeinAkkreditierungen": {
        "type": "object",
        "properties": {
          "iso14001": {
            "nullable": true,
            "allOf": [
              {
                "$ref": "#/components/schemas/BaseDataPointYesNo"
              }
            ]
          },
          "iso45001": {
            "nullable": true,
            "allOf": [
              {
                "$ref": "#/components/schemas/BaseDataPointYesNo"
              }
            ]
          },
          "iso27001": {
            "nullable": true,
            "allOf": [
              {
                "$ref": "#/components/schemas/BaseDataPointYesNo"
              }
            ]
          },
          "iso50001": {
            "nullable": true,
            "allOf": [
              {
                "$ref": "#/components/schemas/BaseDataPointYesNo"
              }
            ]
          },
          "weitereAkkreditierungen": {
            "type": "array",
            "nullable": true,
            "items": {
              "$ref": "#/components/schemas/BaseDataPointString"
            }
          }
        }
      },
      "EsgQuestionnaireAllgemeinAnleihen": {
        "type": "object",
        "properties": {
          "grueneSozialeUndOderNachhaltigeEmissionen": {
            "nullable": true,
            "allOf": [
              {
                "$ref": "#/components/schemas/YesNo"
              }
            ]
          },
          "ausstehendeGrueneSozialeUndOderNachhaltigeEmissionen": {
            "type": "number",
            "nullable": true
          },
          "sustainibilityLinkedDebt": {
            "nullable": true,
            "allOf": [
              {
                "$ref": "#/components/schemas/YesNo"
              }
            ]
          },
          "ausstehendeSustainibilityLinkedDebt": {
            "type": "number",
            "nullable": true
          }
        }
      },
      "EsgQuestionnaireAllgemeinEsgBerichte": {
        "type": "object",
        "properties": {
          "nachhaltigkeitsberichte": {
            "nullable": true,
            "allOf": [
              {
                "$ref": "#/components/schemas/YesNo"
              }
            ]
          },
          "frequenzDerBerichterstattung": {
            "nullable": true,
            "allOf": [
              {
                "$ref": "#/components/schemas/EsgQuestionnaireAllgemeinEsgberichteFrequenzDerBerichterstattungOptions"
              }
            ]
          },
          "aktuelleBerichte": {
            "type": "array",
            "nullable": true,
            "items": {
              "$ref": "#/components/schemas/BaseDataPointString"
            }
          }
        }
      },
      "EsgQuestionnaireAllgemeinEsgZiele": {
        "type": "object",
        "properties": {
          "existenzVonEsgZielen": {
            "nullable": true,
            "allOf": [
              {
                "$ref": "#/components/schemas/YesNo"
              }
            ]
          },
          "beschreibungDerEsgZiele": {
            "type": "string",
            "nullable": true
          },
          "investitionenInZielerreichung": {
            "type": "string",
            "nullable": true
          }
        }
      },
      "EsgQuestionnaireAllgemeinEsgberichteFrequenzDerBerichterstattungOptions": {
        "type": "string",
        "enum": [
          "Jaehrlich",
          "Halbjaehrlich",
          "Vierteljaehrlich",
          "Monatlich"
        ]
      },
      "EsgQuestionnaireAllgemeinFuehrungsstandards": {
        "type": "object",
        "properties": {
          "oekologischeSozialeFuehrungsstandardsOderPrinzipien": {
            "nullable": true,
            "allOf": [
              {
                "$ref": "#/components/schemas/YesNo"
              }
            ]
          },
          "anreizmechanismenFuerDasManagementUmwelt": {
            "nullable": true,
            "allOf": [
              {
                "$ref": "#/components/schemas/EsgQuestionnaireAllgemeinFuehrungsstandardsAnreizmechanismenFuerDasManagementUmweltOptions"
              }
            ]
          },
          "anreizmechanismenFuerDasManagementSoziales": {
            "nullable": true,
            "allOf": [
              {
                "$ref": "#/components/schemas/EsgQuestionnaireAllgemeinFuehrungsstandardsAnreizmechanismenFuerDasManagementSozialesOptions"
              }
            ]
          }
        }
      },
      "EsgQuestionnaireAllgemeinFuehrungsstandardsAnreizmechanismenFuerDasManagementSozialesOptions": {
        "type": "string",
        "enum": [
          "Nein",
          "JaAufsichtsrat",
          "JaGeschaeftsleitung",
          "JaAufsichtsratUndGeschaeftsleitung"
        ]
      },
      "EsgQuestionnaireAllgemeinFuehrungsstandardsAnreizmechanismenFuerDasManagementUmweltOptions": {
        "type": "string",
        "enum": [
          "Nein",
          "JaAufsichtsrat",
          "JaGeschaeftsleitung",
          "JaAufsichtsratUndGeschaeftsleitung"
        ]
      },
      "EsgQuestionnaireAllgemeinOecdLeitsaetze": {
        "type": "object",
        "properties": {
          "mechanismenZurUeberwachungDerEinhaltungDerOecdLeitsaetze": {
            "nullable": true,
            "allOf": [
              {
                "$ref": "#/components/schemas/YesNo"
              }
            ]
          },
          "richtlinienZurEinhaltungDerOecdLeitsaetze": {
            "type": "array",
            "nullable": true,
            "items": {
              "$ref": "#/components/schemas/BaseDataPointString"
            }
          },
          "erklaerungDerEinhaltungDerOecdLeitsaetze": {
            "type": "string",
            "nullable": true
          }
        }
      },
      "EsgQuestionnaireAllgemeinRating": {
        "type": "object",
        "properties": {
          "esgRating": {
            "nullable": true,
            "allOf": [
              {
                "$ref": "#/components/schemas/YesNo"
              }
            ]
          },
          "agentur": {
            "type": "string",
            "nullable": true
          },
          "ergebnis": {
            "type": "string",
            "nullable": true
          },
          "ratingbericht": {
            "nullable": true,
            "allOf": [
              {
                "$ref": "#/components/schemas/BaseDataPointYesNo"
              }
            ]
          },
          "kritischePunkte": {
            "type": "string",
            "nullable": true
          }
        }
      },
      "EsgQuestionnaireAllgemeinRechtsstreitigkeiten": {
        "type": "object",
        "properties": {
          "esgBezogeneRechtsstreitigkeiten": {
            "nullable": true,
            "allOf": [
              {
                "$ref": "#/components/schemas/YesNo"
              }
            ]
          },
          "rechtsstreitigkeitenMitBezugZuE": {
            "nullable": true,
            "allOf": [
              {
                "$ref": "#/components/schemas/YesNo"
              }
            ]
          },
          "statusZuE": {
            "nullable": true,
            "allOf": [
              {
                "$ref": "#/components/schemas/EsgQuestionnaireAllgemeinRechtsstreitigkeitenStatusZuEOptions"
              }
            ]
          },
          "einzelheitenZuDenRechtsstreitigkeitenZuE": {
            "type": "string",
            "nullable": true
          },
          "rechtsstreitigkeitenMitBezugZuS": {
            "nullable": true,
            "allOf": [
              {
                "$ref": "#/components/schemas/YesNo"
              }
            ]
          },
          "statusZuS": {
            "nullable": true,
            "allOf": [
              {
                "$ref": "#/components/schemas/EsgQuestionnaireAllgemeinRechtsstreitigkeitenStatusZuSOptions"
              }
            ]
          },
          "einzelheitenZuDenRechtsstreitigkeitenZuS": {
            "type": "string",
            "nullable": true
          },
          "rechtsstreitigkeitenMitBezugZuG": {
            "nullable": true,
            "allOf": [
              {
                "$ref": "#/components/schemas/YesNo"
              }
            ]
          },
          "statusZuG": {
            "nullable": true,
            "allOf": [
              {
                "$ref": "#/components/schemas/EsgQuestionnaireAllgemeinRechtsstreitigkeitenStatusZuGOptions"
              }
            ]
          },
          "einzelheitenZuDenRechtsstreitigkeitenZuG": {
            "type": "string",
            "nullable": true
          }
        }
      },
      "EsgQuestionnaireAllgemeinRechtsstreitigkeitenStatusZuEOptions": {
        "type": "string",
        "enum": [
          "Offen",
          "Geklaert"
        ]
      },
      "EsgQuestionnaireAllgemeinRechtsstreitigkeitenStatusZuGOptions": {
        "type": "string",
        "enum": [
          "Offen",
          "Geklaert"
        ]
      },
      "EsgQuestionnaireAllgemeinRechtsstreitigkeitenStatusZuSOptions": {
        "type": "string",
        "enum": [
          "Offen",
          "Geklaert"
        ]
      },
      "EsgQuestionnaireAllgemeinRisiken": {
        "type": "object",
        "properties": {
          "wichtigsteESUndGRisikenUndBewertung": {
            "type": "string",
            "nullable": true
          },
          "hindernisseBeimUmgangMitEsgBedenken": {
            "type": "string",
            "nullable": true
          }
        }
      },
      "EsgQuestionnaireAllgemeinSektoren": {
        "type": "object",
        "properties": {
          "sektorenMitHohenKlimaauswirkungen": {
            "nullable": true,
            "allOf": [
              {
                "$ref": "#/components/schemas/YesNo"
              }
            ]
          },
          "auflistungDerSektoren": {
            "type": "array",
            "nullable": true,
            "items": {
              "$ref": "#/components/schemas/AuflistungDerSektorenOptions"
            }
          }
        }
      },
      "EsgQuestionnaireAllgemeinSonstige": {
        "type": "object",
        "properties": {
          "ausrichtungAufDieUnSdgsUndAktivesVerfolgen": {
            "type": "string",
            "nullable": true
          },
          "ausschlusslistenAufBasisVonEsgKriterien": {
            "nullable": true,
            "allOf": [
              {
                "$ref": "#/components/schemas/YesNo"
              }
            ]
          },
          "ausschlusslisten": {
            "type": "string",
            "nullable": true
          }
        }
      },
      "EsgQuestionnaireAllgemeinUnGlobalConceptPrinzipien": {
        "type": "object",
        "properties": {
          "mechanismenZurUeberwachungDerEinhaltungDerUngcp": {
            "nullable": true,
            "allOf": [
              {
                "$ref": "#/components/schemas/YesNo"
              }
            ]
          },
          "richtlinienZurEinhaltungDerUngcp": {
            "type": "array",
            "nullable": true,
            "items": {
              "$ref": "#/components/schemas/BaseDataPointString"
            }
          },
          "erklaerungDerEinhaltungDerUngcp": {
            "type": "string",
            "nullable": true
          }
        }
      },
      "EsgQuestionnaireData": {
        "required": [
          "general"
        ],
        "type": "object",
        "properties": {
          "general": {
            "$ref": "#/components/schemas/EsgQuestionnaireGeneral"
          },
          "allgemein": {
            "nullable": true,
            "allOf": [
              {
                "$ref": "#/components/schemas/EsgQuestionnaireAllgemein"
              }
            ]
          },
          "umwelt": {
            "nullable": true,
            "allOf": [
              {
                "$ref": "#/components/schemas/EsgQuestionnaireUmwelt"
              }
            ]
          },
          "soziales": {
            "nullable": true,
            "allOf": [
              {
                "$ref": "#/components/schemas/EsgQuestionnaireSoziales"
              }
            ]
          },
          "unternehmensfuehrungGovernance": {
            "nullable": true,
            "allOf": [
              {
                "$ref": "#/components/schemas/EsgQuestionnaireUnternehmensfuehrungGovernance"
              }
            ]
          }
        }
      },
      "EsgQuestionnaireGeneral": {
        "required": [
          "masterData"
        ],
        "type": "object",
        "properties": {
          "masterData": {
            "$ref": "#/components/schemas/EsgQuestionnaireGeneralMasterData"
          }
        }
      },
      "EsgQuestionnaireGeneralMasterData": {
        "required": [
          "berichtspflichtUndEinwilligungZurVeroeffentlichung"
        ],
        "type": "object",
        "properties": {
          "berichtspflichtUndEinwilligungZurVeroeffentlichung": {
            "$ref": "#/components/schemas/YesNo"
          },
          "gueltigkeitsDatum": {
            "type": "string",
            "format": "date",
            "nullable": true
          }
        }
      },
      "EsgQuestionnaireSoziales": {
        "type": "object",
        "properties": {
          "unternehmensstrukturaenderungen": {
            "nullable": true,
            "allOf": [
              {
                "$ref": "#/components/schemas/EsgQuestionnaireSozialesUnternehmensstrukturaenderungen"
              }
            ]
          },
          "sicherheitUndWeiterbildung": {
            "nullable": true,
            "allOf": [
              {
                "$ref": "#/components/schemas/EsgQuestionnaireSozialesSicherheitUndWeiterbildung"
              }
            ]
          },
          "einkommensgleichheit": {
            "nullable": true,
            "allOf": [
              {
                "$ref": "#/components/schemas/EsgQuestionnaireSozialesEinkommensgleichheit"
              }
            ]
          },
          "geschlechterdiversitaet": {
            "nullable": true,
            "allOf": [
              {
                "$ref": "#/components/schemas/EsgQuestionnaireSozialesGeschlechterdiversitaet"
              }
            ]
          },
          "audit": {
            "nullable": true,
            "allOf": [
              {
                "$ref": "#/components/schemas/EsgQuestionnaireSozialesAudit"
              }
            ]
          }
        }
      },
      "EsgQuestionnaireSozialesAudit": {
        "type": "object",
        "properties": {
          "auditsZurEinhaltungVonArbeitsstandards": {
            "nullable": true,
            "allOf": [
              {
                "$ref": "#/components/schemas/YesNo"
              }
            ]
          },
          "artDesAudits": {
            "nullable": true,
            "allOf": [
              {
                "$ref": "#/components/schemas/EsgQuestionnaireSozialesAuditArtDesAuditsOptions"
              }
            ]
          },
          "auditErgebnisse": {
            "type": "string",
            "nullable": true
          }
        }
      },
      "EsgQuestionnaireSozialesAuditArtDesAuditsOptions": {
        "type": "string",
        "enum": [
          "InterneAnhoerung",
          "PruefungDurchDritte",
          "SowohlInternAlsAuchVonDrittanbietern"
        ]
      },
      "EsgQuestionnaireSozialesEinkommensgleichheit": {
        "type": "object",
        "properties": {
          "ueberwachungDerEinkommensungleichheit": {
            "nullable": true,
            "allOf": [
              {
                "$ref": "#/components/schemas/YearlyTimeseriesDataUeberwachungDerEinkommensungleichheitValues"
              }
            ]
          },
          "massnahmenZurVerbesserungDerEinkommensungleichheit": {
            "type": "string",
            "nullable": true
          }
        }
      },
      "EsgQuestionnaireSozialesGeschlechterdiversitaet": {
        "type": "object",
        "properties": {
          "mitarbeiterAufTopManagementEbene": {
            "type": "integer",
            "nullable": true
          },
          "frauenAufTopManagementEbene": {
            "type": "integer",
            "nullable": true
          },
          "mitgliederGeschaeftsfuehrung": {
            "type": "integer",
            "nullable": true
          },
          "frauenInDerGeschaeftsfuehrung": {
            "type": "integer",
            "nullable": true
          },
          "definitionTopManagement": {
            "type": "string",
            "nullable": true
          },
          "einhaltungRechtlicherVorgaben": {
            "type": "string",
            "nullable": true
          }
        }
      },
      "EsgQuestionnaireSozialesSicherheitUndWeiterbildung": {
        "type": "object",
        "properties": {
          "sicherheitsmassnahmenFuerMitarbeiter": {
            "type": "string",
            "nullable": true
          },
          "unfallrate": {
            "nullable": true,
            "allOf": [
              {
                "$ref": "#/components/schemas/YearlyTimeseriesDataUnfallrateValues"
              }
            ]
          },
          "budgetFuerSchulungAusbildung": {
            "nullable": true,
            "allOf": [
              {
                "$ref": "#/components/schemas/YearlyTimeseriesDataBudgetFuerSchulungAusbildungValues"
              }
            ]
          }
        }
      },
      "EsgQuestionnaireSozialesUnternehmensstrukturaenderungen": {
        "type": "object",
        "properties": {
          "vorhandenseinKuerzlicherAenderungenDerUnternehmensstruktur": {
            "nullable": true,
            "allOf": [
              {
                "$ref": "#/components/schemas/YesNo"
              }
            ]
          },
          "anzahlUnbefristeterVertraegeInDeutschland": {
            "type": "integer",
            "nullable": true
          },
          "anzahlDerVonEinemVerkaufBetroffenenUnbefristetenVertraegeInDeutschland": {
            "type": "integer",
            "nullable": true
          },
          "anzahlDerVonEinerAkquisitionBetroffenenUnbefristetenVertraegeInDeutschland": {
            "type": "integer",
            "nullable": true
          },
          "anzahlUnbefristeterVertraegeInDerGesamtgruppe": {
            "type": "integer",
            "nullable": true
          },
          "anzahlDerVonEinemVerkaufBetroffenenUnbefristetenVertraegeInDerGesamtgruppe": {
            "type": "integer",
            "nullable": true
          },
          "anzahlDerVonEinerAkquisitionBetroffenenUnbefristetenVertraegeInDerGesamtgruppe": {
            "type": "integer",
            "nullable": true
          },
          "auswirkungenAufAnteilBefristerVertraegeUndFluktuation": {
            "nullable": true,
            "allOf": [
              {
                "$ref": "#/components/schemas/YearlyTimeseriesDataAuswirkungenAufAnteilBefristerVertraegeUndFluktuationValues"
              }
            ]
          }
        }
      },
      "EsgQuestionnaireUmwelt": {
        "type": "object",
        "properties": {
          "treibhausgasemissionen": {
            "nullable": true,
            "allOf": [
              {
                "$ref": "#/components/schemas/EsgQuestionnaireUmweltTreibhausgasemissionen"
              }
            ]
          },
          "produktion": {
            "nullable": true,
            "allOf": [
              {
                "$ref": "#/components/schemas/EsgQuestionnaireUmweltProduktion"
              }
            ]
          },
          "energieverbrauch": {
            "nullable": true,
            "allOf": [
              {
                "$ref": "#/components/schemas/EsgQuestionnaireUmweltEnergieverbrauch"
              }
            ]
          },
          "energieeffizienzImmobilienanlagen": {
            "nullable": true,
            "allOf": [
              {
                "$ref": "#/components/schemas/EsgQuestionnaireUmweltEnergieeffizienzImmobilienanlagen"
              }
            ]
          },
          "wasserverbrauch": {
            "nullable": true,
            "allOf": [
              {
                "$ref": "#/components/schemas/EsgQuestionnaireUmweltWasserverbrauch"
              }
            ]
          },
          "abfallproduktion": {
            "nullable": true,
            "allOf": [
              {
                "$ref": "#/components/schemas/EsgQuestionnaireUmweltAbfallproduktion"
              }
            ]
          },
          "biodiversitaet": {
            "nullable": true,
            "allOf": [
              {
                "$ref": "#/components/schemas/EsgQuestionnaireUmweltBiodiversitaet"
              }
            ]
          },
          "fossileBrennstoffe": {
            "nullable": true,
            "allOf": [
              {
                "$ref": "#/components/schemas/EsgQuestionnaireUmweltFossileBrennstoffe"
              }
            ]
          },
          "taxonomie": {
            "nullable": true,
            "allOf": [
              {
                "$ref": "#/components/schemas/EsgQuestionnaireUmweltTaxonomie"
              }
            ]
          }
        }
      },
      "EsgQuestionnaireUmweltAbfallproduktion": {
        "type": "object",
        "properties": {
          "berichterstattungAbfallproduktion": {
            "nullable": true,
            "allOf": [
              {
                "$ref": "#/components/schemas/YearlyTimeseriesDataBerichterstattungAbfallproduktionValues"
              }
            ]
          },
          "unternehmensGruppenStrategieBzglAbfallproduktion": {
            "type": "string",
            "nullable": true
          },
          "recyclingImProduktionsprozess": {
            "nullable": true,
            "allOf": [
              {
                "$ref": "#/components/schemas/YearlyTimeseriesDataRecyclingImProduktionsprozessValues"
              }
            ]
          },
          "gefaehrlicherAbfall": {
            "type": "string",
            "nullable": true
          }
        }
      },
      "EsgQuestionnaireUmweltBiodiversitaet": {
        "type": "object",
        "properties": {
          "negativeAktivitaetenFuerDieBiologischeVielfalt": {
            "nullable": true,
            "allOf": [
              {
                "$ref": "#/components/schemas/YesNo"
              }
            ]
          },
          "negativeMassnahmenFuerDieBiologischeVielfalt": {
            "type": "string",
            "nullable": true
          },
          "positiveAktivitaetenFuerDieBiologischeVielfalt": {
            "nullable": true,
            "allOf": [
              {
                "$ref": "#/components/schemas/YesNo"
              }
            ]
          },
          "positiveMassnahmenFuerDieBiologischeVielfalt": {
            "type": "string",
            "nullable": true
          }
        }
      },
      "EsgQuestionnaireUmweltEnergieeffizienzImmobilienanlagen": {
        "type": "object",
        "properties": {
          "berichterstattungEnergieverbrauchVonImmobilienvermoegen": {
            "nullable": true,
            "allOf": [
              {
                "$ref": "#/components/schemas/YearlyTimeseriesDataBerichterstattungEnergieverbrauchVonImmobilienvermoegenValues"
              }
            ]
          },
          "unternehmensGruppenStrategieBzglEnergieeffizientenImmobilienanlagen": {
            "type": "string",
            "nullable": true
          }
        }
      },
      "EsgQuestionnaireUmweltEnergieverbrauch": {
        "type": "object",
        "properties": {
          "berichterstattungEnergieverbrauch": {
            "nullable": true,
            "allOf": [
              {
                "$ref": "#/components/schemas/YearlyTimeseriesDataBerichterstattungEnergieverbrauchValues"
              }
            ]
          },
          "unternehmensGruppenStrategieBzglEnergieverbrauch": {
            "type": "string",
            "nullable": true
          }
        }
      },
      "EsgQuestionnaireUmweltFossileBrennstoffe": {
        "type": "object",
        "properties": {
          "einnahmenAusFossilenBrennstoffen": {
            "nullable": true,
            "allOf": [
              {
                "$ref": "#/components/schemas/YesNo"
              }
            ]
          },
          "berichterstattungEinnahmenAusFossilenBrennstoffen": {
            "nullable": true,
            "allOf": [
              {
                "$ref": "#/components/schemas/YearlyTimeseriesDataBerichterstattungEinnahmenAusFossilenBrennstoffenValues"
              }
            ]
          }
        }
      },
      "EsgQuestionnaireUmweltProduktion": {
        "type": "object",
        "properties": {
          "produkteZurVerringerungDerUmweltbelastung": {
            "nullable": true,
            "allOf": [
              {
                "$ref": "#/components/schemas/YesNo"
              }
            ]
          },
          "verringerungenDerUmweltbelastung": {
            "type": "string",
            "nullable": true
          },
          "oekologischerMindestStandardFuerProduktionsprozesse": {
            "nullable": true,
            "allOf": [
              {
                "$ref": "#/components/schemas/YesNo"
              }
            ]
          }
        }
      },
      "EsgQuestionnaireUmweltTaxonomie": {
        "type": "object",
        "properties": {
          "taxonomieBerichterstattung": {
            "nullable": true,
            "allOf": [
              {
                "$ref": "#/components/schemas/EsgQuestionnaireUmweltTaxonomieTaxonomieBerichterstattungOptions"
              }
            ]
          },
          "euTaxonomieKompassAktivitaeten": {
            "type": "array",
            "nullable": true,
            "items": {
              "$ref": "#/components/schemas/Activity"
            }
          },
          "umsatzInvestitionsaufwandFuerNachhaltigeAktivitaeten": {
            "nullable": true,
            "allOf": [
              {
                "$ref": "#/components/schemas/YearlyTimeseriesDataUmsatzInvestitionsaufwandFuerNachhaltigeAktivitaetenValues"
              }
            ]
          }
        }
      },
      "EsgQuestionnaireUmweltTaxonomieTaxonomieBerichterstattungOptions": {
        "type": "string",
        "enum": [
          "Nfrd",
          "Csrd"
        ]
      },
      "EsgQuestionnaireUmweltTreibhausgasemissionen": {
        "type": "object",
        "properties": {
          "treibhausgasBerichterstattungUndPrognosen": {
            "nullable": true,
            "allOf": [
              {
                "$ref": "#/components/schemas/YearlyTimeseriesDataTreibhausgasBerichterstattungUndPrognosenValues"
              }
            ]
          },
          "treibhausgasEmissionsintensitaetDerUnternehmenInDieInvestiertWird": {
            "type": "string",
            "nullable": true
          },
          "strategieUndZieleZurReduzierungVonTreibhausgasEmissionen": {
            "type": "string",
            "nullable": true
          }
        }
      },
      "EsgQuestionnaireUmweltWasserverbrauch": {
        "type": "object",
        "properties": {
          "berichterstattungWasserverbrauch": {
            "nullable": true,
            "allOf": [
              {
                "$ref": "#/components/schemas/YearlyTimeseriesDataBerichterstattungWasserverbrauchValues"
              }
            ]
          },
          "unternehmensGruppenStrategieBzglWasserverbrauch": {
            "type": "string",
            "nullable": true
          }
        }
      },
      "EsgQuestionnaireUnternehmensfuehrungGovernance": {
        "type": "object",
        "properties": {
          "aufsichtsrat": {
            "nullable": true,
            "allOf": [
              {
                "$ref": "#/components/schemas/EsgQuestionnaireUnternehmensfuehrunggovernanceAufsichtsrat"
              }
            ]
          },
          "verguetungsausschuss": {
            "nullable": true,
            "allOf": [
              {
                "$ref": "#/components/schemas/EsgQuestionnaireUnternehmensfuehrunggovernanceVerguetungsausschuss"
              }
            ]
          },
          "nominierungsausschuss": {
            "nullable": true,
            "allOf": [
              {
                "$ref": "#/components/schemas/EsgQuestionnaireUnternehmensfuehrunggovernanceNominierungsausschuss"
              }
            ]
          },
          "pruefungsausschuss": {
            "nullable": true,
            "allOf": [
              {
                "$ref": "#/components/schemas/EsgQuestionnaireUnternehmensfuehrunggovernancePruefungsausschuss"
              }
            ]
          },
          "nachhaltigkeitsausschuss": {
            "nullable": true,
            "allOf": [
              {
                "$ref": "#/components/schemas/EsgQuestionnaireUnternehmensfuehrunggovernanceNachhaltigkeitsausschuss"
              }
            ]
          },
          "sonstige": {
            "nullable": true,
            "allOf": [
              {
                "$ref": "#/components/schemas/EsgQuestionnaireUnternehmensfuehrunggovernanceSonstige"
              }
            ]
          },
          "stakeholder": {
            "nullable": true,
            "allOf": [
              {
                "$ref": "#/components/schemas/EsgQuestionnaireUnternehmensfuehrunggovernanceStakeholder"
              }
            ]
          },
          "unternehmensrichtlinien": {
            "nullable": true,
            "allOf": [
              {
                "$ref": "#/components/schemas/EsgQuestionnaireUnternehmensfuehrunggovernanceUnternehmensrichtlinien"
              }
            ]
          },
          "lieferantenauswahl": {
            "nullable": true,
            "allOf": [
              {
                "$ref": "#/components/schemas/EsgQuestionnaireUnternehmensfuehrunggovernanceLieferantenauswahl"
              }
            ]
          }
        }
      },
      "EsgQuestionnaireUnternehmensfuehrunggovernanceAufsichtsrat": {
        "type": "object",
        "properties": {
          "anzahlDerMitgliederImAufsichtsrat": {
            "type": "integer",
            "nullable": true
          },
          "anzahlUnabhaengigerMitgliederImAufsichtsrat": {
            "type": "integer",
            "nullable": true
          },
          "anzahlVonFrauenImAufsichtsrat": {
            "type": "integer",
            "nullable": true
          }
        }
      },
      "EsgQuestionnaireUnternehmensfuehrunggovernanceLieferantenauswahl": {
        "type": "object",
        "properties": {
          "esgKriterienUndUeberwachungDerLieferanten": {
            "nullable": true,
            "allOf": [
              {
                "$ref": "#/components/schemas/YesNo"
              }
            ]
          },
          "auswahlkriterien": {
            "type": "string",
            "nullable": true
          }
        }
      },
      "EsgQuestionnaireUnternehmensfuehrunggovernanceNachhaltigkeitsausschuss": {
        "type": "object",
        "properties": {
          "anzahlDerMitgliederImNachhaltigkeitsausschuss": {
            "type": "integer",
            "nullable": true
          },
          "anzahlUnabhaengigerMitgliederImNachhaltigkeitsausschuss": {
            "type": "integer",
            "nullable": true
          },
          "anzahlVonFrauenImNachhaltigkeitsausschuss": {
            "type": "integer",
            "nullable": true
          }
        }
      },
      "EsgQuestionnaireUnternehmensfuehrunggovernanceNominierungsausschuss": {
        "type": "object",
        "properties": {
          "anzahlDerMitgliederImNominierungsausschuss": {
            "type": "integer",
            "nullable": true
          },
          "anzahlUnabhaengigerMitgliederImNominierungsausschuss": {
            "type": "integer",
            "nullable": true
          },
          "anzahlVonFrauenImVerguetungsausschuss": {
            "type": "integer",
            "nullable": true
          }
        }
      },
      "EsgQuestionnaireUnternehmensfuehrunggovernancePruefungsausschuss": {
        "type": "object",
        "properties": {
          "anzahlDerMitgliederImPruefungsausschuss": {
            "type": "integer",
            "nullable": true
          },
          "anzahlUnabhaengigerMitgliederImPruefungsausschuss": {
            "type": "integer",
            "nullable": true
          },
          "anzahlVonFrauenImPruefungsausschuss": {
            "type": "integer",
            "nullable": true
          }
        }
      },
      "EsgQuestionnaireUnternehmensfuehrunggovernanceSonstige": {
        "type": "object",
        "properties": {
          "wirtschaftspruefer": {
            "type": "string",
            "nullable": true
          },
          "trennungVonCeoOderVorsitzenden": {
            "nullable": true,
            "allOf": [
              {
                "$ref": "#/components/schemas/YesNo"
              }
            ]
          },
          "amtszeitBisZurTrennung": {
            "type": "integer",
            "nullable": true
          }
        }
      },
      "EsgQuestionnaireUnternehmensfuehrunggovernanceStakeholder": {
        "type": "object",
        "properties": {
          "einbeziehungVonStakeholdern": {
            "nullable": true,
            "allOf": [
              {
                "$ref": "#/components/schemas/YesNo"
              }
            ]
          },
          "prozessDerEinbeziehungVonStakeholdern": {
            "type": "string",
            "nullable": true
          },
          "mechanismenZurAusrichtungAufStakeholder": {
            "type": "string",
            "nullable": true
          }
        }
      },
      "EsgQuestionnaireUnternehmensfuehrunggovernanceUnternehmensrichtlinien": {
        "type": "object",
        "properties": {
          "veroeffentlichteUnternehmensrichtlinien": {
            "type": "array",
            "nullable": true,
            "items": {
              "$ref": "#/components/schemas/VeroeffentlichteUnternehmensrichtlinienOptions"
            }
          },
          "weitereVeroeffentlicheUnternehmensrichtlinien": {
            "type": "string",
            "nullable": true
          }
        }
      },
      "EsgQuestionnaireUnternehmensfuehrunggovernanceVerguetungsausschuss": {
        "type": "object",
        "properties": {
          "anzahlDerMitgliederImVerguetungsausschuss": {
            "type": "integer",
            "nullable": true
          },
          "anzahlUnabhaengigerMitgliederImVerguetungsausschuss": {
            "type": "integer",
            "nullable": true
          },
          "anzahlVonFrauenImVerguetungsausschuss": {
            "type": "integer",
            "nullable": true
          }
        }
      },
      "RecyclingImProduktionsprozessValues": {
        "type": "object",
        "properties": {
          "prozentRecycelteWerkstoffeImProduktionsprozess": {
            "type": "number",
            "nullable": true
          }
        }
      },
      "TreibhausgasBerichterstattungUndPrognosenValues": {
        "type": "object",
        "properties": {
          "scope1": {
            "type": "number",
            "nullable": true
          },
          "scope2": {
            "type": "number",
            "nullable": true
          },
          "scope3": {
            "type": "number",
            "nullable": true
          }
        }
      },
      "UeberwachungDerEinkommensungleichheitValues": {
        "type": "object",
        "properties": {
          "unbereinigtesGeschlechtsspezifischesLohngefaelle": {
            "type": "number",
            "nullable": true
          },
          "einkommensungleichheitsverhaeltnis": {
            "type": "number",
            "nullable": true
          },
          "ceoEinkommensungleichheitsverhaeltnis": {
            "type": "number",
            "nullable": true
          }
        }
      },
      "UmsatzInvestitionsaufwandFuerNachhaltigeAktivitaetenValues": {
        "type": "object",
        "properties": {
          "taxonomieGeeignetNachProzentUmsatz": {
            "type": "number",
            "nullable": true
          },
          "taxonomieGeeignetNachProzentCapex": {
            "type": "number",
            "nullable": true
          },
          "taxonomieKonformNachProzentUmsatz": {
            "type": "number",
            "nullable": true
          },
          "taxonomieKonformNachProzentCapex": {
            "type": "number",
            "nullable": true
          }
        }
      },
      "UnfallrateValues": {
        "type": "object",
        "properties": {
          "haeufigkeitsrateVonArbeitsunfaellenMitZeitverlust": {
            "type": "number",
            "nullable": true
          }
        }
      },
      "VeroeffentlichteUnternehmensrichtlinienOptions": {
        "type": "string",
        "enum": [
          "AntiKorruption",
          "Verhaltenskodex",
          "Interessenkonflikte",
          "Datenschutz",
          "DiversitaetAndInklusion",
          "FaireBehandlungVonKunden",
          "Zwangsarbeit",
          "GesundheitUndSicherheit",
          "MgtVonUmweltgefahren",
          "VerantwortungsvollesMarketing",
          "Whistleblowing",
          "Other"
        ]
      },
      "YearlyTimeseriesDataAuswirkungenAufAnteilBefristerVertraegeUndFluktuationValues": {
        "required": [
          "currentYear",
          "yearlyData"
        ],
        "type": "object",
        "properties": {
          "currentYear": {
            "type": "integer",
            "format": "int32"
          },
          "yearlyData": {
            "type": "object",
            "additionalProperties": {
              "$ref": "#/components/schemas/AuswirkungenAufAnteilBefristerVertraegeUndFluktuationValues"
            }
          }
        }
      },
      "YearlyTimeseriesDataBerichterstattungAbfallproduktionValues": {
        "required": [
          "currentYear",
          "yearlyData"
        ],
        "type": "object",
        "properties": {
          "currentYear": {
            "type": "integer",
            "format": "int32"
          },
          "yearlyData": {
            "type": "object",
            "additionalProperties": {
              "$ref": "#/components/schemas/BerichterstattungAbfallproduktionValues"
            }
          }
        }
      },
      "YearlyTimeseriesDataBerichterstattungEinnahmenAusFossilenBrennstoffenValues": {
        "required": [
          "currentYear",
          "yearlyData"
        ],
        "type": "object",
        "properties": {
          "currentYear": {
            "type": "integer",
            "format": "int32"
          },
          "yearlyData": {
            "type": "object",
            "additionalProperties": {
              "$ref": "#/components/schemas/BerichterstattungEinnahmenAusFossilenBrennstoffenValues"
            }
          }
        }
      },
      "YearlyTimeseriesDataBerichterstattungEnergieverbrauchValues": {
        "required": [
          "currentYear",
          "yearlyData"
        ],
        "type": "object",
        "properties": {
          "currentYear": {
            "type": "integer",
            "format": "int32"
          },
          "yearlyData": {
            "type": "object",
            "additionalProperties": {
              "$ref": "#/components/schemas/BerichterstattungEnergieverbrauchValues"
            }
          }
        }
      },
      "YearlyTimeseriesDataBerichterstattungEnergieverbrauchVonImmobilienvermoegenValues": {
        "required": [
          "currentYear",
          "yearlyData"
        ],
        "type": "object",
        "properties": {
          "currentYear": {
            "type": "integer",
            "format": "int32"
          },
          "yearlyData": {
            "type": "object",
            "additionalProperties": {
              "$ref": "#/components/schemas/BerichterstattungEnergieverbrauchVonImmobilienvermoegenValues"
            }
          }
        }
      },
      "YearlyTimeseriesDataBerichterstattungWasserverbrauchValues": {
        "required": [
          "currentYear",
          "yearlyData"
        ],
        "type": "object",
        "properties": {
          "currentYear": {
            "type": "integer",
            "format": "int32"
          },
          "yearlyData": {
            "type": "object",
            "additionalProperties": {
              "$ref": "#/components/schemas/BerichterstattungWasserverbrauchValues"
            }
          }
        }
      },
      "YearlyTimeseriesDataBudgetFuerSchulungAusbildungValues": {
        "required": [
          "currentYear",
          "yearlyData"
        ],
        "type": "object",
        "properties": {
          "currentYear": {
            "type": "integer",
            "format": "int32"
          },
          "yearlyData": {
            "type": "object",
            "additionalProperties": {
              "$ref": "#/components/schemas/BudgetFuerSchulungAusbildungValues"
            }
          }
        }
      },
      "YearlyTimeseriesDataRecyclingImProduktionsprozessValues": {
        "required": [
          "currentYear",
          "yearlyData"
        ],
        "type": "object",
        "properties": {
          "currentYear": {
            "type": "integer",
            "format": "int32"
          },
          "yearlyData": {
            "type": "object",
            "additionalProperties": {
              "$ref": "#/components/schemas/RecyclingImProduktionsprozessValues"
            }
          }
        }
      },
      "YearlyTimeseriesDataTreibhausgasBerichterstattungUndPrognosenValues": {
        "required": [
          "currentYear",
          "yearlyData"
        ],
        "type": "object",
        "properties": {
          "currentYear": {
            "type": "integer",
            "format": "int32"
          },
          "yearlyData": {
            "type": "object",
            "additionalProperties": {
              "$ref": "#/components/schemas/TreibhausgasBerichterstattungUndPrognosenValues"
            }
          }
        }
      },
      "YearlyTimeseriesDataUeberwachungDerEinkommensungleichheitValues": {
        "required": [
          "currentYear",
          "yearlyData"
        ],
        "type": "object",
        "properties": {
          "currentYear": {
            "type": "integer",
            "format": "int32"
          },
          "yearlyData": {
            "type": "object",
            "additionalProperties": {
              "$ref": "#/components/schemas/UeberwachungDerEinkommensungleichheitValues"
            }
          }
        }
      },
      "YearlyTimeseriesDataUmsatzInvestitionsaufwandFuerNachhaltigeAktivitaetenValues": {
        "required": [
          "currentYear",
          "yearlyData"
        ],
        "type": "object",
        "properties": {
          "currentYear": {
            "type": "integer",
            "format": "int32"
          },
          "yearlyData": {
            "type": "object",
            "additionalProperties": {
              "$ref": "#/components/schemas/UmsatzInvestitionsaufwandFuerNachhaltigeAktivitaetenValues"
            }
          }
        }
      },
      "YearlyTimeseriesDataUnfallrateValues": {
        "required": [
          "currentYear",
          "yearlyData"
        ],
        "type": "object",
        "properties": {
          "currentYear": {
            "type": "integer",
            "format": "int32"
          },
          "yearlyData": {
            "type": "object",
            "additionalProperties": {
              "$ref": "#/components/schemas/UnfallrateValues"
            }
          }
        }
      },
      "CompanyInformationPatch": {
        "type": "object",
        "properties": {
          "companyName": {
            "type": "string",
            "nullable": true
          },
          "companyAlternativeNames": {
            "type": "array",
            "nullable": true,
            "items": {
              "type": "string"
            }
          },
          "companyContactDetails": {
            "type": "array",
            "nullable": true,
            "items": {
              "type": "string"
            }
          },
          "companyLegalForm": {
            "type": "string",
            "nullable": true
          },
          "headquarters": {
            "type": "string",
            "nullable": true
          },
          "headquartersPostalCode": {
            "type": "string",
            "nullable": true
          },
          "sector": {
            "type": "string",
            "nullable": true
          },
          "sectorCodeWz": {
            "type": "string",
            "nullable": true
          },
          "identifiers": {
            "type": "object",
            "additionalProperties": {
              "type": "array",
              "example": {
                "Lei": [
                  "ExampleLei"
                ]
              },
              "items": {
                "type": "string",
                "example": "{\"Lei\":[\"ExampleLei\"]}"
              }
            },
            "nullable": true,
            "example": {
              "Lei": [
                "ExampleLei"
              ]
            }
          },
          "countryCode": {
            "type": "string",
            "nullable": true
          },
          "isTeaserCompany": {
            "type": "boolean",
            "nullable": true
          },
          "website": {
            "type": "string",
            "nullable": true
          },
          "parentCompanyLei": {
            "type": "string",
            "nullable": true
          }
        }
      },
      "IdentifierType": {
        "type": "string",
        "enum": [
          "Lei",
          "Isin",
          "PermId",
          "Ticker",
          "Duns",
          "CompanyRegistrationNumber",
          "VatNumber"
        ]
      },
      "DataMetaInformationForMyDatasets": {
        "required": [
          "companyId",
          "companyName",
          "dataId",
          "dataType",
          "qualityStatus",
          "reportingPeriod",
          "uploadTime"
        ],
        "type": "object",
        "properties": {
          "companyId": {
            "type": "string"
          },
          "dataId": {
            "type": "string"
          },
          "companyName": {
            "type": "string"
          },
          "dataType": {
            "$ref": "#/components/schemas/DataTypeEnum"
          },
          "reportingPeriod": {
            "type": "string"
          },
          "qualityStatus": {
            "$ref": "#/components/schemas/QaStatus"
          },
          "currentlyActive": {
            "type": "boolean",
            "nullable": true
          },
          "uploadTime": {
            "type": "integer",
            "format": "int64"
          }
        }
      },
      "DataAndMetaInformationVsmeData": {
        "required": [
          "data",
          "metaInfo"
        ],
        "type": "object",
        "properties": {
          "metaInfo": {
            "$ref": "#/components/schemas/DataMetaInformation"
          },
          "data": {
            "$ref": "#/components/schemas/VsmeData"
          }
        }
      },
      "DataAndMetaInformationSfdrData": {
        "required": [
          "data",
          "metaInfo"
        ],
        "type": "object",
        "properties": {
          "metaInfo": {
            "$ref": "#/components/schemas/DataMetaInformation"
          },
          "data": {
            "$ref": "#/components/schemas/SfdrData"
          }
        }
      },
      "DataAndMetaInformationPathwaysToParisData": {
        "required": [
          "data",
          "metaInfo"
        ],
        "type": "object",
        "properties": {
          "metaInfo": {
            "$ref": "#/components/schemas/DataMetaInformation"
          },
          "data": {
            "$ref": "#/components/schemas/PathwaysToParisData"
          }
        }
      },
      "DataAndMetaInformationLksgData": {
        "required": [
          "data",
          "metaInfo"
        ],
        "type": "object",
        "properties": {
          "metaInfo": {
            "$ref": "#/components/schemas/DataMetaInformation"
          },
          "data": {
            "$ref": "#/components/schemas/LksgData"
          }
        }
      },
      "DataAndMetaInformationHeimathafenData": {
        "required": [
          "data",
          "metaInfo"
        ],
        "type": "object",
        "properties": {
          "metaInfo": {
            "$ref": "#/components/schemas/DataMetaInformation"
          },
          "data": {
            "$ref": "#/components/schemas/HeimathafenData"
          }
        }
      },
      "DataAndMetaInformationEutaxonomyNonFinancialsData": {
        "required": [
          "data",
          "metaInfo"
        ],
        "type": "object",
        "properties": {
          "metaInfo": {
            "$ref": "#/components/schemas/DataMetaInformation"
          },
          "data": {
            "$ref": "#/components/schemas/EutaxonomyNonFinancialsData"
          }
        }
      },
      "DataAndMetaInformationEuTaxonomyDataForFinancials": {
        "required": [
          "data",
          "metaInfo"
        ],
        "type": "object",
        "properties": {
          "metaInfo": {
            "$ref": "#/components/schemas/DataMetaInformation"
          },
          "data": {
            "$ref": "#/components/schemas/EuTaxonomyDataForFinancials"
          }
        }
      },
      "DataAndMetaInformationEsgQuestionnaireData": {
        "required": [
          "data",
          "metaInfo"
        ],
        "type": "object",
        "properties": {
          "metaInfo": {
            "$ref": "#/components/schemas/DataMetaInformation"
          },
          "data": {
            "$ref": "#/components/schemas/EsgQuestionnaireData"
          }
        }
      },
      "BasicCompanyInformation": {
        "required": [
          "companyId",
          "companyName",
          "countryCode",
          "headquarters"
        ],
        "type": "object",
        "properties": {
          "countryCode": {
            "type": "string"
          },
          "headquarters": {
            "type": "string"
          },
          "companyName": {
            "type": "string"
          },
<<<<<<< HEAD
          "companyId": {
            "type": "string"
          },
          "sector": {
            "type": "string",
            "nullable": true
=======
          "headquarters": {
            "type": "string"
          },
          "countryCode": {
            "type": "string"
>>>>>>> c4b20629
          },
          "lei": {
            "type": "string",
            "nullable": true
          }
        }
      },
      "AggregatedFrameworkDataSummary": {
        "required": [
          "numberOfProvidedReportingPeriods"
        ],
        "type": "object",
        "properties": {
          "numberOfProvidedReportingPeriods": {
            "type": "integer",
            "format": "int64"
          }
        }
      },
      "CompanyIdAndName": {
        "required": [
          "companyId",
          "companyName"
        ],
        "type": "object",
        "properties": {
          "companyName": {
            "type": "string"
          },
          "companyId": {
            "type": "string"
          }
        }
      },
      "CompanyAvailableDistinctValues": {
        "required": [
          "countryCodes",
          "sectors"
        ],
        "type": "object",
        "properties": {
          "countryCodes": {
            "uniqueItems": true,
            "type": "array",
            "items": {
              "type": "string"
            }
          },
          "sectors": {
            "uniqueItems": true,
            "type": "array",
            "items": {
              "type": "string"
            }
          }
        }
      },
      "CompanyId": {
        "required": [
          "companyId"
        ],
        "type": "object",
        "properties": {
          "companyId": {
            "type": "string"
          }
        }
      },
      "Link": {
        "type": "object",
        "properties": {
          "href": {
            "type": "string",
            "nullable": true
          },
          "templated": {
            "type": "boolean",
            "nullable": true
          }
        }
      },
      "DataTypeEnum": {
        "type": "string",
        "enum": [
          "eutaxonomy-financials",
          "eutaxonomy-non-financials",
          "lksg",
          "p2p",
          "sfdr",
          "vsme",
          "esg-questionnaire",
          "heimathafen"
        ]
      },
      "ErrorDetails": {
        "required": [
          "errorType",
          "httpStatus",
          "message",
          "summary"
        ],
        "type": "object",
        "properties": {
          "errorType": {
            "type": "string"
          },
          "summary": {
            "type": "string"
          },
          "message": {
            "type": "string"
          },
          "httpStatus": {
            "type": "number"
          },
          "metaInformation": {
            "type": "object"
          }
        }
      },
      "ErrorResponse": {
        "required": [
          "errors"
        ],
        "type": "object",
        "properties": {
          "errors": {
            "type": "array",
            "items": {
              "$ref": "#/components/schemas/ErrorDetails"
            }
          }
        }
      }
    },
    "securitySchemes": {
      "default-bearer-auth": {
        "type": "http",
        "in": "header",
        "scheme": "bearer"
      },
      "default-oauth": {
        "type": "oauth2",
        "flows": {
          "authorizationCode": {
            "authorizationUrl": "/keycloak/realms/datalandsecurity/protocol/openid-connect/auth",
            "tokenUrl": "/keycloak/realms/datalandsecurity/protocol/openid-connect/token",
            "scopes": {}
          }
        }
      }
    }
  }
}<|MERGE_RESOLUTION|>--- conflicted
+++ resolved
@@ -11617,22 +11617,6 @@
                 "$ref": "#/components/schemas/YesNo"
               }
             ]
-          },
-          "enablingActivity": {
-            "nullable": true,
-            "allOf": [
-              {
-                "$ref": "#/components/schemas/YesNo"
-              }
-            ]
-          },
-          "transitionalActivity": {
-            "nullable": true,
-            "allOf": [
-              {
-                "$ref": "#/components/schemas/YesNo"
-              }
-            ]
           }
         }
       },
@@ -11686,103 +11670,27 @@
               }
             ]
           },
-          "substantialContributionToClimateChangeMitigationInPercentEligible": {
-            "type": "number",
-            "nullable": true
-          },
-          "substantialContributionToClimateChangeMitigationInPercentAligned": {
-            "type": "number",
-            "nullable": true
-          },
-          "substantialContributionToClimateChangeMitigationInPercentOfWhichUseOfProceeds": {
-            "type": "number",
-            "nullable": true
-          },
-          "substantialContributionToClimateChangeMitigationInPercentEnablingShare": {
-            "type": "number",
-            "nullable": true
-          },
-          "substantialContributionToClimateChangeMitigationInPercentTransitionalShare": {
-            "type": "number",
-            "nullable": true
-          },
-          "substantialContributionToClimateChangeAdaptationInPercentEligible": {
-            "type": "number",
-            "nullable": true
-          },
-          "substantialContributionToClimateChangeAdaptationInPercentAligned": {
-            "type": "number",
-            "nullable": true
-          },
-          "substantialContributionToClimateChangeAdaptationInPercentOfWhichUseOfProceeds": {
-            "type": "number",
-            "nullable": true
-          },
-          "substantialContributionToClimateChangeAdaptationInPercentEnablingShare": {
-            "type": "number",
-            "nullable": true
-          },
-          "substantialContributionToSustainableUseAndProtectionOfWaterAndMarineResourcesInPercentEligible": {
-            "type": "number",
-            "nullable": true
-          },
-          "substantialContributionToSustainableUseAndProtectionOfWaterAndMarineResourcesInPercentAligned": {
-            "type": "number",
-            "nullable": true
-          },
-          "substantialContributionToSustainableUseAndProtectionOfWaterAndMarineResourcesInPercentOfWhichUseOfProceeds": {
-            "type": "number",
-            "nullable": true
-          },
-          "substantialContributionToSustainableUseAndProtectionOfWaterAndMarineResourcesInPercentEnablingShare": {
-            "type": "number",
-            "nullable": true
-          },
-          "substantialContributionToTransitionToACircularEconomyInPercentEligible": {
-            "type": "number",
-            "nullable": true
-          },
-          "substantialContributionToTransitionToACircularEconomyInPercentAligned": {
-            "type": "number",
-            "nullable": true
-          },
-          "substantialContributionToTransitionToACircularEconomyInPercentOfWhichUseOfProceeds": {
-            "type": "number",
-            "nullable": true
-          },
-          "substantialContributionToTransitionToACircularEconomyInPercentEnablingShare": {
-            "type": "number",
-            "nullable": true
-          },
-          "substantialContributionToPollutionPreventionAndControlInPercentEligible": {
-            "type": "number",
-            "nullable": true
-          },
-          "substantialContributionToPollutionPreventionAndControlInPercentAligned": {
-            "type": "number",
-            "nullable": true
-          },
-          "substantialContributionToPollutionPreventionAndControlInPercentOfWhichUseOfProceeds": {
-            "type": "number",
-            "nullable": true
-          },
-          "substantialContributionToPollutionPreventionAndControlInPercentEnablingShare": {
-            "type": "number",
-            "nullable": true
-          },
-          "substantialContributionToProtectionAndRestorationOfBiodiversityAndEcosystemsInPercentEligible": {
-            "type": "number",
-            "nullable": true
-          },
-          "substantialContributionToProtectionAndRestorationOfBiodiversityAndEcosystemsInPercentAligned": {
-            "type": "number",
-            "nullable": true
-          },
-          "substantialContributionToProtectionAndRestorationOfBiodiversityAndEcosystemsInPercentOfWhichUseOfProceeds": {
-            "type": "number",
-            "nullable": true
-          },
-          "substantialContributionToProtectionAndRestorationOfBiodiversityAndEcosystemsInPercentEnablingShare": {
+          "substantialContributionToClimateChangeMitigationInPercent": {
+            "type": "number",
+            "nullable": true
+          },
+          "substantialContributionToClimateChangeAdaptationInPercent": {
+            "type": "number",
+            "nullable": true
+          },
+          "substantialContributionToSustainableUseAndProtectionOfWaterAndMarineResourcesInPercent": {
+            "type": "number",
+            "nullable": true
+          },
+          "substantialContributionToTransitionToACircularEconomyInPercent": {
+            "type": "number",
+            "nullable": true
+          },
+          "substantialContributionToPollutionPreventionAndControlInPercent": {
+            "type": "number",
+            "nullable": true
+          },
+          "substantialContributionToProtectionAndRestorationOfBiodiversityAndEcosystemsInPercent": {
             "type": "number",
             "nullable": true
           },
@@ -12027,27 +11935,27 @@
               }
             ]
           },
-          "substantialContributionToClimateChangeMitigationInPercentAligned": {
-            "type": "number",
-            "nullable": true
-          },
-          "substantialContributionToClimateChangeAdaptationInPercentAligned": {
-            "type": "number",
-            "nullable": true
-          },
-          "substantialContributionToSustainableUseAndProtectionOfWaterAndMarineResourcesInPercentAligned": {
-            "type": "number",
-            "nullable": true
-          },
-          "substantialContributionToTransitionToACircularEconomyInPercentAligned": {
-            "type": "number",
-            "nullable": true
-          },
-          "substantialContributionToPollutionPreventionAndControlInPercentAligned": {
-            "type": "number",
-            "nullable": true
-          },
-          "substantialContributionToProtectionAndRestorationOfBiodiversityAndEcosystemsInPercentAligned": {
+          "substantialContributionToClimateChangeMitigationInPercent": {
+            "type": "number",
+            "nullable": true
+          },
+          "substantialContributionToClimateChangeAdaptationInPercent": {
+            "type": "number",
+            "nullable": true
+          },
+          "substantialContributionToSustainableUseAndProtectionOfWaterAndMarineResourcesInPercent": {
+            "type": "number",
+            "nullable": true
+          },
+          "substantialContributionToTransitionToACircularEconomyInPercent": {
+            "type": "number",
+            "nullable": true
+          },
+          "substantialContributionToPollutionPreventionAndControlInPercent": {
+            "type": "number",
+            "nullable": true
+          },
+          "substantialContributionToProtectionAndRestorationOfBiodiversityAndEcosystemsInPercent": {
             "type": "number",
             "nullable": true
           },
@@ -12186,103 +12094,27 @@
               }
             ]
           },
-          "substantialContributionToClimateChangeMitigationInPercentEligible": {
-            "type": "number",
-            "nullable": true
-          },
-          "substantialContributionToClimateChangeMitigationInPercentAligned": {
-            "type": "number",
-            "nullable": true
-          },
-          "substantialContributionToClimateChangeMitigationInPercentOfWhichUseOfProceeds": {
-            "type": "number",
-            "nullable": true
-          },
-          "substantialContributionToClimateChangeMitigationInPercentEnablingShare": {
-            "type": "number",
-            "nullable": true
-          },
-          "substantialContributionToClimateChangeMitigationInPercentTransitionalShare": {
-            "type": "number",
-            "nullable": true
-          },
-          "substantialContributionToClimateChangeAdaptationInPercentEligible": {
-            "type": "number",
-            "nullable": true
-          },
-          "substantialContributionToClimateChangeAdaptationInPercentAligned": {
-            "type": "number",
-            "nullable": true
-          },
-          "substantialContributionToClimateChangeAdaptationInPercentOfWhichUseOfProceeds": {
-            "type": "number",
-            "nullable": true
-          },
-          "substantialContributionToClimateChangeAdaptationInPercentEnablingShare": {
-            "type": "number",
-            "nullable": true
-          },
-          "substantialContributionToSustainableUseAndProtectionOfWaterAndMarineResourcesInPercentEligible": {
-            "type": "number",
-            "nullable": true
-          },
-          "substantialContributionToSustainableUseAndProtectionOfWaterAndMarineResourcesInPercentAligned": {
-            "type": "number",
-            "nullable": true
-          },
-          "substantialContributionToSustainableUseAndProtectionOfWaterAndMarineResourcesInPercentOfWhichUseOfProceeds": {
-            "type": "number",
-            "nullable": true
-          },
-          "substantialContributionToSustainableUseAndProtectionOfWaterAndMarineResourcesInPercentEnablingShare": {
-            "type": "number",
-            "nullable": true
-          },
-          "substantialContributionToTransitionToACircularEconomyInPercentEligible": {
-            "type": "number",
-            "nullable": true
-          },
-          "substantialContributionToTransitionToACircularEconomyInPercentAligned": {
-            "type": "number",
-            "nullable": true
-          },
-          "substantialContributionToTransitionToACircularEconomyInPercentOfWhichUseOfProceeds": {
-            "type": "number",
-            "nullable": true
-          },
-          "substantialContributionToTransitionToACircularEconomyInPercentEnablingShare": {
-            "type": "number",
-            "nullable": true
-          },
-          "substantialContributionToPollutionPreventionAndControlInPercentEligible": {
-            "type": "number",
-            "nullable": true
-          },
-          "substantialContributionToPollutionPreventionAndControlInPercentAligned": {
-            "type": "number",
-            "nullable": true
-          },
-          "substantialContributionToPollutionPreventionAndControlInPercentOfWhichUseOfProceeds": {
-            "type": "number",
-            "nullable": true
-          },
-          "substantialContributionToPollutionPreventionAndControlInPercentEnablingShare": {
-            "type": "number",
-            "nullable": true
-          },
-          "substantialContributionToProtectionAndRestorationOfBiodiversityAndEcosystemsInPercentEligible": {
-            "type": "number",
-            "nullable": true
-          },
-          "substantialContributionToProtectionAndRestorationOfBiodiversityAndEcosystemsInPercentAligned": {
-            "type": "number",
-            "nullable": true
-          },
-          "substantialContributionToProtectionAndRestorationOfBiodiversityAndEcosystemsInPercentOfWhichUseOfProceeds": {
-            "type": "number",
-            "nullable": true
-          },
-          "substantialContributionToProtectionAndRestorationOfBiodiversityAndEcosystemsInPercentEnablingShare": {
+          "substantialContributionToClimateChangeMitigationInPercent": {
+            "type": "number",
+            "nullable": true
+          },
+          "substantialContributionToClimateChangeAdaptationInPercent": {
+            "type": "number",
+            "nullable": true
+          },
+          "substantialContributionToSustainableUseAndProtectionOfWaterAndMarineResourcesInPercent": {
+            "type": "number",
+            "nullable": true
+          },
+          "substantialContributionToTransitionToACircularEconomyInPercent": {
+            "type": "number",
+            "nullable": true
+          },
+          "substantialContributionToPollutionPreventionAndControlInPercent": {
+            "type": "number",
+            "nullable": true
+          },
+          "substantialContributionToProtectionAndRestorationOfBiodiversityAndEcosystemsInPercent": {
             "type": "number",
             "nullable": true
           },
@@ -14733,29 +14565,21 @@
         ],
         "type": "object",
         "properties": {
+          "sector": {
+            "type": "string",
+            "nullable": true
+          },
+          "companyId": {
+            "type": "string"
+          },
+          "companyName": {
+            "type": "string"
+          },
+          "headquarters": {
+            "type": "string"
+          },
           "countryCode": {
             "type": "string"
-          },
-          "headquarters": {
-            "type": "string"
-          },
-          "companyName": {
-            "type": "string"
-          },
-<<<<<<< HEAD
-          "companyId": {
-            "type": "string"
-          },
-          "sector": {
-            "type": "string",
-            "nullable": true
-=======
-          "headquarters": {
-            "type": "string"
-          },
-          "countryCode": {
-            "type": "string"
->>>>>>> c4b20629
           },
           "lei": {
             "type": "string",
@@ -14782,10 +14606,10 @@
         ],
         "type": "object",
         "properties": {
+          "companyId": {
+            "type": "string"
+          },
           "companyName": {
-            "type": "string"
-          },
-          "companyId": {
             "type": "string"
           }
         }
