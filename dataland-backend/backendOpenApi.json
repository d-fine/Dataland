--- conflicted
+++ resolved
@@ -2716,43 +2716,6 @@
           }
         }
       },
-<<<<<<< HEAD
-      "Authentication": {
-        "type": "object",
-        "properties": {
-          "authorities": {
-            "type": "array",
-            "items": {
-              "$ref": "#/components/schemas/GrantedAuthority"
-            }
-          },
-          "principal": {
-            "type": "object"
-          },
-          "authenticated": {
-            "type": "boolean"
-          },
-          "credentials": {
-            "type": "object"
-          },
-          "details": {
-            "type": "object"
-          },
-          "name": {
-            "type": "string"
-          }
-        }
-      },
-      "GrantedAuthority": {
-        "type": "object",
-        "properties": {
-          "authority": {
-            "type": "string"
-          }
-        }
-      },
-=======
->>>>>>> 6ef5a51a
       "Link": {
         "type": "object",
         "properties": {
