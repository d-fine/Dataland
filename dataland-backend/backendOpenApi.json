--- conflicted
+++ resolved
@@ -13343,18 +13343,16 @@
         ],
         "type": "object",
         "properties": {
+          "permId": {
+            "type": "string",
+            "nullable": true
+          },
           "companyName": {
             "type": "string"
           },
           "companyId": {
             "type": "string"
           },
-          "companyName": {
-            "type": "string"
-          },
-          "companyId": {
-            "type": "string"
-          },
           "headquarters": {
             "type": "string"
           },
@@ -13364,13 +13362,6 @@
           "sector": {
             "type": "string",
             "nullable": true
-<<<<<<< HEAD
-          },
-          "permId": {
-            "type": "string",
-            "nullable": true
-=======
->>>>>>> 688d79aa
           }
         }
       },
