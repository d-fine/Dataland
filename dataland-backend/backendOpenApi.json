--- conflicted
+++ resolved
@@ -13733,31 +13733,16 @@
         ],
         "type": "object",
         "properties": {
-<<<<<<< HEAD
-          "sector": {
-            "type": "string",
-            "nullable": true
-          },
-          "countryCode": {
-=======
-          "companyName": {
->>>>>>> 9349f846
-            "type": "string"
-          },
-          "headquarters": {
-            "type": "string"
-          },
-<<<<<<< HEAD
           "companyName": {
             "type": "string"
           },
           "companyId": {
-=======
+            "type": "string"
+          },
           "countryCode": {
->>>>>>> 9349f846
             "type": "string"
           },
-          "permId": {
+          "sector": {
             "type": "string",
             "nullable": true
           },
