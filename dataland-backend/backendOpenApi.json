--- conflicted
+++ resolved
@@ -221,37 +221,31 @@
         "tags": [
           "sme-data-controller"
         ],
-        "summary": "a",
-        "description": "b",
-        "operationId": "postSmeJsonAndDocuments",
+        "operationId": "postCompanyAssociatedSmeData",
+        "parameters": [
+          {
+            "name": "bypassQa",
+            "in": "query",
+            "required": false,
+            "schema": {
+              "type": "boolean",
+              "default": false
+            }
+          }
+        ],
         "requestBody": {
           "content": {
-            "multipart/form-data": {
+            "application/json": {
               "schema": {
-                "required": [
-                  "companyAssociatedSmeData",
-                  "documents"
-                ],
-                "type": "object",
-                "properties": {
-                  "companyAssociatedSmeData": {
-                    "$ref": "#/components/schemas/CompanyAssociatedDataSmeData"
-                  },
-                  "documents": {
-                    "type": "array",
-                    "items": {
-                      "type": "string",
-                      "format": "binary"
-                    }
-                  }
-                }
-              }
-            }
-          }
+                "$ref": "#/components/schemas/CompanyAssociatedDataSmeData"
+              }
+            }
+          },
+          "required": true
         },
         "responses": {
           "200": {
-            "description": "S.",
+            "description": "Successfully added data to the data store.",
             "content": {
               "application/json": {
                 "schema": {
@@ -1721,14 +1715,14 @@
         ]
       }
     },
-    "/internal/cached/public/{dataId}": {
+    "/internal/cached/{dataId}": {
       "get": {
         "tags": [
           "temporarily-cached-data-controller"
         ],
         "summary": "Retrieve specific data from the cache store of the backend.",
         "description": "Data identified by the provided data ID is retrieved.",
-        "operationId": "getReceivedPublicData",
+        "operationId": "getReceivedData",
         "parameters": [
           {
             "name": "dataId",
@@ -1773,14 +1767,12 @@
         }
       }
     },
-    "/internal/cached/private/{dataId}": {
+    "/data/sme/{dataId}": {
       "get": {
         "tags": [
-          "temporarily-cached-data-controller"
-        ],
-        "summary": "Retrieve specific data from the cache store of the backend.",
-        "description": "Data identified by the provided data ID is retrieved.",
-        "operationId": "getReceivedPrivateData",
+          "sme-data-controller"
+        ],
+        "operationId": "getCompanyAssociatedSmeData",
         "parameters": [
           {
             "name": "dataId",
@@ -1797,7 +1789,7 @@
             "content": {
               "application/json": {
                 "schema": {
-                  "type": "string"
+                  "$ref": "#/components/schemas/CompanyAssociatedDataSmeData"
                 }
               }
             }
@@ -1822,35 +1814,60 @@
               }
             }
           }
-        }
+        },
+        "security": [
+          {
+            "default-oauth": []
+          },
+          {
+            "default-bearer-auth": []
+          }
+        ]
       }
     },
-    "/internal/cached/private/document/{hash}": {
+    "/data/sme/companies/{companyId}": {
       "get": {
         "tags": [
-          "temporarily-cached-data-controller"
-        ],
-        "summary": "Retrieve specific data from the cache store of the backend.",
-        "description": "Data identified by the provided sha256 hash is retrieved.",
-        "operationId": "getReceivedPrivateDocuments",
+          "sme-data-controller"
+        ],
+        "operationId": "getAllCompanySmeData",
         "parameters": [
           {
-            "name": "hash",
+            "name": "companyId",
             "in": "path",
             "required": true,
             "schema": {
               "type": "string"
             }
+          },
+          {
+            "name": "showOnlyActive",
+            "in": "query",
+            "required": false,
+            "schema": {
+              "type": "boolean",
+              "default": true
+            }
+          },
+          {
+            "name": "reportingPeriod",
+            "in": "query",
+            "required": false,
+            "schema": {
+              "type": "string"
+            }
           }
         ],
         "responses": {
           "200": {
-            "description": "Successfully retrieved blob.",
+            "description": "Successfully retrieved framework datasets with meta info.",
             "content": {
-              "application/octet-stream": {
-                "schema": {
-                  "type": "string",
-                  "format": "binary"
+              "application/json": {
+                "schema": {
+                  "type": "array",
+                  "items": {
+                    "$ref": "#/components/schemas/DataAndMetaInformationSmeData"
+                  }
                 }
               }
             }
@@ -1875,7 +1892,15 @@
               }
             }
           }
-        }
+        },
+        "security": [
+          {
+            "default-oauth": []
+          },
+          {
+            "default-bearer-auth": []
+          }
+        ]
       }
     },
     "/data/sfdr/{dataId}": {
@@ -3464,12 +3489,12 @@
           "countryCode": {
             "type": "string"
           },
+          "isTeaserCompany": {
+            "type": "boolean",
+            "nullable": true
+          },
           "website": {
             "type": "string",
-            "nullable": true
-          },
-          "teaserCompany": {
-            "type": "boolean",
             "nullable": true
           }
         }
@@ -3636,15 +3661,13 @@
         ]
       },
       "SmeData": {
+        "required": [
+          "general"
+        ],
         "type": "object",
         "properties": {
           "general": {
-            "nullable": true,
-            "allOf": [
-              {
-                "$ref": "#/components/schemas/SmeGeneral"
-              }
-            ]
+            "$ref": "#/components/schemas/SmeGeneral"
           },
           "power": {
             "nullable": true,
@@ -3665,15 +3688,13 @@
         }
       },
       "SmeGeneral": {
+        "required": [
+          "basicInformation"
+        ],
         "type": "object",
         "properties": {
           "basicInformation": {
-            "nullable": true,
-            "allOf": [
-              {
-                "$ref": "#/components/schemas/SmeGeneralBasicInformation"
-              }
-            ]
+            "$ref": "#/components/schemas/SmeGeneralBasicInformation"
           },
           "financialInformation": {
             "nullable": true,
@@ -3686,28 +3707,30 @@
         }
       },
       "SmeGeneralBasicInformation": {
+        "required": [
+          "fiscalYearStart",
+          "numberOfEmployees",
+          "reportingDate",
+          "sectors"
+        ],
         "type": "object",
         "properties": {
           "reportingDate": {
             "type": "string",
-            "format": "date",
-            "nullable": true
+            "format": "date"
           },
           "sectors": {
             "type": "array",
-            "nullable": true,
             "items": {
               "type": "string"
             }
           },
           "numberOfEmployees": {
-            "type": "integer",
-            "nullable": true
+            "type": "integer"
           },
           "fiscalYearStart": {
             "type": "string",
-            "format": "date",
-            "nullable": true
+            "format": "date"
           },
           "referencedReports": {
             "type": "object",
@@ -4035,15 +4058,13 @@
         }
       },
       "SfdrData": {
+        "required": [
+          "general"
+        ],
         "type": "object",
         "properties": {
           "general": {
-            "nullable": true,
-            "allOf": [
-              {
-                "$ref": "#/components/schemas/SfdrGeneral"
-              }
-            ]
+            "$ref": "#/components/schemas/SfdrGeneral"
           },
           "environmental": {
             "nullable": true,
@@ -4780,38 +4801,34 @@
         }
       },
       "SfdrGeneral": {
+        "required": [
+          "general"
+        ],
         "type": "object",
         "properties": {
           "general": {
-            "nullable": true,
-            "allOf": [
-              {
-                "$ref": "#/components/schemas/SfdrGeneralGeneral"
-              }
-            ]
+            "$ref": "#/components/schemas/SfdrGeneralGeneral"
           }
         }
       },
       "SfdrGeneralGeneral": {
+        "required": [
+          "dataDate",
+          "fiscalYearDeviation",
+          "fiscalYearEnd"
+        ],
         "type": "object",
         "properties": {
           "dataDate": {
             "type": "string",
-            "format": "date",
-            "nullable": true
+            "format": "date"
           },
           "fiscalYearDeviation": {
-            "nullable": true,
-            "allOf": [
-              {
-                "$ref": "#/components/schemas/SfdrGeneralGeneralFiscalYearDeviationOptions"
-              }
-            ]
+            "$ref": "#/components/schemas/SfdrGeneralGeneralFiscalYearDeviationOptions"
           },
           "fiscalYearEnd": {
             "type": "string",
-            "format": "date",
-            "nullable": true
+            "format": "date"
           },
           "referencedReports": {
             "type": "object",
@@ -6584,15 +6601,13 @@
         }
       },
       "LksgData": {
+        "required": [
+          "general"
+        ],
         "type": "object",
         "properties": {
           "general": {
-            "nullable": true,
-            "allOf": [
-              {
-                "$ref": "#/components/schemas/LksgGeneral"
-              }
-            ]
+            "$ref": "#/components/schemas/LksgGeneral"
           },
           "governance": {
             "nullable": true,
@@ -6881,15 +6896,13 @@
         }
       },
       "LksgGeneral": {
+        "required": [
+          "masterData"
+        ],
         "type": "object",
         "properties": {
           "masterData": {
-            "nullable": true,
-            "allOf": [
-              {
-                "$ref": "#/components/schemas/LksgGeneralMasterData"
-              }
-            ]
+            "$ref": "#/components/schemas/LksgGeneralMasterData"
           },
           "productionSpecific": {
             "nullable": true,
@@ -6910,12 +6923,14 @@
         }
       },
       "LksgGeneralMasterData": {
+        "required": [
+          "dataDate"
+        ],
         "type": "object",
         "properties": {
           "dataDate": {
             "type": "string",
-            "format": "date",
-            "nullable": true
+            "format": "date"
           },
           "headOfficeInGermany": {
             "nullable": true,
@@ -7466,7 +7481,9 @@
       },
       "LksgGrievanceAssessmentMechanism": {
         "required": [
-          "riskPositions"
+          "measuresTaken",
+          "riskPositions",
+          "specifiedComplaint"
         ],
         "type": "object",
         "properties": {
@@ -7477,16 +7494,10 @@
             }
           },
           "specifiedComplaint": {
-            "type": "string",
-            "nullable": true
+            "type": "string"
           },
           "measuresTaken": {
-            "nullable": true,
-            "allOf": [
-              {
-                "$ref": "#/components/schemas/YesNo"
-              }
-            ]
+            "$ref": "#/components/schemas/YesNo"
           },
           "listedMeasures": {
             "type": "string",
@@ -7595,6 +7606,7 @@
       },
       "LksgRiskOrViolationAssessment": {
         "required": [
+          "measuresTaken",
           "riskPosition"
         ],
         "type": "object",
@@ -7603,12 +7615,7 @@
             "$ref": "#/components/schemas/RiskPositionType"
           },
           "measuresTaken": {
-            "nullable": true,
-            "allOf": [
-              {
-                "$ref": "#/components/schemas/YesNo"
-              }
-            ]
+            "$ref": "#/components/schemas/YesNo"
           },
           "listedMeasures": {
             "type": "string",
@@ -10688,15 +10695,13 @@
         }
       },
       "EuTaxonomyActivity": {
+        "required": [
+          "activityName"
+        ],
         "type": "object",
         "properties": {
           "activityName": {
-            "nullable": true,
-            "allOf": [
-              {
-                "$ref": "#/components/schemas/Activity"
-              }
-            ]
+            "$ref": "#/components/schemas/Activity"
           },
           "naceCodes": {
             "type": "array",
@@ -10716,15 +10721,13 @@
         }
       },
       "EuTaxonomyAlignedActivity": {
+        "required": [
+          "activityName"
+        ],
         "type": "object",
         "properties": {
           "activityName": {
-            "nullable": true,
-            "allOf": [
-              {
-                "$ref": "#/components/schemas/Activity"
-              }
-            ]
+            "$ref": "#/components/schemas/Activity"
           },
           "naceCodes": {
             "type": "array",
@@ -12455,15 +12458,13 @@
         }
       },
       "EsgQuestionnaireData": {
+        "required": [
+          "general"
+        ],
         "type": "object",
         "properties": {
           "general": {
-            "nullable": true,
-            "allOf": [
-              {
-                "$ref": "#/components/schemas/EsgQuestionnaireGeneral"
-              }
-            ]
+            "$ref": "#/components/schemas/EsgQuestionnaireGeneral"
           },
           "allgemein": {
             "nullable": true,
@@ -12500,28 +12501,24 @@
         }
       },
       "EsgQuestionnaireGeneral": {
+        "required": [
+          "masterData"
+        ],
         "type": "object",
         "properties": {
           "masterData": {
-            "nullable": true,
-            "allOf": [
-              {
-                "$ref": "#/components/schemas/EsgQuestionnaireGeneralMasterData"
-              }
-            ]
+            "$ref": "#/components/schemas/EsgQuestionnaireGeneralMasterData"
           }
         }
       },
       "EsgQuestionnaireGeneralMasterData": {
+        "required": [
+          "berichtspflichtUndEinwilligungZurVeroeffentlichung"
+        ],
         "type": "object",
         "properties": {
           "berichtspflichtUndEinwilligungZurVeroeffentlichung": {
-            "nullable": true,
-            "allOf": [
-              {
-                "$ref": "#/components/schemas/YesNo"
-              }
-            ]
+            "$ref": "#/components/schemas/YesNo"
           },
           "gueltigkeitsDatum": {
             "type": "string",
@@ -13340,206 +13337,230 @@
         ]
       },
       "YearlyTimeseriesDataAuswirkungenAufAnteilBefristerVertraegeUndFluktuationValues": {
+        "required": [
+          "currentYear",
+          "yearlyData"
+        ],
         "type": "object",
         "properties": {
           "currentYear": {
             "type": "integer",
-            "format": "int32",
-            "nullable": true
+            "format": "int32"
           },
           "yearlyData": {
             "type": "object",
             "additionalProperties": {
               "$ref": "#/components/schemas/AuswirkungenAufAnteilBefristerVertraegeUndFluktuationValues"
-            },
-            "nullable": true
+            }
           }
         }
       },
       "YearlyTimeseriesDataBerichterstattungAbfallproduktionValues": {
+        "required": [
+          "currentYear",
+          "yearlyData"
+        ],
         "type": "object",
         "properties": {
           "currentYear": {
             "type": "integer",
-            "format": "int32",
-            "nullable": true
+            "format": "int32"
           },
           "yearlyData": {
             "type": "object",
             "additionalProperties": {
               "$ref": "#/components/schemas/BerichterstattungAbfallproduktionValues"
-            },
-            "nullable": true
+            }
           }
         }
       },
       "YearlyTimeseriesDataBerichterstattungEinnahmenAusFossilenBrennstoffenValues": {
+        "required": [
+          "currentYear",
+          "yearlyData"
+        ],
         "type": "object",
         "properties": {
           "currentYear": {
             "type": "integer",
-            "format": "int32",
-            "nullable": true
+            "format": "int32"
           },
           "yearlyData": {
             "type": "object",
             "additionalProperties": {
               "$ref": "#/components/schemas/BerichterstattungEinnahmenAusFossilenBrennstoffenValues"
-            },
-            "nullable": true
+            }
           }
         }
       },
       "YearlyTimeseriesDataBerichterstattungEnergieverbrauchValues": {
+        "required": [
+          "currentYear",
+          "yearlyData"
+        ],
         "type": "object",
         "properties": {
           "currentYear": {
             "type": "integer",
-            "format": "int32",
-            "nullable": true
+            "format": "int32"
           },
           "yearlyData": {
             "type": "object",
             "additionalProperties": {
               "$ref": "#/components/schemas/BerichterstattungEnergieverbrauchValues"
-            },
-            "nullable": true
+            }
           }
         }
       },
       "YearlyTimeseriesDataBerichterstattungEnergieverbrauchVonImmobilienvermoegenValues": {
+        "required": [
+          "currentYear",
+          "yearlyData"
+        ],
         "type": "object",
         "properties": {
           "currentYear": {
             "type": "integer",
-            "format": "int32",
-            "nullable": true
+            "format": "int32"
           },
           "yearlyData": {
             "type": "object",
             "additionalProperties": {
               "$ref": "#/components/schemas/BerichterstattungEnergieverbrauchVonImmobilienvermoegenValues"
-            },
-            "nullable": true
+            }
           }
         }
       },
       "YearlyTimeseriesDataBerichterstattungWasserverbrauchValues": {
+        "required": [
+          "currentYear",
+          "yearlyData"
+        ],
         "type": "object",
         "properties": {
           "currentYear": {
             "type": "integer",
-            "format": "int32",
-            "nullable": true
+            "format": "int32"
           },
           "yearlyData": {
             "type": "object",
             "additionalProperties": {
               "$ref": "#/components/schemas/BerichterstattungWasserverbrauchValues"
-            },
-            "nullable": true
+            }
           }
         }
       },
       "YearlyTimeseriesDataBudgetFuerSchulungAusbildungValues": {
+        "required": [
+          "currentYear",
+          "yearlyData"
+        ],
         "type": "object",
         "properties": {
           "currentYear": {
             "type": "integer",
-            "format": "int32",
-            "nullable": true
+            "format": "int32"
           },
           "yearlyData": {
             "type": "object",
             "additionalProperties": {
               "$ref": "#/components/schemas/BudgetFuerSchulungAusbildungValues"
-            },
-            "nullable": true
+            }
           }
         }
       },
       "YearlyTimeseriesDataRecyclingImProduktionsprozessValues": {
+        "required": [
+          "currentYear",
+          "yearlyData"
+        ],
         "type": "object",
         "properties": {
           "currentYear": {
             "type": "integer",
-            "format": "int32",
-            "nullable": true
+            "format": "int32"
           },
           "yearlyData": {
             "type": "object",
             "additionalProperties": {
               "$ref": "#/components/schemas/RecyclingImProduktionsprozessValues"
-            },
-            "nullable": true
+            }
           }
         }
       },
       "YearlyTimeseriesDataTreibhausgasBerichterstattungUndPrognosenValues": {
+        "required": [
+          "currentYear",
+          "yearlyData"
+        ],
         "type": "object",
         "properties": {
           "currentYear": {
             "type": "integer",
-            "format": "int32",
-            "nullable": true
+            "format": "int32"
           },
           "yearlyData": {
             "type": "object",
             "additionalProperties": {
               "$ref": "#/components/schemas/TreibhausgasBerichterstattungUndPrognosenValues"
-            },
-            "nullable": true
+            }
           }
         }
       },
       "YearlyTimeseriesDataUeberwachungDerEinkommensungleichheitValues": {
+        "required": [
+          "currentYear",
+          "yearlyData"
+        ],
         "type": "object",
         "properties": {
           "currentYear": {
             "type": "integer",
-            "format": "int32",
-            "nullable": true
+            "format": "int32"
           },
           "yearlyData": {
             "type": "object",
             "additionalProperties": {
               "$ref": "#/components/schemas/UeberwachungDerEinkommensungleichheitValues"
-            },
-            "nullable": true
+            }
           }
         }
       },
       "YearlyTimeseriesDataUmsatzInvestitionsaufwandFuerNachhaltigeAktivitaetenValues": {
+        "required": [
+          "currentYear",
+          "yearlyData"
+        ],
         "type": "object",
         "properties": {
           "currentYear": {
             "type": "integer",
-            "format": "int32",
-            "nullable": true
+            "format": "int32"
           },
           "yearlyData": {
             "type": "object",
             "additionalProperties": {
               "$ref": "#/components/schemas/UmsatzInvestitionsaufwandFuerNachhaltigeAktivitaetenValues"
-            },
-            "nullable": true
+            }
           }
         }
       },
       "YearlyTimeseriesDataUnfallrateValues": {
+        "required": [
+          "currentYear",
+          "yearlyData"
+        ],
         "type": "object",
         "properties": {
           "currentYear": {
             "type": "integer",
-            "format": "int32",
-            "nullable": true
+            "format": "int32"
           },
           "yearlyData": {
             "type": "object",
             "additionalProperties": {
               "$ref": "#/components/schemas/UnfallrateValues"
-            },
-            "nullable": true
+            }
           }
         }
       },
@@ -13616,16 +13637,12 @@
             "type": "string",
             "nullable": true
           },
-          "website": {
-            "type": "string",
-            "nullable": true
-          },
-          "teaserCompany": {
-            "type": "boolean",
-            "nullable": true
-          },
           "isTeaserCompany": {
             "type": "boolean",
+            "nullable": true
+          },
+          "website": {
+            "type": "string",
             "nullable": true
           }
         }
@@ -13643,39 +13660,34 @@
         ]
       },
       "DataMetaInformationForMyDatasets": {
+        "required": [
+          "companyId",
+          "companyName",
+          "dataId",
+          "dataType",
+          "qualityStatus",
+          "reportingPeriod",
+          "uploadTime"
+        ],
         "type": "object",
         "properties": {
           "companyId": {
-            "type": "string",
-            "nullable": true
+            "type": "string"
           },
           "dataId": {
-            "type": "string",
-            "nullable": true
+            "type": "string"
           },
           "companyName": {
-            "type": "string",
-            "nullable": true
+            "type": "string"
           },
           "dataType": {
-            "nullable": true,
-            "allOf": [
-              {
-                "$ref": "#/components/schemas/DataTypeEnum"
-              }
-            ]
+            "$ref": "#/components/schemas/DataTypeEnum"
           },
           "reportingPeriod": {
-            "type": "string",
-            "nullable": true
+            "type": "string"
           },
           "qualityStatus": {
-            "nullable": true,
-            "allOf": [
-              {
-                "$ref": "#/components/schemas/QaStatus"
-              }
-            ]
+            "$ref": "#/components/schemas/QaStatus"
           },
           "currentlyActive": {
             "type": "boolean",
@@ -13683,8 +13695,22 @@
           },
           "uploadTime": {
             "type": "integer",
-            "format": "int64",
-            "nullable": true
+            "format": "int64"
+          }
+        }
+      },
+      "DataAndMetaInformationSmeData": {
+        "required": [
+          "data",
+          "metaInfo"
+        ],
+        "type": "object",
+        "properties": {
+          "metaInfo": {
+            "$ref": "#/components/schemas/DataMetaInformation"
+          },
+          "data": {
+            "$ref": "#/components/schemas/SmeData"
           }
         }
       },
@@ -13794,31 +13820,29 @@
         }
       },
       "BasicCompanyInformation": {
-        "type": "object",
-        "properties": {
-<<<<<<< HEAD
+        "required": [
+          "companyId",
+          "companyName",
+          "countryCode",
+          "headquarters"
+        ],
+        "type": "object",
+        "properties": {
+          "sector": {
+            "type": "string",
+            "nullable": true
+          },
+          "companyId": {
+            "type": "string"
+          },
+          "companyName": {
+            "type": "string"
+          },
+          "countryCode": {
+            "type": "string"
+          },
           "headquarters": {
-            "type": "string",
-            "nullable": true
-          },
-          "countryCode": {
-=======
-          "sector": {
->>>>>>> f1fa0368
-            "type": "string",
-            "nullable": true
-          },
-          "companyId": {
-            "type": "string",
-            "nullable": true
-          },
-          "companyName": {
-            "type": "string",
-            "nullable": true
-          },
-          "permId": {
-            "type": "string",
-            "nullable": true
+            "type": "string"
           },
           "permId": {
             "type": "string",
@@ -13914,26 +13938,35 @@
         ]
       },
       "ErrorDetails": {
-        "type": "object",
-        "properties": {
+        "required": [
+          "errorType",
+          "httpStatus",
+          "message",
+          "summary"
+        ],
+        "type": "object",
+        "properties": {
+          "errorType": {
+            "type": "string"
+          },
+          "summary": {
+            "type": "string"
+          },
+          "message": {
+            "type": "string"
+          },
           "httpStatus": {
             "type": "number"
           },
           "metaInformation": {
             "type": "object"
-          },
-          "errorType": {
-            "type": "string"
-          },
-          "summary": {
-            "type": "string"
-          },
-          "message": {
-            "type": "string"
           }
         }
       },
       "ErrorResponse": {
+        "required": [
+          "errors"
+        ],
         "type": "object",
         "properties": {
           "errors": {
