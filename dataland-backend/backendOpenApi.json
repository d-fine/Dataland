{
  "openapi": "3.0.1",
  "info": {
    "title": "Dataland Backend API documentation",
    "version": "1.0.0"
  },
  "servers": [
    {
      "url": "/api"
    }
  ],
  "tags": [
    {
      "name": "Actuator",
      "description": "Monitor and interact",
      "externalDocs": {
        "description": "Spring Boot Actuator Web API Documentation",
        "url": "https://docs.spring.io/spring-boot/docs/current/actuator-api/html/"
      }
    }
  ],
  "paths": {
    "/companies/{companyId}": {
      "get": {
        "tags": [
          "company-data-controller"
        ],
        "summary": "Retrieve company information.",
        "description": "Company information behind the given company Id is retrieved.",
        "operationId": "getCompanyById",
        "parameters": [
          {
            "name": "companyId",
            "in": "path",
            "required": true,
            "schema": {
              "type": "string"
            }
          }
        ],
        "responses": {
          "200": {
            "description": "Successfully retrieved company information.",
            "content": {
              "application/json": {
                "schema": {
                  "$ref": "#/components/schemas/StoredCompany"
                }
              }
            }
          },
          "default": {
            "description": "An error occurred",
            "content": {
              "application/json": {
                "schema": {
                  "$ref": "#/components/schemas/ErrorResponse"
                }
              }
            }
          },
          "401": {
            "description": "Unauthorized",
            "headers": {
              "WWW-Authenticate": {
                "schema": {
                  "type": "string"
                }
              }
            }
          }
        },
        "security": [
          {
            "default-oauth": []
          },
          {
            "default-bearer-auth": []
          }
        ]
      },
      "put": {
        "tags": [
          "company-data-controller"
        ],
        "summary": "Update company information entirely",
        "description": "Replace all company information of the company associated with the given company Id",
        "operationId": "putCompanyById",
        "parameters": [
          {
            "name": "companyId",
            "in": "path",
            "required": true,
            "schema": {
              "type": "string"
            }
          }
        ],
        "requestBody": {
          "content": {
            "application/json": {
              "schema": {
                "$ref": "#/components/schemas/CompanyInformation"
              }
            }
          },
          "required": true
        },
        "responses": {
          "200": {
            "description": "Successfully updated company information.",
            "content": {
              "application/json": {
                "schema": {
                  "$ref": "#/components/schemas/StoredCompany"
                }
              }
            }
          },
          "default": {
            "description": "An error occurred",
            "content": {
              "application/json": {
                "schema": {
                  "$ref": "#/components/schemas/ErrorResponse"
                }
              }
            }
          },
          "401": {
            "description": "Unauthorized",
            "headers": {
              "WWW-Authenticate": {
                "schema": {
                  "type": "string"
                }
              }
            }
          }
        },
        "security": [
          {
            "default-oauth": []
          },
          {
            "default-bearer-auth": []
          }
        ]
      },
      "patch": {
        "tags": [
          "company-data-controller"
        ],
        "summary": "Update company information selectively",
        "description": "Provided fields of the company associated with the given company Id are updated.",
        "operationId": "patchCompanyById",
        "parameters": [
          {
            "name": "companyId",
            "in": "path",
            "required": true,
            "schema": {
              "type": "string"
            }
          }
        ],
        "requestBody": {
          "content": {
            "application/json": {
              "schema": {
                "$ref": "#/components/schemas/CompanyInformationPatch"
              }
            }
          },
          "required": true
        },
        "responses": {
          "200": {
            "description": "Successfully updated company information.",
            "content": {
              "application/json": {
                "schema": {
                  "$ref": "#/components/schemas/StoredCompany"
                }
              }
            }
          },
          "default": {
            "description": "An error occurred",
            "content": {
              "application/json": {
                "schema": {
                  "$ref": "#/components/schemas/ErrorResponse"
                }
              }
            }
          },
          "401": {
            "description": "Unauthorized",
            "headers": {
              "WWW-Authenticate": {
                "schema": {
                  "type": "string"
                }
              }
            }
          }
        },
        "security": [
          {
            "default-oauth": []
          },
          {
            "default-bearer-auth": []
          }
        ]
      }
    },
    "/data/vsme": {
      "post": {
        "tags": [
          "vsme-data-controller"
        ],
        "operationId": "postVsmeJsonAndDocuments",
        "requestBody": {
          "content": {
            "multipart/form-data": {
              "schema": {
                "required": [
                  "companyAssociatedVsmeData",
                  "documents"
                ],
                "type": "object",
                "properties": {
                  "companyAssociatedVsmeData": {
                    "$ref": "#/components/schemas/CompanyAssociatedDataVsmeData"
                  },
                  "documents": {
                    "type": "array",
                    "items": {
                      "type": "string",
                      "format": "binary"
                    }
                  }
                }
              }
            }
          }
        },
        "responses": {
          "200": {
            "description": "Successfully added data to the private data store.",
            "content": {
              "application/json": {
                "schema": {
                  "$ref": "#/components/schemas/DataMetaInformation"
                }
              }
            }
          },
          "default": {
            "description": "An error occurred",
            "content": {
              "application/json": {
                "schema": {
                  "$ref": "#/components/schemas/ErrorResponse"
                }
              }
            }
          },
          "401": {
            "description": "Unauthorized",
            "headers": {
              "WWW-Authenticate": {
                "schema": {
                  "type": "string"
                }
              }
            }
          }
        },
        "security": [
          {
            "default-oauth": []
          },
          {
            "default-bearer-auth": []
          }
        ]
      }
    },
    "/data/sfdr": {
      "post": {
        "tags": [
          "sfdr-data-controller"
        ],
        "operationId": "postCompanyAssociatedSfdrData",
        "parameters": [
          {
            "name": "bypassQa",
            "in": "query",
            "required": false,
            "schema": {
              "type": "boolean",
              "default": false
            }
          }
        ],
        "requestBody": {
          "content": {
            "application/json": {
              "schema": {
                "$ref": "#/components/schemas/CompanyAssociatedDataSfdrData"
              }
            }
          },
          "required": true
        },
        "responses": {
          "200": {
            "description": "Successfully added data to the data store.",
            "content": {
              "application/json": {
                "schema": {
                  "$ref": "#/components/schemas/DataMetaInformation"
                }
              }
            }
          },
          "default": {
            "description": "An error occurred",
            "content": {
              "application/json": {
                "schema": {
                  "$ref": "#/components/schemas/ErrorResponse"
                }
              }
            }
          },
          "401": {
            "description": "Unauthorized",
            "headers": {
              "WWW-Authenticate": {
                "schema": {
                  "type": "string"
                }
              }
            }
          }
        },
        "security": [
          {
            "default-oauth": []
          },
          {
            "default-bearer-auth": []
          }
        ]
      }
    },
    "/data/p2p": {
      "post": {
        "tags": [
          "p-2p-data-controller"
        ],
        "operationId": "postCompanyAssociatedP2pData",
        "parameters": [
          {
            "name": "bypassQa",
            "in": "query",
            "required": false,
            "schema": {
              "type": "boolean",
              "default": false
            }
          }
        ],
        "requestBody": {
          "content": {
            "application/json": {
              "schema": {
                "$ref": "#/components/schemas/CompanyAssociatedDataPathwaysToParisData"
              }
            }
          },
          "required": true
        },
        "responses": {
          "200": {
            "description": "Successfully added data to the data store.",
            "content": {
              "application/json": {
                "schema": {
                  "$ref": "#/components/schemas/DataMetaInformation"
                }
              }
            }
          },
          "default": {
            "description": "An error occurred",
            "content": {
              "application/json": {
                "schema": {
                  "$ref": "#/components/schemas/ErrorResponse"
                }
              }
            }
          },
          "401": {
            "description": "Unauthorized",
            "headers": {
              "WWW-Authenticate": {
                "schema": {
                  "type": "string"
                }
              }
            }
          }
        },
        "security": [
          {
            "default-oauth": []
          },
          {
            "default-bearer-auth": []
          }
        ]
      }
    },
    "/data/lksg": {
      "post": {
        "tags": [
          "lksg-data-controller"
        ],
        "operationId": "postCompanyAssociatedLksgData",
        "parameters": [
          {
            "name": "bypassQa",
            "in": "query",
            "required": false,
            "schema": {
              "type": "boolean",
              "default": false
            }
          }
        ],
        "requestBody": {
          "content": {
            "application/json": {
              "schema": {
                "$ref": "#/components/schemas/CompanyAssociatedDataLksgData"
              }
            }
          },
          "required": true
        },
        "responses": {
          "200": {
            "description": "Successfully added data to the data store.",
            "content": {
              "application/json": {
                "schema": {
                  "$ref": "#/components/schemas/DataMetaInformation"
                }
              }
            }
          },
          "default": {
            "description": "An error occurred",
            "content": {
              "application/json": {
                "schema": {
                  "$ref": "#/components/schemas/ErrorResponse"
                }
              }
            }
          },
          "401": {
            "description": "Unauthorized",
            "headers": {
              "WWW-Authenticate": {
                "schema": {
                  "type": "string"
                }
              }
            }
          }
        },
        "security": [
          {
            "default-oauth": []
          },
          {
            "default-bearer-auth": []
          }
        ]
      }
    },
    "/data/heimathafen": {
      "post": {
        "tags": [
          "heimathafen-data-controller"
        ],
        "operationId": "postCompanyAssociatedHeimathafenData",
        "parameters": [
          {
            "name": "bypassQa",
            "in": "query",
            "required": false,
            "schema": {
              "type": "boolean",
              "default": false
            }
          }
        ],
        "requestBody": {
          "content": {
            "application/json": {
              "schema": {
                "$ref": "#/components/schemas/CompanyAssociatedDataHeimathafenData"
              }
            }
          },
          "required": true
        },
        "responses": {
          "200": {
            "description": "Successfully added data to the data store.",
            "content": {
              "application/json": {
                "schema": {
                  "$ref": "#/components/schemas/DataMetaInformation"
                }
              }
            }
          },
          "default": {
            "description": "An error occurred",
            "content": {
              "application/json": {
                "schema": {
                  "$ref": "#/components/schemas/ErrorResponse"
                }
              }
            }
          },
          "401": {
            "description": "Unauthorized",
            "headers": {
              "WWW-Authenticate": {
                "schema": {
                  "type": "string"
                }
              }
            }
          }
        },
        "security": [
          {
            "default-oauth": []
          },
          {
            "default-bearer-auth": []
          }
        ]
      }
    },
    "/data/eutaxonomy-non-financials": {
      "post": {
        "tags": [
          "eutaxonomy-non-financials-data-controller"
        ],
        "operationId": "postCompanyAssociatedEutaxonomyNonFinancialsData",
        "parameters": [
          {
            "name": "bypassQa",
            "in": "query",
            "required": false,
            "schema": {
              "type": "boolean",
              "default": false
            }
          }
        ],
        "requestBody": {
          "content": {
            "application/json": {
              "schema": {
                "$ref": "#/components/schemas/CompanyAssociatedDataEutaxonomyNonFinancialsData"
              }
            }
          },
          "required": true
        },
        "responses": {
          "200": {
            "description": "Successfully added data to the data store.",
            "content": {
              "application/json": {
                "schema": {
                  "$ref": "#/components/schemas/DataMetaInformation"
                }
              }
            }
          },
          "default": {
            "description": "An error occurred",
            "content": {
              "application/json": {
                "schema": {
                  "$ref": "#/components/schemas/ErrorResponse"
                }
              }
            }
          },
          "401": {
            "description": "Unauthorized",
            "headers": {
              "WWW-Authenticate": {
                "schema": {
                  "type": "string"
                }
              }
            }
          }
        },
        "security": [
          {
            "default-oauth": []
          },
          {
            "default-bearer-auth": []
          }
        ]
      }
    },
    "/data/eutaxonomy-financials": {
      "post": {
        "tags": [
          "eu-taxonomy-data-for-financials-controller"
        ],
        "operationId": "postCompanyAssociatedEuTaxonomyDataForFinancials",
        "parameters": [
          {
            "name": "bypassQa",
            "in": "query",
            "required": false,
            "schema": {
              "type": "boolean",
              "default": false
            }
          }
        ],
        "requestBody": {
          "content": {
            "application/json": {
              "schema": {
                "$ref": "#/components/schemas/CompanyAssociatedDataEuTaxonomyDataForFinancials"
              }
            }
          },
          "required": true
        },
        "responses": {
          "200": {
            "description": "Successfully added data to the data store.",
            "content": {
              "application/json": {
                "schema": {
                  "$ref": "#/components/schemas/DataMetaInformation"
                }
              }
            }
          },
          "default": {
            "description": "An error occurred",
            "content": {
              "application/json": {
                "schema": {
                  "$ref": "#/components/schemas/ErrorResponse"
                }
              }
            }
          },
          "401": {
            "description": "Unauthorized",
            "headers": {
              "WWW-Authenticate": {
                "schema": {
                  "type": "string"
                }
              }
            }
          }
        },
        "security": [
          {
            "default-oauth": []
          },
          {
            "default-bearer-auth": []
          }
        ]
      }
    },
    "/data/esg-questionnaire": {
      "post": {
        "tags": [
          "esg-questionnaire-data-controller"
        ],
        "operationId": "postCompanyAssociatedEsgQuestionnaireData",
        "parameters": [
          {
            "name": "bypassQa",
            "in": "query",
            "required": false,
            "schema": {
              "type": "boolean",
              "default": false
            }
          }
        ],
        "requestBody": {
          "content": {
            "application/json": {
              "schema": {
                "$ref": "#/components/schemas/CompanyAssociatedDataEsgQuestionnaireData"
              }
            }
          },
          "required": true
        },
        "responses": {
          "200": {
            "description": "Successfully added data to the data store.",
            "content": {
              "application/json": {
                "schema": {
                  "$ref": "#/components/schemas/DataMetaInformation"
                }
              }
            }
          },
          "default": {
            "description": "An error occurred",
            "content": {
              "application/json": {
                "schema": {
                  "$ref": "#/components/schemas/ErrorResponse"
                }
              }
            }
          },
          "401": {
            "description": "Unauthorized",
            "headers": {
              "WWW-Authenticate": {
                "schema": {
                  "type": "string"
                }
              }
            }
          }
        },
        "security": [
          {
            "default-oauth": []
          },
          {
            "default-bearer-auth": []
          }
        ]
      }
    },
    "/companies": {
      "get": {
        "tags": [
          "company-data-controller"
        ],
        "summary": "Retrieve just the basic information about specific companies.",
        "description": "The basic information about companies via the provided company name/identifier are retrieved and filtered by countryCode, sector and available framework data. Empty/Unspecified filters are ignored.",
        "operationId": "getCompanies",
        "parameters": [
          {
            "name": "searchString",
            "in": "query",
            "required": false,
            "schema": {
              "type": "string"
            }
          },
          {
            "name": "dataTypes",
            "in": "query",
            "required": false,
            "schema": {
              "uniqueItems": true,
              "type": "array",
              "items": {
                "$ref": "#/components/schemas/DataTypeEnum"
              }
            }
          },
          {
            "name": "countryCodes",
            "in": "query",
            "required": false,
            "schema": {
              "uniqueItems": true,
              "type": "array",
              "items": {
                "type": "string"
              }
            }
          },
          {
            "name": "sectors",
            "in": "query",
            "required": false,
            "schema": {
              "uniqueItems": true,
              "type": "array",
              "items": {
                "type": "string"
              }
            }
          },
          {
            "name": "chunkSize",
            "in": "query",
            "required": false,
            "schema": {
              "type": "integer",
              "format": "int32"
            }
          },
          {
            "name": "chunkIndex",
            "in": "query",
            "required": false,
            "schema": {
              "type": "integer",
              "format": "int32"
            }
          }
        ],
        "responses": {
          "200": {
            "description": "Successfully retrieved basic company information.",
            "content": {
              "application/json": {
                "schema": {
                  "type": "array",
                  "items": {
                    "$ref": "#/components/schemas/BasicCompanyInformation"
                  }
                }
              }
            }
          },
          "default": {
            "description": "An error occurred",
            "content": {
              "application/json": {
                "schema": {
                  "$ref": "#/components/schemas/ErrorResponse"
                }
              }
            }
          },
          "401": {
            "description": "Unauthorized",
            "headers": {
              "WWW-Authenticate": {
                "schema": {
                  "type": "string"
                }
              }
            }
          }
        },
        "security": [
          {
            "default-oauth": []
          },
          {
            "default-bearer-auth": []
          }
        ]
      },
      "post": {
        "tags": [
          "company-data-controller"
        ],
        "summary": "Add a new company.",
        "description": "A new company is added using the provided information, the generated company ID is returned.",
        "operationId": "postCompany",
        "requestBody": {
          "content": {
            "application/json": {
              "schema": {
                "$ref": "#/components/schemas/CompanyInformation"
              }
            }
          },
          "required": true
        },
        "responses": {
          "200": {
            "description": "Successfully added company.",
            "content": {
              "application/json": {
                "schema": {
                  "$ref": "#/components/schemas/StoredCompany"
                }
              }
            }
          },
          "default": {
            "description": "An error occurred",
            "content": {
              "application/json": {
                "schema": {
                  "$ref": "#/components/schemas/ErrorResponse"
                }
              }
            }
          },
          "401": {
            "description": "Unauthorized",
            "headers": {
              "WWW-Authenticate": {
                "schema": {
                  "type": "string"
                }
              }
            }
          }
        },
        "security": [
          {
            "default-oauth": []
          },
          {
            "default-bearer-auth": []
          }
        ]
      }
    },
    "/companies/identifiers/{identifierType}/{identifier}": {
      "get": {
        "tags": [
          "company-data-controller"
        ],
        "summary": "Gets the company ID for an identifier of specified type.",
        "description": "Get the company ID for an identifier of specified type.",
        "operationId": "getCompanyIdByIdentifier",
        "parameters": [
          {
            "name": "identifierType",
            "in": "path",
            "required": true,
            "schema": {
              "$ref": "#/components/schemas/IdentifierType"
            }
          },
          {
            "name": "identifier",
            "in": "path",
            "required": true,
            "schema": {
              "type": "string"
            }
          }
        ],
        "responses": {
          "404": {
            "description": "Found no company corresponding the identifier.",
            "content": {
              "application/json": {
                "schema": {
                  "$ref": "#/components/schemas/CompanyId"
                }
              }
            }
          },
          "200": {
            "description": "Found a company corresponding the identifier.",
            "content": {
              "application/json": {
                "schema": {
                  "$ref": "#/components/schemas/CompanyId"
                }
              }
            }
          },
          "default": {
            "description": "An error occurred",
            "content": {
              "application/json": {
                "schema": {
                  "$ref": "#/components/schemas/ErrorResponse"
                }
              }
            }
          },
          "401": {
            "description": "Unauthorized",
            "headers": {
              "WWW-Authenticate": {
                "schema": {
                  "type": "string"
                }
              }
            }
          }
        },
        "security": [
          {
            "default-oauth": []
          },
          {
            "default-bearer-auth": []
          }
        ]
      },
      "head": {
        "tags": [
          "company-data-controller"
        ],
        "summary": "Checks that an identifier of specified type exists.",
        "description": "Checks that an identifier of specified type exists.",
        "operationId": "existsIdentifier",
        "parameters": [
          {
            "name": "identifierType",
            "in": "path",
            "required": true,
            "schema": {
              "$ref": "#/components/schemas/IdentifierType"
            }
          },
          {
            "name": "identifier",
            "in": "path",
            "required": true,
            "schema": {
              "type": "string"
            }
          }
        ],
        "responses": {
          "200": {
            "description": "Successfully checked that identifier exists."
          },
          "404": {
            "description": "Successfully checked that identifier does not exist."
          },
          "default": {
            "description": "An error occurred",
            "content": {
              "application/json": {
                "schema": {
                  "$ref": "#/components/schemas/ErrorResponse"
                }
              }
            }
          },
          "401": {
            "description": "Unauthorized",
            "headers": {
              "WWW-Authenticate": {
                "schema": {
                  "type": "string"
                }
              }
            }
          }
        },
        "security": [
          {
            "default-oauth": []
          },
          {
            "default-bearer-auth": []
          }
        ]
      }
    },
    "/users/{userId}/uploads": {
      "get": {
        "tags": [
          "user-uploads-controller"
        ],
        "summary": "Retrieve an augmented dataset meta information uploaded by a specific user.",
        "description": "Retrieve an augmented dataset meta information uploaded by a specific user for the \"My Datasets\" page.",
        "operationId": "getUserUploadsDataMetaInformation",
        "parameters": [
          {
            "name": "userId",
            "in": "path",
            "required": true,
            "schema": {
              "type": "string"
            }
          }
        ],
        "responses": {
          "200": {
            "description": "Successfully retrieved augmented dataset meta information.",
            "content": {
              "application/json": {
                "schema": {
                  "type": "array",
                  "items": {
                    "$ref": "#/components/schemas/DataMetaInformationForMyDatasets"
                  }
                }
              }
            }
          },
          "default": {
            "description": "An error occurred",
            "content": {
              "application/json": {
                "schema": {
                  "$ref": "#/components/schemas/ErrorResponse"
                }
              }
            }
          },
          "401": {
            "description": "Unauthorized",
            "headers": {
              "WWW-Authenticate": {
                "schema": {
                  "type": "string"
                }
              }
            }
          }
        },
        "security": [
          {
            "default-oauth": []
          },
          {
            "default-bearer-auth": []
          }
        ]
      }
    },
    "/token": {
      "get": {
        "tags": [
          "token-validity-controller"
        ],
        "summary": "Validates if a token is valid",
        "description": "Validates if a token is valid",
        "operationId": "validateToken",
        "responses": {
          "200": {
            "description": "OK"
          },
          "default": {
            "description": "An error occurred",
            "content": {
              "application/json": {
                "schema": {
                  "$ref": "#/components/schemas/ErrorResponse"
                }
              }
            }
          },
          "401": {
            "description": "Unauthorized",
            "headers": {
              "WWW-Authenticate": {
                "schema": {
                  "type": "string"
                }
              }
            }
          }
        },
        "security": [
          {
            "default-oauth": []
          },
          {
            "default-bearer-auth": []
          }
        ]
      }
    },
    "/metadata": {
      "get": {
        "tags": [
          "meta-data-controller"
        ],
        "summary": "Search in Dataland for meta info about data.",
        "description": "Meta info about data sets registered by Dataland can be retrieved.",
        "operationId": "getListOfDataMetaInfo",
        "parameters": [
          {
            "name": "companyId",
            "in": "query",
            "required": false,
            "schema": {
              "type": "string"
            }
          },
          {
            "name": "dataType",
            "in": "query",
            "required": false,
            "schema": {
              "$ref": "#/components/schemas/DataTypeEnum"
            }
          },
          {
            "name": "showOnlyActive",
            "in": "query",
            "required": false,
            "schema": {
              "type": "boolean",
              "default": true
            }
          },
          {
            "name": "reportingPeriod",
            "in": "query",
            "required": false,
            "schema": {
              "type": "string"
            }
          }
        ],
        "responses": {
          "200": {
            "description": "Successfully retrieved meta info.",
            "content": {
              "application/json": {
                "schema": {
                  "type": "array",
                  "items": {
                    "$ref": "#/components/schemas/DataMetaInformation"
                  }
                }
              }
            }
          },
          "default": {
            "description": "An error occurred",
            "content": {
              "application/json": {
                "schema": {
                  "$ref": "#/components/schemas/ErrorResponse"
                }
              }
            }
          },
          "401": {
            "description": "Unauthorized",
            "headers": {
              "WWW-Authenticate": {
                "schema": {
                  "type": "string"
                }
              }
            }
          }
        },
        "security": [
          {
            "default-oauth": []
          },
          {
            "default-bearer-auth": []
          }
        ]
      }
    },
    "/metadata/{dataId}": {
      "get": {
        "tags": [
          "meta-data-controller"
        ],
        "summary": "Look up meta info about a specific data set.",
        "description": "Meta info about a specific data set registered by Dataland and identified by its data ID is retrieved.",
        "operationId": "getDataMetaInfo",
        "parameters": [
          {
            "name": "dataId",
            "in": "path",
            "required": true,
            "schema": {
              "type": "string"
            }
          }
        ],
        "responses": {
          "200": {
            "description": "Successfully retrieved specific meta info.",
            "content": {
              "application/json": {
                "schema": {
                  "$ref": "#/components/schemas/DataMetaInformation"
                }
              }
            }
          },
          "default": {
            "description": "An error occurred",
            "content": {
              "application/json": {
                "schema": {
                  "$ref": "#/components/schemas/ErrorResponse"
                }
              }
            }
          },
          "401": {
            "description": "Unauthorized",
            "headers": {
              "WWW-Authenticate": {
                "schema": {
                  "type": "string"
                }
              }
            }
          }
        },
        "security": [
          {
            "default-oauth": []
          },
          {
            "default-bearer-auth": []
          }
        ]
      }
    },
    "/internal/cached/public/{dataId}": {
      "get": {
        "tags": [
          "temporarily-cached-data-controller"
        ],
        "summary": "Retrieve specific data from the cache store of the backend.",
        "description": "Data identified by the provided data ID is retrieved.",
        "operationId": "getReceivedPublicData",
        "parameters": [
          {
            "name": "dataId",
            "in": "path",
            "required": true,
            "schema": {
              "type": "string"
            }
          }
        ],
        "responses": {
          "200": {
            "description": "Successfully retrieved data set.",
            "content": {
              "application/json": {
                "schema": {
                  "type": "string"
                }
              }
            }
          },
          "default": {
            "description": "An error occurred",
            "content": {
              "application/json": {
                "schema": {
                  "$ref": "#/components/schemas/ErrorResponse"
                }
              }
            }
          },
          "401": {
            "description": "Unauthorized",
            "headers": {
              "WWW-Authenticate": {
                "schema": {
                  "type": "string"
                }
              }
            }
          }
        }
      }
    },
    "/internal/cached/private/{dataId}": {
      "get": {
        "tags": [
          "temporarily-cached-data-controller"
        ],
        "summary": "Retrieve specific data from the cache store of the backend.",
        "description": "Data identified by the provided data ID is retrieved.",
        "operationId": "getReceivedPrivateJson",
        "parameters": [
          {
            "name": "dataId",
            "in": "path",
            "required": true,
            "schema": {
              "type": "string"
            }
          }
        ],
        "responses": {
          "200": {
            "description": "Successfully retrieved data set.",
            "content": {
              "application/json": {
                "schema": {
                  "type": "string"
                }
              }
            }
          },
          "default": {
            "description": "An error occurred",
            "content": {
              "application/json": {
                "schema": {
                  "$ref": "#/components/schemas/ErrorResponse"
                }
              }
            }
          },
          "401": {
            "description": "Unauthorized",
            "headers": {
              "WWW-Authenticate": {
                "schema": {
                  "type": "string"
                }
              }
            }
          }
        }
      }
    },
    "/internal/cached/private/document/{hash}": {
      "get": {
        "tags": [
          "temporarily-cached-data-controller"
        ],
        "summary": "Retrieve specific data from the cache store of the backend.",
        "description": "Data identified by the provided sha256 hash is retrieved.",
        "operationId": "getReceivedPrivateDocument",
        "parameters": [
          {
            "name": "hash",
            "in": "path",
            "required": true,
            "schema": {
              "type": "string"
            }
          }
        ],
        "responses": {
          "200": {
            "description": "Successfully retrieved blob.",
            "content": {
              "application/octet-stream": {
                "schema": {
                  "type": "string",
                  "format": "binary"
                }
              }
            }
          },
          "default": {
            "description": "An error occurred",
            "content": {
              "application/json": {
                "schema": {
                  "$ref": "#/components/schemas/ErrorResponse"
                }
              }
            }
          },
          "401": {
            "description": "Unauthorized",
            "headers": {
              "WWW-Authenticate": {
                "schema": {
                  "type": "string"
                }
              }
            }
          }
        }
      }
    },
    "/data/vsme/{dataId}": {
      "get": {
        "tags": [
          "vsme-data-controller"
        ],
        "operationId": "getCompanyAssociatedVsmeData",
        "parameters": [
          {
            "name": "dataId",
            "in": "path",
            "required": true,
            "schema": {
              "type": "string"
            }
          }
        ],
        "responses": {
          "200": {
            "description": "Successfully retrieved data set.",
            "content": {
              "application/json": {
                "schema": {
                  "$ref": "#/components/schemas/CompanyAssociatedDataVsmeData"
                }
              }
            }
          },
          "default": {
            "description": "An error occurred",
            "content": {
              "application/json": {
                "schema": {
                  "$ref": "#/components/schemas/ErrorResponse"
                }
              }
            }
          },
          "401": {
            "description": "Unauthorized",
            "headers": {
              "WWW-Authenticate": {
                "schema": {
                  "type": "string"
                }
              }
            }
          }
        },
        "security": [
          {
            "default-oauth": []
          },
          {
            "default-bearer-auth": []
          }
        ]
      }
    },
    "/data/vsme/documents": {
      "get": {
        "tags": [
          "vsme-data-controller"
        ],
        "operationId": "getPrivateDocument",
        "parameters": [
          {
            "name": "dataId",
            "in": "query",
            "required": true,
            "schema": {
              "type": "string"
            }
          },
          {
            "name": "hash",
            "in": "query",
            "required": true,
            "schema": {
              "type": "string"
            }
          }
        ],
        "responses": {
          "200": {
            "description": "Successfully received document.",
            "headers": {
              "Content-Disposition": {
                "style": "simple",
                "schema": {
                  "type": "string"
                }
              }
            },
            "content": {
              "application/json": {
                "schema": {
                  "type": "string",
                  "format": "binary"
                }
              },
              "application/pdf": {
                "schema": {
                  "type": "string",
                  "format": "binary"
                }
              }
            }
          },
          "default": {
            "description": "An error occurred",
            "content": {
              "application/json": {
                "schema": {
                  "$ref": "#/components/schemas/ErrorResponse"
                }
              }
            }
          },
          "401": {
            "description": "Unauthorized",
            "headers": {
              "WWW-Authenticate": {
                "schema": {
                  "type": "string"
                }
              }
            }
          }
        },
        "security": [
          {
            "default-oauth": []
          },
          {
            "default-bearer-auth": []
          }
        ]
      }
    },
    "/data/vsme/companies/{companyId}": {
      "get": {
        "tags": [
          "vsme-data-controller"
        ],
        "operationId": "getFrameworkDatasetsForCompany",
        "parameters": [
          {
            "name": "companyId",
            "in": "path",
            "required": true,
            "schema": {
              "type": "string"
            }
          },
          {
            "name": "showOnlyActive",
            "in": "query",
            "required": false,
            "schema": {
              "type": "boolean",
              "default": true
            }
          },
          {
            "name": "reportingPeriod",
            "in": "query",
            "required": false,
            "schema": {
              "type": "string"
            }
          }
        ],
        "responses": {
          "200": {
            "description": "Successfully retrieved vsme datasets with meta info.",
            "content": {
              "application/json": {
                "schema": {
                  "type": "array",
                  "items": {
                    "$ref": "#/components/schemas/DataAndMetaInformationVsmeData"
                  }
                }
              }
            }
          },
          "default": {
            "description": "An error occurred",
            "content": {
              "application/json": {
                "schema": {
                  "$ref": "#/components/schemas/ErrorResponse"
                }
              }
            }
          },
          "401": {
            "description": "Unauthorized",
            "headers": {
              "WWW-Authenticate": {
                "schema": {
                  "type": "string"
                }
              }
            }
          }
        },
        "security": [
          {
            "default-oauth": []
          },
          {
            "default-bearer-auth": []
          }
        ]
      }
    },
    "/data/sfdr/{dataId}": {
      "get": {
        "tags": [
          "sfdr-data-controller"
        ],
        "operationId": "getCompanyAssociatedSfdrData",
        "parameters": [
          {
            "name": "dataId",
            "in": "path",
            "required": true,
            "schema": {
              "type": "string"
            }
          }
        ],
        "responses": {
          "200": {
            "description": "Successfully retrieved data set.",
            "content": {
              "application/json": {
                "schema": {
                  "$ref": "#/components/schemas/CompanyAssociatedDataSfdrData"
                }
              }
            }
          },
          "default": {
            "description": "An error occurred",
            "content": {
              "application/json": {
                "schema": {
                  "$ref": "#/components/schemas/ErrorResponse"
                }
              }
            }
          },
          "401": {
            "description": "Unauthorized",
            "headers": {
              "WWW-Authenticate": {
                "schema": {
                  "type": "string"
                }
              }
            }
          }
        },
        "security": [
          {
            "default-oauth": []
          },
          {
            "default-bearer-auth": []
          }
        ]
      }
    },
    "/data/sfdr/companies/{companyId}": {
      "get": {
        "tags": [
          "sfdr-data-controller"
        ],
        "operationId": "getAllCompanySfdrData",
        "parameters": [
          {
            "name": "companyId",
            "in": "path",
            "required": true,
            "schema": {
              "type": "string"
            }
          },
          {
            "name": "showOnlyActive",
            "in": "query",
            "required": false,
            "schema": {
              "type": "boolean",
              "default": true
            }
          },
          {
            "name": "reportingPeriod",
            "in": "query",
            "required": false,
            "schema": {
              "type": "string"
            }
          }
        ],
        "responses": {
          "200": {
            "description": "Successfully retrieved framework datasets with meta info.",
            "content": {
              "application/json": {
                "schema": {
                  "type": "array",
                  "items": {
                    "$ref": "#/components/schemas/DataAndMetaInformationSfdrData"
                  }
                }
              }
            }
          },
          "default": {
            "description": "An error occurred",
            "content": {
              "application/json": {
                "schema": {
                  "$ref": "#/components/schemas/ErrorResponse"
                }
              }
            }
          },
          "401": {
            "description": "Unauthorized",
            "headers": {
              "WWW-Authenticate": {
                "schema": {
                  "type": "string"
                }
              }
            }
          }
        },
        "security": [
          {
            "default-oauth": []
          },
          {
            "default-bearer-auth": []
          }
        ]
      }
    },
    "/data/p2p/{dataId}": {
      "get": {
        "tags": [
          "p-2p-data-controller"
        ],
        "operationId": "getCompanyAssociatedP2pData",
        "parameters": [
          {
            "name": "dataId",
            "in": "path",
            "required": true,
            "schema": {
              "type": "string"
            }
          }
        ],
        "responses": {
          "200": {
            "description": "Successfully retrieved data set.",
            "content": {
              "application/json": {
                "schema": {
                  "$ref": "#/components/schemas/CompanyAssociatedDataPathwaysToParisData"
                }
              }
            }
          },
          "default": {
            "description": "An error occurred",
            "content": {
              "application/json": {
                "schema": {
                  "$ref": "#/components/schemas/ErrorResponse"
                }
              }
            }
          },
          "401": {
            "description": "Unauthorized",
            "headers": {
              "WWW-Authenticate": {
                "schema": {
                  "type": "string"
                }
              }
            }
          }
        },
        "security": [
          {
            "default-oauth": []
          },
          {
            "default-bearer-auth": []
          }
        ]
      }
    },
    "/data/p2p/companies/{companyId}": {
      "get": {
        "tags": [
          "p-2p-data-controller"
        ],
        "operationId": "getAllCompanyP2pData",
        "parameters": [
          {
            "name": "companyId",
            "in": "path",
            "required": true,
            "schema": {
              "type": "string"
            }
          },
          {
            "name": "showOnlyActive",
            "in": "query",
            "required": false,
            "schema": {
              "type": "boolean",
              "default": true
            }
          },
          {
            "name": "reportingPeriod",
            "in": "query",
            "required": false,
            "schema": {
              "type": "string"
            }
          }
        ],
        "responses": {
          "200": {
            "description": "Successfully retrieved framework datasets with meta info.",
            "content": {
              "application/json": {
                "schema": {
                  "type": "array",
                  "items": {
                    "$ref": "#/components/schemas/DataAndMetaInformationPathwaysToParisData"
                  }
                }
              }
            }
          },
          "default": {
            "description": "An error occurred",
            "content": {
              "application/json": {
                "schema": {
                  "$ref": "#/components/schemas/ErrorResponse"
                }
              }
            }
          },
          "401": {
            "description": "Unauthorized",
            "headers": {
              "WWW-Authenticate": {
                "schema": {
                  "type": "string"
                }
              }
            }
          }
        },
        "security": [
          {
            "default-oauth": []
          },
          {
            "default-bearer-auth": []
          }
        ]
      }
    },
    "/data/lksg/{dataId}": {
      "get": {
        "tags": [
          "lksg-data-controller"
        ],
        "operationId": "getCompanyAssociatedLksgData",
        "parameters": [
          {
            "name": "dataId",
            "in": "path",
            "required": true,
            "schema": {
              "type": "string"
            }
          }
        ],
        "responses": {
          "200": {
            "description": "Successfully retrieved data set.",
            "content": {
              "application/json": {
                "schema": {
                  "$ref": "#/components/schemas/CompanyAssociatedDataLksgData"
                }
              }
            }
          },
          "default": {
            "description": "An error occurred",
            "content": {
              "application/json": {
                "schema": {
                  "$ref": "#/components/schemas/ErrorResponse"
                }
              }
            }
          },
          "401": {
            "description": "Unauthorized",
            "headers": {
              "WWW-Authenticate": {
                "schema": {
                  "type": "string"
                }
              }
            }
          }
        },
        "security": [
          {
            "default-oauth": []
          },
          {
            "default-bearer-auth": []
          }
        ]
      }
    },
    "/data/lksg/companies/{companyId}": {
      "get": {
        "tags": [
          "lksg-data-controller"
        ],
        "operationId": "getAllCompanyLksgData",
        "parameters": [
          {
            "name": "companyId",
            "in": "path",
            "required": true,
            "schema": {
              "type": "string"
            }
          },
          {
            "name": "showOnlyActive",
            "in": "query",
            "required": false,
            "schema": {
              "type": "boolean",
              "default": true
            }
          },
          {
            "name": "reportingPeriod",
            "in": "query",
            "required": false,
            "schema": {
              "type": "string"
            }
          }
        ],
        "responses": {
          "200": {
            "description": "Successfully retrieved framework datasets with meta info.",
            "content": {
              "application/json": {
                "schema": {
                  "type": "array",
                  "items": {
                    "$ref": "#/components/schemas/DataAndMetaInformationLksgData"
                  }
                }
              }
            }
          },
          "default": {
            "description": "An error occurred",
            "content": {
              "application/json": {
                "schema": {
                  "$ref": "#/components/schemas/ErrorResponse"
                }
              }
            }
          },
          "401": {
            "description": "Unauthorized",
            "headers": {
              "WWW-Authenticate": {
                "schema": {
                  "type": "string"
                }
              }
            }
          }
        },
        "security": [
          {
            "default-oauth": []
          },
          {
            "default-bearer-auth": []
          }
        ]
      }
    },
    "/data/heimathafen/{dataId}": {
      "get": {
        "tags": [
          "heimathafen-data-controller"
        ],
        "operationId": "getCompanyAssociatedHeimathafenData",
        "parameters": [
          {
            "name": "dataId",
            "in": "path",
            "required": true,
            "schema": {
              "type": "string"
            }
          }
        ],
        "responses": {
          "200": {
            "description": "Successfully retrieved data set.",
            "content": {
              "application/json": {
                "schema": {
                  "$ref": "#/components/schemas/CompanyAssociatedDataHeimathafenData"
                }
              }
            }
          },
          "default": {
            "description": "An error occurred",
            "content": {
              "application/json": {
                "schema": {
                  "$ref": "#/components/schemas/ErrorResponse"
                }
              }
            }
          },
          "401": {
            "description": "Unauthorized",
            "headers": {
              "WWW-Authenticate": {
                "schema": {
                  "type": "string"
                }
              }
            }
          }
        },
        "security": [
          {
            "default-oauth": []
          },
          {
            "default-bearer-auth": []
          }
        ]
      }
    },
    "/data/heimathafen/companies/{companyId}": {
      "get": {
        "tags": [
          "heimathafen-data-controller"
        ],
        "operationId": "getAllCompanyHeimathafenData",
        "parameters": [
          {
            "name": "companyId",
            "in": "path",
            "required": true,
            "schema": {
              "type": "string"
            }
          },
          {
            "name": "showOnlyActive",
            "in": "query",
            "required": false,
            "schema": {
              "type": "boolean",
              "default": true
            }
          },
          {
            "name": "reportingPeriod",
            "in": "query",
            "required": false,
            "schema": {
              "type": "string"
            }
          }
        ],
        "responses": {
          "200": {
            "description": "Successfully retrieved framework datasets with meta info.",
            "content": {
              "application/json": {
                "schema": {
                  "type": "array",
                  "items": {
                    "$ref": "#/components/schemas/DataAndMetaInformationHeimathafenData"
                  }
                }
              }
            }
          },
          "default": {
            "description": "An error occurred",
            "content": {
              "application/json": {
                "schema": {
                  "$ref": "#/components/schemas/ErrorResponse"
                }
              }
            }
          },
          "401": {
            "description": "Unauthorized",
            "headers": {
              "WWW-Authenticate": {
                "schema": {
                  "type": "string"
                }
              }
            }
          }
        },
        "security": [
          {
            "default-oauth": []
          },
          {
            "default-bearer-auth": []
          }
        ]
      }
    },
    "/data/eutaxonomy-non-financials/{dataId}": {
      "get": {
        "tags": [
          "eutaxonomy-non-financials-data-controller"
        ],
        "operationId": "getCompanyAssociatedEutaxonomyNonFinancialsData",
        "parameters": [
          {
            "name": "dataId",
            "in": "path",
            "required": true,
            "schema": {
              "type": "string"
            }
          }
        ],
        "responses": {
          "200": {
            "description": "Successfully retrieved data set.",
            "content": {
              "application/json": {
                "schema": {
                  "$ref": "#/components/schemas/CompanyAssociatedDataEutaxonomyNonFinancialsData"
                }
              }
            }
          },
          "default": {
            "description": "An error occurred",
            "content": {
              "application/json": {
                "schema": {
                  "$ref": "#/components/schemas/ErrorResponse"
                }
              }
            }
          },
          "401": {
            "description": "Unauthorized",
            "headers": {
              "WWW-Authenticate": {
                "schema": {
                  "type": "string"
                }
              }
            }
          }
        },
        "security": [
          {
            "default-oauth": []
          },
          {
            "default-bearer-auth": []
          }
        ]
      }
    },
    "/data/eutaxonomy-non-financials/companies/{companyId}": {
      "get": {
        "tags": [
          "eutaxonomy-non-financials-data-controller"
        ],
        "operationId": "getAllCompanyEutaxonomyNonFinancialsData",
        "parameters": [
          {
            "name": "companyId",
            "in": "path",
            "required": true,
            "schema": {
              "type": "string"
            }
          },
          {
            "name": "showOnlyActive",
            "in": "query",
            "required": false,
            "schema": {
              "type": "boolean",
              "default": true
            }
          },
          {
            "name": "reportingPeriod",
            "in": "query",
            "required": false,
            "schema": {
              "type": "string"
            }
          }
        ],
        "responses": {
          "200": {
            "description": "Successfully retrieved framework datasets with meta info.",
            "content": {
              "application/json": {
                "schema": {
                  "type": "array",
                  "items": {
                    "$ref": "#/components/schemas/DataAndMetaInformationEutaxonomyNonFinancialsData"
                  }
                }
              }
            }
          },
          "default": {
            "description": "An error occurred",
            "content": {
              "application/json": {
                "schema": {
                  "$ref": "#/components/schemas/ErrorResponse"
                }
              }
            }
          },
          "401": {
            "description": "Unauthorized",
            "headers": {
              "WWW-Authenticate": {
                "schema": {
                  "type": "string"
                }
              }
            }
          }
        },
        "security": [
          {
            "default-oauth": []
          },
          {
            "default-bearer-auth": []
          }
        ]
      }
    },
    "/data/eutaxonomy-financials/{dataId}": {
      "get": {
        "tags": [
          "eu-taxonomy-data-for-financials-controller"
        ],
        "operationId": "getCompanyAssociatedEuTaxonomyDataForFinancials",
        "parameters": [
          {
            "name": "dataId",
            "in": "path",
            "required": true,
            "schema": {
              "type": "string"
            }
          }
        ],
        "responses": {
          "200": {
            "description": "Successfully retrieved data set.",
            "content": {
              "application/json": {
                "schema": {
                  "$ref": "#/components/schemas/CompanyAssociatedDataEuTaxonomyDataForFinancials"
                }
              }
            }
          },
          "default": {
            "description": "An error occurred",
            "content": {
              "application/json": {
                "schema": {
                  "$ref": "#/components/schemas/ErrorResponse"
                }
              }
            }
          },
          "401": {
            "description": "Unauthorized",
            "headers": {
              "WWW-Authenticate": {
                "schema": {
                  "type": "string"
                }
              }
            }
          }
        },
        "security": [
          {
            "default-oauth": []
          },
          {
            "default-bearer-auth": []
          }
        ]
      }
    },
    "/data/eutaxonomy-financials/companies/{companyId}": {
      "get": {
        "tags": [
          "eu-taxonomy-data-for-financials-controller"
        ],
        "operationId": "getAllCompanyEuTaxonomyDataForFinancials",
        "parameters": [
          {
            "name": "companyId",
            "in": "path",
            "required": true,
            "schema": {
              "type": "string"
            }
          },
          {
            "name": "showOnlyActive",
            "in": "query",
            "required": false,
            "schema": {
              "type": "boolean",
              "default": true
            }
          },
          {
            "name": "reportingPeriod",
            "in": "query",
            "required": false,
            "schema": {
              "type": "string"
            }
          }
        ],
        "responses": {
          "200": {
            "description": "Successfully retrieved framework datasets with meta info.",
            "content": {
              "application/json": {
                "schema": {
                  "type": "array",
                  "items": {
                    "$ref": "#/components/schemas/DataAndMetaInformationEuTaxonomyDataForFinancials"
                  }
                }
              }
            }
          },
          "default": {
            "description": "An error occurred",
            "content": {
              "application/json": {
                "schema": {
                  "$ref": "#/components/schemas/ErrorResponse"
                }
              }
            }
          },
          "401": {
            "description": "Unauthorized",
            "headers": {
              "WWW-Authenticate": {
                "schema": {
                  "type": "string"
                }
              }
            }
          }
        },
        "security": [
          {
            "default-oauth": []
          },
          {
            "default-bearer-auth": []
          }
        ]
      }
    },
    "/data/esg-questionnaire/{dataId}": {
      "get": {
        "tags": [
          "esg-questionnaire-data-controller"
        ],
        "operationId": "getCompanyAssociatedEsgQuestionnaireData",
        "parameters": [
          {
            "name": "dataId",
            "in": "path",
            "required": true,
            "schema": {
              "type": "string"
            }
          }
        ],
        "responses": {
          "200": {
            "description": "Successfully retrieved data set.",
            "content": {
              "application/json": {
                "schema": {
                  "$ref": "#/components/schemas/CompanyAssociatedDataEsgQuestionnaireData"
                }
              }
            }
          },
          "default": {
            "description": "An error occurred",
            "content": {
              "application/json": {
                "schema": {
                  "$ref": "#/components/schemas/ErrorResponse"
                }
              }
            }
          },
          "401": {
            "description": "Unauthorized",
            "headers": {
              "WWW-Authenticate": {
                "schema": {
                  "type": "string"
                }
              }
            }
          }
        },
        "security": [
          {
            "default-oauth": []
          },
          {
            "default-bearer-auth": []
          }
        ]
      }
    },
    "/data/esg-questionnaire/companies/{companyId}": {
      "get": {
        "tags": [
          "esg-questionnaire-data-controller"
        ],
        "operationId": "getAllCompanyEsgQuestionnaireData",
        "parameters": [
          {
            "name": "companyId",
            "in": "path",
            "required": true,
            "schema": {
              "type": "string"
            }
          },
          {
            "name": "showOnlyActive",
            "in": "query",
            "required": false,
            "schema": {
              "type": "boolean",
              "default": true
            }
          },
          {
            "name": "reportingPeriod",
            "in": "query",
            "required": false,
            "schema": {
              "type": "string"
            }
          }
        ],
        "responses": {
          "200": {
            "description": "Successfully retrieved framework datasets with meta info.",
            "content": {
              "application/json": {
                "schema": {
                  "type": "array",
                  "items": {
                    "$ref": "#/components/schemas/DataAndMetaInformationEsgQuestionnaireData"
                  }
                }
              }
            }
          },
          "default": {
            "description": "An error occurred",
            "content": {
              "application/json": {
                "schema": {
                  "$ref": "#/components/schemas/ErrorResponse"
                }
              }
            }
          },
          "401": {
            "description": "Unauthorized",
            "headers": {
              "WWW-Authenticate": {
                "schema": {
                  "type": "string"
                }
              }
            }
          }
        },
        "security": [
          {
            "default-oauth": []
          },
          {
            "default-bearer-auth": []
          }
        ]
      }
    },
    "/companies/{companyId}/info": {
      "get": {
        "tags": [
          "company-data-controller"
        ],
        "summary": "Retrieve company information.",
        "description": "Company information behind the given company ID is retrieved.",
        "operationId": "getCompanyInfo",
        "parameters": [
          {
            "name": "companyId",
            "in": "path",
            "required": true,
            "schema": {
              "type": "string"
            }
          }
        ],
        "responses": {
          "200": {
            "description": "Successfully retrieved company information.",
            "content": {
              "application/json": {
                "schema": {
                  "$ref": "#/components/schemas/CompanyInformation"
                }
              }
            }
          },
          "default": {
            "description": "An error occurred",
            "content": {
              "application/json": {
                "schema": {
                  "$ref": "#/components/schemas/ErrorResponse"
                }
              }
            }
          },
          "401": {
            "description": "Unauthorized",
            "headers": {
              "WWW-Authenticate": {
                "schema": {
                  "type": "string"
                }
              }
            }
          }
        },
        "security": [
          {
            "default-oauth": []
          },
          {
            "default-bearer-auth": []
          }
        ]
      }
    },
    "/companies/{companyId}/aggregated-framework-data-summary": {
      "get": {
        "tags": [
          "company-data-controller"
        ],
        "summary": "Retrieve aggregated data summary for all frameworks",
        "description": "For each framework retrieves the amount of available reporting periods",
        "operationId": "getAggregatedFrameworkDataSummary",
        "parameters": [
          {
            "name": "companyId",
            "in": "path",
            "required": true,
            "schema": {
              "type": "string"
            }
          }
        ],
        "responses": {
          "200": {
            "description": "Successfully retrieved values.",
            "content": {
              "application/json": {
                "schema": {
                  "type": "object",
                  "additionalProperties": {
                    "$ref": "#/components/schemas/AggregatedFrameworkDataSummary"
                  }
                }
              }
            }
          },
          "default": {
            "description": "An error occurred",
            "content": {
              "application/json": {
                "schema": {
                  "$ref": "#/components/schemas/ErrorResponse"
                }
              }
            }
          },
          "401": {
            "description": "Unauthorized",
            "headers": {
              "WWW-Authenticate": {
                "schema": {
                  "type": "string"
                }
              }
            }
          }
        },
        "security": [
          {
            "default-oauth": []
          },
          {
            "default-bearer-auth": []
          }
        ]
      }
    },
    "/companies/teaser": {
      "get": {
        "tags": [
          "company-data-controller"
        ],
        "summary": "Get the company IDs of the teaser companies.",
        "description": "A list of all company IDs that are currently set as teaser companies (accessible without authentication).",
        "operationId": "getTeaserCompanies",
        "responses": {
          "200": {
            "description": "Successfully returned teaser companies.",
            "content": {
              "application/json": {
                "schema": {
                  "type": "array",
                  "items": {
                    "type": "string"
                  }
                }
              }
            }
          },
          "default": {
            "description": "An error occurred",
            "content": {
              "application/json": {
                "schema": {
                  "$ref": "#/components/schemas/ErrorResponse"
                }
              }
            }
          },
          "401": {
            "description": "Unauthorized",
            "headers": {
              "WWW-Authenticate": {
                "schema": {
                  "type": "string"
                }
              }
            }
          }
        },
        "security": [
          {
            "default-oauth": []
          },
          {
            "default-bearer-auth": []
          }
        ]
      }
    },
    "/companies/numberOfCompanies": {
      "get": {
        "tags": [
          "company-data-controller"
        ],
        "summary": "Retrieve the number of companies satisfying different filters.",
        "description": "The number of companies via the provided company name/identifier are retrieved and filtered by countryCode, sector and available framework data. Empty/Unspecified filters are ignored.",
        "operationId": "getNumberOfCompanies",
        "parameters": [
          {
            "name": "searchString",
            "in": "query",
            "required": false,
            "schema": {
              "type": "string"
            }
          },
          {
            "name": "dataTypes",
            "in": "query",
            "required": false,
            "schema": {
              "uniqueItems": true,
              "type": "array",
              "items": {
                "$ref": "#/components/schemas/DataTypeEnum"
              }
            }
          },
          {
            "name": "countryCodes",
            "in": "query",
            "required": false,
            "schema": {
              "uniqueItems": true,
              "type": "array",
              "items": {
                "type": "string"
              }
            }
          },
          {
            "name": "sectors",
            "in": "query",
            "required": false,
            "schema": {
              "uniqueItems": true,
              "type": "array",
              "items": {
                "type": "string"
              }
            }
          }
        ],
        "responses": {
          "200": {
            "description": "Successfully retrieved number of companies.",
            "content": {
              "application/json": {
                "schema": {
                  "type": "integer",
                  "format": "int32"
                }
              }
            }
          },
          "default": {
            "description": "An error occurred",
            "content": {
              "application/json": {
                "schema": {
                  "$ref": "#/components/schemas/ErrorResponse"
                }
              }
            }
          },
          "401": {
            "description": "Unauthorized",
            "headers": {
              "WWW-Authenticate": {
                "schema": {
                  "type": "string"
                }
              }
            }
          }
        },
        "security": [
          {
            "default-oauth": []
          },
          {
            "default-bearer-auth": []
          }
        ]
      }
    },
    "/companies/names": {
      "get": {
        "tags": [
          "company-data-controller"
        ],
        "summary": "Retrieve specific companies by searching their names and identifiers",
        "description": "Companies identified via the provided company name/identifier are retrieved",
        "operationId": "getCompaniesBySearchString",
        "parameters": [
          {
            "name": "searchString",
            "in": "query",
            "required": true,
            "schema": {
              "type": "string"
            }
          },
          {
            "name": "resultLimit",
            "in": "query",
            "required": false,
            "schema": {
              "type": "integer",
              "format": "int32",
              "default": 100
            }
          }
        ],
        "responses": {
          "200": {
            "description": "Successfully retrieved company names.",
            "content": {
              "application/json": {
                "schema": {
                  "type": "array",
                  "items": {
                    "$ref": "#/components/schemas/CompanyIdAndName"
                  }
                }
              }
            }
          },
          "default": {
            "description": "An error occurred",
            "content": {
              "application/json": {
                "schema": {
                  "$ref": "#/components/schemas/ErrorResponse"
                }
              }
            }
          },
          "401": {
            "description": "Unauthorized",
            "headers": {
              "WWW-Authenticate": {
                "schema": {
                  "type": "string"
                }
              }
            }
          }
        },
        "security": [
          {
            "default-oauth": []
          },
          {
            "default-bearer-auth": []
          }
        ]
      }
    },
    "/companies/meta-information": {
      "get": {
        "tags": [
          "company-data-controller"
        ],
        "summary": "Retrieve available distinct values for company search filters",
        "description": "Distinct values for the parameter countryCode and sector are returned",
        "operationId": "getAvailableCompanySearchFilters",
        "responses": {
          "200": {
            "description": "Successfully retrieved values.",
            "content": {
              "application/json": {
                "schema": {
                  "$ref": "#/components/schemas/CompanyAvailableDistinctValues"
                }
              }
            }
          },
          "default": {
            "description": "An error occurred",
            "content": {
              "application/json": {
                "schema": {
                  "$ref": "#/components/schemas/ErrorResponse"
                }
              }
            }
          },
          "401": {
            "description": "Unauthorized",
            "headers": {
              "WWW-Authenticate": {
                "schema": {
                  "type": "string"
                }
              }
            }
          }
        },
        "security": [
          {
            "default-oauth": []
          },
          {
            "default-bearer-auth": []
          }
        ]
      }
    },
    "/actuator": {
      "get": {
        "tags": [
          "Actuator"
        ],
        "summary": "Actuator root web endpoint",
        "operationId": "links",
        "responses": {
          "200": {
            "description": "OK",
            "content": {
              "application/vnd.spring-boot.actuator.v3+json": {
                "schema": {
                  "type": "object",
                  "additionalProperties": {
                    "type": "object",
                    "additionalProperties": {
                      "$ref": "#/components/schemas/Link"
                    }
                  }
                }
              },
              "application/vnd.spring-boot.actuator.v2+json": {
                "schema": {
                  "type": "object",
                  "additionalProperties": {
                    "type": "object",
                    "additionalProperties": {
                      "$ref": "#/components/schemas/Link"
                    }
                  }
                }
              },
              "application/json": {
                "schema": {
                  "type": "object",
                  "additionalProperties": {
                    "type": "object",
                    "additionalProperties": {
                      "$ref": "#/components/schemas/Link"
                    }
                  }
                }
              }
            }
          },
          "default": {
            "description": "An error occurred",
            "content": {
              "application/json": {
                "schema": {
                  "$ref": "#/components/schemas/ErrorResponse"
                }
              }
            }
          },
          "401": {
            "description": "Unauthorized",
            "headers": {
              "WWW-Authenticate": {
                "schema": {
                  "type": "string"
                }
              }
            }
          }
        }
      }
    },
    "/actuator/info": {
      "get": {
        "tags": [
          "Actuator"
        ],
        "summary": "Actuator web endpoint \u0027info\u0027",
        "operationId": "info",
        "responses": {
          "200": {
            "description": "OK",
            "content": {
              "application/vnd.spring-boot.actuator.v3+json": {
                "schema": {
                  "type": "object"
                }
              },
              "application/vnd.spring-boot.actuator.v2+json": {
                "schema": {
                  "type": "object"
                }
              },
              "application/json": {
                "schema": {
                  "type": "object"
                }
              }
            }
          },
          "default": {
            "description": "An error occurred",
            "content": {
              "application/json": {
                "schema": {
                  "$ref": "#/components/schemas/ErrorResponse"
                }
              }
            }
          },
          "401": {
            "description": "Unauthorized",
            "headers": {
              "WWW-Authenticate": {
                "schema": {
                  "type": "string"
                }
              }
            }
          }
        }
      }
    },
    "/actuator/health": {
      "get": {
        "tags": [
          "Actuator"
        ],
        "summary": "Actuator web endpoint \u0027health\u0027",
        "operationId": "health",
        "responses": {
          "200": {
            "description": "OK",
            "content": {
              "application/vnd.spring-boot.actuator.v3+json": {
                "schema": {
                  "type": "object"
                }
              },
              "application/vnd.spring-boot.actuator.v2+json": {
                "schema": {
                  "type": "object"
                }
              },
              "application/json": {
                "schema": {
                  "type": "object"
                }
              }
            }
          },
          "default": {
            "description": "An error occurred",
            "content": {
              "application/json": {
                "schema": {
                  "$ref": "#/components/schemas/ErrorResponse"
                }
              }
            }
          },
          "401": {
            "description": "Unauthorized",
            "headers": {
              "WWW-Authenticate": {
                "schema": {
                  "type": "string"
                }
              }
            }
          }
        }
      }
    },
    "/actuator/health/**": {
      "get": {
        "tags": [
          "Actuator"
        ],
        "summary": "Actuator web endpoint \u0027health-path\u0027",
        "operationId": "health-path",
        "responses": {
          "200": {
            "description": "OK",
            "content": {
              "application/vnd.spring-boot.actuator.v3+json": {
                "schema": {
                  "type": "object"
                }
              },
              "application/vnd.spring-boot.actuator.v2+json": {
                "schema": {
                  "type": "object"
                }
              },
              "application/json": {
                "schema": {
                  "type": "object"
                }
              }
            }
          },
          "default": {
            "description": "An error occurred",
            "content": {
              "application/json": {
                "schema": {
                  "$ref": "#/components/schemas/ErrorResponse"
                }
              }
            }
          },
          "401": {
            "description": "Unauthorized",
            "headers": {
              "WWW-Authenticate": {
                "schema": {
                  "type": "string"
                }
              }
            }
          }
        }
      }
    },
    "/data/{dataId}": {
      "delete": {
        "tags": [
          "admin-data-manipulation-controller"
        ],
        "summary": "Delete a data set.",
        "description": "The data is removed from the data store.",
        "operationId": "deleteCompanyAssociatedData",
        "parameters": [
          {
            "name": "dataId",
            "in": "path",
            "required": true,
            "schema": {
              "type": "string"
            }
          }
        ],
        "responses": {
          "200": {
            "description": "Successfully deleted the dataset."
          },
          "default": {
            "description": "An error occurred",
            "content": {
              "application/json": {
                "schema": {
                  "$ref": "#/components/schemas/ErrorResponse"
                }
              }
            }
          },
          "401": {
            "description": "Unauthorized",
            "headers": {
              "WWW-Authenticate": {
                "schema": {
                  "type": "string"
                }
              }
            }
          }
        },
        "security": [
          {
            "default-oauth": []
          },
          {
            "default-bearer-auth": []
          }
        ]
      }
    }
  },
  "components": {
    "schemas": {
      "CompanyInformation": {
        "required": [
          "companyName",
          "countryCode",
          "headquarters",
          "identifiers"
        ],
        "type": "object",
        "properties": {
          "companyName": {
            "type": "string"
          },
          "companyAlternativeNames": {
            "type": "array",
            "nullable": true,
            "items": {
              "type": "string"
            }
          },
          "companyContactDetails": {
            "type": "array",
            "nullable": true,
            "example": [
              "Test@test.com"
            ],
            "items": {
              "type": "string",
              "example": "[\"Test@test.com\"]"
            }
          },
          "companyLegalForm": {
            "type": "string",
            "nullable": true
          },
          "headquarters": {
            "type": "string"
          },
          "headquartersPostalCode": {
            "type": "string",
            "nullable": true
          },
          "sector": {
            "type": "string",
            "nullable": true
          },
          "sectorCodeWz": {
            "type": "string",
            "nullable": true
          },
          "identifiers": {
            "type": "object",
            "additionalProperties": {
              "type": "array",
              "example": {
                "Lei": [
                  "ExampleLei"
                ]
              },
              "items": {
                "type": "string",
                "example": "{\"Lei\":[\"ExampleLei\"]}"
              }
            },
            "example": {
              "Lei": [
                "ExampleLei"
              ]
            }
          },
          "countryCode": {
            "type": "string"
          },
          "isTeaserCompany": {
            "type": "boolean",
            "nullable": true
          },
          "website": {
            "type": "string",
            "nullable": true
          },
          "parentCompanyLei": {
            "type": "string",
            "nullable": true
          }
        }
      },
      "DataMetaInformation": {
        "required": [
          "companyId",
          "currentlyActive",
          "dataId",
          "dataType",
          "qaStatus",
          "reportingPeriod",
          "uploadTime"
        ],
        "type": "object",
        "properties": {
          "dataId": {
            "type": "string"
          },
          "companyId": {
            "type": "string"
          },
          "dataType": {
            "$ref": "#/components/schemas/DataTypeEnum"
          },
          "uploaderUserId": {
            "type": "string",
            "nullable": true
          },
          "uploadTime": {
            "type": "integer",
            "format": "int64"
          },
          "reportingPeriod": {
            "type": "string"
          },
          "currentlyActive": {
            "type": "boolean"
          },
          "qaStatus": {
            "$ref": "#/components/schemas/QaStatus"
          }
        }
      },
      "QaStatus": {
        "type": "string",
        "enum": [
          "Pending",
          "Accepted",
          "Rejected"
        ]
      },
      "StoredCompany": {
        "required": [
          "companyId",
          "companyInformation",
          "dataRegisteredByDataland"
        ],
        "type": "object",
        "properties": {
          "companyId": {
            "type": "string"
          },
          "companyInformation": {
            "$ref": "#/components/schemas/CompanyInformation"
          },
          "dataRegisteredByDataland": {
            "type": "array",
            "items": {
              "$ref": "#/components/schemas/DataMetaInformation"
            }
          }
        }
      },
      "Address": {
        "required": [
          "city",
          "country"
        ],
        "type": "object",
        "properties": {
          "streetAndHouseNumber": {
            "type": "string",
            "nullable": true
          },
          "postalCode": {
            "type": "string",
            "nullable": true
          },
          "city": {
            "type": "string"
          },
          "state": {
            "type": "string",
            "nullable": true
          },
          "country": {
            "type": "string"
          }
        }
      },
      "AreaAdjointness": {
        "type": "string",
        "enum": [
          "In",
          "Near"
        ]
      },
      "BaseDataPointString": {
        "type": "object",
        "properties": {
          "value": {
            "type": "string",
            "nullable": true
          },
          "dataSource": {
            "nullable": true,
            "allOf": [
              {
                "$ref": "#/components/schemas/BaseDocumentReference"
              }
            ]
          }
        }
      },
      "BaseDataPointYesNo": {
        "type": "object",
        "properties": {
          "value": {
            "nullable": true,
            "allOf": [
              {
                "$ref": "#/components/schemas/YesNo"
              }
            ]
          },
          "dataSource": {
            "nullable": true,
            "allOf": [
              {
                "$ref": "#/components/schemas/BaseDocumentReference"
              }
            ]
          }
        }
      },
      "BaseDocumentReference": {
        "required": [
          "fileReference"
        ],
        "type": "object",
        "properties": {
          "fileName": {
            "type": "string",
            "nullable": true
          },
          "fileReference": {
            "type": "string"
          }
        }
      },
      "CompanyAssociatedDataVsmeData": {
        "required": [
          "companyId",
          "data",
          "reportingPeriod"
        ],
        "type": "object",
        "properties": {
          "companyId": {
            "type": "string"
          },
          "reportingPeriod": {
            "type": "string"
          },
          "data": {
            "$ref": "#/components/schemas/VsmeData"
          }
        }
      },
      "CompanyReport": {
        "required": [
          "fileReference"
        ],
        "type": "object",
        "properties": {
          "fileReference": {
            "type": "string"
          },
          "fileName": {
            "type": "string",
            "nullable": true
          },
          "publicationDate": {
            "type": "string",
            "format": "date",
            "nullable": true
          }
        },
        "example": "{\"string\": {\"fileReference\": \"string\",\"fileName\": \"string\",\"publicationDate\": \"2023-10-12\",}}"
      },
      "ExtendedDataPointBigDecimal": {
        "type": "object",
        "properties": {
          "value": {
            "type": "number",
            "nullable": true
          },
          "quality": {
            "nullable": true,
            "allOf": [
              {
                "$ref": "#/components/schemas/QualityOptions"
              }
            ]
          },
          "comment": {
            "type": "string",
            "nullable": true
          },
          "dataSource": {
            "nullable": true,
            "allOf": [
              {
                "$ref": "#/components/schemas/ExtendedDocumentReference"
              }
            ]
          }
        }
      },
      "ExtendedDocumentReference": {
        "required": [
          "fileReference"
        ],
        "type": "object",
        "properties": {
          "page": {
            "type": "integer",
            "format": "int64",
            "nullable": true
          },
          "tagName": {
            "type": "string",
            "nullable": true
          },
          "fileName": {
            "type": "string",
            "nullable": true
          },
          "fileReference": {
            "type": "string"
          }
        }
      },
      "QualityOptions": {
        "type": "string",
        "enum": [
          "Audited",
          "Reported",
          "Estimated",
          "Incomplete"
        ]
      },
      "ReleaseMedium": {
        "type": "string",
        "enum": [
          "Air",
          "Soil",
          "Water"
        ]
      },
      "VsmeBasic": {
        "type": "object",
        "properties": {
          "basisForPreparation": {
            "nullable": true,
            "allOf": [
              {
                "$ref": "#/components/schemas/VsmeBasicBasisForPreparation"
              }
            ]
          },
          "practicesForTransitioningTowardsAMoreSustainableEconomy": {
            "nullable": true,
            "allOf": [
              {
                "$ref": "#/components/schemas/VsmeBasicPracticesForTransitioningTowardsAMoreSustainableEconomy"
              }
            ]
          },
          "energyAndGreenhousGasEmissions": {
            "nullable": true,
            "allOf": [
              {
                "$ref": "#/components/schemas/VsmeBasicEnergyAndGreenhousGasEmissions"
              }
            ]
          },
          "pollutionOfAirWaterSoil": {
            "nullable": true,
            "allOf": [
              {
                "$ref": "#/components/schemas/VsmeBasicPollutionOfAirWaterSoil"
              }
            ]
          },
          "biodiversity": {
            "nullable": true,
            "allOf": [
              {
                "$ref": "#/components/schemas/VsmeBasicBiodiversity"
              }
            ]
          },
          "water": {
            "nullable": true,
            "allOf": [
              {
                "$ref": "#/components/schemas/VsmeBasicWater"
              }
            ]
          },
          "resourceUseCircularEconomyAndWasteManagement": {
            "nullable": true,
            "allOf": [
              {
                "$ref": "#/components/schemas/VsmeBasicResourceUseCircularEconomyAndWasteManagement"
              }
            ]
          },
          "workforceGeneralCharacteristics": {
            "nullable": true,
            "allOf": [
              {
                "$ref": "#/components/schemas/VsmeBasicWorkforceGeneralCharacteristics"
              }
            ]
          },
          "workforceHealthAndSafety": {
            "nullable": true,
            "allOf": [
              {
                "$ref": "#/components/schemas/VsmeBasicWorkforceHealthAndSafety"
              }
            ]
          },
          "workforceRenumerationCollectiveBargainingAndTraining": {
            "nullable": true,
            "allOf": [
              {
                "$ref": "#/components/schemas/VsmeBasicWorkforceRenumerationCollectiveBargainingAndTraining"
              }
            ]
          },
          "workersInTheValueChainAffectedCommunitiesConsumersAndEndUsers": {
            "nullable": true,
            "allOf": [
              {
                "$ref": "#/components/schemas/VsmeBasicWorkersInTheValueChainAffectedCommunitiesConsumersAndEndUsers"
              }
            ]
          }
        }
      },
      "VsmeBasicBasisForPreparation": {
        "type": "object",
        "properties": {
          "reportingBasis": {
            "nullable": true,
            "allOf": [
              {
                "$ref": "#/components/schemas/BaseDataPointYesNo"
              }
            ]
          },
          "subsidiary": {
            "type": "array",
            "nullable": true,
            "items": {
              "$ref": "#/components/schemas/VsmeSubsidiary"
            }
          },
          "referencedReports": {
            "type": "object",
            "additionalProperties": {
              "$ref": "#/components/schemas/CompanyReport"
            },
            "nullable": true,
            "example": "{\"string\": {\"fileReference\": \"string\",\"fileName\": \"string\",\"publicationDate\": \"2023-10-12\",}}"
          }
        }
      },
      "VsmeBasicBiodiversity": {
        "type": "object",
        "properties": {
          "sitesAndAreas": {
            "type": "array",
            "nullable": true,
            "items": {
              "$ref": "#/components/schemas/VsmeSiteAndArea"
            }
          },
          "totalSealedAreaPreviousYearInHectare": {
            "type": "number",
            "nullable": true
          },
          "totalSealedAreaReportingYearInHectare": {
            "type": "number",
            "nullable": true
          },
          "relativeChangeSealedArea": {
            "type": "number",
            "nullable": true
          },
          "totalNatureOrientedAreaOnSitePreviousYearInHectare": {
            "type": "number",
            "nullable": true
          },
          "totalNatureOrientedAreaOnSiteReportingYearInHectare": {
            "type": "number",
            "nullable": true
          },
          "relativeChangeNatureOrientedOnSite": {
            "type": "number",
            "nullable": true
          },
          "totalNatureOrientedAreaOffSitePreviousYearInHectare": {
            "type": "number",
            "nullable": true
          },
          "totalNatureOrientedAreaOffSiteReportingYearInHectare": {
            "type": "number",
            "nullable": true
          },
          "relativeChangeNatureOrientedOffSite": {
            "type": "number",
            "nullable": true
          },
          "totalUseOfLandPreviousYearInHectare": {
            "type": "number",
            "nullable": true
          },
          "totalUseOfLandReportingYearInHectare": {
            "type": "number",
            "nullable": true
          },
          "relativeChangeLandUse": {
            "type": "number",
            "nullable": true
          }
        }
      },
      "VsmeBasicEnergyAndGreenhousGasEmissions": {
        "type": "object",
        "properties": {
          "energyFossilFuelsInMWh": {
            "type": "number",
            "nullable": true
          },
          "electricityTotalInMWh": {
            "nullable": true,
            "allOf": [
              {
                "$ref": "#/components/schemas/ExtendedDataPointBigDecimal"
              }
            ]
          },
          "electricityNonRenewableInMWh": {
            "type": "number",
            "nullable": true
          },
          "electricityRenewableInMWh": {
            "type": "number",
            "nullable": true
          },
          "totalEmissionsInTonnesOfCO2Equivalents": {
            "nullable": true,
            "allOf": [
              {
                "$ref": "#/components/schemas/ExtendedDataPointBigDecimal"
              }
            ]
          },
          "scope1EmissionsInTonnesOfCO2Equivalents": {
            "nullable": true,
            "allOf": [
              {
                "$ref": "#/components/schemas/ExtendedDataPointBigDecimal"
              }
            ]
          },
          "scope2EmissionsInTonnesOfCO2Equivalents": {
            "nullable": true,
            "allOf": [
              {
                "$ref": "#/components/schemas/ExtendedDataPointBigDecimal"
              }
            ]
          },
          "scope3EmissionsInTonnesOfCO2Equivalents": {
            "nullable": true,
            "allOf": [
              {
                "$ref": "#/components/schemas/ExtendedDataPointBigDecimal"
              }
            ]
          }
        }
      },
      "VsmeBasicPollutionOfAirWaterSoil": {
        "type": "object",
        "properties": {
          "pollutionEmission": {
            "type": "array",
            "nullable": true,
            "items": {
              "$ref": "#/components/schemas/VsmePollutionEmission"
            }
          }
        }
      },
      "VsmeBasicPracticesForTransitioningTowardsAMoreSustainableEconomy": {
        "type": "object",
        "properties": {
          "undertakenMeasures": {
            "type": "array",
            "nullable": true,
            "items": {
              "$ref": "#/components/schemas/BaseDataPointString"
            }
          }
        }
      },
      "VsmeBasicResourceUseCircularEconomyAndWasteManagement": {
        "type": "object",
        "properties": {
          "totalWeightMaterialsInTonnes": {
            "type": "number",
            "nullable": true
          },
          "weightRecycledMaterialsInTonnes": {
            "type": "number",
            "nullable": true
          },
          "percentageRecycledMaterials": {
            "type": "number",
            "nullable": true
          },
          "weightRecyclableMaterialsInTonnes": {
            "type": "number",
            "nullable": true
          },
          "percentageRecyclableMaterials": {
            "type": "number",
            "nullable": true
          },
          "measureWaste": {
            "nullable": true,
            "allOf": [
              {
                "$ref": "#/components/schemas/VsmeBasicResourceusecirculareconomyandwastemanagementMeasureWasteOptions"
              }
            ]
          },
          "wasteClassification": {
            "type": "array",
            "nullable": true,
            "items": {
              "$ref": "#/components/schemas/VsmeWasteClassificationObject"
            }
          }
        }
      },
      "VsmeBasicResourceusecirculareconomyandwastemanagementMeasureWasteOptions": {
        "type": "string",
        "enum": [
          "WeightPreferred",
          "Volume"
        ]
      },
      "VsmeBasicWater": {
        "type": "object",
        "properties": {
          "waterWithdrawalAllSitesInCubicMeters": {
            "nullable": true,
            "allOf": [
              {
                "$ref": "#/components/schemas/ExtendedDataPointBigDecimal"
              }
            ]
          },
          "waterWithdrawalStressSitesInCubicMeters": {
            "type": "number",
            "nullable": true
          },
          "waterDischargeAllSitesInCubicMeters": {
            "type": "number",
            "nullable": true
          },
          "waterDischargeStressSitesInCubicMeters": {
            "type": "number",
            "nullable": true
          },
          "rainwaterAllSitesInCubicMeters": {
            "type": "number",
            "nullable": true
          },
          "rainwaterStressSitesInCubicMeters": {
            "type": "number",
            "nullable": true
          },
          "waterConsumptionAllSitesInCubicMeters": {
            "type": "number",
            "nullable": true
          },
          "waterConsumptionStressSitesInCubicMeters": {
            "type": "number",
            "nullable": true
          }
        }
      },
      "VsmeBasicWorkersInTheValueChainAffectedCommunitiesConsumersAndEndUsers": {
        "type": "object",
        "properties": {
          "negativeEffects": {
            "type": "array",
            "nullable": true,
            "items": {
              "$ref": "#/components/schemas/BaseDataPointString"
            }
          },
          "numberOfConvictions": {
            "type": "number",
            "nullable": true
          },
          "sumOfFinesInEuro": {
            "type": "number",
            "nullable": true
          }
        }
      },
      "VsmeBasicWorkforceGeneralCharacteristics": {
        "type": "object",
        "properties": {
          "measureEmployees": {
            "nullable": true,
            "allOf": [
              {
                "$ref": "#/components/schemas/VsmeBasicWorkforcegeneralcharacteristicsMeasureEmployeesOptions"
              }
            ]
          },
          "numberOfEmployeesInFte": {
            "type": "number",
            "nullable": true
          },
          "numberOfEmployeesInHeadcount": {
            "type": "number",
            "nullable": true
          },
          "numberOfTemporaryContractEmployeesInFte": {
            "type": "number",
            "nullable": true
          },
          "numberOfTemporaryContractEmployeesInHeadcount": {
            "type": "number",
            "nullable": true
          },
          "numberOfPermanentContractEmployeesInFte": {
            "type": "number",
            "nullable": true
          },
          "numberOfPermanentContractEmployeesInHeadcount": {
            "type": "number",
            "nullable": true
          },
          "numberOfMaleEmployeesInFte": {
            "type": "number",
            "nullable": true
          },
          "numberOfMaleEmployeesInHeadcount": {
            "type": "number",
            "nullable": true
          },
          "numberFemaleEmployeesInFte": {
            "type": "number",
            "nullable": true
          },
          "numberOfFemaleEmployeesInHeadcount": {
            "type": "number",
            "nullable": true
          },
          "numberOfOtherEmployeesInFte": {
            "type": "number",
            "nullable": true
          },
          "numberOfOtherEmployeesInHeadcount": {
            "type": "number",
            "nullable": true
          },
          "numberOfNotReportedEmployeesInFte": {
            "type": "number",
            "nullable": true
          },
          "numberOfNotReportedEmployeesInHeadcount": {
            "type": "number",
            "nullable": true
          },
          "employeesPerCountry": {
            "type": "array",
            "nullable": true,
            "items": {
              "$ref": "#/components/schemas/VsmeEmployeesPerCountry"
            }
          }
        }
      },
      "VsmeBasicWorkforceHealthAndSafety": {
        "type": "object",
        "properties": {
          "totalHours": {
            "type": "number",
            "nullable": true
          },
          "numberOfAccidents": {
            "type": "integer",
            "nullable": true
          },
          "accidentLevel": {
            "type": "number",
            "nullable": true
          },
          "numberOfTotalFatalitiesInFte": {
            "type": "integer",
            "nullable": true
          },
          "numberOfTotalFatalitiesInHeadcount": {
            "type": "integer",
            "nullable": true
          },
          "numberOfFatalitiesOfAccidentsInFte": {
            "type": "integer",
            "nullable": true
          },
          "numberOfFatalitiesOfAccidentsInHeadcount": {
            "type": "integer",
            "nullable": true
          },
          "numberOfHealthFatalitiesInFte": {
            "type": "integer",
            "nullable": true
          },
          "numberOfHealthFatalitiesInHeadcount": {
            "type": "integer",
            "nullable": true
          }
        }
      },
      "VsmeBasicWorkforceRenumerationCollectiveBargainingAndTraining": {
        "type": "object",
        "properties": {
          "numberOfMinimumWageEmployeesInFte": {
            "type": "number",
            "nullable": true
          },
          "numberOfMinimumWageEmployeesInHeadcount": {
            "type": "number",
            "nullable": true
          },
          "percentageOfMinimumWageEmployees": {
            "type": "number",
            "nullable": true
          },
          "majorityOfMinimumWageEmployees": {
            "nullable": true,
            "allOf": [
              {
                "$ref": "#/components/schemas/YesNo"
              }
            ]
          },
          "entryLevelWageInEuro": {
            "type": "number",
            "nullable": true
          },
          "minimumWageInEuro": {
            "type": "number",
            "nullable": true
          },
          "wageRatio": {
            "type": "number",
            "nullable": true
          },
          "payGapBasis": {
            "nullable": true,
            "allOf": [
              {
                "$ref": "#/components/schemas/VsmeBasicWorkforcerenumerationcollectivebargainingandtrainingPayGapBasisOptions"
              }
            ]
          },
          "grossPayMaleInEuro": {
            "type": "number",
            "nullable": true
          },
          "grossPayFemaleInEuro": {
            "type": "number",
            "nullable": true
          },
          "totalWorkHoursMale": {
            "type": "number",
            "nullable": true
          },
          "totalWorkHoursFemale": {
            "type": "number",
            "nullable": true
          },
          "averageWorkHoursMale": {
            "type": "number",
            "nullable": true
          },
          "averageWorkHoursFemale": {
            "type": "number",
            "nullable": true
          },
          "averageHourlyPayMaleInEuroPerHour": {
            "type": "number",
            "nullable": true
          },
          "averageHourlyPayFemaleInEuroPerHour": {
            "type": "number",
            "nullable": true
          },
          "payGap": {
            "type": "number",
            "nullable": true
          },
          "numberBargainingAgreementsInFte": {
            "type": "number",
            "nullable": true
          },
          "numberBargainingAgreementsInHeadcount": {
            "type": "number",
            "nullable": true
          },
          "ratioBargainingAgreement": {
            "type": "number",
            "nullable": true
          },
          "totalTrainingHoursMale": {
            "type": "number",
            "nullable": true
          },
          "totalTrainingHoursFemale": {
            "type": "number",
            "nullable": true
          },
          "averageTrainingHoursMale": {
            "type": "number",
            "nullable": true
          },
          "averageTrainingHoursFemale": {
            "type": "number",
            "nullable": true
          }
        }
      },
      "VsmeBasicWorkforcegeneralcharacteristicsMeasureEmployeesOptions": {
        "type": "string",
        "enum": [
          "FullTimeEquivalents",
          "HeadCount"
        ]
      },
      "VsmeBasicWorkforcerenumerationcollectivebargainingandtrainingPayGapBasisOptions": {
        "type": "string",
        "enum": [
          "Annual",
          "Weekly"
        ]
      },
      "VsmeData": {
        "type": "object",
        "properties": {
          "basic": {
            "nullable": true,
            "allOf": [
              {
                "$ref": "#/components/schemas/VsmeBasic"
              }
            ]
          }
        }
      },
      "VsmeEmployeesPerCountry": {
        "required": [
          "country"
        ],
        "type": "object",
        "properties": {
          "country": {
            "type": "string"
          },
          "numberOfEmployeesInHeadCount": {
            "type": "integer",
            "format": "int32",
            "nullable": true
          },
          "numberOfEmployeesInFullTimeEquivalent": {
            "type": "number",
            "nullable": true
          }
        }
      },
      "VsmePollutionEmission": {
        "required": [
          "pollutionType",
          "releaseMedium"
        ],
        "type": "object",
        "properties": {
          "pollutionType": {
            "type": "string"
          },
          "emissionInKilograms": {
            "type": "number",
            "nullable": true
          },
          "releaseMedium": {
            "$ref": "#/components/schemas/ReleaseMedium"
          }
        }
      },
      "VsmeSiteAndArea": {
        "required": [
          "areaAddress",
          "siteAddress",
          "siteName",
          "specificationOfAdjointness"
        ],
        "type": "object",
        "properties": {
          "siteName": {
            "type": "string"
          },
          "siteAddress": {
            "$ref": "#/components/schemas/Address"
          },
          "siteGeocoordinateLongitudeval": {
            "type": "number",
            "nullable": true
          },
          "siteGeocoordinateLatitude": {
            "type": "number",
            "nullable": true
          },
          "areaInHectare": {
            "type": "number",
            "nullable": true
          },
          "biodiversitySensitiveArea": {
            "type": "string",
            "nullable": true
          },
          "areaAddress": {
            "$ref": "#/components/schemas/Address"
          },
          "areaGeocoordinateLongitude": {
            "type": "number",
            "nullable": true
          },
          "areaGeocoordinateLatitude": {
            "type": "number",
            "nullable": true
          },
          "specificationOfAdjointness": {
            "$ref": "#/components/schemas/AreaAdjointness"
          }
        }
      },
      "VsmeSubsidiary": {
        "required": [
          "addressOfSubsidiary",
          "nameOfSubsidiary"
        ],
        "type": "object",
        "properties": {
          "nameOfSubsidiary": {
            "type": "string"
          },
          "addressOfSubsidiary": {
            "$ref": "#/components/schemas/Address"
          }
        }
      },
      "VsmeWasteClassificationObject": {
        "required": [
          "typeOfWaste",
          "wasteClassification"
        ],
        "type": "object",
        "properties": {
          "wasteClassification": {
            "$ref": "#/components/schemas/WasteClassifications"
          },
          "typeOfWaste": {
            "type": "string"
          },
          "totalAmountOfWasteInTonnes": {
            "type": "number",
            "nullable": true
          },
          "wasteRecycleOrReuseInTonnes": {
            "type": "number",
            "nullable": true
          },
          "wasteDisposalInTonnes": {
            "type": "number",
            "nullable": true
          },
          "totalAmountOfWasteInCubicMeters": {
            "type": "number",
            "nullable": true
          },
          "wasteRecycleOrReuseInCubicMeters": {
            "type": "number",
            "nullable": true
          },
          "wasteDisposalInCubicMeters": {
            "type": "number",
            "nullable": true
          }
        }
      },
      "WasteClassifications": {
        "type": "string",
        "enum": [
          "NonHazardous",
          "Hazardous"
        ]
      },
      "YesNo": {
        "type": "string",
        "enum": [
          "Yes",
          "No"
        ]
      },
      "CompanyAssociatedDataSfdrData": {
        "required": [
          "companyId",
          "data",
          "reportingPeriod"
        ],
        "type": "object",
        "properties": {
          "companyId": {
            "type": "string"
          },
          "reportingPeriod": {
            "type": "string"
          },
          "data": {
            "$ref": "#/components/schemas/SfdrData"
          }
        }
      },
      "CurrencyDataPoint": {
        "type": "object",
        "properties": {
          "value": {
            "type": "number",
            "nullable": true
          },
          "quality": {
            "nullable": true,
            "allOf": [
              {
                "$ref": "#/components/schemas/QualityOptions"
              }
            ]
          },
          "comment": {
            "type": "string",
            "nullable": true
          },
          "dataSource": {
            "nullable": true,
            "allOf": [
              {
                "$ref": "#/components/schemas/ExtendedDocumentReference"
              }
            ]
          },
          "currency": {
            "type": "string",
            "nullable": true
          }
        }
      },
      "ExtendedDataPointBigInteger": {
        "type": "object",
        "properties": {
          "value": {
            "type": "integer",
            "nullable": true
          },
          "quality": {
            "nullable": true,
            "allOf": [
              {
                "$ref": "#/components/schemas/QualityOptions"
              }
            ]
          },
          "comment": {
            "type": "string",
            "nullable": true
          },
          "dataSource": {
            "nullable": true,
            "allOf": [
              {
                "$ref": "#/components/schemas/ExtendedDocumentReference"
              }
            ]
          }
        }
      },
      "ExtendedDataPointYesNoNoEvidenceFound": {
        "type": "object",
        "properties": {
          "value": {
            "nullable": true,
            "allOf": [
              {
                "$ref": "#/components/schemas/YesNoNoEvidenceFound"
              }
            ]
          },
          "quality": {
            "nullable": true,
            "allOf": [
              {
                "$ref": "#/components/schemas/QualityOptions"
              }
            ]
          },
          "comment": {
            "type": "string",
            "nullable": true
          },
          "dataSource": {
            "nullable": true,
            "allOf": [
              {
                "$ref": "#/components/schemas/ExtendedDocumentReference"
              }
            ]
          }
        }
      },
      "SfdrData": {
        "required": [
          "general"
        ],
        "type": "object",
        "properties": {
          "general": {
            "$ref": "#/components/schemas/SfdrGeneral"
          },
          "environmental": {
            "nullable": true,
            "allOf": [
              {
                "$ref": "#/components/schemas/SfdrEnvironmental"
              }
            ]
          },
          "social": {
            "nullable": true,
            "allOf": [
              {
                "$ref": "#/components/schemas/SfdrSocial"
              }
            ]
          }
        }
      },
      "SfdrEnvironmental": {
        "type": "object",
        "properties": {
          "greenhouseGasEmissions": {
            "nullable": true,
            "allOf": [
              {
                "$ref": "#/components/schemas/SfdrEnvironmentalGreenhouseGasEmissions"
              }
            ]
          },
          "energyPerformance": {
            "nullable": true,
            "allOf": [
              {
                "$ref": "#/components/schemas/SfdrEnvironmentalEnergyPerformance"
              }
            ]
          },
          "biodiversity": {
            "nullable": true,
            "allOf": [
              {
                "$ref": "#/components/schemas/SfdrEnvironmentalBiodiversity"
              }
            ]
          },
          "water": {
            "nullable": true,
            "allOf": [
              {
                "$ref": "#/components/schemas/SfdrEnvironmentalWater"
              }
            ]
          },
          "waste": {
            "nullable": true,
            "allOf": [
              {
                "$ref": "#/components/schemas/SfdrEnvironmentalWaste"
              }
            ]
          },
          "emissions": {
            "nullable": true,
            "allOf": [
              {
                "$ref": "#/components/schemas/SfdrEnvironmentalEmissions"
              }
            ]
          }
        }
      },
      "SfdrEnvironmentalBiodiversity": {
        "type": "object",
        "properties": {
          "primaryForestAndWoodedLandOfNativeSpeciesExposure": {
            "nullable": true,
            "allOf": [
              {
                "$ref": "#/components/schemas/ExtendedDataPointYesNoNoEvidenceFound"
              }
            ]
          },
          "protectedAreasExposure": {
            "nullable": true,
            "allOf": [
              {
                "$ref": "#/components/schemas/ExtendedDataPointYesNoNoEvidenceFound"
              }
            ]
          },
          "rareOrEndangeredEcosystemsExposure": {
            "nullable": true,
            "allOf": [
              {
                "$ref": "#/components/schemas/ExtendedDataPointYesNoNoEvidenceFound"
              }
            ]
          },
          "highlyBiodiverseGrasslandExposure": {
            "nullable": true,
            "allOf": [
              {
                "$ref": "#/components/schemas/ExtendedDataPointYesNoNoEvidenceFound"
              }
            ]
          },
          "manufactureOfAgrochemicalPesticidesProducts": {
            "nullable": true,
            "allOf": [
              {
                "$ref": "#/components/schemas/ExtendedDataPointYesNoNoEvidenceFound"
              }
            ]
          },
          "landDegradationDesertificationSoilSealingExposure": {
            "nullable": true,
            "allOf": [
              {
                "$ref": "#/components/schemas/ExtendedDataPointYesNoNoEvidenceFound"
              }
            ]
          },
          "sustainableAgriculturePolicy": {
            "nullable": true,
            "allOf": [
              {
                "$ref": "#/components/schemas/ExtendedDataPointYesNoNoEvidenceFound"
              }
            ]
          },
          "sustainableOceansAndSeasPolicy": {
            "nullable": true,
            "allOf": [
              {
                "$ref": "#/components/schemas/ExtendedDataPointYesNoNoEvidenceFound"
              }
            ]
          },
          "threatenedSpeciesExposure": {
            "nullable": true,
            "allOf": [
              {
                "$ref": "#/components/schemas/ExtendedDataPointYesNoNoEvidenceFound"
              }
            ]
          },
          "biodiversityProtectionPolicy": {
            "nullable": true,
            "allOf": [
              {
                "$ref": "#/components/schemas/ExtendedDataPointYesNoNoEvidenceFound"
              }
            ]
          },
          "deforestationPolicy": {
            "nullable": true,
            "allOf": [
              {
                "$ref": "#/components/schemas/ExtendedDataPointYesNoNoEvidenceFound"
              }
            ]
          }
        }
      },
      "SfdrEnvironmentalEmissions": {
        "type": "object",
        "properties": {
          "emissionsOfInorganicPollutantsInTonnes": {
            "nullable": true,
            "allOf": [
              {
                "$ref": "#/components/schemas/ExtendedDataPointBigDecimal"
              }
            ]
          },
          "emissionsOfAirPollutantsInTonnes": {
            "nullable": true,
            "allOf": [
              {
                "$ref": "#/components/schemas/ExtendedDataPointBigDecimal"
              }
            ]
          },
          "emissionsOfOzoneDepletionSubstancesInTonnes": {
            "nullable": true,
            "allOf": [
              {
                "$ref": "#/components/schemas/ExtendedDataPointBigDecimal"
              }
            ]
          },
          "carbonReductionInitiatives": {
            "nullable": true,
            "allOf": [
              {
                "$ref": "#/components/schemas/ExtendedDataPointYesNoNoEvidenceFound"
              }
            ]
          }
        }
      },
      "SfdrEnvironmentalEnergyPerformance": {
        "type": "object",
        "properties": {
          "renewableEnergyProductionInGWh": {
            "nullable": true,
            "allOf": [
              {
                "$ref": "#/components/schemas/ExtendedDataPointBigDecimal"
              }
            ]
          },
          "renewableEnergyConsumptionInGWh": {
            "nullable": true,
            "allOf": [
              {
                "$ref": "#/components/schemas/ExtendedDataPointBigDecimal"
              }
            ]
          },
          "nonRenewableEnergyProductionInGWh": {
            "nullable": true,
            "allOf": [
              {
                "$ref": "#/components/schemas/ExtendedDataPointBigDecimal"
              }
            ]
          },
          "relativeNonRenewableEnergyProductionInPercent": {
            "nullable": true,
            "allOf": [
              {
                "$ref": "#/components/schemas/ExtendedDataPointBigDecimal"
              }
            ]
          },
          "nonRenewableEnergyConsumptionInGWh": {
            "nullable": true,
            "allOf": [
              {
                "$ref": "#/components/schemas/ExtendedDataPointBigDecimal"
              }
            ]
          },
          "relativeNonRenewableEnergyConsumptionInPercent": {
            "nullable": true,
            "allOf": [
              {
                "$ref": "#/components/schemas/ExtendedDataPointBigDecimal"
              }
            ]
          },
          "applicableHighImpactClimateSectors": {
            "type": "object",
            "additionalProperties": {
              "$ref": "#/components/schemas/SfdrHighImpactClimateSectorEnergyConsumption"
            },
            "nullable": true,
            "example": {
              "NaceCodeA": {
                "highImpactClimateSectorEnergyConsumptionInGWh": {
                  "quality": "Audited",
                  "dataSource": {
                    "page": 0,
                    "tagName": "string",
                    "fileName": "string",
                    "fileReference": "string"
                  },
                  "comment": "string",
                  "value": 0
                },
                "highImpactClimateSectorEnergyConsumptionInGWhPerMillionEURRevenue": {
                  "quality": "Audited",
                  "dataSource": {
                    "page": 0,
                    "tagName": "string",
                    "fileName": "string",
                    "fileReference": "string"
                  },
                  "comment": "string",
                  "value": 0
                }
              },
              "NaceCodeB": {
                "highImpactClimateSectorEnergyConsumptionInGWh": {
                  "quality": "Audited",
                  "dataSource": {
                    "page": 0,
                    "tagName": "string",
                    "fileName": "string",
                    "fileReference": "string"
                  },
                  "comment": "string",
                  "value": 0
                },
                "highImpactClimateSectorEnergyConsumptionInGWhPerMillionEURRevenue": {
                  "quality": "Audited",
                  "dataSource": {
                    "page": 0,
                    "tagName": "string",
                    "fileName": "string",
                    "fileReference": "string"
                  },
                  "comment": "string",
                  "value": 0
                }
              },
              "NaceCodeC": {
                "highImpactClimateSectorEnergyConsumptionInGWh": {
                  "quality": "Audited",
                  "dataSource": {
                    "page": 0,
                    "tagName": "string",
                    "fileName": "string",
                    "fileReference": "string"
                  },
                  "comment": "string",
                  "value": 0
                },
                "highImpactClimateSectorEnergyConsumptionInGWhPerMillionEURRevenue": {
                  "quality": "Audited",
                  "dataSource": {
                    "page": 0,
                    "tagName": "string",
                    "fileName": "string",
                    "fileReference": "string"
                  },
                  "comment": "string",
                  "value": 0
                }
              },
              "NaceCodeD": {
                "highImpactClimateSectorEnergyConsumptionInGWh": {
                  "quality": "Audited",
                  "dataSource": {
                    "page": 0,
                    "tagName": "string",
                    "fileName": "string",
                    "fileReference": "string"
                  },
                  "comment": "string",
                  "value": 0
                },
                "highImpactClimateSectorEnergyConsumptionInGWhPerMillionEURRevenue": {
                  "quality": "Audited",
                  "dataSource": {
                    "page": 0,
                    "tagName": "string",
                    "fileName": "string",
                    "fileReference": "string"
                  },
                  "comment": "string",
                  "value": 0
                }
              },
              "NaceCodeE": {
                "highImpactClimateSectorEnergyConsumptionInGWh": {
                  "quality": "Audited",
                  "dataSource": {
                    "page": 0,
                    "tagName": "string",
                    "fileName": "string",
                    "fileReference": "string"
                  },
                  "comment": "string",
                  "value": 0
                },
                "highImpactClimateSectorEnergyConsumptionInGWhPerMillionEURRevenue": {
                  "quality": "Audited",
                  "dataSource": {
                    "page": 0,
                    "tagName": "string",
                    "fileName": "string",
                    "fileReference": "string"
                  },
                  "comment": "string",
                  "value": 0
                }
              },
              "NaceCodeF": {
                "highImpactClimateSectorEnergyConsumptionInGWh": {
                  "quality": "Audited",
                  "dataSource": {
                    "page": 0,
                    "tagName": "string",
                    "fileName": "string",
                    "fileReference": "string"
                  },
                  "comment": "string",
                  "value": 0
                },
                "highImpactClimateSectorEnergyConsumptionInGWhPerMillionEURRevenue": {
                  "quality": "Audited",
                  "dataSource": {
                    "page": 0,
                    "tagName": "string",
                    "fileName": "string",
                    "fileReference": "string"
                  },
                  "comment": "string",
                  "value": 0
                }
              },
              "NaceCodeG": {
                "highImpactClimateSectorEnergyConsumptionInGWh": {
                  "quality": "Audited",
                  "dataSource": {
                    "page": 0,
                    "tagName": "string",
                    "fileName": "string",
                    "fileReference": "string"
                  },
                  "comment": "string",
                  "value": 0
                },
                "highImpactClimateSectorEnergyConsumptionInGWhPerMillionEURRevenue": {
                  "quality": "Audited",
                  "dataSource": {
                    "page": 0,
                    "tagName": "string",
                    "fileName": "string",
                    "fileReference": "string"
                  },
                  "comment": "string",
                  "value": 0
                }
              },
              "NaceCodeH": {
                "highImpactClimateSectorEnergyConsumptionInGWh": {
                  "quality": "Audited",
                  "dataSource": {
                    "page": 0,
                    "tagName": "string",
                    "fileName": "string",
                    "fileReference": "string"
                  },
                  "comment": "string",
                  "value": 0
                },
                "highImpactClimateSectorEnergyConsumptionInGWhPerMillionEURRevenue": {
                  "quality": "Audited",
                  "dataSource": {
                    "page": 0,
                    "tagName": "string",
                    "fileName": "string",
                    "fileReference": "string"
                  },
                  "comment": "string",
                  "value": 0
                }
              },
              "NaceCodeL": {
                "highImpactClimateSectorEnergyConsumptionInGWh": {
                  "quality": "Audited",
                  "dataSource": {
                    "page": 0,
                    "tagName": "string",
                    "fileName": "string",
                    "fileReference": "string"
                  },
                  "comment": "string",
                  "value": 0
                },
                "highImpactClimateSectorEnergyConsumptionInGWhPerMillionEURRevenue": {
                  "quality": "Audited",
                  "dataSource": {
                    "page": 0,
                    "tagName": "string",
                    "fileName": "string",
                    "fileReference": "string"
                  },
                  "comment": "string",
                  "value": 0
                }
              }
            }
          },
          "totalHighImpactClimateSectorEnergyConsumptionInGWh": {
            "nullable": true,
            "allOf": [
              {
                "$ref": "#/components/schemas/ExtendedDataPointBigDecimal"
              }
            ]
          },
          "nonRenewableEnergyConsumptionFossilFuelsInGWh": {
            "nullable": true,
            "allOf": [
              {
                "$ref": "#/components/schemas/ExtendedDataPointBigDecimal"
              }
            ]
          },
          "nonRenewableEnergyConsumptionCrudeOilInGWh": {
            "nullable": true,
            "allOf": [
              {
                "$ref": "#/components/schemas/ExtendedDataPointBigDecimal"
              }
            ]
          },
          "nonRenewableEnergyConsumptionNaturalGasInGWh": {
            "nullable": true,
            "allOf": [
              {
                "$ref": "#/components/schemas/ExtendedDataPointBigDecimal"
              }
            ]
          },
          "nonRenewableEnergyConsumptionLigniteInGWh": {
            "nullable": true,
            "allOf": [
              {
                "$ref": "#/components/schemas/ExtendedDataPointBigDecimal"
              }
            ]
          },
          "nonRenewableEnergyConsumptionCoalInGWh": {
            "nullable": true,
            "allOf": [
              {
                "$ref": "#/components/schemas/ExtendedDataPointBigDecimal"
              }
            ]
          },
          "nonRenewableEnergyConsumptionNuclearEnergyInGWh": {
            "nullable": true,
            "allOf": [
              {
                "$ref": "#/components/schemas/ExtendedDataPointBigDecimal"
              }
            ]
          },
          "nonRenewableEnergyConsumptionOtherInGWh": {
            "nullable": true,
            "allOf": [
              {
                "$ref": "#/components/schemas/ExtendedDataPointBigDecimal"
              }
            ]
          }
        }
      },
      "SfdrEnvironmentalGreenhouseGasEmissions": {
        "type": "object",
        "properties": {
          "scope1GhgEmissionsInTonnes": {
            "nullable": true,
            "allOf": [
              {
                "$ref": "#/components/schemas/ExtendedDataPointBigDecimal"
              }
            ]
          },
          "scope2GhgEmissionsInTonnes": {
            "nullable": true,
            "allOf": [
              {
                "$ref": "#/components/schemas/ExtendedDataPointBigDecimal"
              }
            ]
          },
          "scope2GhgEmissionsLocationBasedInTonnes": {
            "nullable": true,
            "allOf": [
              {
                "$ref": "#/components/schemas/ExtendedDataPointBigDecimal"
              }
            ]
          },
          "scope2GhgEmissionsMarketBasedInTonnes": {
            "nullable": true,
            "allOf": [
              {
                "$ref": "#/components/schemas/ExtendedDataPointBigDecimal"
              }
            ]
          },
          "scope1And2GhgEmissionsInTonnes": {
            "nullable": true,
            "allOf": [
              {
                "$ref": "#/components/schemas/ExtendedDataPointBigDecimal"
              }
            ]
          },
          "scope1And2GhgEmissionsLocationBasedInTonnes": {
            "nullable": true,
            "allOf": [
              {
                "$ref": "#/components/schemas/ExtendedDataPointBigDecimal"
              }
            ]
          },
          "scope1And2GhgEmissionsMarketBasedInTonnes": {
            "nullable": true,
            "allOf": [
              {
                "$ref": "#/components/schemas/ExtendedDataPointBigDecimal"
              }
            ]
          },
          "scope3GhgEmissionsInTonnes": {
            "nullable": true,
            "allOf": [
              {
                "$ref": "#/components/schemas/ExtendedDataPointBigDecimal"
              }
            ]
          },
          "scope1And2And3GhgEmissionsInTonnes": {
            "nullable": true,
            "allOf": [
              {
                "$ref": "#/components/schemas/ExtendedDataPointBigDecimal"
              }
            ]
          },
          "scope1And2And3GhgEmissionsLocationBasedInTonnes": {
            "nullable": true,
            "allOf": [
              {
                "$ref": "#/components/schemas/ExtendedDataPointBigDecimal"
              }
            ]
          },
          "scope1And2And3GhgEmissionsMarketBasedInTonnes": {
            "nullable": true,
            "allOf": [
              {
                "$ref": "#/components/schemas/ExtendedDataPointBigDecimal"
              }
            ]
          },
          "enterpriseValue": {
            "nullable": true,
            "allOf": [
              {
                "$ref": "#/components/schemas/CurrencyDataPoint"
              }
            ]
          },
          "totalRevenue": {
            "nullable": true,
            "allOf": [
              {
                "$ref": "#/components/schemas/CurrencyDataPoint"
              }
            ]
          },
          "carbonFootprintInTonnesPerMillionEURRevenue": {
            "nullable": true,
            "allOf": [
              {
                "$ref": "#/components/schemas/ExtendedDataPointBigDecimal"
              }
            ]
          },
          "ghgIntensityInTonnesPerMillionEURRevenue": {
            "nullable": true,
            "allOf": [
              {
                "$ref": "#/components/schemas/ExtendedDataPointBigDecimal"
              }
            ]
          },
          "fossilFuelSectorExposure": {
            "nullable": true,
            "allOf": [
              {
                "$ref": "#/components/schemas/ExtendedDataPointYesNoNoEvidenceFound"
              }
            ]
          }
        }
      },
      "SfdrEnvironmentalWaste": {
        "type": "object",
        "properties": {
          "hazardousAndRadioactiveWasteInTonnes": {
            "nullable": true,
            "allOf": [
              {
                "$ref": "#/components/schemas/ExtendedDataPointBigDecimal"
              }
            ]
          },
          "nonRecycledWasteInTonnes": {
            "nullable": true,
            "allOf": [
              {
                "$ref": "#/components/schemas/ExtendedDataPointBigDecimal"
              }
            ]
          }
        }
      },
      "SfdrEnvironmentalWater": {
        "type": "object",
        "properties": {
          "emissionsToWaterInTonnes": {
            "nullable": true,
            "allOf": [
              {
                "$ref": "#/components/schemas/ExtendedDataPointBigDecimal"
              }
            ]
          },
          "waterConsumptionInCubicMeters": {
            "nullable": true,
            "allOf": [
              {
                "$ref": "#/components/schemas/ExtendedDataPointBigDecimal"
              }
            ]
          },
          "waterReusedInCubicMeters": {
            "nullable": true,
            "allOf": [
              {
                "$ref": "#/components/schemas/ExtendedDataPointBigDecimal"
              }
            ]
          },
          "relativeWaterUsageInCubicMetersPerMillionEURRevenue": {
            "nullable": true,
            "allOf": [
              {
                "$ref": "#/components/schemas/ExtendedDataPointBigDecimal"
              }
            ]
          },
          "waterManagementPolicy": {
            "nullable": true,
            "allOf": [
              {
                "$ref": "#/components/schemas/ExtendedDataPointYesNoNoEvidenceFound"
              }
            ]
          },
          "highWaterStressAreaExposure": {
            "nullable": true,
            "allOf": [
              {
                "$ref": "#/components/schemas/ExtendedDataPointYesNoNoEvidenceFound"
              }
            ]
          }
        }
      },
      "SfdrGeneral": {
        "required": [
          "general"
        ],
        "type": "object",
        "properties": {
          "general": {
            "$ref": "#/components/schemas/SfdrGeneralGeneral"
          }
        }
      },
      "SfdrGeneralGeneral": {
        "required": [
          "dataDate",
          "fiscalYearDeviation",
          "fiscalYearEnd"
        ],
        "type": "object",
        "properties": {
          "dataDate": {
            "type": "string",
            "format": "date"
          },
          "fiscalYearDeviation": {
            "$ref": "#/components/schemas/SfdrGeneralGeneralFiscalYearDeviationOptions"
          },
          "fiscalYearEnd": {
            "type": "string",
            "format": "date"
          },
          "referencedReports": {
            "type": "object",
            "additionalProperties": {
              "$ref": "#/components/schemas/CompanyReport"
            },
            "nullable": true,
            "example": "{\"string\": {\"fileReference\": \"string\",\"fileName\": \"string\",\"publicationDate\": \"2023-10-12\",}}"
          }
        }
      },
      "SfdrGeneralGeneralFiscalYearDeviationOptions": {
        "type": "string",
        "enum": [
          "Deviation",
          "NoDeviation"
        ]
      },
      "SfdrHighImpactClimateSectorEnergyConsumption": {
        "type": "object",
        "properties": {
          "highImpactClimateSectorEnergyConsumptionInGWh": {
            "nullable": true,
            "allOf": [
              {
                "$ref": "#/components/schemas/ExtendedDataPointBigDecimal"
              }
            ]
          },
          "highImpactClimateSectorEnergyConsumptionInGWhPerMillionEURRevenue": {
            "nullable": true,
            "allOf": [
              {
                "$ref": "#/components/schemas/ExtendedDataPointBigDecimal"
              }
            ]
          }
        },
        "example": {
          "NaceCodeA": {
            "highImpactClimateSectorEnergyConsumptionInGWh": {
              "quality": "Audited",
              "dataSource": {
                "page": 0,
                "tagName": "string",
                "fileName": "string",
                "fileReference": "string"
              },
              "comment": "string",
              "value": 0
            },
            "highImpactClimateSectorEnergyConsumptionInGWhPerMillionEURRevenue": {
              "quality": "Audited",
              "dataSource": {
                "page": 0,
                "tagName": "string",
                "fileName": "string",
                "fileReference": "string"
              },
              "comment": "string",
              "value": 0
            }
          },
          "NaceCodeB": {
            "highImpactClimateSectorEnergyConsumptionInGWh": {
              "quality": "Audited",
              "dataSource": {
                "page": 0,
                "tagName": "string",
                "fileName": "string",
                "fileReference": "string"
              },
              "comment": "string",
              "value": 0
            },
            "highImpactClimateSectorEnergyConsumptionInGWhPerMillionEURRevenue": {
              "quality": "Audited",
              "dataSource": {
                "page": 0,
                "tagName": "string",
                "fileName": "string",
                "fileReference": "string"
              },
              "comment": "string",
              "value": 0
            }
          },
          "NaceCodeC": {
            "highImpactClimateSectorEnergyConsumptionInGWh": {
              "quality": "Audited",
              "dataSource": {
                "page": 0,
                "tagName": "string",
                "fileName": "string",
                "fileReference": "string"
              },
              "comment": "string",
              "value": 0
            },
            "highImpactClimateSectorEnergyConsumptionInGWhPerMillionEURRevenue": {
              "quality": "Audited",
              "dataSource": {
                "page": 0,
                "tagName": "string",
                "fileName": "string",
                "fileReference": "string"
              },
              "comment": "string",
              "value": 0
            }
          },
          "NaceCodeD": {
            "highImpactClimateSectorEnergyConsumptionInGWh": {
              "quality": "Audited",
              "dataSource": {
                "page": 0,
                "tagName": "string",
                "fileName": "string",
                "fileReference": "string"
              },
              "comment": "string",
              "value": 0
            },
            "highImpactClimateSectorEnergyConsumptionInGWhPerMillionEURRevenue": {
              "quality": "Audited",
              "dataSource": {
                "page": 0,
                "tagName": "string",
                "fileName": "string",
                "fileReference": "string"
              },
              "comment": "string",
              "value": 0
            }
          },
          "NaceCodeE": {
            "highImpactClimateSectorEnergyConsumptionInGWh": {
              "quality": "Audited",
              "dataSource": {
                "page": 0,
                "tagName": "string",
                "fileName": "string",
                "fileReference": "string"
              },
              "comment": "string",
              "value": 0
            },
            "highImpactClimateSectorEnergyConsumptionInGWhPerMillionEURRevenue": {
              "quality": "Audited",
              "dataSource": {
                "page": 0,
                "tagName": "string",
                "fileName": "string",
                "fileReference": "string"
              },
              "comment": "string",
              "value": 0
            }
          },
          "NaceCodeF": {
            "highImpactClimateSectorEnergyConsumptionInGWh": {
              "quality": "Audited",
              "dataSource": {
                "page": 0,
                "tagName": "string",
                "fileName": "string",
                "fileReference": "string"
              },
              "comment": "string",
              "value": 0
            },
            "highImpactClimateSectorEnergyConsumptionInGWhPerMillionEURRevenue": {
              "quality": "Audited",
              "dataSource": {
                "page": 0,
                "tagName": "string",
                "fileName": "string",
                "fileReference": "string"
              },
              "comment": "string",
              "value": 0
            }
          },
          "NaceCodeG": {
            "highImpactClimateSectorEnergyConsumptionInGWh": {
              "quality": "Audited",
              "dataSource": {
                "page": 0,
                "tagName": "string",
                "fileName": "string",
                "fileReference": "string"
              },
              "comment": "string",
              "value": 0
            },
            "highImpactClimateSectorEnergyConsumptionInGWhPerMillionEURRevenue": {
              "quality": "Audited",
              "dataSource": {
                "page": 0,
                "tagName": "string",
                "fileName": "string",
                "fileReference": "string"
              },
              "comment": "string",
              "value": 0
            }
          },
          "NaceCodeH": {
            "highImpactClimateSectorEnergyConsumptionInGWh": {
              "quality": "Audited",
              "dataSource": {
                "page": 0,
                "tagName": "string",
                "fileName": "string",
                "fileReference": "string"
              },
              "comment": "string",
              "value": 0
            },
            "highImpactClimateSectorEnergyConsumptionInGWhPerMillionEURRevenue": {
              "quality": "Audited",
              "dataSource": {
                "page": 0,
                "tagName": "string",
                "fileName": "string",
                "fileReference": "string"
              },
              "comment": "string",
              "value": 0
            }
          },
          "NaceCodeL": {
            "highImpactClimateSectorEnergyConsumptionInGWh": {
              "quality": "Audited",
              "dataSource": {
                "page": 0,
                "tagName": "string",
                "fileName": "string",
                "fileReference": "string"
              },
              "comment": "string",
              "value": 0
            },
            "highImpactClimateSectorEnergyConsumptionInGWhPerMillionEURRevenue": {
              "quality": "Audited",
              "dataSource": {
                "page": 0,
                "tagName": "string",
                "fileName": "string",
                "fileReference": "string"
              },
              "comment": "string",
              "value": 0
            }
          }
        }
      },
      "SfdrSocial": {
        "type": "object",
        "properties": {
          "socialAndEmployeeMatters": {
            "nullable": true,
            "allOf": [
              {
                "$ref": "#/components/schemas/SfdrSocialSocialAndEmployeeMatters"
              }
            ]
          },
          "greenSecurities": {
            "nullable": true,
            "allOf": [
              {
                "$ref": "#/components/schemas/SfdrSocialGreenSecurities"
              }
            ]
          },
          "humanRights": {
            "nullable": true,
            "allOf": [
              {
                "$ref": "#/components/schemas/SfdrSocialHumanRights"
              }
            ]
          },
          "antiCorruptionAndAntiBribery": {
            "nullable": true,
            "allOf": [
              {
                "$ref": "#/components/schemas/SfdrSocialAntiCorruptionAndAntiBribery"
              }
            ]
          }
        }
      },
      "SfdrSocialAntiCorruptionAndAntiBribery": {
        "type": "object",
        "properties": {
          "casesOfInsufficientActionAgainstBriberyAndCorruption": {
            "nullable": true,
            "allOf": [
              {
                "$ref": "#/components/schemas/ExtendedDataPointBigInteger"
              }
            ]
          },
          "reportedConvictionsOfBriberyAndCorruption": {
            "nullable": true,
            "allOf": [
              {
                "$ref": "#/components/schemas/ExtendedDataPointBigInteger"
              }
            ]
          },
          "totalAmountOfReportedFinesOfBriberyAndCorruption": {
            "nullable": true,
            "allOf": [
              {
                "$ref": "#/components/schemas/CurrencyDataPoint"
              }
            ]
          }
        }
      },
      "SfdrSocialGreenSecurities": {
        "type": "object",
        "properties": {
          "securitiesNotCertifiedAsGreen": {
            "nullable": true,
            "allOf": [
              {
                "$ref": "#/components/schemas/ExtendedDataPointYesNoNoEvidenceFound"
              }
            ]
          }
        }
      },
      "SfdrSocialHumanRights": {
        "type": "object",
        "properties": {
          "humanRightsPolicy": {
            "nullable": true,
            "allOf": [
              {
                "$ref": "#/components/schemas/ExtendedDataPointYesNoNoEvidenceFound"
              }
            ]
          },
          "humanRightsDueDiligence": {
            "nullable": true,
            "allOf": [
              {
                "$ref": "#/components/schemas/ExtendedDataPointYesNoNoEvidenceFound"
              }
            ]
          },
          "traffickingInHumanBeingsPolicy": {
            "nullable": true,
            "allOf": [
              {
                "$ref": "#/components/schemas/ExtendedDataPointYesNoNoEvidenceFound"
              }
            ]
          },
          "reportedChildLabourIncidents": {
            "nullable": true,
            "allOf": [
              {
                "$ref": "#/components/schemas/ExtendedDataPointYesNoNoEvidenceFound"
              }
            ]
          },
          "reportedForcedOrCompulsoryLabourIncidents": {
            "nullable": true,
            "allOf": [
              {
                "$ref": "#/components/schemas/ExtendedDataPointYesNoNoEvidenceFound"
              }
            ]
          },
          "numberOfReportedIncidentsOfHumanRightsViolations": {
            "nullable": true,
            "allOf": [
              {
                "$ref": "#/components/schemas/ExtendedDataPointBigInteger"
              }
            ]
          }
        }
      },
      "SfdrSocialSocialAndEmployeeMatters": {
        "type": "object",
        "properties": {
          "humanRightsLegalProceedings": {
            "nullable": true,
            "allOf": [
              {
                "$ref": "#/components/schemas/ExtendedDataPointYesNoNoEvidenceFound"
              }
            ]
          },
          "iloCoreLabourStandards": {
            "nullable": true,
            "allOf": [
              {
                "$ref": "#/components/schemas/ExtendedDataPointYesNoNoEvidenceFound"
              }
            ]
          },
          "environmentalPolicy": {
            "nullable": true,
            "allOf": [
              {
                "$ref": "#/components/schemas/ExtendedDataPointYesNoNoEvidenceFound"
              }
            ]
          },
          "corruptionLegalProceedings": {
            "nullable": true,
            "allOf": [
              {
                "$ref": "#/components/schemas/ExtendedDataPointYesNoNoEvidenceFound"
              }
            ]
          },
          "transparencyDisclosurePolicy": {
            "nullable": true,
            "allOf": [
              {
                "$ref": "#/components/schemas/ExtendedDataPointYesNoNoEvidenceFound"
              }
            ]
          },
          "humanRightsDueDiligencePolicy": {
            "nullable": true,
            "allOf": [
              {
                "$ref": "#/components/schemas/ExtendedDataPointYesNoNoEvidenceFound"
              }
            ]
          },
          "policyAgainstChildLabour": {
            "nullable": true,
            "allOf": [
              {
                "$ref": "#/components/schemas/ExtendedDataPointYesNoNoEvidenceFound"
              }
            ]
          },
          "policyAgainstForcedLabour": {
            "nullable": true,
            "allOf": [
              {
                "$ref": "#/components/schemas/ExtendedDataPointYesNoNoEvidenceFound"
              }
            ]
          },
          "policyAgainstDiscriminationInTheWorkplace": {
            "nullable": true,
            "allOf": [
              {
                "$ref": "#/components/schemas/ExtendedDataPointYesNoNoEvidenceFound"
              }
            ]
          },
          "iso14001Certificate": {
            "nullable": true,
            "allOf": [
              {
                "$ref": "#/components/schemas/ExtendedDataPointYesNoNoEvidenceFound"
              }
            ]
          },
          "policyAgainstBriberyAndCorruption": {
            "nullable": true,
            "allOf": [
              {
                "$ref": "#/components/schemas/ExtendedDataPointYesNoNoEvidenceFound"
              }
            ]
          },
          "fairBusinessMarketingAdvertisingPolicy": {
            "nullable": true,
            "allOf": [
              {
                "$ref": "#/components/schemas/ExtendedDataPointYesNoNoEvidenceFound"
              }
            ]
          },
          "technologiesExpertiseTransferPolicy": {
            "nullable": true,
            "allOf": [
              {
                "$ref": "#/components/schemas/ExtendedDataPointYesNoNoEvidenceFound"
              }
            ]
          },
          "fairCompetitionPolicy": {
            "nullable": true,
            "allOf": [
              {
                "$ref": "#/components/schemas/ExtendedDataPointYesNoNoEvidenceFound"
              }
            ]
          },
          "violationOfTaxRulesAndRegulation": {
            "nullable": true,
            "allOf": [
              {
                "$ref": "#/components/schemas/ExtendedDataPointYesNoNoEvidenceFound"
              }
            ]
          },
          "unGlobalCompactPrinciplesCompliancePolicy": {
            "nullable": true,
            "allOf": [
              {
                "$ref": "#/components/schemas/ExtendedDataPointYesNoNoEvidenceFound"
              }
            ]
          },
          "oecdGuidelinesForMultinationalEnterprisesGrievanceHandling": {
            "nullable": true,
            "allOf": [
              {
                "$ref": "#/components/schemas/ExtendedDataPointYesNoNoEvidenceFound"
              }
            ]
          },
          "averageGrossHourlyEarningsMaleEmployees": {
            "nullable": true,
            "allOf": [
              {
                "$ref": "#/components/schemas/CurrencyDataPoint"
              }
            ]
          },
          "averageGrossHourlyEarningsFemaleEmployees": {
            "nullable": true,
            "allOf": [
              {
                "$ref": "#/components/schemas/CurrencyDataPoint"
              }
            ]
          },
          "unadjustedGenderPayGapInPercent": {
            "nullable": true,
            "allOf": [
              {
                "$ref": "#/components/schemas/ExtendedDataPointBigDecimal"
              }
            ]
          },
          "femaleBoardMembers": {
            "nullable": true,
            "allOf": [
              {
                "$ref": "#/components/schemas/ExtendedDataPointBigInteger"
              }
            ]
          },
          "maleBoardMembers": {
            "nullable": true,
            "allOf": [
              {
                "$ref": "#/components/schemas/ExtendedDataPointBigInteger"
              }
            ]
          },
          "boardGenderDiversityInPercent": {
            "nullable": true,
            "allOf": [
              {
                "$ref": "#/components/schemas/ExtendedDataPointBigDecimal"
              }
            ]
          },
          "controversialWeaponsExposure": {
            "nullable": true,
            "allOf": [
              {
                "$ref": "#/components/schemas/ExtendedDataPointYesNoNoEvidenceFound"
              }
            ]
          },
          "workplaceAccidentPreventionPolicy": {
            "nullable": true,
            "allOf": [
              {
                "$ref": "#/components/schemas/ExtendedDataPointYesNoNoEvidenceFound"
              }
            ]
          },
          "rateOfAccidentsInPercent": {
            "nullable": true,
            "allOf": [
              {
                "$ref": "#/components/schemas/ExtendedDataPointBigDecimal"
              }
            ]
          },
          "workdaysLostInDays": {
            "nullable": true,
            "allOf": [
              {
                "$ref": "#/components/schemas/ExtendedDataPointBigDecimal"
              }
            ]
          },
          "supplierCodeOfConduct": {
            "nullable": true,
            "allOf": [
              {
                "$ref": "#/components/schemas/ExtendedDataPointYesNoNoEvidenceFound"
              }
            ]
          },
          "grievanceHandlingMechanism": {
            "nullable": true,
            "allOf": [
              {
                "$ref": "#/components/schemas/ExtendedDataPointYesNoNoEvidenceFound"
              }
            ]
          },
          "whistleblowerProtectionPolicy": {
            "nullable": true,
            "allOf": [
              {
                "$ref": "#/components/schemas/ExtendedDataPointYesNoNoEvidenceFound"
              }
            ]
          },
          "reportedIncidentsOfDiscrimination": {
            "nullable": true,
            "allOf": [
              {
                "$ref": "#/components/schemas/ExtendedDataPointBigInteger"
              }
            ]
          },
          "sanctionedIncidentsOfDiscrimination": {
            "nullable": true,
            "allOf": [
              {
                "$ref": "#/components/schemas/ExtendedDataPointBigInteger"
              }
            ]
          },
          "ceoToEmployeePayGapRatio": {
            "nullable": true,
            "allOf": [
              {
                "$ref": "#/components/schemas/ExtendedDataPointBigDecimal"
              }
            ]
          },
          "excessiveCeoPayRatioInPercent": {
            "nullable": true,
            "allOf": [
              {
                "$ref": "#/components/schemas/ExtendedDataPointBigDecimal"
              }
            ]
          }
        }
      },
      "YesNoNoEvidenceFound": {
        "type": "string",
        "enum": [
          "Yes",
          "No",
          "NoEvidenceFound"
        ]
      },
      "CompanyAssociatedDataPathwaysToParisData": {
        "required": [
          "companyId",
          "data",
          "reportingPeriod"
        ],
        "type": "object",
        "properties": {
          "companyId": {
            "type": "string"
          },
          "reportingPeriod": {
            "type": "string"
          },
          "data": {
            "$ref": "#/components/schemas/PathwaysToParisData"
          }
        }
      },
      "P2pAmmonia": {
        "type": "object",
        "properties": {
          "decarbonisation": {
            "nullable": true,
            "allOf": [
              {
                "$ref": "#/components/schemas/P2pAmmoniaDecarbonisation"
              }
            ]
          },
          "defossilisation": {
            "nullable": true,
            "allOf": [
              {
                "$ref": "#/components/schemas/P2pAmmoniaDefossilisation"
              }
            ]
          }
        }
      },
      "P2pAmmoniaDecarbonisation": {
        "type": "object",
        "properties": {
          "energyMixInPercent": {
            "type": "number",
            "nullable": true
          },
          "ccsTechnologyAdoptionInPercent": {
            "type": "number",
            "nullable": true
          },
          "electrificationInPercent": {
            "type": "number",
            "nullable": true
          }
        }
      },
      "P2pAmmoniaDefossilisation": {
        "type": "object",
        "properties": {
          "useOfRenewableFeedstocksInPercent": {
            "type": "number",
            "nullable": true
          }
        }
      },
      "P2pAutomotive": {
        "type": "object",
        "properties": {
          "energy": {
            "nullable": true,
            "allOf": [
              {
                "$ref": "#/components/schemas/P2pAutomotiveEnergy"
              }
            ]
          },
          "technologyValueCreation": {
            "nullable": true,
            "allOf": [
              {
                "$ref": "#/components/schemas/P2pAutomotiveTechnologyValueCreation"
              }
            ]
          },
          "materials": {
            "nullable": true,
            "allOf": [
              {
                "$ref": "#/components/schemas/P2pAutomotiveMaterials"
              }
            ]
          }
        }
      },
      "P2pAutomotiveEnergy": {
        "type": "object",
        "properties": {
          "productionSiteEnergyConsumptionInMWh": {
            "type": "number",
            "nullable": true
          },
          "energyMixInPercent": {
            "type": "number",
            "nullable": true
          }
        }
      },
      "P2pAutomotiveMaterials": {
        "type": "object",
        "properties": {
          "materialUseManagementInPercent": {
            "type": "number",
            "nullable": true
          },
          "useOfSecondaryMaterialsInPercent": {
            "type": "number",
            "nullable": true
          }
        }
      },
      "P2pAutomotiveTechnologyValueCreation": {
        "type": "object",
        "properties": {
          "driveMixInPercent": {
            "type": "number",
            "nullable": true
          },
          "icAndHybridEnginePhaseOutDate": {
            "type": "string",
            "format": "date",
            "nullable": true
          },
          "futureValueCreationStrategy": {
            "nullable": true,
            "allOf": [
              {
                "$ref": "#/components/schemas/YesNo"
              }
            ]
          }
        }
      },
      "P2pCement": {
        "type": "object",
        "properties": {
          "energy": {
            "nullable": true,
            "allOf": [
              {
                "$ref": "#/components/schemas/P2pCementEnergy"
              }
            ]
          },
          "technology": {
            "nullable": true,
            "allOf": [
              {
                "$ref": "#/components/schemas/P2pCementTechnology"
              }
            ]
          },
          "material": {
            "nullable": true,
            "allOf": [
              {
                "$ref": "#/components/schemas/P2pCementMaterial"
              }
            ]
          }
        }
      },
      "P2pCementEnergy": {
        "type": "object",
        "properties": {
          "energyMixInPercent": {
            "type": "number",
            "nullable": true
          },
          "fuelMixInPercent": {
            "type": "number",
            "nullable": true
          },
          "thermalEnergyEfficiencyInPercent": {
            "type": "number",
            "nullable": true
          },
          "compositionOfThermalInputInPercent": {
            "type": "number",
            "nullable": true
          }
        }
      },
      "P2pCementMaterial": {
        "type": "object",
        "properties": {
          "clinkerFactorReduction": {
            "type": "number",
            "nullable": true
          },
          "preCalcinedClayUsageInPercent": {
            "type": "number",
            "nullable": true
          },
          "circularEconomyContribution": {
            "nullable": true,
            "allOf": [
              {
                "$ref": "#/components/schemas/YesNo"
              }
            ]
          }
        }
      },
      "P2pCementTechnology": {
        "type": "object",
        "properties": {
          "carbonCaptureAndUseTechnologyUsage": {
            "nullable": true,
            "allOf": [
              {
                "$ref": "#/components/schemas/YesNo"
              }
            ]
          },
          "electrificationOfProcessHeatInPercent": {
            "type": "number",
            "nullable": true
          }
        }
      },
      "P2pDriveMix": {
        "type": "object",
        "properties": {
          "driveMixPerFleetSegmentInPercent": {
            "type": "number",
            "nullable": true
          },
          "totalAmountOfVehicles": {
            "type": "number",
            "nullable": true
          }
        },
        "example": {
          "SmallTrucks": {
            "driveMixPerFleetSegmentInPercent": 0,
            "totalAmountOfVehicles": 0
          },
          "MediumTrucks": {
            "driveMixPerFleetSegmentInPercent": 0,
            "totalAmountOfVehicles": 0
          },
          "LargeTrucks": {
            "driveMixPerFleetSegmentInPercent": 0,
            "totalAmountOfVehicles": 0
          }
        }
      },
      "P2pElectricityGeneration": {
        "type": "object",
        "properties": {
          "technology": {
            "nullable": true,
            "allOf": [
              {
                "$ref": "#/components/schemas/P2pElectricityGenerationTechnology"
              }
            ]
          }
        }
      },
      "P2pElectricityGenerationTechnology": {
        "type": "object",
        "properties": {
          "electricityMixEmissionsInCorrespondingUnit": {
            "type": "number",
            "nullable": true
          },
          "shareOfRenewableElectricityInPercent": {
            "type": "number",
            "nullable": true
          },
          "naturalGasPhaseOut": {
            "type": "string",
            "format": "date",
            "nullable": true
          },
          "coalPhaseOut": {
            "type": "string",
            "format": "date",
            "nullable": true
          },
          "storageCapacityExpansionInPercent": {
            "type": "number",
            "nullable": true
          }
        }
      },
      "P2pFreightTransportByRoad": {
        "type": "object",
        "properties": {
          "technology": {
            "nullable": true,
            "allOf": [
              {
                "$ref": "#/components/schemas/P2pFreightTransportByRoadTechnology"
              }
            ]
          },
          "energy": {
            "nullable": true,
            "allOf": [
              {
                "$ref": "#/components/schemas/P2pFreightTransportByRoadEnergy"
              }
            ]
          }
        }
      },
      "P2pFreightTransportByRoadEnergy": {
        "type": "object",
        "properties": {
          "fuelMixInPercent": {
            "type": "number",
            "nullable": true
          }
        }
      },
      "P2pFreightTransportByRoadTechnology": {
        "type": "object",
        "properties": {
          "driveMixPerFleetSegment": {
            "type": "object",
            "additionalProperties": {
              "$ref": "#/components/schemas/P2pDriveMix"
            },
            "nullable": true,
            "example": {
              "SmallTrucks": {
                "driveMixPerFleetSegmentInPercent": 0,
                "totalAmountOfVehicles": 0
              },
              "MediumTrucks": {
                "driveMixPerFleetSegmentInPercent": 0,
                "totalAmountOfVehicles": 0
              },
              "LargeTrucks": {
                "driveMixPerFleetSegmentInPercent": 0,
                "totalAmountOfVehicles": 0
              }
            }
          },
          "icePhaseOut": {
            "type": "string",
            "format": "date",
            "nullable": true
          }
        }
      },
      "P2pGeneral": {
        "required": [
          "general"
        ],
        "type": "object",
        "properties": {
          "general": {
            "$ref": "#/components/schemas/P2pGeneralGeneral"
          },
          "governance": {
            "nullable": true,
            "allOf": [
              {
                "$ref": "#/components/schemas/P2pGeneralGovernance"
              }
            ]
          },
          "climateTargets": {
            "nullable": true,
            "allOf": [
              {
                "$ref": "#/components/schemas/P2pGeneralClimateTargets"
              }
            ]
          },
          "emissionsPlanning": {
            "nullable": true,
            "allOf": [
              {
                "$ref": "#/components/schemas/P2pGeneralEmissionsPlanning"
              }
            ]
          },
          "investmentPlanning": {
            "nullable": true,
            "allOf": [
              {
                "$ref": "#/components/schemas/P2pGeneralInvestmentPlanning"
              }
            ]
          }
        }
      },
      "P2pGeneralClimateTargets": {
        "type": "object",
        "properties": {
          "shortTermScienceBasedClimateTarget": {
            "nullable": true,
            "allOf": [
              {
                "$ref": "#/components/schemas/YesNo"
              }
            ]
          },
          "longTermScienceBasedClimateTarget": {
            "nullable": true,
            "allOf": [
              {
                "$ref": "#/components/schemas/YesNo"
              }
            ]
          }
        }
      },
      "P2pGeneralEmissionsPlanning": {
        "type": "object",
        "properties": {
          "absoluteEmissionsInTonnesCO2e": {
            "type": "number",
            "nullable": true
          },
          "relativeEmissionsInPercent": {
            "type": "number",
            "nullable": true
          },
          "reductionOfAbsoluteEmissionsInTonnesCO2e": {
            "type": "number",
            "nullable": true
          },
          "reductionOfRelativeEmissionsInPercent": {
            "type": "number",
            "nullable": true
          },
          "climateActionPlan": {
            "nullable": true,
            "allOf": [
              {
                "$ref": "#/components/schemas/YesNo"
              }
            ]
          },
          "useOfInternalCarbonPrice": {
            "nullable": true,
            "allOf": [
              {
                "$ref": "#/components/schemas/YesNo"
              }
            ]
          }
        }
      },
      "P2pGeneralGeneral": {
        "required": [
          "dataDate",
          "sectors"
        ],
        "type": "object",
        "properties": {
          "dataDate": {
            "type": "string",
            "format": "date"
          },
          "sectors": {
            "type": "array",
            "items": {
              "$ref": "#/components/schemas/P2pSector"
            }
          }
        }
      },
      "P2pGeneralGovernance": {
        "type": "object",
        "properties": {
          "organisationalResponsibilityForParisCompatibility": {
            "nullable": true,
            "allOf": [
              {
                "$ref": "#/components/schemas/YesNo"
              }
            ]
          },
          "parisCompatibilityInExecutiveRemunerationInPercent": {
            "type": "number",
            "nullable": true
          },
          "parisCompatibilityInAverageRemunerationInPercent": {
            "type": "number",
            "nullable": true
          },
          "shareOfEmployeesTrainedOnParisCompatibilityInPercent": {
            "type": "number",
            "nullable": true
          },
          "qualificationRequirementsOnParisCompatibility": {
            "nullable": true,
            "allOf": [
              {
                "$ref": "#/components/schemas/YesNo"
              }
            ]
          },
          "mobilityAndTravelPolicy": {
            "nullable": true,
            "allOf": [
              {
                "$ref": "#/components/schemas/YesNo"
              }
            ]
          },
          "upstreamSupplierEngagementStrategy": {
            "nullable": true,
            "allOf": [
              {
                "$ref": "#/components/schemas/YesNo"
              }
            ]
          },
          "upstreamSupplierProcurementPolicy": {
            "nullable": true,
            "allOf": [
              {
                "$ref": "#/components/schemas/BaseDataPointYesNo"
              }
            ]
          },
          "downstreamCustomerEngagement": {
            "nullable": true,
            "allOf": [
              {
                "$ref": "#/components/schemas/YesNo"
              }
            ]
          },
          "policymakerEngagement": {
            "nullable": true,
            "allOf": [
              {
                "$ref": "#/components/schemas/YesNo"
              }
            ]
          }
        }
      },
      "P2pGeneralInvestmentPlanning": {
        "type": "object",
        "properties": {
          "investmentPlanForClimateTargets": {
            "nullable": true,
            "allOf": [
              {
                "$ref": "#/components/schemas/YesNo"
              }
            ]
          },
          "capexShareInNetZeroSolutionsInPercent": {
            "type": "number",
            "nullable": true
          },
          "capexShareInGhgIntensivePlantsInPercent": {
            "type": "number",
            "nullable": true
          },
          "researchAndDevelopmentExpenditureForNetZeroSolutionsInPercent": {
            "type": "number",
            "nullable": true
          }
        }
      },
      "P2pHvcPlastics": {
        "type": "object",
        "properties": {
          "decarbonisation": {
            "nullable": true,
            "allOf": [
              {
                "$ref": "#/components/schemas/P2pHvcPlasticsDecarbonisation"
              }
            ]
          },
          "defossilisation": {
            "nullable": true,
            "allOf": [
              {
                "$ref": "#/components/schemas/P2pHvcPlasticsDefossilisation"
              }
            ]
          },
          "recycling": {
            "nullable": true,
            "allOf": [
              {
                "$ref": "#/components/schemas/P2pHvcPlasticsRecycling"
              }
            ]
          }
        }
      },
      "P2pHvcPlasticsDecarbonisation": {
        "type": "object",
        "properties": {
          "energyMixInPercent": {
            "type": "number",
            "nullable": true
          },
          "electrificationInPercent": {
            "type": "number",
            "nullable": true
          }
        }
      },
      "P2pHvcPlasticsDefossilisation": {
        "type": "object",
        "properties": {
          "useOfRenewableFeedstocksInPercent": {
            "type": "number",
            "nullable": true
          },
          "useOfBioplasticsInPercent": {
            "type": "number",
            "nullable": true
          },
          "useOfCo2FromCarbonCaptureAndReUseTechnologiesInPercent": {
            "type": "number",
            "nullable": true
          },
          "carbonCaptureAndUseStorageTechnologies": {
            "nullable": true,
            "allOf": [
              {
                "$ref": "#/components/schemas/YesNo"
              }
            ]
          }
        }
      },
      "P2pHvcPlasticsRecycling": {
        "type": "object",
        "properties": {
          "contributionToCircularEconomy": {
            "nullable": true,
            "allOf": [
              {
                "$ref": "#/components/schemas/YesNo"
              }
            ]
          },
          "materialRecyclingInPercent": {
            "type": "number",
            "nullable": true
          },
          "chemicalRecyclingInPercent": {
            "type": "number",
            "nullable": true
          }
        }
      },
      "P2pLivestockFarming": {
        "type": "object",
        "properties": {
          "emissionsFromManureAndFertiliserAndLivestock": {
            "nullable": true,
            "allOf": [
              {
                "$ref": "#/components/schemas/P2pLivestockFarmingEmissionsFromManureAndFertiliserAndLivestock"
              }
            ]
          },
          "animalWelfare": {
            "nullable": true,
            "allOf": [
              {
                "$ref": "#/components/schemas/P2pLivestockFarmingAnimalWelfare"
              }
            ]
          },
          "animalFeed": {
            "nullable": true,
            "allOf": [
              {
                "$ref": "#/components/schemas/P2pLivestockFarmingAnimalFeed"
              }
            ]
          },
          "energy": {
            "nullable": true,
            "allOf": [
              {
                "$ref": "#/components/schemas/P2pLivestockFarmingEnergy"
              }
            ]
          }
        }
      },
      "P2pLivestockFarmingAnimalFeed": {
        "type": "object",
        "properties": {
          "ownFeedInPercent": {
            "type": "number",
            "nullable": true
          },
          "externalFeedCertification": {
            "nullable": true,
            "allOf": [
              {
                "$ref": "#/components/schemas/BaseDataPointYesNo"
              }
            ]
          },
          "originOfExternalFeed": {
            "type": "string",
            "nullable": true
          },
          "excessNitrogenInKilogramsPerHectare": {
            "type": "number",
            "nullable": true
          },
          "cropRotation": {
            "type": "number",
            "nullable": true
          },
          "climateFriendlyProteinProductionInPercent": {
            "type": "number",
            "nullable": true
          },
          "greenFodderInPercent": {
            "type": "number",
            "nullable": true
          }
        }
      },
      "P2pLivestockFarmingAnimalWelfare": {
        "type": "object",
        "properties": {
          "mortalityRateInPercent": {
            "type": "number",
            "nullable": true
          }
        }
      },
      "P2pLivestockFarmingEmissionsFromManureAndFertiliserAndLivestock": {
        "type": "object",
        "properties": {
          "compostedFermentedManureInPercent": {
            "type": "number",
            "nullable": true
          },
          "emissionProofFertiliserStorageInPercent": {
            "type": "number",
            "nullable": true
          }
        }
      },
      "P2pLivestockFarmingEnergy": {
        "type": "object",
        "properties": {
          "renewableElectricityInPercent": {
            "type": "number",
            "nullable": true
          },
          "renewableHeatingInPercent": {
            "type": "number",
            "nullable": true
          },
          "electricGasPoweredMachineryVehicleInPercent": {
            "type": "number",
            "nullable": true
          }
        }
      },
      "P2pRealEstate": {
        "type": "object",
        "properties": {
          "buildingEfficiency": {
            "nullable": true,
            "allOf": [
              {
                "$ref": "#/components/schemas/P2pRealEstateBuildingEfficiency"
              }
            ]
          },
          "energySource": {
            "nullable": true,
            "allOf": [
              {
                "$ref": "#/components/schemas/P2pRealEstateEnergySource"
              }
            ]
          },
          "technology": {
            "nullable": true,
            "allOf": [
              {
                "$ref": "#/components/schemas/P2plRealEstateTechnology"
              }
            ]
          }
        }
      },
      "P2pRealEstateBuildingEfficiency": {
        "type": "object",
        "properties": {
          "buildingSpecificRefurbishmentRoadmapInPercent": {
            "type": "number",
            "nullable": true
          },
          "zeroEmissionBuildingShareInPercent": {
            "type": "number",
            "nullable": true
          },
          "buildingEnergyEfficiencyInCorrespondingUnit": {
            "type": "number",
            "nullable": true
          }
        }
      },
      "P2pRealEstateEnergySource": {
        "type": "object",
        "properties": {
          "renewableHeatingInPercent": {
            "type": "number",
            "nullable": true
          }
        }
      },
      "P2pSector": {
        "type": "string",
        "enum": [
          "Ammonia",
          "Automotive",
          "Cement",
          "CommercialRealEstate",
          "ElectricityGeneration",
          "FreightTransportByRoad",
          "HVCPlastics",
          "LivestockFarming",
          "ResidentialRealEstate",
          "Steel",
          "Other"
        ]
      },
      "P2pSteel": {
        "type": "object",
        "properties": {
          "energy": {
            "nullable": true,
            "allOf": [
              {
                "$ref": "#/components/schemas/P2pSteelEnergy"
              }
            ]
          },
          "technology": {
            "nullable": true,
            "allOf": [
              {
                "$ref": "#/components/schemas/P2pSteelTechnology"
              }
            ]
          }
        }
      },
      "P2pSteelEnergy": {
        "type": "object",
        "properties": {
          "emissionIntensityOfElectricityInCorrespondingUnit": {
            "type": "number",
            "nullable": true
          },
          "greenHydrogenUsage": {
            "nullable": true,
            "allOf": [
              {
                "$ref": "#/components/schemas/YesNo"
              }
            ]
          }
        }
      },
      "P2pSteelTechnology": {
        "type": "object",
        "properties": {
          "blastFurnacePhaseOutInPercent": {
            "type": "number",
            "nullable": true
          },
          "lowCarbonSteelScaleUpInPercent": {
            "type": "number",
            "nullable": true
          }
        }
      },
      "P2plRealEstateTechnology": {
        "type": "object",
        "properties": {
          "useOfDistrictHeatingNetworksInPercent": {
            "type": "number",
            "nullable": true
          },
          "heatPumpUsageInPercent": {
            "type": "number",
            "nullable": true
          }
        }
      },
      "PathwaysToParisData": {
        "required": [
          "general"
        ],
        "type": "object",
        "properties": {
          "general": {
            "$ref": "#/components/schemas/P2pGeneral"
          },
          "ammonia": {
            "nullable": true,
            "allOf": [
              {
                "$ref": "#/components/schemas/P2pAmmonia"
              }
            ]
          },
          "automotive": {
            "nullable": true,
            "allOf": [
              {
                "$ref": "#/components/schemas/P2pAutomotive"
              }
            ]
          },
          "hvcPlastics": {
            "nullable": true,
            "allOf": [
              {
                "$ref": "#/components/schemas/P2pHvcPlastics"
              }
            ]
          },
          "commercialRealEstate": {
            "nullable": true,
            "allOf": [
              {
                "$ref": "#/components/schemas/P2pRealEstate"
              }
            ]
          },
          "residentialRealEstate": {
            "nullable": true,
            "allOf": [
              {
                "$ref": "#/components/schemas/P2pRealEstate"
              }
            ]
          },
          "steel": {
            "nullable": true,
            "allOf": [
              {
                "$ref": "#/components/schemas/P2pSteel"
              }
            ]
          },
          "freightTransportByRoad": {
            "nullable": true,
            "allOf": [
              {
                "$ref": "#/components/schemas/P2pFreightTransportByRoad"
              }
            ]
          },
          "electricityGeneration": {
            "nullable": true,
            "allOf": [
              {
                "$ref": "#/components/schemas/P2pElectricityGeneration"
              }
            ]
          },
          "livestockFarming": {
            "nullable": true,
            "allOf": [
              {
                "$ref": "#/components/schemas/P2pLivestockFarming"
              }
            ]
          },
          "cement": {
            "nullable": true,
            "allOf": [
              {
                "$ref": "#/components/schemas/P2pCement"
              }
            ]
          }
        }
      },
      "AmountWithCurrency": {
        "type": "object",
        "properties": {
          "amount": {
            "type": "number",
            "nullable": true
          },
          "currency": {
            "type": "string",
            "nullable": true
          }
        }
      },
      "BaseDataPointYesNoNa": {
        "type": "object",
        "properties": {
          "value": {
            "nullable": true,
            "allOf": [
              {
                "$ref": "#/components/schemas/YesNoNa"
              }
            ]
          },
          "dataSource": {
            "nullable": true,
            "allOf": [
              {
                "$ref": "#/components/schemas/BaseDocumentReference"
              }
            ]
          }
        }
      },
      "CompanyAssociatedDataLksgData": {
        "required": [
          "companyId",
          "data",
          "reportingPeriod"
        ],
        "type": "object",
        "properties": {
          "companyId": {
            "type": "string"
          },
          "reportingPeriod": {
            "type": "string"
          },
          "data": {
            "$ref": "#/components/schemas/LksgData"
          }
        }
      },
      "LksgAttachment": {
        "type": "object",
        "properties": {
          "attachment": {
            "nullable": true,
            "allOf": [
              {
                "$ref": "#/components/schemas/LksgAttachmentAttachment"
              }
            ]
          }
        }
      },
      "LksgAttachmentAttachment": {
        "type": "object",
        "properties": {
          "attachment": {
            "nullable": true,
            "allOf": [
              {
                "$ref": "#/components/schemas/BaseDataPointYesNo"
              }
            ]
          }
        }
      },
      "LksgData": {
        "required": [
          "general"
        ],
        "type": "object",
        "properties": {
          "general": {
            "$ref": "#/components/schemas/LksgGeneral"
          },
          "governance": {
            "nullable": true,
            "allOf": [
              {
                "$ref": "#/components/schemas/LksgGovernance"
              }
            ]
          },
          "social": {
            "nullable": true,
            "allOf": [
              {
                "$ref": "#/components/schemas/LksgSocial"
              }
            ]
          },
          "environmental": {
            "nullable": true,
            "allOf": [
              {
                "$ref": "#/components/schemas/LksgEnvironmental"
              }
            ]
          },
          "attachment": {
            "nullable": true,
            "allOf": [
              {
                "$ref": "#/components/schemas/LksgAttachment"
              }
            ]
          }
        }
      },
      "LksgEnvironmental": {
        "type": "object",
        "properties": {
          "useOfMercuryMercuryWasteMinamataConvention": {
            "nullable": true,
            "allOf": [
              {
                "$ref": "#/components/schemas/LksgEnvironmentalUseOfMercuryMercuryWasteMinamataConvention"
              }
            ]
          },
          "productionAndUseOfPersistentOrganicPollutantsPopsConvention": {
            "nullable": true,
            "allOf": [
              {
                "$ref": "#/components/schemas/LksgEnvironmentalProductionAndUseOfPersistentOrganicPollutantsPopsConvention"
              }
            ]
          },
          "exportImportOfHazardousWasteBaselConvention": {
            "nullable": true,
            "allOf": [
              {
                "$ref": "#/components/schemas/LksgEnvironmentalExportImportOfHazardousWasteBaselConvention"
              }
            ]
          }
        }
      },
      "LksgEnvironmentalExportImportOfHazardousWasteBaselConvention": {
        "type": "object",
        "properties": {
          "persistentOrganicPollutantsProductionAndUseTransboundaryMovements": {
            "nullable": true,
            "allOf": [
              {
                "$ref": "#/components/schemas/YesNo"
              }
            ]
          },
          "persistentOrganicPollutantsProductionAndUseRiskForImportingState": {
            "nullable": true,
            "allOf": [
              {
                "$ref": "#/components/schemas/YesNo"
              }
            ]
          },
          "hazardousWasteTransboundaryMovementsLocatedOecdEuLiechtenstein": {
            "nullable": true,
            "allOf": [
              {
                "$ref": "#/components/schemas/YesNo"
              }
            ]
          },
          "hazardousWasteTransboundaryMovementsOutsideOecdEuOrLiechtenstein": {
            "nullable": true,
            "allOf": [
              {
                "$ref": "#/components/schemas/YesNo"
              }
            ]
          },
          "hazardousWasteTransportPreventionMeasures": {
            "nullable": true,
            "allOf": [
              {
                "$ref": "#/components/schemas/YesNo"
              }
            ]
          },
          "wastePolicy": {
            "nullable": true,
            "allOf": [
              {
                "$ref": "#/components/schemas/BaseDataPointYesNo"
              }
            ]
          },
          "hazardousWasteTransportPreventionOtherMeasures": {
            "nullable": true,
            "allOf": [
              {
                "$ref": "#/components/schemas/BaseDataPointYesNo"
              }
            ]
          },
          "hazardousWasteTransportPreventionOtherMeasuresDescription": {
            "type": "string",
            "nullable": true
          },
          "hazardousWasteDisposal": {
            "nullable": true,
            "allOf": [
              {
                "$ref": "#/components/schemas/YesNo"
              }
            ]
          },
          "hazardousWasteDisposalRiskOfImport": {
            "nullable": true,
            "allOf": [
              {
                "$ref": "#/components/schemas/YesNo"
              }
            ]
          },
          "hazardousWasteDisposalOtherWasteImport": {
            "nullable": true,
            "allOf": [
              {
                "$ref": "#/components/schemas/YesNo"
              }
            ]
          },
          "hazardousWasteDisposalOtherWasteImportDescription": {
            "type": "string",
            "nullable": true
          }
        }
      },
      "LksgEnvironmentalProductionAndUseOfPersistentOrganicPollutantsPopsConvention": {
        "type": "object",
        "properties": {
          "persistentOrganicPollutantsProductionAndUse": {
            "nullable": true,
            "allOf": [
              {
                "$ref": "#/components/schemas/YesNo"
              }
            ]
          },
          "persistentOrganicPollutantsUsed": {
            "type": "string",
            "nullable": true
          },
          "persistentOrganicPollutantsProductionAndUseRiskOfExposure": {
            "nullable": true,
            "allOf": [
              {
                "$ref": "#/components/schemas/YesNo"
              }
            ]
          },
          "persistentOrganicPollutantsProductionAndUseRiskOfDisposal": {
            "nullable": true,
            "allOf": [
              {
                "$ref": "#/components/schemas/YesNo"
              }
            ]
          },
          "persistentOrganicPollutantsUsePreventionMeasures": {
            "nullable": true,
            "allOf": [
              {
                "$ref": "#/components/schemas/YesNo"
              }
            ]
          },
          "persistentOrganicPollutantsUsePolicy": {
            "nullable": true,
            "allOf": [
              {
                "$ref": "#/components/schemas/BaseDataPointYesNo"
              }
            ]
          },
          "persistentOrganicPollutantsUsePreventionOtherMeasures": {
            "nullable": true,
            "allOf": [
              {
                "$ref": "#/components/schemas/BaseDataPointYesNo"
              }
            ]
          },
          "persistentOrganicPollutantsUsePreventionOtherMeasuresDescription": {
            "type": "string",
            "nullable": true
          }
        }
      },
      "LksgEnvironmentalUseOfMercuryMercuryWasteMinamataConvention": {
        "type": "object",
        "properties": {
          "mercuryAndMercuryWasteHandling": {
            "nullable": true,
            "allOf": [
              {
                "$ref": "#/components/schemas/YesNo"
              }
            ]
          },
          "mercuryAddedProductsHandling": {
            "nullable": true,
            "allOf": [
              {
                "$ref": "#/components/schemas/YesNo"
              }
            ]
          },
          "mercuryAddedProductsHandlingRiskOfExposure": {
            "nullable": true,
            "allOf": [
              {
                "$ref": "#/components/schemas/YesNo"
              }
            ]
          },
          "mercuryAddedProductsHandlingRiskOfDisposal": {
            "nullable": true,
            "allOf": [
              {
                "$ref": "#/components/schemas/YesNo"
              }
            ]
          },
          "mercuryAndMercuryCompoundsProductionAndUse": {
            "nullable": true,
            "allOf": [
              {
                "$ref": "#/components/schemas/YesNo"
              }
            ]
          },
          "mercuryAndMercuryCompoundsProductionAndUseRiskOfExposure": {
            "nullable": true,
            "allOf": [
              {
                "$ref": "#/components/schemas/YesNo"
              }
            ]
          },
          "mercuryAndMercuryWasteUsePreventionMeasures": {
            "nullable": true,
            "allOf": [
              {
                "$ref": "#/components/schemas/YesNo"
              }
            ]
          },
          "mercuryAndMercuryWasteHandlingPolicy": {
            "nullable": true,
            "allOf": [
              {
                "$ref": "#/components/schemas/BaseDataPointYesNo"
              }
            ]
          },
          "mercuryAndMercuryWasteUsePreventionOtherMeasures": {
            "nullable": true,
            "allOf": [
              {
                "$ref": "#/components/schemas/BaseDataPointYesNo"
              }
            ]
          },
          "mercuryAndMercuryWasteUsePreventionOtherMeasuresDescription": {
            "type": "string",
            "nullable": true
          }
        }
      },
      "LksgGeneral": {
        "required": [
          "masterData"
        ],
        "type": "object",
        "properties": {
          "masterData": {
            "$ref": "#/components/schemas/LksgGeneralMasterData"
          },
          "productionSpecific": {
            "nullable": true,
            "allOf": [
              {
                "$ref": "#/components/schemas/LksgGeneralProductionSpecific"
              }
            ]
          },
          "productionSpecificOwnOperations": {
            "nullable": true,
            "allOf": [
              {
                "$ref": "#/components/schemas/LksgGeneralProductionSpecificOwnOperations"
              }
            ]
          }
        }
      },
      "LksgGeneralMasterData": {
        "required": [
          "dataDate"
        ],
        "type": "object",
        "properties": {
          "dataDate": {
            "type": "string",
            "format": "date"
          },
          "headOfficeInGermany": {
            "nullable": true,
            "allOf": [
              {
                "$ref": "#/components/schemas/YesNo"
              }
            ]
          },
          "groupOfCompanies": {
            "nullable": true,
            "allOf": [
              {
                "$ref": "#/components/schemas/YesNo"
              }
            ]
          },
          "groupOfCompaniesName": {
            "type": "string",
            "nullable": true
          },
          "industry": {
            "type": "array",
            "nullable": true,
            "items": {
              "type": "string"
            }
          },
          "numberOfEmployees": {
            "type": "number",
            "nullable": true
          },
          "seasonalOrMigrantWorkers": {
            "nullable": true,
            "allOf": [
              {
                "$ref": "#/components/schemas/YesNo"
              }
            ]
          },
          "shareOfTemporaryWorkers": {
            "nullable": true,
            "allOf": [
              {
                "$ref": "#/components/schemas/LksgGeneralMasterdataShareOfTemporaryWorkersOptions"
              }
            ]
          },
          "annualTotalRevenue": {
            "nullable": true,
            "allOf": [
              {
                "$ref": "#/components/schemas/AmountWithCurrency"
              }
            ]
          },
          "fixedAndWorkingCapital": {
            "nullable": true,
            "allOf": [
              {
                "$ref": "#/components/schemas/AmountWithCurrency"
              }
            ]
          }
        }
      },
      "LksgGeneralMasterdataShareOfTemporaryWorkersOptions": {
        "type": "string",
        "enum": [
          "Smaller10",
          "Between10And25",
          "Between25And50",
          "Greater50"
        ]
      },
      "LksgGeneralProductionSpecific": {
        "type": "object",
        "properties": {
          "manufacturingCompany": {
            "nullable": true,
            "allOf": [
              {
                "$ref": "#/components/schemas/YesNo"
              }
            ]
          },
          "capacity": {
            "type": "string",
            "nullable": true
          },
          "productionViaSubcontracting": {
            "nullable": true,
            "allOf": [
              {
                "$ref": "#/components/schemas/YesNo"
              }
            ]
          },
          "subcontractingCompaniesCountries": {
            "type": "object",
            "additionalProperties": {
              "type": "array",
              "example": {
                "DE": [
                  "NaceCodeA, NaceCodeB"
                ],
                "GB": [
                  "NaceCodeC"
                ]
              },
              "items": {
                "type": "string",
                "example": "{\"DE\":[\"NaceCodeA, NaceCodeB\"],\"GB\":[\"NaceCodeC\"]}"
              }
            },
            "nullable": true,
            "example": {
              "DE": [
                "NaceCodeA, NaceCodeB"
              ],
              "GB": [
                "NaceCodeC"
              ]
            }
          },
          "productionSites": {
            "nullable": true,
            "allOf": [
              {
                "$ref": "#/components/schemas/YesNo"
              }
            ]
          },
          "numberOfProductionSites": {
            "type": "number",
            "nullable": true
          },
          "listOfProductionSites": {
            "type": "array",
            "nullable": true,
            "items": {
              "$ref": "#/components/schemas/LksgProductionSite"
            }
          },
          "market": {
            "nullable": true,
            "allOf": [
              {
                "$ref": "#/components/schemas/LksgGeneralProductionspecificMarketOptions"
              }
            ]
          },
          "specificProcurement": {
            "type": "array",
            "nullable": true,
            "items": {
              "$ref": "#/components/schemas/SpecificProcurementOptions"
            }
          }
        }
      },
      "LksgGeneralProductionSpecificOwnOperations": {
        "type": "object",
        "properties": {
          "mostImportantProducts": {
            "type": "array",
            "nullable": true,
            "items": {
              "$ref": "#/components/schemas/LksgProduct"
            }
          },
          "procurementCategories": {
            "type": "object",
            "additionalProperties": {
              "$ref": "#/components/schemas/LksgProcurementCategory"
            },
            "nullable": true,
            "example": {
              "Products": {
                "procuredProductTypesAndServicesNaceCodes": [
                  "string"
                ],
                "numberOfSuppliersPerCountryCode": {
                  "GB": 2
                },
                "shareOfTotalProcurementInPercent": 0
              },
              "Services": {
                "procuredProductTypesAndServicesNaceCodes": [
                  "string"
                ],
                "numberOfSuppliersPerCountryCode": {
                  "GB": 2
                },
                "shareOfTotalProcurementInPercent": 0
              },
              "RawMaterials": {
                "procuredProductTypesAndServicesNaceCodes": [
                  "string"
                ],
                "numberOfSuppliersPerCountryCode": {
                  "GB": 2
                },
                "shareOfTotalProcurementInPercent": 0
              }
            }
          }
        }
      },
      "LksgGeneralProductionspecificMarketOptions": {
        "type": "string",
        "enum": [
          "National",
          "International",
          "Both"
        ]
      },
      "LksgGovernance": {
        "type": "object",
        "properties": {
          "riskManagementOwnOperations": {
            "nullable": true,
            "allOf": [
              {
                "$ref": "#/components/schemas/LksgGovernanceRiskManagementOwnOperations"
              }
            ]
          },
          "grievanceMechanismOwnOperations": {
            "nullable": true,
            "allOf": [
              {
                "$ref": "#/components/schemas/LksgGovernanceGrievanceMechanismOwnOperations"
              }
            ]
          },
          "certificationsPoliciesAndResponsibilities": {
            "nullable": true,
            "allOf": [
              {
                "$ref": "#/components/schemas/LksgGovernanceCertificationsPoliciesAndResponsibilities"
              }
            ]
          },
          "generalViolations": {
            "nullable": true,
            "allOf": [
              {
                "$ref": "#/components/schemas/LksgGovernanceGeneralViolations"
              }
            ]
          }
        }
      },
      "LksgGovernanceCertificationsPoliciesAndResponsibilities": {
        "type": "object",
        "properties": {
          "codeOfConduct": {
            "nullable": true,
            "allOf": [
              {
                "$ref": "#/components/schemas/BaseDataPointYesNo"
              }
            ]
          },
          "codeOfConductTraining": {
            "nullable": true,
            "allOf": [
              {
                "$ref": "#/components/schemas/YesNo"
              }
            ]
          },
          "supplierCodeOfConduct": {
            "nullable": true,
            "allOf": [
              {
                "$ref": "#/components/schemas/BaseDataPointYesNo"
              }
            ]
          },
          "policyStatement": {
            "nullable": true,
            "allOf": [
              {
                "$ref": "#/components/schemas/BaseDataPointYesNo"
              }
            ]
          },
          "humanRightsStrategy": {
            "type": "string",
            "nullable": true
          },
          "environmentalImpactPolicy": {
            "nullable": true,
            "allOf": [
              {
                "$ref": "#/components/schemas/BaseDataPointYesNo"
              }
            ]
          },
          "fairWorkingConditionsPolicy": {
            "nullable": true,
            "allOf": [
              {
                "$ref": "#/components/schemas/BaseDataPointYesNo"
              }
            ]
          },
          "responsibilitiesForFairWorkingConditions": {
            "nullable": true,
            "allOf": [
              {
                "$ref": "#/components/schemas/YesNo"
              }
            ]
          },
          "responsibilitiesForTheEnvironment": {
            "nullable": true,
            "allOf": [
              {
                "$ref": "#/components/schemas/YesNo"
              }
            ]
          },
          "responsibilitiesForOccupationalSafety": {
            "nullable": true,
            "allOf": [
              {
                "$ref": "#/components/schemas/YesNo"
              }
            ]
          },
          "amforiBsci": {
            "nullable": true,
            "allOf": [
              {
                "$ref": "#/components/schemas/BaseDataPointYesNo"
              }
            ]
          },
          "betterWorkProgram": {
            "nullable": true,
            "allOf": [
              {
                "$ref": "#/components/schemas/BaseDataPointYesNo"
              }
            ]
          },
          "ecoManagementAndAuditSchemeEmas": {
            "nullable": true,
            "allOf": [
              {
                "$ref": "#/components/schemas/BaseDataPointYesNo"
              }
            ]
          },
          "flaFairLaborCodeAndComplianceBenchmarksForAgriculture": {
            "nullable": true,
            "allOf": [
              {
                "$ref": "#/components/schemas/BaseDataPointYesNo"
              }
            ]
          },
          "flaFairLaborCodeAndComplianceBenchmarksForManufacturing": {
            "nullable": true,
            "allOf": [
              {
                "$ref": "#/components/schemas/BaseDataPointYesNo"
              }
            ]
          },
          "fairtradeTraderStandard": {
            "nullable": true,
            "allOf": [
              {
                "$ref": "#/components/schemas/BaseDataPointYesNo"
              }
            ]
          },
          "globalOrganicTextileStandardGots": {
            "nullable": true,
            "allOf": [
              {
                "$ref": "#/components/schemas/BaseDataPointYesNo"
              }
            ]
          },
          "gotsOrganicInConversion": {
            "nullable": true,
            "allOf": [
              {
                "$ref": "#/components/schemas/BaseDataPointYesNo"
              }
            ]
          },
          "iatf16949": {
            "nullable": true,
            "allOf": [
              {
                "$ref": "#/components/schemas/BaseDataPointYesNo"
              }
            ]
          },
          "iso10007": {
            "nullable": true,
            "allOf": [
              {
                "$ref": "#/components/schemas/BaseDataPointYesNo"
              }
            ]
          },
          "iso14001": {
            "nullable": true,
            "allOf": [
              {
                "$ref": "#/components/schemas/BaseDataPointYesNo"
              }
            ]
          },
          "iso20400": {
            "nullable": true,
            "allOf": [
              {
                "$ref": "#/components/schemas/BaseDataPointYesNo"
              }
            ]
          },
          "iso26000": {
            "nullable": true,
            "allOf": [
              {
                "$ref": "#/components/schemas/BaseDataPointYesNo"
              }
            ]
          },
          "iso31000": {
            "nullable": true,
            "allOf": [
              {
                "$ref": "#/components/schemas/BaseDataPointYesNo"
              }
            ]
          },
          "iso37001": {
            "nullable": true,
            "allOf": [
              {
                "$ref": "#/components/schemas/BaseDataPointYesNo"
              }
            ]
          },
          "iso37002": {
            "nullable": true,
            "allOf": [
              {
                "$ref": "#/components/schemas/BaseDataPointYesNo"
              }
            ]
          },
          "iso37301": {
            "nullable": true,
            "allOf": [
              {
                "$ref": "#/components/schemas/BaseDataPointYesNo"
              }
            ]
          },
          "iso44001": {
            "nullable": true,
            "allOf": [
              {
                "$ref": "#/components/schemas/BaseDataPointYesNo"
              }
            ]
          },
          "iso45001": {
            "nullable": true,
            "allOf": [
              {
                "$ref": "#/components/schemas/BaseDataPointYesNo"
              }
            ]
          },
          "iso50001": {
            "nullable": true,
            "allOf": [
              {
                "$ref": "#/components/schemas/BaseDataPointYesNo"
              }
            ]
          },
          "iso9001": {
            "nullable": true,
            "allOf": [
              {
                "$ref": "#/components/schemas/BaseDataPointYesNo"
              }
            ]
          },
          "isoIec27001": {
            "nullable": true,
            "allOf": [
              {
                "$ref": "#/components/schemas/BaseDataPointYesNo"
              }
            ]
          },
          "isoIecTs33061": {
            "nullable": true,
            "allOf": [
              {
                "$ref": "#/components/schemas/BaseDataPointYesNo"
              }
            ]
          },
          "isoIecIeee15288": {
            "nullable": true,
            "allOf": [
              {
                "$ref": "#/components/schemas/BaseDataPointYesNo"
              }
            ]
          },
          "naturlandStandards": {
            "nullable": true,
            "allOf": [
              {
                "$ref": "#/components/schemas/BaseDataPointYesNo"
              }
            ]
          },
          "responsibleBusinessAlliance": {
            "nullable": true,
            "allOf": [
              {
                "$ref": "#/components/schemas/BaseDataPointYesNo"
              }
            ]
          },
          "sa8000": {
            "nullable": true,
            "allOf": [
              {
                "$ref": "#/components/schemas/BaseDataPointYesNo"
              }
            ]
          },
          "sedexMembersEthicalTradeAuditSmeta": {
            "nullable": true,
            "allOf": [
              {
                "$ref": "#/components/schemas/BaseDataPointYesNo"
              }
            ]
          },
          "textileExchangeGlobalRecycledStandard": {
            "nullable": true,
            "allOf": [
              {
                "$ref": "#/components/schemas/BaseDataPointYesNo"
              }
            ]
          },
          "znuStandardNachhaltigerWirtschaften": {
            "nullable": true,
            "allOf": [
              {
                "$ref": "#/components/schemas/BaseDataPointYesNo"
              }
            ]
          },
          "additionalCertifications": {
            "nullable": true,
            "allOf": [
              {
                "$ref": "#/components/schemas/BaseDataPointYesNo"
              }
            ]
          }
        }
      },
      "LksgGovernanceGeneralViolations": {
        "type": "object",
        "properties": {
          "legalProceedings": {
            "nullable": true,
            "allOf": [
              {
                "$ref": "#/components/schemas/YesNo"
              }
            ]
          },
          "humanRightsOrEnvironmentalViolations": {
            "nullable": true,
            "allOf": [
              {
                "$ref": "#/components/schemas/YesNo"
              }
            ]
          },
          "humanRightsOrEnvironmentalViolationsDefinition": {
            "type": "array",
            "nullable": true,
            "items": {
              "$ref": "#/components/schemas/LksgRiskOrViolationAssessment"
            }
          },
          "highRiskCountriesRawMaterials": {
            "nullable": true,
            "allOf": [
              {
                "$ref": "#/components/schemas/YesNo"
              }
            ]
          },
          "highRiskCountriesRawMaterialsLocation": {
            "type": "array",
            "nullable": true,
            "items": {
              "type": "string"
            }
          },
          "highRiskCountriesActivity": {
            "nullable": true,
            "allOf": [
              {
                "$ref": "#/components/schemas/YesNo"
              }
            ]
          },
          "highRiskCountries": {
            "type": "array",
            "nullable": true,
            "items": {
              "type": "string"
            }
          },
          "highRiskCountriesProcurement": {
            "nullable": true,
            "allOf": [
              {
                "$ref": "#/components/schemas/YesNo"
              }
            ]
          },
          "highRiskCountriesProcurementName": {
            "type": "array",
            "nullable": true,
            "items": {
              "type": "string"
            }
          }
        }
      },
      "LksgGovernanceGrievanceMechanismOwnOperations": {
        "type": "object",
        "properties": {
          "grievanceHandlingMechanism": {
            "nullable": true,
            "allOf": [
              {
                "$ref": "#/components/schemas/BaseDataPointYesNo"
              }
            ]
          },
          "grievanceHandlingReportingAccessible": {
            "nullable": true,
            "allOf": [
              {
                "$ref": "#/components/schemas/YesNo"
              }
            ]
          },
          "appropriateGrievanceHandlingInformation": {
            "nullable": true,
            "allOf": [
              {
                "$ref": "#/components/schemas/YesNo"
              }
            ]
          },
          "appropriateGrievanceHandlingSupport": {
            "nullable": true,
            "allOf": [
              {
                "$ref": "#/components/schemas/YesNo"
              }
            ]
          },
          "accessToExpertiseForGrievanceHandling": {
            "nullable": true,
            "allOf": [
              {
                "$ref": "#/components/schemas/YesNo"
              }
            ]
          },
          "grievanceComplaints": {
            "nullable": true,
            "allOf": [
              {
                "$ref": "#/components/schemas/YesNo"
              }
            ]
          },
          "complaintsNumber": {
            "type": "number",
            "nullable": true
          },
          "complaintsRiskPosition": {
            "type": "array",
            "nullable": true,
            "items": {
              "$ref": "#/components/schemas/LksgGrievanceAssessmentMechanism"
            }
          },
          "publicAccessToGrievanceHandling": {
            "nullable": true,
            "allOf": [
              {
                "$ref": "#/components/schemas/YesNo"
              }
            ]
          },
          "whistleblowerProtection": {
            "nullable": true,
            "allOf": [
              {
                "$ref": "#/components/schemas/YesNo"
              }
            ]
          },
          "dueDiligenceProcessForGrievanceHandling": {
            "nullable": true,
            "allOf": [
              {
                "$ref": "#/components/schemas/YesNo"
              }
            ]
          }
        }
      },
      "LksgGovernanceRiskManagementOwnOperations": {
        "type": "object",
        "properties": {
          "riskManagementSystem": {
            "nullable": true,
            "allOf": [
              {
                "$ref": "#/components/schemas/BaseDataPointYesNo"
              }
            ]
          },
          "riskAnalysisInFiscalYear": {
            "nullable": true,
            "allOf": [
              {
                "$ref": "#/components/schemas/YesNo"
              }
            ]
          },
          "risksIdentified": {
            "nullable": true,
            "allOf": [
              {
                "$ref": "#/components/schemas/YesNo"
              }
            ]
          },
          "identifiedRisks": {
            "type": "array",
            "nullable": true,
            "items": {
              "$ref": "#/components/schemas/LksgRiskOrViolationAssessment"
            }
          },
          "regulatedRiskManagementResponsibility": {
            "nullable": true,
            "allOf": [
              {
                "$ref": "#/components/schemas/YesNo"
              }
            ]
          }
        }
      },
      "LksgGrievanceAssessmentMechanism": {
        "required": [
          "measuresTaken",
          "riskPositions",
          "specifiedComplaint"
        ],
        "type": "object",
        "properties": {
          "riskPositions": {
            "type": "array",
            "items": {
              "$ref": "#/components/schemas/RiskPositionType"
            }
          },
          "specifiedComplaint": {
            "type": "string"
          },
          "measuresTaken": {
            "$ref": "#/components/schemas/YesNo"
          },
          "listedMeasures": {
            "type": "string",
            "nullable": true
          }
        }
      },
      "LksgProcurementCategory": {
        "required": [
          "procuredProductTypesAndServicesNaceCodes"
        ],
        "type": "object",
        "properties": {
          "procuredProductTypesAndServicesNaceCodes": {
            "type": "array",
            "items": {
              "type": "string"
            }
          },
          "numberOfSuppliersPerCountryCode": {
            "type": "object",
            "additionalProperties": {
              "type": "integer",
              "format": "int32"
            },
            "nullable": true
          },
          "shareOfTotalProcurementInPercent": {
            "type": "number",
            "nullable": true
          }
        },
        "example": {
          "Products": {
            "procuredProductTypesAndServicesNaceCodes": [
              "string"
            ],
            "numberOfSuppliersPerCountryCode": {
              "GB": 2
            },
            "shareOfTotalProcurementInPercent": 0
          },
          "Services": {
            "procuredProductTypesAndServicesNaceCodes": [
              "string"
            ],
            "numberOfSuppliersPerCountryCode": {
              "GB": 2
            },
            "shareOfTotalProcurementInPercent": 0
          },
          "RawMaterials": {
            "procuredProductTypesAndServicesNaceCodes": [
              "string"
            ],
            "numberOfSuppliersPerCountryCode": {
              "GB": 2
            },
            "shareOfTotalProcurementInPercent": 0
          }
        }
      },
      "LksgProduct": {
        "required": [
          "name"
        ],
        "type": "object",
        "properties": {
          "name": {
            "type": "string"
          },
          "productionSteps": {
            "type": "array",
            "nullable": true,
            "items": {
              "type": "string"
            }
          },
          "relatedCorporateSupplyChain": {
            "type": "string",
            "nullable": true
          }
        }
      },
      "LksgProductionSite": {
        "required": [
          "addressOfProductionSite"
        ],
        "type": "object",
        "properties": {
          "nameOfProductionSite": {
            "type": "string",
            "nullable": true
          },
          "addressOfProductionSite": {
            "$ref": "#/components/schemas/Address"
          },
          "listOfGoodsOrServices": {
            "type": "array",
            "nullable": true,
            "items": {
              "type": "string"
            }
          }
        }
      },
      "LksgRiskOrViolationAssessment": {
        "required": [
          "measuresTaken",
          "riskPosition"
        ],
        "type": "object",
        "properties": {
          "riskPosition": {
            "$ref": "#/components/schemas/RiskPositionType"
          },
          "measuresTaken": {
            "$ref": "#/components/schemas/YesNo"
          },
          "listedMeasures": {
            "type": "string",
            "nullable": true
          }
        }
      },
      "LksgSocial": {
        "type": "object",
        "properties": {
          "childLabor": {
            "nullable": true,
            "allOf": [
              {
                "$ref": "#/components/schemas/LksgSocialChildLabor"
              }
            ]
          },
          "forcedLaborSlavery": {
            "nullable": true,
            "allOf": [
              {
                "$ref": "#/components/schemas/LksgSocialForcedLaborSlavery"
              }
            ]
          },
          "withholdingAdequateWages": {
            "nullable": true,
            "allOf": [
              {
                "$ref": "#/components/schemas/LksgSocialWithholdingAdequateWages"
              }
            ]
          },
          "disregardForOccupationalHealthSafety": {
            "nullable": true,
            "allOf": [
              {
                "$ref": "#/components/schemas/LksgSocialDisregardForOccupationalHealthSafety"
              }
            ]
          },
          "disregardForFreedomOfAssociation": {
            "nullable": true,
            "allOf": [
              {
                "$ref": "#/components/schemas/LksgSocialDisregardForFreedomOfAssociation"
              }
            ]
          },
          "unequalTreatmentOfEmployment": {
            "nullable": true,
            "allOf": [
              {
                "$ref": "#/components/schemas/LksgSocialUnequalTreatmentOfEmployment"
              }
            ]
          },
          "contaminationOfSoilWaterAirNoiseEmissionsExcessiveWaterConsumption": {
            "nullable": true,
            "allOf": [
              {
                "$ref": "#/components/schemas/LksgSocialContaminationOfSoilWaterAirNoiseEmissionsExcessiveWaterConsumption"
              }
            ]
          },
          "unlawfulEvictionDeprivationOfLandForestAndWater": {
            "nullable": true,
            "allOf": [
              {
                "$ref": "#/components/schemas/LksgSocialUnlawfulEvictionDeprivationOfLandForestAndWater"
              }
            ]
          },
          "useOfPrivatePublicSecurityForcesWithDisregardForHumanRights": {
            "nullable": true,
            "allOf": [
              {
                "$ref": "#/components/schemas/LksgSocialUseOfPrivatePublicSecurityForcesWithDisregardForHumanRights"
              }
            ]
          }
        }
      },
      "LksgSocialChildLabor": {
        "type": "object",
        "properties": {
          "employeeSUnder18": {
            "nullable": true,
            "allOf": [
              {
                "$ref": "#/components/schemas/YesNo"
              }
            ]
          },
          "employeeSUnder15": {
            "nullable": true,
            "allOf": [
              {
                "$ref": "#/components/schemas/YesNo"
              }
            ]
          },
          "employeeSUnder18InApprenticeship": {
            "nullable": true,
            "allOf": [
              {
                "$ref": "#/components/schemas/YesNo"
              }
            ]
          },
          "worstFormsOfChildLaborProhibition": {
            "nullable": true,
            "allOf": [
              {
                "$ref": "#/components/schemas/YesNo"
              }
            ]
          },
          "worstFormsOfChildLaborForms": {
            "type": "string",
            "nullable": true
          },
          "measuresForPreventionOfEmploymentUnderLocalMinimumAge": {
            "nullable": true,
            "allOf": [
              {
                "$ref": "#/components/schemas/YesNo"
              }
            ]
          },
          "employmentUnderLocalMinimumAgePreventionEmploymentContracts": {
            "nullable": true,
            "allOf": [
              {
                "$ref": "#/components/schemas/YesNo"
              }
            ]
          },
          "employmentUnderLocalMinimumAgePreventionJobDescription": {
            "nullable": true,
            "allOf": [
              {
                "$ref": "#/components/schemas/YesNo"
              }
            ]
          },
          "employmentUnderLocalMinimumAgePreventionIdentityDocuments": {
            "nullable": true,
            "allOf": [
              {
                "$ref": "#/components/schemas/YesNo"
              }
            ]
          },
          "employmentUnderLocalMinimumAgePreventionTraining": {
            "nullable": true,
            "allOf": [
              {
                "$ref": "#/components/schemas/BaseDataPointYesNo"
              }
            ]
          },
          "employmentUnderLocalMinimumAgePreventionCheckingOfLegalMinimumAge": {
            "nullable": true,
            "allOf": [
              {
                "$ref": "#/components/schemas/YesNo"
              }
            ]
          },
          "childLaborPreventionPolicy": {
            "nullable": true,
            "allOf": [
              {
                "$ref": "#/components/schemas/BaseDataPointYesNo"
              }
            ]
          },
          "additionalChildLaborOtherMeasures": {
            "nullable": true,
            "allOf": [
              {
                "$ref": "#/components/schemas/BaseDataPointYesNo"
              }
            ]
          },
          "additionalChildLaborOtherMeasuresDescription": {
            "type": "string",
            "nullable": true
          }
        }
      },
      "LksgSocialContaminationOfSoilWaterAirNoiseEmissionsExcessiveWaterConsumption": {
        "type": "object",
        "properties": {
          "harmfulSoilChange": {
            "nullable": true,
            "allOf": [
              {
                "$ref": "#/components/schemas/YesNo"
              }
            ]
          },
          "soilDegradation": {
            "nullable": true,
            "allOf": [
              {
                "$ref": "#/components/schemas/YesNo"
              }
            ]
          },
          "soilErosion": {
            "nullable": true,
            "allOf": [
              {
                "$ref": "#/components/schemas/YesNo"
              }
            ]
          },
          "soilBorneDiseases": {
            "nullable": true,
            "allOf": [
              {
                "$ref": "#/components/schemas/YesNo"
              }
            ]
          },
          "soilContamination": {
            "nullable": true,
            "allOf": [
              {
                "$ref": "#/components/schemas/YesNo"
              }
            ]
          },
          "soilSalinization": {
            "nullable": true,
            "allOf": [
              {
                "$ref": "#/components/schemas/YesNo"
              }
            ]
          },
          "soilProtectionPolicy": {
            "nullable": true,
            "allOf": [
              {
                "$ref": "#/components/schemas/BaseDataPointYesNo"
              }
            ]
          },
          "soilSpotChecks": {
            "nullable": true,
            "allOf": [
              {
                "$ref": "#/components/schemas/BaseDataPointYesNo"
              }
            ]
          },
          "harmfulWaterPollution": {
            "nullable": true,
            "allOf": [
              {
                "$ref": "#/components/schemas/YesNo"
              }
            ]
          },
          "fertilizersOrPollutants": {
            "nullable": true,
            "allOf": [
              {
                "$ref": "#/components/schemas/YesNo"
              }
            ]
          },
          "wasteWaterFiltration": {
            "nullable": true,
            "allOf": [
              {
                "$ref": "#/components/schemas/YesNo"
              }
            ]
          },
          "waterProtectionPolicy": {
            "nullable": true,
            "allOf": [
              {
                "$ref": "#/components/schemas/BaseDataPointYesNo"
              }
            ]
          },
          "waterSpotChecks": {
            "nullable": true,
            "allOf": [
              {
                "$ref": "#/components/schemas/BaseDataPointYesNo"
              }
            ]
          },
          "harmfulAirPollution": {
            "nullable": true,
            "allOf": [
              {
                "$ref": "#/components/schemas/YesNo"
              }
            ]
          },
          "airFiltration": {
            "nullable": true,
            "allOf": [
              {
                "$ref": "#/components/schemas/YesNo"
              }
            ]
          },
          "airQualityProtectionPolicy": {
            "nullable": true,
            "allOf": [
              {
                "$ref": "#/components/schemas/BaseDataPointYesNo"
              }
            ]
          },
          "airQualitySpotChecks": {
            "nullable": true,
            "allOf": [
              {
                "$ref": "#/components/schemas/BaseDataPointYesNo"
              }
            ]
          },
          "harmfulNoiseEmission": {
            "nullable": true,
            "allOf": [
              {
                "$ref": "#/components/schemas/YesNo"
              }
            ]
          },
          "reductionOfNoiseEmissions": {
            "nullable": true,
            "allOf": [
              {
                "$ref": "#/components/schemas/YesNo"
              }
            ]
          },
          "noiseReductionPolicy": {
            "nullable": true,
            "allOf": [
              {
                "$ref": "#/components/schemas/BaseDataPointYesNo"
              }
            ]
          },
          "noiseEmissionsSpotChecks": {
            "nullable": true,
            "allOf": [
              {
                "$ref": "#/components/schemas/BaseDataPointYesNo"
              }
            ]
          },
          "excessiveWaterConsumption": {
            "nullable": true,
            "allOf": [
              {
                "$ref": "#/components/schemas/YesNo"
              }
            ]
          },
          "waterSavingMeasures": {
            "nullable": true,
            "allOf": [
              {
                "$ref": "#/components/schemas/YesNo"
              }
            ]
          },
          "waterSavingMeasuresName": {
            "type": "string",
            "nullable": true
          },
          "waterUseReductionPolicy": {
            "nullable": true,
            "allOf": [
              {
                "$ref": "#/components/schemas/BaseDataPointYesNo"
              }
            ]
          },
          "waterConsumptionSpotChecks": {
            "nullable": true,
            "allOf": [
              {
                "$ref": "#/components/schemas/BaseDataPointYesNo"
              }
            ]
          },
          "waterSources": {
            "nullable": true,
            "allOf": [
              {
                "$ref": "#/components/schemas/YesNo"
              }
            ]
          },
          "contaminationPreventionMeasures": {
            "nullable": true,
            "allOf": [
              {
                "$ref": "#/components/schemas/BaseDataPointYesNo"
              }
            ]
          },
          "contaminationPreventionMeasuresDescription": {
            "type": "string",
            "nullable": true
          }
        }
      },
      "LksgSocialDisregardForFreedomOfAssociation": {
        "type": "object",
        "properties": {
          "freedomOfAssociation": {
            "nullable": true,
            "allOf": [
              {
                "$ref": "#/components/schemas/YesNo"
              }
            ]
          },
          "employeeRepresentation": {
            "type": "number",
            "nullable": true
          },
          "freedomOfAssociationDisregardPrevention": {
            "nullable": true,
            "allOf": [
              {
                "$ref": "#/components/schemas/YesNo"
              }
            ]
          },
          "discriminationForTradeUnionMembers": {
            "nullable": true,
            "allOf": [
              {
                "$ref": "#/components/schemas/YesNo"
              }
            ]
          },
          "freedomOfOperationForTradeUnion": {
            "nullable": true,
            "allOf": [
              {
                "$ref": "#/components/schemas/YesNo"
              }
            ]
          },
          "freedomOfAssociationTraining": {
            "nullable": true,
            "allOf": [
              {
                "$ref": "#/components/schemas/BaseDataPointYesNo"
              }
            ]
          },
          "worksCouncil": {
            "nullable": true,
            "allOf": [
              {
                "$ref": "#/components/schemas/BaseDataPointYesNo"
              }
            ]
          },
          "freedomOfAssociationOtherMeasures": {
            "nullable": true,
            "allOf": [
              {
                "$ref": "#/components/schemas/BaseDataPointYesNo"
              }
            ]
          },
          "freedomOfAssociationOtherMeasuresDescription": {
            "type": "string",
            "nullable": true
          }
        }
      },
      "LksgSocialDisregardForOccupationalHealthSafety": {
        "type": "object",
        "properties": {
          "lowSkillWork": {
            "nullable": true,
            "allOf": [
              {
                "$ref": "#/components/schemas/YesNo"
              }
            ]
          },
          "hazardousMachines": {
            "nullable": true,
            "allOf": [
              {
                "$ref": "#/components/schemas/YesNo"
              }
            ]
          },
          "oshMeasures": {
            "nullable": true,
            "allOf": [
              {
                "$ref": "#/components/schemas/YesNo"
              }
            ]
          },
          "oshPolicy": {
            "nullable": true,
            "allOf": [
              {
                "$ref": "#/components/schemas/BaseDataPointYesNo"
              }
            ]
          },
          "oshTraining": {
            "nullable": true,
            "allOf": [
              {
                "$ref": "#/components/schemas/BaseDataPointYesNo"
              }
            ]
          },
          "healthAndSafetyPolicy": {
            "nullable": true,
            "allOf": [
              {
                "$ref": "#/components/schemas/BaseDataPointYesNo"
              }
            ]
          },
          "otherOshMeasures": {
            "nullable": true,
            "allOf": [
              {
                "$ref": "#/components/schemas/BaseDataPointYesNo"
              }
            ]
          },
          "otherOshMeasuresDescription": {
            "type": "string",
            "nullable": true
          },
          "under10WorkplaceAccidents": {
            "nullable": true,
            "allOf": [
              {
                "$ref": "#/components/schemas/YesNo"
              }
            ]
          }
        }
      },
      "LksgSocialForcedLaborSlavery": {
        "type": "object",
        "properties": {
          "forcedLaborAndSlaveryPractices": {
            "nullable": true,
            "allOf": [
              {
                "$ref": "#/components/schemas/YesNo"
              }
            ]
          },
          "forcedLaborAndSlaveryPracticesSpecification": {
            "type": "string",
            "nullable": true
          },
          "forcedLaborAndSlaveryPreventionMeasures": {
            "nullable": true,
            "allOf": [
              {
                "$ref": "#/components/schemas/YesNo"
              }
            ]
          },
          "forcedLaborAndSlaveryPreventionEmploymentContracts": {
            "nullable": true,
            "allOf": [
              {
                "$ref": "#/components/schemas/YesNo"
              }
            ]
          },
          "forcedLaborAndSlaveryPreventionIdentityDocuments": {
            "nullable": true,
            "allOf": [
              {
                "$ref": "#/components/schemas/YesNo"
              }
            ]
          },
          "forcedLaborAndSlaveryPreventionFreeMovement": {
            "nullable": true,
            "allOf": [
              {
                "$ref": "#/components/schemas/YesNo"
              }
            ]
          },
          "forcedLaborAndSlaveryPreventionProvisionSocialRoomsAndToilets": {
            "nullable": true,
            "allOf": [
              {
                "$ref": "#/components/schemas/YesNo"
              }
            ]
          },
          "forcedLaborAndSlaveryPreventionTraining": {
            "nullable": true,
            "allOf": [
              {
                "$ref": "#/components/schemas/BaseDataPointYesNo"
              }
            ]
          },
          "forcedLaborPreventionPolicy": {
            "nullable": true,
            "allOf": [
              {
                "$ref": "#/components/schemas/BaseDataPointYesNo"
              }
            ]
          },
          "forcedLaborAndSlaveryPreventionOtherMeasures": {
            "nullable": true,
            "allOf": [
              {
                "$ref": "#/components/schemas/BaseDataPointYesNo"
              }
            ]
          },
          "forcedLaborAndSlaveryPreventionOtherMeasuresDescription": {
            "type": "string",
            "nullable": true
          }
        }
      },
      "LksgSocialUnequalTreatmentOfEmployment": {
        "type": "object",
        "properties": {
          "unequalTreatmentOfEmployment": {
            "nullable": true,
            "allOf": [
              {
                "$ref": "#/components/schemas/YesNo"
              }
            ]
          },
          "unequalTreatmentOfEmploymentPreventionMeasures": {
            "nullable": true,
            "allOf": [
              {
                "$ref": "#/components/schemas/YesNo"
              }
            ]
          },
          "diversityAndInclusionRole": {
            "nullable": true,
            "allOf": [
              {
                "$ref": "#/components/schemas/YesNo"
              }
            ]
          },
          "preventionOfMistreatments": {
            "nullable": true,
            "allOf": [
              {
                "$ref": "#/components/schemas/YesNo"
              }
            ]
          },
          "unequalTreatmentPreventionTraining": {
            "nullable": true,
            "allOf": [
              {
                "$ref": "#/components/schemas/BaseDataPointYesNo"
              }
            ]
          },
          "equalOpportunitiesOfficer": {
            "nullable": true,
            "allOf": [
              {
                "$ref": "#/components/schemas/YesNo"
              }
            ]
          },
          "equalEmploymentPolicy": {
            "nullable": true,
            "allOf": [
              {
                "$ref": "#/components/schemas/BaseDataPointYesNo"
              }
            ]
          },
          "unequalTreatmentPreventionOtherMeasures": {
            "nullable": true,
            "allOf": [
              {
                "$ref": "#/components/schemas/BaseDataPointYesNo"
              }
            ]
          },
          "unequalTreatmentPreventionOtherMeasuresDescription": {
            "type": "string",
            "nullable": true
          }
        }
      },
      "LksgSocialUnlawfulEvictionDeprivationOfLandForestAndWater": {
        "type": "object",
        "properties": {
          "unlawfulEvictionAndTakingOfLand": {
            "nullable": true,
            "allOf": [
              {
                "$ref": "#/components/schemas/YesNo"
              }
            ]
          },
          "unlawfulEvictionAndTakingOfLandRisk": {
            "type": "string",
            "nullable": true
          },
          "unlawfulEvictionAndTakingOfLandMeasures": {
            "nullable": true,
            "allOf": [
              {
                "$ref": "#/components/schemas/YesNo"
              }
            ]
          },
          "modelContractsForLandPurchaseOrLeasing": {
            "nullable": true,
            "allOf": [
              {
                "$ref": "#/components/schemas/BaseDataPointYesNo"
              }
            ]
          },
          "involvementOfLocalsInDecisionMaking": {
            "nullable": true,
            "allOf": [
              {
                "$ref": "#/components/schemas/YesNo"
              }
            ]
          },
          "governanceOfTenurePolicy": {
            "nullable": true,
            "allOf": [
              {
                "$ref": "#/components/schemas/BaseDataPointYesNo"
              }
            ]
          },
          "unlawfulEvictionAndTakingOfLandOtherMeasures": {
            "nullable": true,
            "allOf": [
              {
                "$ref": "#/components/schemas/BaseDataPointYesNo"
              }
            ]
          },
          "unlawfulEvictionAndTakingOfLandOtherMeasuresDescription": {
            "type": "string",
            "nullable": true
          }
        }
      },
      "LksgSocialUseOfPrivatePublicSecurityForcesWithDisregardForHumanRights": {
        "type": "object",
        "properties": {
          "useOfPrivatePublicSecurityForces": {
            "nullable": true,
            "allOf": [
              {
                "$ref": "#/components/schemas/YesNo"
              }
            ]
          },
          "useOfPrivatePublicSecurityForcesAndRiskOfViolationOfHumanRights": {
            "nullable": true,
            "allOf": [
              {
                "$ref": "#/components/schemas/YesNo"
              }
            ]
          },
          "instructionOfSecurityForces": {
            "nullable": true,
            "allOf": [
              {
                "$ref": "#/components/schemas/BaseDataPointYesNo"
              }
            ]
          },
          "humanRightsTraining": {
            "nullable": true,
            "allOf": [
              {
                "$ref": "#/components/schemas/BaseDataPointYesNo"
              }
            ]
          },
          "stateSecurityForces": {
            "nullable": true,
            "allOf": [
              {
                "$ref": "#/components/schemas/YesNoNa"
              }
            ]
          },
          "privateSecurityForces": {
            "nullable": true,
            "allOf": [
              {
                "$ref": "#/components/schemas/BaseDataPointYesNoNa"
              }
            ]
          },
          "useOfPrivatePublicSecurityForcesMeasures": {
            "nullable": true,
            "allOf": [
              {
                "$ref": "#/components/schemas/BaseDataPointYesNo"
              }
            ]
          },
          "useOfPrivatePublicSecurityForcesMeasuresDescription": {
            "type": "string",
            "nullable": true
          }
        }
      },
      "LksgSocialWithholdingAdequateWages": {
        "type": "object",
        "properties": {
          "adequateWageWithholding": {
            "nullable": true,
            "allOf": [
              {
                "$ref": "#/components/schemas/YesNo"
              }
            ]
          },
          "adequateWagesMeasures": {
            "nullable": true,
            "allOf": [
              {
                "$ref": "#/components/schemas/YesNo"
              }
            ]
          },
          "documentedWorkingHoursAndWages": {
            "nullable": true,
            "allOf": [
              {
                "$ref": "#/components/schemas/BaseDataPointYesNo"
              }
            ]
          },
          "adequateLivingWage": {
            "nullable": true,
            "allOf": [
              {
                "$ref": "#/components/schemas/BaseDataPointYesNo"
              }
            ]
          },
          "regularWagesProcessFlow": {
            "nullable": true,
            "allOf": [
              {
                "$ref": "#/components/schemas/YesNo"
              }
            ]
          },
          "fixedHourlyWages": {
            "nullable": true,
            "allOf": [
              {
                "$ref": "#/components/schemas/YesNoNa"
              }
            ]
          },
          "fixedPieceworkWages": {
            "nullable": true,
            "allOf": [
              {
                "$ref": "#/components/schemas/YesNoNa"
              }
            ]
          },
          "adequateWageOtherMeasures": {
            "nullable": true,
            "allOf": [
              {
                "$ref": "#/components/schemas/BaseDataPointYesNo"
              }
            ]
          },
          "adequateWageOtherMeasuresDescription": {
            "type": "string",
            "nullable": true
          }
        }
      },
      "RiskPositionType": {
        "type": "string",
        "enum": [
          "ChildLabor",
          "ForcedLabor",
          "Slavery",
          "DisregardForOccupationalHealthOrSafety",
          "DisregardForFreedomOfAssociation",
          "UnequalTreatmentOfEmployment",
          "WithholdingAdequateWages",
          "ContaminationOfSoilWaterAirOrNoiseEmissionsOrExcessiveWaterConsumption",
          "UnlawfulEvictionOrDeprivationOfLandOrForestAndWater",
          "UseOfPrivatePublicSecurityForcesWithDisregardForHumanRights",
          "UseOfMercuryOrMercuryWaste",
          "ProductionAndUseOfPersistentOrganicPollutants",
          "ExportImportOfHazardousWaste"
        ]
      },
      "SpecificProcurementOptions": {
        "type": "string",
        "enum": [
          "ShortLivedAndChangingBusinessRelationships",
          "HighPricePressure",
          "TightlyTimedOrShortTermAdjustedDeliveryDeadlinesAndConditionsWithSuppliers",
          "NoneOfTheAbove"
        ]
      },
      "YesNoNa": {
        "type": "string",
        "enum": [
          "Yes",
          "No",
          "NA"
        ]
      },
      "CompanyAssociatedDataHeimathafenData": {
        "required": [
          "companyId",
          "data",
          "reportingPeriod"
        ],
        "type": "object",
        "properties": {
          "companyId": {
            "type": "string"
          },
          "reportingPeriod": {
            "type": "string"
          },
          "data": {
            "$ref": "#/components/schemas/HeimathafenData"
          }
        }
      },
      "HeimathafenData": {
        "type": "object",
        "properties": {
          "general": {
            "nullable": true,
            "allOf": [
              {
                "$ref": "#/components/schemas/HeimathafenGeneral"
              }
            ]
          },
          "environmental": {
            "nullable": true,
            "allOf": [
              {
                "$ref": "#/components/schemas/HeimathafenEnvironmental"
              }
            ]
          },
          "social": {
            "nullable": true,
            "allOf": [
              {
                "$ref": "#/components/schemas/HeimathafenSocial"
              }
            ]
          },
          "governance": {
            "nullable": true,
            "allOf": [
              {
                "$ref": "#/components/schemas/HeimathafenGovernance"
              }
            ]
          }
        }
      },
      "HeimathafenEnvironmental": {
        "type": "object",
        "properties": {
          "nachhaltigskeitsrisiken": {
            "nullable": true,
            "allOf": [
              {
                "$ref": "#/components/schemas/HeimathafenEnvironmentalNachhaltigskeitsrisiken"
              }
            ]
          },
          "pais": {
            "nullable": true,
            "allOf": [
              {
                "$ref": "#/components/schemas/HeimathafenEnvironmentalPais"
              }
            ]
          },
          "paiBiologischeVielfalt": {
            "nullable": true,
            "allOf": [
              {
                "$ref": "#/components/schemas/HeimathafenEnvironmentalPaiBiologischeVielfalt"
              }
            ]
          },
          "paiWasser": {
            "nullable": true,
            "allOf": [
              {
                "$ref": "#/components/schemas/HeimathafenEnvironmentalPaiWasser"
              }
            ]
          },
          "paiAbfall": {
            "nullable": true,
            "allOf": [
              {
                "$ref": "#/components/schemas/HeimathafenEnvironmentalPaiAbfall"
              }
            ]
          },
          "paiUmweltAufDemLand": {
            "nullable": true,
            "allOf": [
              {
                "$ref": "#/components/schemas/HeimathafenEnvironmentalPaiUmweltAufDemLand"
              }
            ]
          },
          "sfdr": {
            "nullable": true,
            "allOf": [
              {
                "$ref": "#/components/schemas/HeimathafenEnvironmentalSfdr"
              }
            ]
          },
          "kontroverseGeschaeftsfelderTabakerzeugung": {
            "nullable": true,
            "allOf": [
              {
                "$ref": "#/components/schemas/HeimathafenEnvironmentalKontroverseGeschaeftsfelderTabakerzeugung"
              }
            ]
          },
          "kontroverseGeschaeftsfelderKohlefoerderungUndVerteilung": {
            "nullable": true,
            "allOf": [
              {
                "$ref": "#/components/schemas/HeimathafenEnvironmentalKontroverseGeschaeftsfelderKohlefoerderungUndVerteilung"
              }
            ]
          }
        }
      },
      "HeimathafenEnvironmentalKontroverseGeschaeftsfelderKohlefoerderungUndVerteilung": {
        "type": "object",
        "properties": {
          "ausschlussDerKohlefoerderungUndVerteilung": {
            "nullable": true,
            "allOf": [
              {
                "$ref": "#/components/schemas/YesNo"
              }
            ]
          },
          "wennNeinBitteBegruenden": {
            "type": "string",
            "nullable": true
          },
          "verwendeteKennzahl": {
            "type": "string",
            "nullable": true
          },
          "methodikDerBerechnung": {
            "type": "string",
            "nullable": true
          },
          "verwendeteQuellen": {
            "type": "array",
            "nullable": true,
            "items": {
              "$ref": "#/components/schemas/BaseDataPointString"
            }
          }
        }
      },
      "HeimathafenEnvironmentalKontroverseGeschaeftsfelderTabakerzeugung": {
        "type": "object",
        "properties": {
          "ausschlussDerTabakerzeugung": {
            "nullable": true,
            "allOf": [
              {
                "$ref": "#/components/schemas/YesNo"
              }
            ]
          },
          "wennNeinBitteBegruenden": {
            "type": "string",
            "nullable": true
          },
          "verwendeteKennzahl": {
            "type": "string",
            "nullable": true
          },
          "methodikDerBerechnung": {
            "type": "string",
            "nullable": true
          },
          "verwendeteQuellen": {
            "type": "array",
            "nullable": true,
            "items": {
              "$ref": "#/components/schemas/BaseDataPointString"
            }
          }
        }
      },
      "HeimathafenEnvironmentalNachhaltigskeitsrisiken": {
        "type": "object",
        "properties": {
          "methodikFuerOekologischeNachhaltigkeitsrisiken": {
            "nullable": true,
            "allOf": [
              {
                "$ref": "#/components/schemas/YesNo"
              }
            ]
          },
          "wennNeinBitteBegruenden": {
            "type": "string",
            "nullable": true
          },
          "kartierteRisikenFuerDieOekologischeNachhaltigkeit": {
            "type": "string",
            "nullable": true
          },
          "identifizierungDerWesentlichenRisikenFuerDieOekologischeNachhaltigkeitUndDerKonstruktionsmethodik": {
            "type": "string",
            "nullable": true
          },
          "umweltbewertungUnterBeruecksichtigungVonNachhaltigkeitsrisiken": {
            "type": "string",
            "nullable": true
          },
          "risikenFuerDieOekologischeNachhaltigkeitAbsichern": {
            "type": "string",
            "nullable": true
          },
          "quellen": {
            "type": "array",
            "nullable": true,
            "items": {
              "$ref": "#/components/schemas/BaseDataPointString"
            }
          },
          "vierAugenPruefung": {
            "nullable": true,
            "allOf": [
              {
                "$ref": "#/components/schemas/YesNo"
              }
            ]
          },
          "wennKeineVierAugenPruefungBitteBegruenden": {
            "type": "string",
            "nullable": true
          },
          "beschreibungDerVierAugenPruefung": {
            "type": "string",
            "nullable": true
          }
        }
      },
      "HeimathafenEnvironmentalPaiAbfall": {
        "type": "object",
        "properties": {
          "paiAbfall": {
            "nullable": true,
            "allOf": [
              {
                "$ref": "#/components/schemas/YesNo"
              }
            ]
          },
          "wennNeinBitteBegruenden": {
            "type": "string",
            "nullable": true
          },
          "verwendeteSchluesselzahlen": {
            "type": "string",
            "nullable": true
          },
          "datenerfassung": {
            "type": "string",
            "nullable": true
          },
          "datenPlausibilitaetspruefung": {
            "type": "string",
            "nullable": true
          },
          "datenquellen": {
            "type": "array",
            "nullable": true,
            "items": {
              "$ref": "#/components/schemas/BaseDataPointString"
            }
          }
        }
      },
      "HeimathafenEnvironmentalPaiBiologischeVielfalt": {
        "type": "object",
        "properties": {
          "paisBiologischeVielfalt": {
            "nullable": true,
            "allOf": [
              {
                "$ref": "#/components/schemas/YesNo"
              }
            ]
          },
          "wennNeinBitteBegruenden": {
            "type": "string",
            "nullable": true
          },
          "verwendeteSchluesselzahlen": {
            "type": "string",
            "nullable": true
          },
          "datenerfassung": {
            "type": "string",
            "nullable": true
          },
          "datenPlausibilitaetspruefung": {
            "type": "string",
            "nullable": true
          },
          "datenquellen": {
            "type": "array",
            "nullable": true,
            "items": {
              "$ref": "#/components/schemas/BaseDataPointString"
            }
          }
        }
      },
      "HeimathafenEnvironmentalPaiUmweltAufDemLand": {
        "type": "object",
        "properties": {
          "paiUmweltAufDemLand": {
            "nullable": true,
            "allOf": [
              {
                "$ref": "#/components/schemas/YesNo"
              }
            ]
          },
          "wennNeinBitteBegruenden": {
            "type": "string",
            "nullable": true
          },
          "verwendeteSchluesselzahlen": {
            "type": "string",
            "nullable": true
          },
          "datenerfassung": {
            "type": "string",
            "nullable": true
          },
          "datenPlausibilitaetspruefung": {
            "type": "string",
            "nullable": true
          },
          "datenquellen": {
            "type": "array",
            "nullable": true,
            "items": {
              "$ref": "#/components/schemas/BaseDataPointString"
            }
          }
        }
      },
      "HeimathafenEnvironmentalPaiWasser": {
        "type": "object",
        "properties": {
          "paiWasser": {
            "nullable": true,
            "allOf": [
              {
                "$ref": "#/components/schemas/YesNo"
              }
            ]
          },
          "wennNeinBitteBegruenden": {
            "type": "string",
            "nullable": true
          },
          "verwendeteSchluesselzahlen": {
            "type": "string",
            "nullable": true
          },
          "datenerfassung": {
            "type": "string",
            "nullable": true
          },
          "datenPlausibilitaetspruefung": {
            "type": "string",
            "nullable": true
          },
          "datenquellen": {
            "type": "array",
            "nullable": true,
            "items": {
              "$ref": "#/components/schemas/BaseDataPointString"
            }
          }
        }
      },
      "HeimathafenEnvironmentalPais": {
        "type": "object",
        "properties": {
          "sechsPaisTreibhausgasemissionen": {
            "nullable": true,
            "allOf": [
              {
                "$ref": "#/components/schemas/YesNo"
              }
            ]
          },
          "wennNeinBitteBegruenden": {
            "type": "string",
            "nullable": true
          },
          "wennJaBitteDiePaisAuflisten": {
            "type": "string",
            "nullable": true
          },
          "verwendeteSchluesselzahlen": {
            "type": "string",
            "nullable": true
          },
          "datenerfassung": {
            "type": "string",
            "nullable": true
          },
          "datenPlausibilitaetspruefung": {
            "type": "string",
            "nullable": true
          },
          "datenquellen": {
            "type": "array",
            "nullable": true,
            "items": {
              "$ref": "#/components/schemas/BaseDataPointString"
            }
          }
        }
      },
      "HeimathafenEnvironmentalSfdr": {
        "type": "object",
        "properties": {
          "methodikZurMessungEinesSignifikantenBeitragsZuEinemUmweltziel": {
            "type": "string",
            "nullable": true
          }
        }
      },
      "HeimathafenGeneral": {
        "type": "object",
        "properties": {
          "unternehmen": {
            "nullable": true,
            "allOf": [
              {
                "$ref": "#/components/schemas/HeimathafenGeneralUnternehmen"
              }
            ]
          },
          "methodik": {
            "nullable": true,
            "allOf": [
              {
                "$ref": "#/components/schemas/HeimathafenGeneralMethodik"
              }
            ]
          },
          "impactmerkmaleKeineArmut": {
            "nullable": true,
            "allOf": [
              {
                "$ref": "#/components/schemas/HeimathafenGeneralImpactmerkmaleKeineArmut"
              }
            ]
          },
          "impactmerkmaleKeinHunger": {
            "nullable": true,
            "allOf": [
              {
                "$ref": "#/components/schemas/HeimathafenGeneralImpactmerkmaleKeinHunger"
              }
            ]
          },
          "impactmerkmaleGesundheitUndWohlergehen": {
            "nullable": true,
            "allOf": [
              {
                "$ref": "#/components/schemas/HeimathafenGeneralImpactmerkmaleGesundheitUndWohlergehen"
              }
            ]
          },
          "impactmerkmaleHochwertigeBildung": {
            "nullable": true,
            "allOf": [
              {
                "$ref": "#/components/schemas/HeimathafenGeneralImpactmerkmaleHochwertigeBildung"
              }
            ]
          },
          "impactmerkmaleGeschlechtergleichheit": {
            "nullable": true,
            "allOf": [
              {
                "$ref": "#/components/schemas/HeimathafenGeneralImpactmerkmaleGeschlechtergleichheit"
              }
            ]
          },
          "impactmerkmaleSauberesWasserUndSanitaereEinrichtungen": {
            "nullable": true,
            "allOf": [
              {
                "$ref": "#/components/schemas/HeimathafenGeneralImpactmerkmaleSauberesWasserUndSanitaereEinrichtungen"
              }
            ]
          },
          "impactmerkmaleBezahlbareUndSaubereEnergie": {
            "nullable": true,
            "allOf": [
              {
                "$ref": "#/components/schemas/HeimathafenGeneralImpactmerkmaleBezahlbareUndSaubereEnergie"
              }
            ]
          },
          "impactmerkmaleMenschenwuerdigeArbeitUndWirtschaftswachstum": {
            "nullable": true,
            "allOf": [
              {
                "$ref": "#/components/schemas/HeimathafenGeneralImpactmerkmaleMenschenwuerdigeArbeitUndWirtschaftswachstum"
              }
            ]
          },
          "impactmerkmaleIndustrieInnovationUndInfrastruktur": {
            "nullable": true,
            "allOf": [
              {
                "$ref": "#/components/schemas/HeimathafenGeneralImpactmerkmaleIndustrieInnovationUndInfrastruktur"
              }
            ]
          },
          "impactmerkmaleWenigerUngleichheiten": {
            "nullable": true,
            "allOf": [
              {
                "$ref": "#/components/schemas/HeimathafenGeneralImpactmerkmaleWenigerUngleichheiten"
              }
            ]
          },
          "impactmerkmaleNachhaltigeStaedteUndGemeinden": {
            "nullable": true,
            "allOf": [
              {
                "$ref": "#/components/schemas/HeimathafenGeneralImpactmerkmaleNachhaltigeStaedteUndGemeinden"
              }
            ]
          },
          "impactmerkmaleNachhaltigerKonsumUndProduktion": {
            "nullable": true,
            "allOf": [
              {
                "$ref": "#/components/schemas/HeimathafenGeneralImpactmerkmaleNachhaltigerKonsumUndProduktion"
              }
            ]
          },
          "impactmerkmaleMassnahmenZumKlimaschutz": {
            "nullable": true,
            "allOf": [
              {
                "$ref": "#/components/schemas/HeimathafenGeneralImpactmerkmaleMassnahmenZumKlimaschutz"
              }
            ]
          },
          "impactmerkmaleLebenUnterWasser": {
            "nullable": true,
            "allOf": [
              {
                "$ref": "#/components/schemas/HeimathafenGeneralImpactmerkmaleLebenUnterWasser"
              }
            ]
          },
          "impactmerkmaleLebenAndLand": {
            "nullable": true,
            "allOf": [
              {
                "$ref": "#/components/schemas/HeimathafenGeneralImpactmerkmaleLebenAndLand"
              }
            ]
          },
          "impactmerkmaleFriedenGerechtigkeitUndStarkeInstitutionen": {
            "nullable": true,
            "allOf": [
              {
                "$ref": "#/components/schemas/HeimathafenGeneralImpactmerkmaleFriedenGerechtigkeitUndStarkeInstitutionen"
              }
            ]
          },
          "impactmerkmalePartnerschaftenZurErreichungDerZiele": {
            "nullable": true,
            "allOf": [
              {
                "$ref": "#/components/schemas/HeimathafenGeneralImpactmerkmalePartnerschaftenZurErreichungDerZiele"
              }
            ]
          },
          "implementierung": {
            "nullable": true,
            "allOf": [
              {
                "$ref": "#/components/schemas/HeimathafenGeneralImplementierung"
              }
            ]
          }
        }
      },
      "HeimathafenGeneralImpactmerkmaleBezahlbareUndSaubereEnergie": {
        "type": "object",
        "properties": {
          "sdgBezahlbareUndSaubereEnergie": {
            "nullable": true,
            "allOf": [
              {
                "$ref": "#/components/schemas/YesNo"
              }
            ]
          },
          "wennNeinBitteBegruenden": {
            "type": "string",
            "nullable": true
          },
          "verwendeteSchluesselzahlen": {
            "type": "string",
            "nullable": true
          },
          "datenerfassung": {
            "type": "string",
            "nullable": true
          },
          "datenPlausibilitaetspruefung": {
            "type": "string",
            "nullable": true
          },
          "datenquellen": {
            "type": "array",
            "nullable": true,
            "items": {
              "$ref": "#/components/schemas/BaseDataPointString"
            }
          }
        }
      },
      "HeimathafenGeneralImpactmerkmaleFriedenGerechtigkeitUndStarkeInstitutionen": {
        "type": "object",
        "properties": {
          "sdgFriedenGerechtigkeitUndStarkeInstitutionen": {
            "nullable": true,
            "allOf": [
              {
                "$ref": "#/components/schemas/YesNo"
              }
            ]
          },
          "wennNeinBitteBegruenden": {
            "type": "string",
            "nullable": true
          },
          "verwendeteSchluesselzahlen": {
            "type": "string",
            "nullable": true
          },
          "datenerfassung": {
            "type": "string",
            "nullable": true
          },
          "datenPlausibilitaetspruefung": {
            "type": "string",
            "nullable": true
          },
          "datenquellen": {
            "type": "array",
            "nullable": true,
            "items": {
              "$ref": "#/components/schemas/BaseDataPointString"
            }
          }
        }
      },
      "HeimathafenGeneralImpactmerkmaleGeschlechtergleichheit": {
        "type": "object",
        "properties": {
          "sdgGeschlechtergleichheit": {
            "nullable": true,
            "allOf": [
              {
                "$ref": "#/components/schemas/YesNo"
              }
            ]
          },
          "wennNeinBitteBegruenden": {
            "type": "string",
            "nullable": true
          },
          "verwendeteSchluesselzahlen": {
            "type": "string",
            "nullable": true
          },
          "datenerfassung": {
            "type": "string",
            "nullable": true
          },
          "datenPlausibilitaetspruefung": {
            "type": "string",
            "nullable": true
          },
          "datenquellen": {
            "type": "array",
            "nullable": true,
            "items": {
              "$ref": "#/components/schemas/BaseDataPointString"
            }
          }
        }
      },
      "HeimathafenGeneralImpactmerkmaleGesundheitUndWohlergehen": {
        "type": "object",
        "properties": {
          "sdgGesundheitUndWohlergehen": {
            "nullable": true,
            "allOf": [
              {
                "$ref": "#/components/schemas/YesNo"
              }
            ]
          },
          "wennNeinBitteBegruenden": {
            "type": "string",
            "nullable": true
          },
          "verwendeteSchluesselzahlen": {
            "type": "string",
            "nullable": true
          },
          "datenerfassung": {
            "type": "string",
            "nullable": true
          },
          "datenPlausibilitaetspruefung": {
            "type": "string",
            "nullable": true
          },
          "datenquellen": {
            "type": "array",
            "nullable": true,
            "items": {
              "$ref": "#/components/schemas/BaseDataPointString"
            }
          }
        }
      },
      "HeimathafenGeneralImpactmerkmaleHochwertigeBildung": {
        "type": "object",
        "properties": {
          "sdgHochwertigeBildung": {
            "nullable": true,
            "allOf": [
              {
                "$ref": "#/components/schemas/YesNo"
              }
            ]
          },
          "wennNeinBitteBegruenden": {
            "type": "string",
            "nullable": true
          },
          "verwendeteSchluesselzahlen": {
            "type": "string",
            "nullable": true
          },
          "datenerfassung": {
            "type": "string",
            "nullable": true
          },
          "datenPlausibilitaetspruefung": {
            "type": "string",
            "nullable": true
          },
          "datenquellen": {
            "type": "array",
            "nullable": true,
            "items": {
              "$ref": "#/components/schemas/BaseDataPointString"
            }
          }
        }
      },
      "HeimathafenGeneralImpactmerkmaleIndustrieInnovationUndInfrastruktur": {
        "type": "object",
        "properties": {
          "sdgIndustrieInnovationUndInfrastruktur": {
            "nullable": true,
            "allOf": [
              {
                "$ref": "#/components/schemas/YesNo"
              }
            ]
          },
          "wennNeinBitteBegruenden": {
            "type": "string",
            "nullable": true
          },
          "verwendeteSchluesselzahlen": {
            "type": "string",
            "nullable": true
          },
          "datenerfassung": {
            "type": "string",
            "nullable": true
          },
          "datenPlausibilitaetspruefung": {
            "type": "string",
            "nullable": true
          },
          "datenquellen": {
            "type": "array",
            "nullable": true,
            "items": {
              "$ref": "#/components/schemas/BaseDataPointString"
            }
          }
        }
      },
      "HeimathafenGeneralImpactmerkmaleKeinHunger": {
        "type": "object",
        "properties": {
          "sdgKeinHunger": {
            "nullable": true,
            "allOf": [
              {
                "$ref": "#/components/schemas/YesNo"
              }
            ]
          },
          "wennNeinBitteBegruenden": {
            "type": "string",
            "nullable": true
          },
          "verwendeteSchluesselzahlen": {
            "type": "string",
            "nullable": true
          },
          "datenerfassung": {
            "type": "string",
            "nullable": true
          },
          "datenPlausibilitaetspruefung": {
            "type": "string",
            "nullable": true
          },
          "datenquellen": {
            "type": "array",
            "nullable": true,
            "items": {
              "$ref": "#/components/schemas/BaseDataPointString"
            }
          }
        }
      },
      "HeimathafenGeneralImpactmerkmaleKeineArmut": {
        "type": "object",
        "properties": {
          "sdgKeineArmut": {
            "nullable": true,
            "allOf": [
              {
                "$ref": "#/components/schemas/YesNo"
              }
            ]
          },
          "wennNeinBitteBegruenden": {
            "type": "string",
            "nullable": true
          },
          "verwendeteSchluesselzahlen": {
            "type": "string",
            "nullable": true
          },
          "datenerfassung": {
            "type": "string",
            "nullable": true
          },
          "datenPlausibilitaetspruefung": {
            "type": "string",
            "nullable": true
          },
          "datenquellen": {
            "type": "array",
            "nullable": true,
            "items": {
              "$ref": "#/components/schemas/BaseDataPointString"
            }
          }
        }
      },
      "HeimathafenGeneralImpactmerkmaleLebenAndLand": {
        "type": "object",
        "properties": {
          "sdgLebenAnLand": {
            "nullable": true,
            "allOf": [
              {
                "$ref": "#/components/schemas/YesNo"
              }
            ]
          },
          "wennNeinBitteBegruenden": {
            "type": "string",
            "nullable": true
          },
          "verwendeteSchluesselzahlen": {
            "type": "string",
            "nullable": true
          },
          "datenerfassung": {
            "type": "string",
            "nullable": true
          },
          "datenPlausibilitaetspruefung": {
            "type": "string",
            "nullable": true
          },
          "datenquellen": {
            "type": "array",
            "nullable": true,
            "items": {
              "$ref": "#/components/schemas/BaseDataPointString"
            }
          }
        }
      },
      "HeimathafenGeneralImpactmerkmaleLebenUnterWasser": {
        "type": "object",
        "properties": {
          "sdgLebenUnterWasser": {
            "nullable": true,
            "allOf": [
              {
                "$ref": "#/components/schemas/YesNo"
              }
            ]
          },
          "wennNeinBitteBegruenden": {
            "type": "string",
            "nullable": true
          },
          "verwendeteSchluesselzahlen": {
            "type": "string",
            "nullable": true
          },
          "datenerfassung": {
            "type": "string",
            "nullable": true
          },
          "datenPlausibilitaetspruefung": {
            "type": "string",
            "nullable": true
          },
          "datenquellen": {
            "type": "array",
            "nullable": true,
            "items": {
              "$ref": "#/components/schemas/BaseDataPointString"
            }
          }
        }
      },
      "HeimathafenGeneralImpactmerkmaleMassnahmenZumKlimaschutz": {
        "type": "object",
        "properties": {
          "sdgMassnahmenZumKlimaschutz": {
            "nullable": true,
            "allOf": [
              {
                "$ref": "#/components/schemas/YesNo"
              }
            ]
          },
          "wennNeinBitteBegruenden": {
            "type": "string",
            "nullable": true
          },
          "verwendeteSchluesselzahlen": {
            "type": "string",
            "nullable": true
          },
          "datenerfassung": {
            "type": "string",
            "nullable": true
          },
          "datenPlausibilitaetspruefung": {
            "type": "string",
            "nullable": true
          },
          "datenquellen": {
            "type": "array",
            "nullable": true,
            "items": {
              "$ref": "#/components/schemas/BaseDataPointString"
            }
          }
        }
      },
      "HeimathafenGeneralImpactmerkmaleMenschenwuerdigeArbeitUndWirtschaftswachstum": {
        "type": "object",
        "properties": {
          "sdgMenschenwuerdigeArbeitUndWirtschaftswachstum": {
            "nullable": true,
            "allOf": [
              {
                "$ref": "#/components/schemas/YesNo"
              }
            ]
          },
          "wennNeinBitteBegruenden": {
            "type": "string",
            "nullable": true
          },
          "verwendeteSchluesselzahlen": {
            "type": "string",
            "nullable": true
          },
          "datenerfassung": {
            "type": "string",
            "nullable": true
          },
          "datenPlausibilitaetspruefung": {
            "type": "string",
            "nullable": true
          },
          "datenquellen": {
            "type": "array",
            "nullable": true,
            "items": {
              "$ref": "#/components/schemas/BaseDataPointString"
            }
          }
        }
      },
      "HeimathafenGeneralImpactmerkmaleNachhaltigeStaedteUndGemeinden": {
        "type": "object",
        "properties": {
          "sdgNachhaltigeStaedteUndGemeinden": {
            "nullable": true,
            "allOf": [
              {
                "$ref": "#/components/schemas/YesNo"
              }
            ]
          },
          "wennNeinBitteBegruenden": {
            "type": "string",
            "nullable": true
          },
          "verwendeteSchluesselzahlen": {
            "type": "string",
            "nullable": true
          },
          "datenerfassung": {
            "type": "string",
            "nullable": true
          },
          "datenPlausibilitaetspruefung": {
            "type": "string",
            "nullable": true
          },
          "datenquellen": {
            "type": "array",
            "nullable": true,
            "items": {
              "$ref": "#/components/schemas/BaseDataPointString"
            }
          }
        }
      },
      "HeimathafenGeneralImpactmerkmaleNachhaltigerKonsumUndProduktion": {
        "type": "object",
        "properties": {
          "sdgNachhaligerKonsumUndProduktion": {
            "nullable": true,
            "allOf": [
              {
                "$ref": "#/components/schemas/YesNo"
              }
            ]
          },
          "wennNeinBitteBegruenden": {
            "type": "string",
            "nullable": true
          },
          "verwendeteSchluesselzahlen": {
            "type": "string",
            "nullable": true
          },
          "datenerfassung": {
            "type": "string",
            "nullable": true
          },
          "datenPlausibilitaetspruefung": {
            "type": "string",
            "nullable": true
          },
          "datenquellen": {
            "type": "array",
            "nullable": true,
            "items": {
              "$ref": "#/components/schemas/BaseDataPointString"
            }
          }
        }
      },
      "HeimathafenGeneralImpactmerkmalePartnerschaftenZurErreichungDerZiele": {
        "type": "object",
        "properties": {
          "sdgPartnerschaftenZurErreichungDerZiele": {
            "nullable": true,
            "allOf": [
              {
                "$ref": "#/components/schemas/YesNo"
              }
            ]
          },
          "wennNeinBitteBegruenden": {
            "type": "string",
            "nullable": true
          },
          "verwendeteSchluesselzahlen": {
            "type": "string",
            "nullable": true
          },
          "datenerfassung": {
            "type": "string",
            "nullable": true
          },
          "datenPlausibilitaetspruefung": {
            "type": "string",
            "nullable": true
          },
          "datenquellen": {
            "type": "array",
            "nullable": true,
            "items": {
              "$ref": "#/components/schemas/BaseDataPointString"
            }
          }
        }
      },
      "HeimathafenGeneralImpactmerkmaleSauberesWasserUndSanitaereEinrichtungen": {
        "type": "object",
        "properties": {
          "sdgSauberesWasserUndSanitaereEinrichtungen": {
            "nullable": true,
            "allOf": [
              {
                "$ref": "#/components/schemas/YesNo"
              }
            ]
          },
          "wennNeinBitteBegruenden": {
            "type": "string",
            "nullable": true
          },
          "verwendeteSchluesselzahlen": {
            "type": "string",
            "nullable": true
          },
          "datenerfassung": {
            "type": "string",
            "nullable": true
          },
          "datenPlausibilitaetspruefung": {
            "type": "string",
            "nullable": true
          },
          "datenquellen": {
            "type": "array",
            "nullable": true,
            "items": {
              "$ref": "#/components/schemas/BaseDataPointString"
            }
          }
        }
      },
      "HeimathafenGeneralImpactmerkmaleWenigerUngleichheiten": {
        "type": "object",
        "properties": {
          "sdgWenigerUngleichheiten": {
            "nullable": true,
            "allOf": [
              {
                "$ref": "#/components/schemas/YesNo"
              }
            ]
          },
          "wennNeinBitteBegruenden": {
            "type": "string",
            "nullable": true
          },
          "verwendeteSchluesselzahlen": {
            "type": "string",
            "nullable": true
          },
          "datenerfassung": {
            "type": "string",
            "nullable": true
          },
          "datenPlausibilitaetspruefung": {
            "type": "string",
            "nullable": true
          },
          "datenquellen": {
            "type": "array",
            "nullable": true,
            "items": {
              "$ref": "#/components/schemas/BaseDataPointString"
            }
          }
        }
      },
      "HeimathafenGeneralImplementierung": {
        "type": "object",
        "properties": {
          "angeboteneSprachen": {
            "type": "string",
            "nullable": true
          },
          "bereitgestellteDokumentationsarten": {
            "type": "string",
            "nullable": true
          },
          "bereitgestellteDokumentationAufDeutsch": {
            "nullable": true,
            "allOf": [
              {
                "$ref": "#/components/schemas/YesNo"
              }
            ]
          },
          "leistungstests": {
            "nullable": true,
            "allOf": [
              {
                "$ref": "#/components/schemas/YesNo"
              }
            ]
          },
          "sicherheitstests": {
            "nullable": true,
            "allOf": [
              {
                "$ref": "#/components/schemas/YesNo"
              }
            ]
          },
          "beschreibungDerSystemarchitektur": {
            "type": "string",
            "nullable": true
          },
          "erforderlichesClientBetriebssystem": {
            "type": "string",
            "nullable": true
          },
          "angebotFuerFetteDuenneZitrischeKunden": {
            "nullable": true,
            "allOf": [
              {
                "$ref": "#/components/schemas/YesNo"
              }
            ]
          },
          "serverBackup": {
            "type": "string",
            "nullable": true
          },
          "standardisiertesKonzeptZurWiederherstellungImKatastrophenfall": {
            "nullable": true,
            "allOf": [
              {
                "$ref": "#/components/schemas/BaseDataPointYesNo"
              }
            ]
          },
          "stammUndBewegungsdatenLesen": {
            "nullable": true,
            "allOf": [
              {
                "$ref": "#/components/schemas/YesNo"
              }
            ]
          },
          "kompatibilitaetMitAnderenDatenquellen": {
            "nullable": true,
            "allOf": [
              {
                "$ref": "#/components/schemas/YesNo"
              }
            ]
          },
          "importDerErgebnisseInDasDataWarehouse": {
            "nullable": true,
            "allOf": [
              {
                "$ref": "#/components/schemas/YesNo"
              }
            ]
          },
          "erforderlichesDatenbanksystem": {
            "type": "string",
            "nullable": true
          },
          "beschreibungDesDesignsUndDerStrukturDerDatenbankEn": {
            "type": "string",
            "nullable": true
          },
          "direkterZugriffAufDieDatenbank": {
            "nullable": true,
            "allOf": [
              {
                "$ref": "#/components/schemas/YesNo"
              }
            ]
          },
          "schreibenderZugriffAufDieDatenbank": {
            "nullable": true,
            "allOf": [
              {
                "$ref": "#/components/schemas/YesNo"
              }
            ]
          },
          "unterstuetzungDerEchtzeitverarbeitung": {
            "nullable": true,
            "allOf": [
              {
                "$ref": "#/components/schemas/YesNo"
              }
            ]
          },
          "unterstuetzungFuerZeitnaheVerarbeitung": {
            "nullable": true,
            "allOf": [
              {
                "$ref": "#/components/schemas/YesNo"
              }
            ]
          },
          "unterstuetzungDerStapelverarbeitung": {
            "nullable": true,
            "allOf": [
              {
                "$ref": "#/components/schemas/YesNo"
              }
            ]
          },
          "unterstuetzteBiLoesung": {
            "type": "string",
            "nullable": true
          },
          "flexibilitaetBeimImportExportVonDaten": {
            "nullable": true,
            "allOf": [
              {
                "$ref": "#/components/schemas/YesNo"
              }
            ]
          },
          "rundUmDieUhrVerfuegbarkeit": {
            "nullable": true,
            "allOf": [
              {
                "$ref": "#/components/schemas/YesNo"
              }
            ]
          },
          "uebertragenVonDatenhistorien": {
            "type": "string",
            "nullable": true
          },
          "unterstuetzterZeitraumDerDatenhistorien": {
            "type": "string",
            "nullable": true
          },
          "fruehesterStartterminFuerEinIntegrationsprojekt": {
            "type": "string",
            "format": "date",
            "nullable": true
          },
          "geschaetzterZeitrahmenFuerDieVollstaendigeIntegrationDesProjekts": {
            "type": "string",
            "nullable": true
          },
          "durchschnittlicheAnzahlDerBenoetigtenRessourcen": {
            "type": "integer",
            "nullable": true
          },
          "anzahlDerVerfuegbarenRessourcen": {
            "type": "string",
            "nullable": true
          },
          "kundenbetreuung": {
            "type": "integer",
            "nullable": true
          }
        }
      },
      "HeimathafenGeneralMethodik": {
        "type": "object",
        "properties": {
          "verstaendnisVonNachhaltigkeitAlsTeilDerBewertung": {
            "type": "string",
            "nullable": true
          },
          "kriterienFuerIhreNachhaltigkeitsratings": {
            "type": "string",
            "nullable": true
          },
          "verfahrenZurVorbereitungDerAnalyseOderMethodik": {
            "type": "string",
            "nullable": true
          },
          "definitionBewertungsskala": {
            "type": "string",
            "nullable": true
          },
          "aktualitaetDerRatings": {
            "type": "string",
            "nullable": true
          },
          "unabhaengigkeitDerRatings": {
            "type": "string",
            "nullable": true
          },
          "datenerfassung": {
            "type": "string",
            "nullable": true
          },
          "methodikUmfasstUmweltSozialesUndGovernance": {
            "type": "string",
            "nullable": true
          },
          "datenquellen": {
            "type": "array",
            "nullable": true,
            "items": {
              "$ref": "#/components/schemas/BaseDataPointString"
            }
          },
          "datenPlausibilitaetspruefung": {
            "type": "string",
            "nullable": true
          },
          "intervalleFuerDieDatenaktualisierung": {
            "type": "string",
            "nullable": true
          },
          "zuverlaessigkeitDerMethodikSicherstellen": {
            "type": "string",
            "nullable": true
          },
          "minimierungOderVerhinderungSubjektiverFaktoren": {
            "type": "string",
            "nullable": true
          },
          "listePotenziellerInteressenkonflikte": {
            "type": "string",
            "nullable": true
          },
          "interessenkonfliktenEntgegenwirken": {
            "type": "string",
            "nullable": true
          },
          "dokumentationDerDatenerfassungUndSicherstellungDesProzesses": {
            "type": "string",
            "nullable": true
          },
          "bewertungVonQualitaetsstandards": {
            "type": "string",
            "nullable": true
          },
          "ratingTransparenzstandards": {
            "type": "string",
            "nullable": true
          },
          "qualitaetssicherungsprozess": {
            "nullable": true,
            "allOf": [
              {
                "$ref": "#/components/schemas/YesNo"
              }
            ]
          },
          "fallsNeinGebenSieBitteDieGruendeAn": {
            "type": "string",
            "nullable": true
          },
          "strukturDesQualitaetssicherungsprozesses": {
            "type": "string",
            "nullable": true
          },
          "dieAktualitaetDerMethodik": {
            "type": "string",
            "nullable": true
          },
          "paisInDieAnalyseEinbezogen": {
            "nullable": true,
            "allOf": [
              {
                "$ref": "#/components/schemas/YesNo"
              }
            ]
          },
          "listeDerEingeschlossenenPais": {
            "type": "string",
            "nullable": true
          },
          "quelleDerPaiSammlung": {
            "type": "array",
            "nullable": true,
            "items": {
              "$ref": "#/components/schemas/BaseDataPointString"
            }
          },
          "umgangMitAusreissern": {
            "type": "string",
            "nullable": true
          },
          "identifizierungVonKontroversenGeschaeften": {
            "type": "string",
            "nullable": true
          },
          "aktuelleKontroversen": {
            "type": "string",
            "nullable": true
          },
          "quellenZurErfassungVonKontroversen": {
            "type": "array",
            "nullable": true,
            "items": {
              "$ref": "#/components/schemas/BaseDataPointString"
            }
          }
        }
      },
      "HeimathafenGeneralUnternehmen": {
        "type": "object",
        "properties": {
          "unternehmenseigentumUndEigentuemerstruktur": {
            "type": "string",
            "nullable": true
          },
          "kernkompetenzenUndGeschaeftsbereiche": {
            "type": "array",
            "nullable": true,
            "items": {
              "type": "string"
            }
          },
          "anzahlDerFuerEsgZustaendigenMitarbeiter": {
            "type": "integer",
            "nullable": true
          }
        }
      },
      "HeimathafenGovernance": {
        "type": "object",
        "properties": {
          "goodGovernance": {
            "nullable": true,
            "allOf": [
              {
                "$ref": "#/components/schemas/HeimathafenGovernanceGoodGovernance"
              }
            ]
          },
          "goodGovernanceUngc": {
            "nullable": true,
            "allOf": [
              {
                "$ref": "#/components/schemas/HeimathafenGovernanceGoodGovernanceUngc"
              }
            ]
          },
          "bestechungUndKorruption": {
            "nullable": true,
            "allOf": [
              {
                "$ref": "#/components/schemas/HeimathafenGovernanceBestechungUndKorruption"
              }
            ]
          }
        }
      },
      "HeimathafenGovernanceBestechungUndKorruption": {
        "type": "object",
        "properties": {
          "kontroversenImBereichDerBestechungUndKorruption": {
            "nullable": true,
            "allOf": [
              {
                "$ref": "#/components/schemas/YesNo"
              }
            ]
          },
          "wennNeinBitteBegruenden": {
            "type": "string",
            "nullable": true
          },
          "verwendeteMetrikenUndMethodik": {
            "type": "string",
            "nullable": true
          },
          "verwendeteQuellen": {
            "type": "array",
            "nullable": true,
            "items": {
              "$ref": "#/components/schemas/BaseDataPointString"
            }
          },
          "dieAktualitaetDerKontroversenImBereichBestechungUndKorruption": {
            "type": "string",
            "nullable": true
          }
        }
      },
      "HeimathafenGovernanceGoodGovernance": {
        "type": "object",
        "properties": {
          "methodikDerGutenRegierungsfuehrung": {
            "nullable": true,
            "allOf": [
              {
                "$ref": "#/components/schemas/YesNo"
              }
            ]
          },
          "wennNeinBitteBegruenden": {
            "type": "string",
            "nullable": true
          },
          "definitionVonGuterRegierungsfuehrung": {
            "type": "string",
            "nullable": true
          },
          "listeDerKpisFuerGuteUnternehmensfuehrung": {
            "type": "string",
            "nullable": true
          },
          "verwendeteQuellen": {
            "type": "array",
            "nullable": true,
            "items": {
              "$ref": "#/components/schemas/BaseDataPointString"
            }
          }
        }
      },
      "HeimathafenGovernanceGoodGovernanceUngc": {
        "type": "object",
        "properties": {
          "beruecksichtigungDesUngc": {
            "nullable": true,
            "allOf": [
              {
                "$ref": "#/components/schemas/YesNo"
              }
            ]
          },
          "wennNeinBitteBegruenden": {
            "type": "string",
            "nullable": true
          },
          "beruecksichtigungDerUngcBeschreibung": {
            "type": "string",
            "nullable": true
          },
          "verwendeteQuellen": {
            "type": "array",
            "nullable": true,
            "items": {
              "$ref": "#/components/schemas/BaseDataPointString"
            }
          }
        }
      },
      "HeimathafenSocial": {
        "type": "object",
        "properties": {
          "nachhaltigskeitsrisiken": {
            "nullable": true,
            "allOf": [
              {
                "$ref": "#/components/schemas/HeimathafenSocialNachhaltigskeitsrisiken"
              }
            ]
          },
          "paiSozial": {
            "nullable": true,
            "allOf": [
              {
                "$ref": "#/components/schemas/HeimathafenSocialPaiSozial"
              }
            ]
          },
          "paiSozialesAufDemLand": {
            "nullable": true,
            "allOf": [
              {
                "$ref": "#/components/schemas/HeimathafenSocialPaiSozialesAufDemLand"
              }
            ]
          },
          "sfdr": {
            "nullable": true,
            "allOf": [
              {
                "$ref": "#/components/schemas/HeimathafenSocialSfdr"
              }
            ]
          },
          "kontroverseGeschaeftsfelderWaffen": {
            "nullable": true,
            "allOf": [
              {
                "$ref": "#/components/schemas/HeimathafenSocialKontroverseGeschaeftsfelderWaffen"
              }
            ]
          },
          "kontroverseGeschaeftsfelder": {
            "nullable": true,
            "allOf": [
              {
                "$ref": "#/components/schemas/HeimathafenSocialKontroverseGeschaeftsfelder"
              }
            ]
          }
        }
      },
      "HeimathafenSocialKontroverseGeschaeftsfelder": {
        "type": "object",
        "properties": {
          "verwendeteQuellen": {
            "type": "array",
            "nullable": true,
            "items": {
              "$ref": "#/components/schemas/BaseDataPointString"
            }
          }
        }
      },
      "HeimathafenSocialKontroverseGeschaeftsfelderWaffen": {
        "type": "object",
        "properties": {
          "herstellungOderVertriebVonWaffenAusschluss": {
            "nullable": true,
            "allOf": [
              {
                "$ref": "#/components/schemas/YesNo"
              }
            ]
          },
          "wennNeinBitteBegruenden": {
            "type": "string",
            "nullable": true
          },
          "verwendeteKennzahlFuerDieUmsatzmessung": {
            "type": "string",
            "nullable": true
          },
          "methodikDerBerechnung": {
            "type": "string",
            "nullable": true
          },
          "verwendeteQuellen": {
            "type": "array",
            "nullable": true,
            "items": {
              "$ref": "#/components/schemas/BaseDataPointString"
            }
          },
          "ausschlussVerbotenerWaffen": {
            "nullable": true,
            "allOf": [
              {
                "$ref": "#/components/schemas/YesNo"
              }
            ]
          },
          "wennAuschlussNichtMoeglichBitteBegruenden": {
            "type": "string",
            "nullable": true
          },
          "verwendeteKennzahlZurAbbildungGeaechteterWaffen": {
            "type": "string",
            "nullable": true
          }
        }
      },
      "HeimathafenSocialNachhaltigskeitsrisiken": {
        "type": "object",
        "properties": {
          "methodikSozialeNachhaltigkeitsrisiken": {
            "nullable": true,
            "allOf": [
              {
                "$ref": "#/components/schemas/YesNo"
              }
            ]
          },
          "wennNeinBitteBegruenden": {
            "type": "string",
            "nullable": true
          },
          "kartierteSozialeNachhaltigkeitsrisiken": {
            "type": "string",
            "nullable": true
          },
          "identifizierungWesentlicherSozialerNachhaltigkeitsrisikenUndKonstruktionsmethodik": {
            "type": "string",
            "nullable": true
          },
          "sozialeBewertungUnterBeruecksichtigungVonNachhaltigkeitsrisiken": {
            "type": "string",
            "nullable": true
          },
          "sozialeNachhaltigkeitsrisikenAbsichern": {
            "type": "string",
            "nullable": true
          },
          "quelle": {
            "type": "array",
            "nullable": true,
            "items": {
              "$ref": "#/components/schemas/BaseDataPointString"
            }
          },
          "vierAugenPruefung": {
            "nullable": true,
            "allOf": [
              {
                "$ref": "#/components/schemas/YesNo"
              }
            ]
          },
          "wennKeineVierAugenPruefungBitteBegruenden": {
            "type": "string",
            "nullable": true
          },
          "beschreibungDerVierAugenPruefung": {
            "type": "string",
            "nullable": true
          }
        }
      },
      "HeimathafenSocialPaiSozial": {
        "type": "object",
        "properties": {
          "paiSozial": {
            "nullable": true,
            "allOf": [
              {
                "$ref": "#/components/schemas/YesNo"
              }
            ]
          },
          "wennNeinBitteBegruenden": {
            "type": "string",
            "nullable": true
          },
          "verwendeteSchluesselzahlen": {
            "type": "string",
            "nullable": true
          },
          "datenerfassung": {
            "type": "string",
            "nullable": true
          },
          "datenPlausibilitaetspruefung": {
            "type": "string",
            "nullable": true
          },
          "datenquellen": {
            "type": "array",
            "nullable": true,
            "items": {
              "$ref": "#/components/schemas/BaseDataPointString"
            }
          }
        }
      },
      "HeimathafenSocialPaiSozialesAufDemLand": {
        "type": "object",
        "properties": {
          "paiSozialesAufDemLand": {
            "nullable": true,
            "allOf": [
              {
                "$ref": "#/components/schemas/YesNo"
              }
            ]
          },
          "wennNeinBitteBegruenden": {
            "type": "string",
            "nullable": true
          },
          "verwendeteSchluesselzahlen": {
            "type": "string",
            "nullable": true
          },
          "datenerfassung": {
            "type": "string",
            "nullable": true
          },
          "datenPlausibilitaetspruefung": {
            "type": "string",
            "nullable": true
          },
          "datenquellen": {
            "type": "array",
            "nullable": true,
            "items": {
              "$ref": "#/components/schemas/BaseDataPointString"
            }
          }
        }
      },
      "HeimathafenSocialSfdr": {
        "type": "object",
        "properties": {
          "methodikZurMessungDesSignifikantenBeitragsZuEinemGesellschaftlichenZiel": {
            "type": "string",
            "nullable": true
          }
        }
      },
      "Activity": {
        "type": "string",
        "enum": [
          "AcquisitionAndOwnershipOfBuildings",
          "Afforestation",
          "AirTransportGroundHandlingOperations",
          "AirportInfrastructure",
          "AnaerobicDigestionOfBioWaste",
          "AnaerobicDigestionOfSewageSludge",
          "CloseToMarketResearchDevelopmentAndInnovation",
          "CogenerationOfHeatCoolAndPowerFromBioenergy",
          "CogenerationOfHeatCoolAndPowerFromGeothermalEnergy",
          "CogenerationOfHeatCoolAndPowerFromRenewableNonFossilGaseousAndLiquidFuels",
          "CogenerationOfHeatCoolAndPowerFromSolarEnergy",
          "CollectionAndTransportOfHazardousWaste",
          "CollectionAndTransportOfNonHazardousAndHazardousWaste",
          "CollectionAndTransportOfNonHazardousWasteInSourceSegregatedFractions",
          "CompostingOfBioWaste",
          "ComputerProgrammingConsultancyAndRelatedActivities",
          "ConservationForestry",
          "ConservationIncludingRestorationOfHabitats1Ecosystems2AndSpecies",
          "ConstructionAndSafeOperationOfNewNuclearPowerPlantsForTheGenerationOfElectricityAndOrHeatIncludingForHydrogenProductionUsingBestAvailableTechnologies",
          "ConstructionExtensionAndOperationOfWasteWaterCollectionAndTreatment",
          "ConstructionExtensionAndOperationOfWaterCollectionTreatmentAndSupplySystems",
          "ConstructionOfNewBuildings",
          "ConsultancyForPhysicalClimateRiskManagementAndAdaptation",
          "CreativeArtsAndEntertainmentActivities",
          "DataDrivenSolutionsForGhgEmissionsReductions",
          "DataProcessingHostingAndRelatedActivities",
          "DemolitionAndWreckingOfBuildingsAndOtherStructures",
          "DepollutionAndDismantlingOfEndOfLifeProducts",
          "Desalination",
          "DistrictHeatingCoolingDistribution",
          "Education",
          "ElectricityGenerationFromBioenergy",
          "ElectricityGenerationFromFossilGaseousFuels",
          "ElectricityGenerationFromGeothermalEnergy",
          "ElectricityGenerationFromHydropower",
          "ElectricityGenerationFromNuclearEnergyInExistingInstallations",
          "ElectricityGenerationFromOceanEnergyTechnologies",
          "ElectricityGenerationFromRenewableNonFossilGaseousAndLiquidFuels",
          "ElectricityGenerationFromWindPower",
          "ElectricityGenerationUsingConcentratedSolarPowerCspTechnology",
          "ElectricityGenerationUsingSolarPhotovoltaicTechnology",
          "EmergencyServices",
          "EngineeringActivitiesAndRelatedTechnicalConsultancyDedicatedToAdaptationToClimateChange",
          "FloodRiskPreventionAndProtectionInfrastructure",
          "ForestManagement",
          "FreightRailTransport",
          "FreightTransportServicesByRoad",
          "HighEfficiencyCoGenerationOfHeatCoolAndPowerFromFossilGaseousFuels",
          "HotelsHolidayCampingGroundsAndSimilarAccommodation",
          "InfrastructureEnablingLowCarbonRoadTransportAndPublicTransport",
          "InfrastructureEnablingLowCarbonWaterTransport",
          "InfrastructureEnablingRoadTransportAndPublicTransport",
          "InfrastructureForPersonalMobilityCycleLogistics",
          "InfrastructureForRailTransport",
          "InfrastructureForWaterTransport",
          "InlandFreightWaterTransport",
          "InlandPassengerWaterTransport",
          "InstallationAndOperationOfElectricHeatPumps",
          "InstallationMaintenanceAndRepairOfChargingStationsForElectricVehiclesInBuildingsAndParkingSpacesAttachedToBuildings",
          "InstallationMaintenanceAndRepairOfEnergyEfficiencyEquipment",
          "InstallationMaintenanceAndRepairOfInstrumentsAndDevicesForMeasuringRegulationAndControllingEnergyPerformanceOfBuildings",
          "InstallationMaintenanceAndRepairOfRenewableEnergyTechnologies",
          "LandfillGasCaptureAndUtilisation",
          "LeasingOfAircraft",
          "LibrariesArchivesMuseumsAndCulturalActivities",
          "LowCarbonAirportInfrastructure",
          "MaintenanceOfRoadsAndMotorways",
          "ManufactureInstallationAndAssociatedServicesForLeakageControlTechnologiesEnablingLeakageReductionAndPreventionInWaterSupplySystems",
          "ManufactureInstallationAndServicingOfHighMediumAndLowVoltageElectricalEquipmentForElectricalTransmissionAndDistributionThatResultInOrEnableASubstantialContributionToClimateChangeMitigation",
          "ManufactureOfActivePharmaceuticalIngredientsApiOrActiveSubstances",
          "ManufactureOfAluminium",
          "ManufactureOfAnhydrousAmmonia",
          "ManufactureOfAutomotiveAndMobilityComponents",
          "ManufactureOfBatteries",
          "ManufactureOfBiogasAndBiofuelsForUseInTransportAndOfBioliquids",
          "ManufactureOfCarbonBlack",
          "ManufactureOfCement",
          "ManufactureOfChlorine",
          "ManufactureOfElectricalAndElectronicEquipment",
          "ManufactureOfEnergyEfficiencyEquipmentForBuildings",
          "ManufactureOfEquipmentForTheProductionAndUseOfHydrogen",
          "ManufactureOfHydrogen",
          "ManufactureOfIronAndSteel",
          "ManufactureOfLowCarbonTechnologiesForTransport",
          "ManufactureOfMedicinalProducts",
          "ManufactureOfNitricAcid",
          "ManufactureOfOrganicBasicChemicals",
          "ManufactureOfOtherLowCarbonTechnologies",
          "ManufactureOfPlasticPackagingGoods",
          "ManufactureOfPlasticsInPrimaryForm",
          "ManufactureOfRailRollingStockConstituents",
          "ManufactureOfRenewableEnergyTechnologies",
          "ManufactureOfSodaAsh",
          "ManufacturingOfAircraft",
          "MarketplaceForTheTradeOfSecondHandGoodsForReuse",
          "MaterialRecoveryFromNonHazardousWaste",
          "MotionPictureVideoAndTelevisionProgrammeProductionSoundRecordingAndMusicPublishingActivities",
          "NatureBasedSolutionsForFloodAndDroughtRiskPreventionAndProtection",
          "NonLifeInsuranceUnderwritingOfClimateRelatedPerils",
          "OperationOfPersonalMobilityDevicesCycleLogistics",
          "PassengerAndFreightAirTransport",
          "PassengerInterurbanRailTransport",
          "PhosphorusRecoveryFromWasteWater",
          "PreCommercialStagesOfAdvancedTechnologiesToProduceEnergyFromNuclearProcessesWithMinimalWasteFromTheFuelCycle",
          "PreparationForReUseOfEndOfLifeProductsAndProductComponents",
          "ProductAsAServiceAndOtherCircularUseAndResultOrientedServiceModels",
          "ProductionOfAlternativeWaterResourcesForPurposesOtherThanHumanConsumption",
          "ProductionOfHeatCoolFromBioenergy",
          "ProductionOfHeatCoolFromFossilGaseousFuelsInAnEfficientDistrictHeatingAndCoolingSystem",
          "ProductionOfHeatCoolFromGeothermalEnergy",
          "ProductionOfHeatCoolFromRenewableNonFossilGaseousAndLiquidFuels",
          "ProductionOfHeatCoolFromSolarThermalHeating",
          "ProductionOfHeatCoolUsingWasteHeat",
          "ProfessionalServicesRelatedToEnergyPerformanceOfBuildings",
          "ProgrammingAndBroadcastingActivities",
          "ProvisionOfItOtDataDrivenSolutions",
          "ProvisionOfItOtDataDrivenSolutionsForLeakageReduction",
          "RecoveryOfBioWasteByAnaerobicDigestionOrComposting",
          "RehabilitationAndRestorationOfForestsIncludingReforestationAndNaturalForestRegenerationAfterAnExtremeEvent",
          "Reinsurance",
          "RemediationOfContaminatedSitesAndAreas",
          "RemediationOfLegallyNonConformingLandfillsAndAbandonedOrIllegalWasteDumps",
          "RenewalOfWasteWaterCollectionAndTreatment",
          "RenewalOfWaterCollectionTreatmentAndSupplySystems",
          "RenovationOfExistingBuildings",
          "RepairRefurbishmentAndRemanufacturing",
          "ResearchDevelopmentAndInnovationForDirectAirCaptureOfCo2",
          "ResidentialCareActivities",
          "RestorationOfWetlands",
          "RetrofittingOfInlandWaterPassengerAndFreightTransport",
          "RetrofittingOfSeaAndCoastalFreightAndPassengerWaterTransport",
          "SaleOfSecondHandGoods",
          "SaleOfSpareParts",
          "SeaAndCoastalFreightWaterTransportVesselsForPortOperationsAndAuxiliaryActivities",
          "SeaAndCoastalPassengerWaterTransport",
          "SoftwareEnablingPhysicalClimateRiskManagementAndAdaptation",
          "SortingAndMaterialRecoveryOfNonHazardousWaste",
          "StorageOfElectricity",
          "StorageOfHydrogen",
          "StorageOfThermalEnergy",
          "SustainableUrbanDrainageSystemsSuds",
          "TransmissionAndDistributionNetworksForRenewableAndLowCarbonGases",
          "TransmissionAndDistributionOfElectricity",
          "TransportByMotorbikesPassengerCarsAndLightCommercialVehicles",
          "TransportOfCo2",
          "TreatmentOfHazardousWaste",
          "UndergroundPermanentGeologicalStorageOfCo2",
          "UrbanAndSuburbanTransportRoadPassengerTransport",
          "UrbanWasteWaterTreatment",
          "UseOfConcreteInCivilEngineering",
          "WaterSupply"
        ]
      },
      "AssuranceDataPoint": {
        "required": [
          "value"
        ],
        "type": "object",
        "properties": {
          "value": {
            "type": "string",
            "enum": [
              "None",
              "LimitedAssurance",
              "ReasonableAssurance"
            ]
          },
          "dataSource": {
            "nullable": true,
            "allOf": [
              {
                "$ref": "#/components/schemas/ExtendedDocumentReference"
              }
            ]
          },
          "provider": {
            "type": "string",
            "nullable": true
          }
        }
      },
      "CompanyAssociatedDataEutaxonomyNonFinancialsData": {
        "required": [
          "companyId",
          "data",
          "reportingPeriod"
        ],
        "type": "object",
        "properties": {
          "companyId": {
            "type": "string"
          },
          "reportingPeriod": {
            "type": "string"
          },
          "data": {
            "$ref": "#/components/schemas/EutaxonomyNonFinancialsData"
          }
        }
      },
      "EuTaxonomyActivity": {
        "required": [
          "activityName"
        ],
        "type": "object",
        "properties": {
          "activityName": {
            "$ref": "#/components/schemas/Activity"
          },
          "naceCodes": {
            "type": "array",
            "nullable": true,
            "items": {
              "type": "string"
            }
          },
          "share": {
            "nullable": true,
            "allOf": [
              {
                "$ref": "#/components/schemas/RelativeAndAbsoluteFinancialShare"
              }
            ]
          }
        }
      },
      "EuTaxonomyAlignedActivity": {
        "required": [
          "activityName"
        ],
        "type": "object",
        "properties": {
          "activityName": {
            "$ref": "#/components/schemas/Activity"
          },
          "naceCodes": {
            "type": "array",
            "nullable": true,
            "items": {
              "type": "string"
            }
          },
          "share": {
            "nullable": true,
            "allOf": [
              {
                "$ref": "#/components/schemas/RelativeAndAbsoluteFinancialShare"
              }
            ]
          },
          "substantialContributionToClimateChangeMitigationInPercent": {
            "type": "number",
            "nullable": true
          },
          "substantialContributionToClimateChangeAdaptationInPercent": {
            "type": "number",
            "nullable": true
          },
          "substantialContributionToSustainableUseAndProtectionOfWaterAndMarineResourcesInPercent": {
            "type": "number",
            "nullable": true
          },
          "substantialContributionToTransitionToACircularEconomyInPercent": {
            "type": "number",
            "nullable": true
          },
          "substantialContributionToPollutionPreventionAndControlInPercent": {
            "type": "number",
            "nullable": true
          },
          "substantialContributionToProtectionAndRestorationOfBiodiversityAndEcosystemsInPercent": {
            "type": "number",
            "nullable": true
          },
          "dnshToClimateChangeMitigation": {
            "nullable": true,
            "allOf": [
              {
                "$ref": "#/components/schemas/YesNo"
              }
            ]
          },
          "dnshToClimateChangeAdaptation": {
            "nullable": true,
            "allOf": [
              {
                "$ref": "#/components/schemas/YesNo"
              }
            ]
          },
          "dnshToSustainableUseAndProtectionOfWaterAndMarineResources": {
            "nullable": true,
            "allOf": [
              {
                "$ref": "#/components/schemas/YesNo"
              }
            ]
          },
          "dnshToTransitionToACircularEconomy": {
            "nullable": true,
            "allOf": [
              {
                "$ref": "#/components/schemas/YesNo"
              }
            ]
          },
          "dnshToPollutionPreventionAndControl": {
            "nullable": true,
            "allOf": [
              {
                "$ref": "#/components/schemas/YesNo"
              }
            ]
          },
          "dnshToProtectionAndRestorationOfBiodiversityAndEcosystems": {
            "nullable": true,
            "allOf": [
              {
                "$ref": "#/components/schemas/YesNo"
              }
            ]
          },
          "minimumSafeguards": {
            "nullable": true,
            "allOf": [
              {
                "$ref": "#/components/schemas/YesNo"
              }
            ]
          }
        }
      },
      "EutaxonomyNonFinancialsCapex": {
        "type": "object",
        "properties": {
          "totalAmount": {
            "nullable": true,
            "allOf": [
              {
                "$ref": "#/components/schemas/CurrencyDataPoint"
              }
            ]
          },
          "nonEligibleShare": {
            "nullable": true,
            "allOf": [
              {
                "$ref": "#/components/schemas/EutaxonomyNonFinancialsCapexNonEligibleShare"
              }
            ]
          },
          "eligibleShare": {
            "nullable": true,
            "allOf": [
              {
                "$ref": "#/components/schemas/EutaxonomyNonFinancialsCapexEligibleShare"
              }
            ]
          },
          "nonAlignedShare": {
            "nullable": true,
            "allOf": [
              {
                "$ref": "#/components/schemas/EutaxonomyNonFinancialsCapexNonAlignedShare"
              }
            ]
          },
          "nonAlignedActivities": {
            "type": "array",
            "nullable": true,
            "items": {
              "$ref": "#/components/schemas/EuTaxonomyActivity"
            }
          },
          "alignedShare": {
            "nullable": true,
            "allOf": [
              {
                "$ref": "#/components/schemas/EutaxonomyNonFinancialsCapexAlignedShare"
              }
            ]
          },
          "substantialContributionToClimateChangeMitigationInPercent": {
            "type": "number",
            "nullable": true
          },
          "substantialContributionToClimateChangeAdaptationInPercent": {
            "type": "number",
            "nullable": true
          },
          "substantialContributionToSustainableUseAndProtectionOfWaterAndMarineResourcesInPercent": {
            "type": "number",
            "nullable": true
          },
          "substantialContributionToTransitionToACircularEconomyInPercent": {
            "type": "number",
            "nullable": true
          },
          "substantialContributionToPollutionPreventionAndControlInPercent": {
            "type": "number",
            "nullable": true
          },
          "substantialContributionToProtectionAndRestorationOfBiodiversityAndEcosystemsInPercent": {
            "type": "number",
            "nullable": true
          },
          "alignedActivities": {
            "type": "array",
            "nullable": true,
            "items": {
              "$ref": "#/components/schemas/EuTaxonomyAlignedActivity"
            }
          },
          "enablingShareInPercent": {
            "type": "number",
            "nullable": true
          },
          "transitionalShareInPercent": {
            "type": "number",
            "nullable": true
          }
        }
      },
      "EutaxonomyNonFinancialsCapexAlignedShare": {
        "type": "object",
        "properties": {
          "relativeShareInPercent": {
            "type": "number",
            "nullable": true
          },
          "absoluteShare": {
            "nullable": true,
            "allOf": [
              {
                "$ref": "#/components/schemas/AmountWithCurrency"
              }
            ]
          }
        }
      },
      "EutaxonomyNonFinancialsCapexEligibleShare": {
        "type": "object",
        "properties": {
          "relativeShareInPercent": {
            "type": "number",
            "nullable": true
          },
          "absoluteShare": {
            "nullable": true,
            "allOf": [
              {
                "$ref": "#/components/schemas/AmountWithCurrency"
              }
            ]
          }
        }
      },
      "EutaxonomyNonFinancialsCapexNonAlignedShare": {
        "type": "object",
        "properties": {
          "relativeShareInPercent": {
            "type": "number",
            "nullable": true
          },
          "absoluteShare": {
            "nullable": true,
            "allOf": [
              {
                "$ref": "#/components/schemas/AmountWithCurrency"
              }
            ]
          }
        }
      },
      "EutaxonomyNonFinancialsCapexNonEligibleShare": {
        "type": "object",
        "properties": {
          "relativeShareInPercent": {
            "type": "number",
            "nullable": true
          },
          "absoluteShare": {
            "nullable": true,
            "allOf": [
              {
                "$ref": "#/components/schemas/AmountWithCurrency"
              }
            ]
          }
        }
      },
      "EutaxonomyNonFinancialsData": {
        "type": "object",
        "properties": {
          "general": {
            "nullable": true,
            "allOf": [
              {
                "$ref": "#/components/schemas/EutaxonomyNonFinancialsGeneral"
              }
            ]
          },
          "revenue": {
            "nullable": true,
            "allOf": [
              {
                "$ref": "#/components/schemas/EutaxonomyNonFinancialsRevenue"
              }
            ]
          },
          "capex": {
            "nullable": true,
            "allOf": [
              {
                "$ref": "#/components/schemas/EutaxonomyNonFinancialsCapex"
              }
            ]
          },
          "opex": {
            "nullable": true,
            "allOf": [
              {
                "$ref": "#/components/schemas/EutaxonomyNonFinancialsOpex"
              }
            ]
          }
        }
      },
      "EutaxonomyNonFinancialsGeneral": {
        "type": "object",
        "properties": {
          "fiscalYearDeviation": {
            "nullable": true,
            "allOf": [
              {
                "$ref": "#/components/schemas/EutaxonomyNonFinancialsGeneralFiscalYearDeviationOptions"
              }
            ]
          },
          "fiscalYearEnd": {
            "type": "string",
            "format": "date",
            "nullable": true
          },
          "scopeOfEntities": {
            "nullable": true,
            "allOf": [
              {
                "$ref": "#/components/schemas/YesNoNa"
              }
            ]
          },
          "nfrdMandatory": {
            "nullable": true,
            "allOf": [
              {
                "$ref": "#/components/schemas/YesNo"
              }
            ]
          },
          "euTaxonomyActivityLevelReporting": {
            "nullable": true,
            "allOf": [
              {
                "$ref": "#/components/schemas/YesNo"
              }
            ]
          },
          "assurance": {
            "nullable": true,
            "allOf": [
              {
                "$ref": "#/components/schemas/AssuranceDataPoint"
              }
            ]
          },
          "numberOfEmployees": {
            "type": "number",
            "nullable": true
          },
          "referencedReports": {
            "type": "object",
            "additionalProperties": {
              "$ref": "#/components/schemas/CompanyReport"
            },
            "nullable": true,
            "example": "{\"string\": {\"fileReference\": \"string\",\"fileName\": \"string\",\"publicationDate\": \"2023-10-12\",}}"
          }
        }
      },
      "EutaxonomyNonFinancialsGeneralFiscalYearDeviationOptions": {
        "type": "string",
        "enum": [
          "Deviation",
          "NoDeviation"
        ]
      },
      "EutaxonomyNonFinancialsOpex": {
        "type": "object",
        "properties": {
          "totalAmount": {
            "nullable": true,
            "allOf": [
              {
                "$ref": "#/components/schemas/CurrencyDataPoint"
              }
            ]
          },
          "nonEligibleShare": {
            "nullable": true,
            "allOf": [
              {
                "$ref": "#/components/schemas/EutaxonomyNonFinancialsOpexNonEligibleShare"
              }
            ]
          },
          "eligibleShare": {
            "nullable": true,
            "allOf": [
              {
                "$ref": "#/components/schemas/EutaxonomyNonFinancialsOpexEligibleShare"
              }
            ]
          },
          "nonAlignedShare": {
            "nullable": true,
            "allOf": [
              {
                "$ref": "#/components/schemas/EutaxonomyNonFinancialsOpexNonAlignedShare"
              }
            ]
          },
          "nonAlignedActivities": {
            "type": "array",
            "nullable": true,
            "items": {
              "$ref": "#/components/schemas/EuTaxonomyActivity"
            }
          },
          "alignedShare": {
            "nullable": true,
            "allOf": [
              {
                "$ref": "#/components/schemas/EutaxonomyNonFinancialsOpexAlignedShare"
              }
            ]
          },
          "substantialContributionToClimateChangeMitigationInPercent": {
            "type": "number",
            "nullable": true
          },
          "substantialContributionToClimateChangeAdaptationInPercent": {
            "type": "number",
            "nullable": true
          },
          "substantialContributionToSustainableUseAndProtectionOfWaterAndMarineResourcesInPercent": {
            "type": "number",
            "nullable": true
          },
          "substantialContributionToTransitionToACircularEconomyInPercent": {
            "type": "number",
            "nullable": true
          },
          "substantialContributionToPollutionPreventionAndControlInPercent": {
            "type": "number",
            "nullable": true
          },
          "substantialContributionToProtectionAndRestorationOfBiodiversityAndEcosystemsInPercent": {
            "type": "number",
            "nullable": true
          },
          "alignedActivities": {
            "type": "array",
            "nullable": true,
            "items": {
              "$ref": "#/components/schemas/EuTaxonomyAlignedActivity"
            }
          },
          "enablingShareInPercent": {
            "type": "number",
            "nullable": true
          },
          "transitionalShareInPercent": {
            "type": "number",
            "nullable": true
          }
        }
      },
      "EutaxonomyNonFinancialsOpexAlignedShare": {
        "type": "object",
        "properties": {
          "relativeShareInPercent": {
            "type": "number",
            "nullable": true
          },
          "absoluteShare": {
            "nullable": true,
            "allOf": [
              {
                "$ref": "#/components/schemas/AmountWithCurrency"
              }
            ]
          }
        }
      },
      "EutaxonomyNonFinancialsOpexEligibleShare": {
        "type": "object",
        "properties": {
          "relativeShareInPercent": {
            "type": "number",
            "nullable": true
          },
          "absoluteShare": {
            "nullable": true,
            "allOf": [
              {
                "$ref": "#/components/schemas/AmountWithCurrency"
              }
            ]
          }
        }
      },
      "EutaxonomyNonFinancialsOpexNonAlignedShare": {
        "type": "object",
        "properties": {
          "relativeShareInPercent": {
            "type": "number",
            "nullable": true
          },
          "absoluteShare": {
            "nullable": true,
            "allOf": [
              {
                "$ref": "#/components/schemas/AmountWithCurrency"
              }
            ]
          }
        }
      },
      "EutaxonomyNonFinancialsOpexNonEligibleShare": {
        "type": "object",
        "properties": {
          "relativeShareInPercent": {
            "type": "number",
            "nullable": true
          },
          "absoluteShare": {
            "nullable": true,
            "allOf": [
              {
                "$ref": "#/components/schemas/AmountWithCurrency"
              }
            ]
          }
        }
      },
      "EutaxonomyNonFinancialsRevenue": {
        "type": "object",
        "properties": {
          "totalAmount": {
            "nullable": true,
            "allOf": [
              {
                "$ref": "#/components/schemas/CurrencyDataPoint"
              }
            ]
          },
          "nonEligibleShare": {
            "nullable": true,
            "allOf": [
              {
                "$ref": "#/components/schemas/EutaxonomyNonFinancialsRevenueNonEligibleShare"
              }
            ]
          },
          "eligibleShare": {
            "nullable": true,
            "allOf": [
              {
                "$ref": "#/components/schemas/EutaxonomyNonFinancialsRevenueEligibleShare"
              }
            ]
          },
          "nonAlignedShare": {
            "nullable": true,
            "allOf": [
              {
                "$ref": "#/components/schemas/EutaxonomyNonFinancialsRevenueNonAlignedShare"
              }
            ]
          },
          "nonAlignedActivities": {
            "type": "array",
            "nullable": true,
            "items": {
              "$ref": "#/components/schemas/EuTaxonomyActivity"
            }
          },
          "alignedShare": {
            "nullable": true,
            "allOf": [
              {
                "$ref": "#/components/schemas/EutaxonomyNonFinancialsRevenueAlignedShare"
              }
            ]
          },
          "substantialContributionToClimateChangeMitigationInPercent": {
            "type": "number",
            "nullable": true
          },
          "substantialContributionToClimateChangeAdaptationInPercent": {
            "type": "number",
            "nullable": true
          },
          "substantialContributionToSustainableUseAndProtectionOfWaterAndMarineResourcesInPercent": {
            "type": "number",
            "nullable": true
          },
          "substantialContributionToTransitionToACircularEconomyInPercent": {
            "type": "number",
            "nullable": true
          },
          "substantialContributionToPollutionPreventionAndControlInPercent": {
            "type": "number",
            "nullable": true
          },
          "substantialContributionToProtectionAndRestorationOfBiodiversityAndEcosystemsInPercent": {
            "type": "number",
            "nullable": true
          },
          "alignedActivities": {
            "type": "array",
            "nullable": true,
            "items": {
              "$ref": "#/components/schemas/EuTaxonomyAlignedActivity"
            }
          },
          "enablingShareInPercent": {
            "type": "number",
            "nullable": true
          },
          "transitionalShareInPercent": {
            "type": "number",
            "nullable": true
          }
        }
      },
      "EutaxonomyNonFinancialsRevenueAlignedShare": {
        "type": "object",
        "properties": {
          "relativeShareInPercent": {
            "type": "number",
            "nullable": true
          },
          "absoluteShare": {
            "nullable": true,
            "allOf": [
              {
                "$ref": "#/components/schemas/AmountWithCurrency"
              }
            ]
          }
        }
      },
      "EutaxonomyNonFinancialsRevenueEligibleShare": {
        "type": "object",
        "properties": {
          "relativeShareInPercent": {
            "type": "number",
            "nullable": true
          },
          "absoluteShare": {
            "nullable": true,
            "allOf": [
              {
                "$ref": "#/components/schemas/AmountWithCurrency"
              }
            ]
          }
        }
      },
      "EutaxonomyNonFinancialsRevenueNonAlignedShare": {
        "type": "object",
        "properties": {
          "relativeShareInPercent": {
            "type": "number",
            "nullable": true
          },
          "absoluteShare": {
            "nullable": true,
            "allOf": [
              {
                "$ref": "#/components/schemas/AmountWithCurrency"
              }
            ]
          }
        }
      },
      "EutaxonomyNonFinancialsRevenueNonEligibleShare": {
        "type": "object",
        "properties": {
          "relativeShareInPercent": {
            "type": "number",
            "nullable": true
          },
          "absoluteShare": {
            "nullable": true,
            "allOf": [
              {
                "$ref": "#/components/schemas/AmountWithCurrency"
              }
            ]
          }
        }
      },
      "RelativeAndAbsoluteFinancialShare": {
        "type": "object",
        "properties": {
          "relativeShareInPercent": {
            "type": "number",
            "nullable": true
          },
          "absoluteShare": {
            "nullable": true,
            "allOf": [
              {
                "$ref": "#/components/schemas/AmountWithCurrency"
              }
            ]
          }
        }
      },
      "CompanyAssociatedDataEuTaxonomyDataForFinancials": {
        "required": [
          "companyId",
          "data",
          "reportingPeriod"
        ],
        "type": "object",
        "properties": {
          "companyId": {
            "type": "string"
          },
          "reportingPeriod": {
            "type": "string"
          },
          "data": {
            "$ref": "#/components/schemas/EuTaxonomyDataForFinancials"
          }
        }
      },
      "CreditInstitutionKpis": {
        "type": "object",
        "properties": {
          "tradingPortfolioInPercent": {
            "nullable": true,
            "allOf": [
              {
                "$ref": "#/components/schemas/ExtendedDataPointBigDecimal"
              }
            ]
          },
          "interbankLoansInPercent": {
            "nullable": true,
            "allOf": [
              {
                "$ref": "#/components/schemas/ExtendedDataPointBigDecimal"
              }
            ]
          },
          "tradingPortfolioAndInterbankLoansInPercent": {
            "nullable": true,
            "allOf": [
              {
                "$ref": "#/components/schemas/ExtendedDataPointBigDecimal"
              }
            ]
          },
          "greenAssetRatioInPercent": {
            "nullable": true,
            "allOf": [
              {
                "$ref": "#/components/schemas/ExtendedDataPointBigDecimal"
              }
            ]
          }
        }
      },
      "EligibilityKpis": {
        "type": "object",
        "properties": {
          "taxonomyEligibleActivityInPercent": {
            "nullable": true,
            "allOf": [
              {
                "$ref": "#/components/schemas/ExtendedDataPointBigDecimal"
              }
            ]
          },
          "taxonomyNonEligibleActivityInPercent": {
            "nullable": true,
            "allOf": [
              {
                "$ref": "#/components/schemas/ExtendedDataPointBigDecimal"
              }
            ]
          },
          "derivativesInPercent": {
            "nullable": true,
            "allOf": [
              {
                "$ref": "#/components/schemas/ExtendedDataPointBigDecimal"
              }
            ]
          },
          "banksAndIssuersInPercent": {
            "nullable": true,
            "allOf": [
              {
                "$ref": "#/components/schemas/ExtendedDataPointBigDecimal"
              }
            ]
          },
          "investmentNonNfrdInPercent": {
            "nullable": true,
            "allOf": [
              {
                "$ref": "#/components/schemas/ExtendedDataPointBigDecimal"
              }
            ]
          }
        },
        "example": {
          "CreditInstitution": {
            "taxonomyEligibleActivityInPercent": {
              "value": 0,
              "quality": "Audited",
              "dataSource": {
                "page": 0,
                "tagName": "string",
                "fileName": "string",
                "fileReference": "string"
              },
              "comment": "string"
            }
          },
          "InsuranceOrReinsurance": {
            "taxonomyEligibleActivityInPercent": {
              "value": 0,
              "quality": "Audited",
              "dataSource": {
                "page": 0,
                "tagName": "string",
                "fileName": "string",
                "fileReference": "string"
              },
              "comment": "string"
            }
          },
          "AssetManagement": {
            "taxonomyEligibleActivityInPercent": {
              "value": 0,
              "quality": "Audited",
              "dataSource": {
                "page": 0,
                "tagName": "string",
                "fileName": "string",
                "fileReference": "string"
              },
              "comment": "string"
            }
          },
          "InvestmentFirm": {
            "taxonomyEligibleActivityInPercent": {
              "value": 0,
              "quality": "Audited",
              "dataSource": {
                "page": 0,
                "tagName": "string",
                "fileName": "string",
                "fileReference": "string"
              },
              "comment": "string"
            }
          }
        }
      },
      "EuTaxonomyDataForFinancials": {
        "type": "object",
        "properties": {
          "financialServicesTypes": {
            "type": "array",
            "nullable": true,
            "items": {
              "type": "string",
              "enum": [
                "CreditInstitution",
                "InsuranceOrReinsurance",
                "AssetManagement",
                "InvestmentFirm"
              ]
            }
          },
          "eligibilityKpis": {
            "type": "object",
            "additionalProperties": {
              "$ref": "#/components/schemas/EligibilityKpis"
            },
            "nullable": true,
            "example": {
              "CreditInstitution": {
                "taxonomyEligibleActivityInPercent": {
                  "value": 0,
                  "quality": "Audited",
                  "dataSource": {
                    "page": 0,
                    "tagName": "string",
                    "fileName": "string",
                    "fileReference": "string"
                  },
                  "comment": "string"
                }
              },
              "InsuranceOrReinsurance": {
                "taxonomyEligibleActivityInPercent": {
                  "value": 0,
                  "quality": "Audited",
                  "dataSource": {
                    "page": 0,
                    "tagName": "string",
                    "fileName": "string",
                    "fileReference": "string"
                  },
                  "comment": "string"
                }
              },
              "AssetManagement": {
                "taxonomyEligibleActivityInPercent": {
                  "value": 0,
                  "quality": "Audited",
                  "dataSource": {
                    "page": 0,
                    "tagName": "string",
                    "fileName": "string",
                    "fileReference": "string"
                  },
                  "comment": "string"
                }
              },
              "InvestmentFirm": {
                "taxonomyEligibleActivityInPercent": {
                  "value": 0,
                  "quality": "Audited",
                  "dataSource": {
                    "page": 0,
                    "tagName": "string",
                    "fileName": "string",
                    "fileReference": "string"
                  },
                  "comment": "string"
                }
              }
            }
          },
          "creditInstitutionKpis": {
            "nullable": true,
            "allOf": [
              {
                "$ref": "#/components/schemas/CreditInstitutionKpis"
              }
            ]
          },
          "investmentFirmKpis": {
            "nullable": true,
            "allOf": [
              {
                "$ref": "#/components/schemas/InvestmentFirmKpis"
              }
            ]
          },
          "insuranceKpis": {
            "nullable": true,
            "allOf": [
              {
                "$ref": "#/components/schemas/InsuranceKpis"
              }
            ]
          },
          "fiscalYearDeviation": {
            "nullable": true,
            "allOf": [
              {
                "$ref": "#/components/schemas/FiscalYearDeviation"
              }
            ]
          },
          "fiscalYearEnd": {
            "type": "string",
            "format": "date",
            "nullable": true
          },
          "scopeOfEntities": {
            "nullable": true,
            "allOf": [
              {
                "$ref": "#/components/schemas/YesNoNa"
              }
            ]
          },
          "nfrdMandatory": {
            "nullable": true,
            "allOf": [
              {
                "$ref": "#/components/schemas/YesNo"
              }
            ]
          },
          "euTaxonomyActivityLevelReporting": {
            "nullable": true,
            "allOf": [
              {
                "$ref": "#/components/schemas/YesNo"
              }
            ]
          },
          "assurance": {
            "nullable": true,
            "allOf": [
              {
                "$ref": "#/components/schemas/AssuranceDataPoint"
              }
            ]
          },
          "numberOfEmployees": {
            "type": "number",
            "nullable": true
          },
          "referencedReports": {
            "type": "object",
            "additionalProperties": {
              "$ref": "#/components/schemas/CompanyReport"
            },
            "nullable": true,
            "example": "{\"string\": {\"fileReference\": \"string\",\"fileName\": \"string\",\"publicationDate\": \"2023-10-12\",}}"
          }
        }
      },
      "FiscalYearDeviation": {
        "type": "string",
        "enum": [
          "Deviation",
          "NoDeviation"
        ]
      },
      "InsuranceKpis": {
        "type": "object",
        "properties": {
          "taxonomyEligibleNonLifeInsuranceActivitiesInPercent": {
            "nullable": true,
            "allOf": [
              {
                "$ref": "#/components/schemas/ExtendedDataPointBigDecimal"
              }
            ]
          }
        }
      },
      "InvestmentFirmKpis": {
        "type": "object",
        "properties": {
          "greenAssetRatioInPercent": {
            "nullable": true,
            "allOf": [
              {
                "$ref": "#/components/schemas/ExtendedDataPointBigDecimal"
              }
            ]
          }
        }
      },
      "AuflistungDerSektorenOptions": {
        "type": "string",
        "enum": [
          "ALandwirtschaftForstwirtschaftUndFischerei",
          "BBergbauUndGewinnungVonSteinenUndErden",
          "CVerarbeitendesGewerbeHerstellungVonWaren",
          "DEnergieversorgung",
          "EWasserversorgungAbwasserAndAbfallentsorgungBeseitigungenVonUmweltverschmutzungen",
          "FBaugewerbeBau",
          "GHandelInstandhaltungUndReparaturVonKraftfahrzeugen",
          "HVerkehrUndLagerhaltung",
          "LGrundstuecksUndWohnungswesen"
        ]
      },
      "AuswirkungenAufAnteilBefristerVertraegeUndFluktuationValues": {
        "type": "object",
        "properties": {
          "anzahlDerBefristetenVertraege": {
            "type": "number",
            "nullable": true
          },
          "fluktuation": {
            "type": "number",
            "nullable": true
          }
        }
      },
      "BerichterstattungAbfallproduktionValues": {
        "type": "object",
        "properties": {
          "gesamteAbfallmenge": {
            "type": "number",
            "nullable": true
          },
          "prozentAbfallRecyclet": {
            "type": "number",
            "nullable": true
          },
          "prozentGefaehrlicherAbfall": {
            "type": "number",
            "nullable": true
          }
        }
      },
      "BerichterstattungEinnahmenAusFossilenBrennstoffenValues": {
        "type": "object",
        "properties": {
          "prozentDerEinnahmenAusFossilenBrennstoffen": {
            "type": "number",
            "nullable": true
          }
        }
      },
      "BerichterstattungEnergieverbrauchValues": {
        "type": "object",
        "properties": {
          "energieverbrauch": {
            "type": "number",
            "nullable": true
          },
          "prozentDesVerbrauchsErneuerbarerEnergien": {
            "type": "number",
            "nullable": true
          },
          "ggfProzentDerErneuerbarenEnergieerzeugung": {
            "type": "number",
            "nullable": true
          }
        }
      },
      "BerichterstattungEnergieverbrauchVonImmobilienvermoegenValues": {
        "type": "object",
        "properties": {
          "engagementAnteilInEnergieineffizientenImmobilienanlagen": {
            "type": "number",
            "nullable": true
          }
        }
      },
      "BerichterstattungWasserverbrauchValues": {
        "type": "object",
        "properties": {
          "wasserverbrauch": {
            "type": "number",
            "nullable": true
          },
          "emissionenInWasser": {
            "type": "number",
            "nullable": true
          }
        }
      },
      "BudgetFuerSchulungAusbildungValues": {
        "type": "object",
        "properties": {
          "budgetProMitarbeiter": {
            "type": "number",
            "nullable": true
          }
        }
      },
      "CompanyAssociatedDataEsgQuestionnaireData": {
        "required": [
          "companyId",
          "data",
          "reportingPeriod"
        ],
        "type": "object",
        "properties": {
          "companyId": {
            "type": "string"
          },
          "reportingPeriod": {
            "type": "string"
          },
          "data": {
            "$ref": "#/components/schemas/EsgQuestionnaireData"
          }
        },
        "example": "{\n  \"companyId\": \"string\",\n  \"reportingPeriod\": \"2022\",\n  \"data\": {\n    \"general\": {\n      \"masterData\": {\n        \"berichtspflichtUndEinwilligungZurVeroeffentlichung\": \"Yes\",\n        \"gueltigkeitsDatum\": \"2022-12-31\"\n      }\n    },\n    \"allgemein\": {\n      \"esgZiele\": {\n        \"existenzVonEsgZielen\": \"Yes\",\n        \"beschreibungDerEsgZiele\": \"Transitioning to energy consumption from 100% renewable resources\",\n        \"investitionenInZielerreichung\": \"50000 EUR\"\n      },\n      \"sektoren\": {\n        \"sektorenMitHohenKlimaauswirkungen\": \"Yes\",\n        \"auflistungDerSektoren\": [\n          \"GHandelInstandhaltungUndReparaturVonKraftfahrzeugen\",\n          \"LGrundstuecksUndWohnungswesen\"\n        ]\n      },\n      \"esgBerichte\": {\n        \"nachhaltigkeitsberichte\": \"Yes\",\n        \"frequenzDerBerichterstattung\": \"Halbjaehrlich\",\n        \"aktuelleBerichte\": [\n          {\n            \"value\": \"Bayer Geschäftsbericht 2022\",\n            \"dataSource\": {\n              \"fileName\": \"Bayer-Geschaeftsbericht-2022\",\n              \"fileReference\": \"3bbdc1879acbc211af4b87a8593cfd7523adedd7100ca59326df05f8adbfe881\"\n            }\n          }\n        ]\n      },\n      \"akkreditierungen\": {\n        \"iso14001\": {\n          \"value\": \"Yes\",\n          \"dataSource\": {\n            \"fileName\": \"\",\n            \"fileReference\": \"\"\n          }\n        },\n        \"iso45001\": {\n          \"value\": \"No\",\n          \"dataSource\": null\n        },\n        \"iso27001\": {\n          \"value\": \"No\",\n          \"dataSource\": null\n        },\n        \"iso50001\": {\n          \"value\": \"No\",\n          \"dataSource\": null\n        },\n        \"weitereAkkreditierungen\": [\n          {\n            \"value\": \"Data quality\",\n            \"dataSource\": {\n              \"fileName\": \"Data_Quality_1_28_2019_FINAL_1\",\n              \"fileReference\": \"21567034fc692753175270d7eadeb135e9e885c77f71b79358a1fb897d992a7d\"\n            }\n          }\n        ]\n      },\n      \"unGlobalConceptPrinzipien\": {\n        \"mechanismenZurUeberwachungDerEinhaltungDerUngcp\": \"No\",\n        \"richtlinienZurEinhaltungDerUngcp\": null,\n        \"erklaerungDerEinhaltungDerUngcp\": null\n      },\n      \"oecdLeitsaetze\": {\n        \"mechanismenZurUeberwachungDerEinhaltungDerOecdLeitsaetze\": \"Yes\",\n        \"richtlinienZurEinhaltungDerOecdLeitsaetze\": [\n          {\n            \"value\": \"Annual report\",\n            \"dataSource\": {\n              \"fileName\": \"Bayer-Geschaeftsbericht-2022\",\n              \"fileReference\": \"3bbdc1879acbc211af4b87a8593cfd7523adedd7100ca59326df05f8adbfe881\"\n            }\n          }\n        ],\n        \"erklaerungDerEinhaltungDerOecdLeitsaetze\": \"Erklärung der Einhaltung\"\n      },\n      \"sonstige\": {\n        \"ausrichtungAufDieUnSdgsUndAktivesVerfolgen\": \"n/a\",\n        \"ausschlusslistenAufBasisVonEsgKriterien\": \"Yes\",\n        \"ausschlusslisten\": \"controversial weapons, tobacco, alcohol, gambling, adult entertainment, fossil fuels\"\n      },\n      \"fuehrungsstandards\": {\n        \"oekologischeSozialeFuehrungsstandardsOderPrinzipien\": \"Yes\",\n        \"anreizmechanismenFuerDasManagementUmwelt\": \"JaGeschaeftsleitung\",\n        \"anreizmechanismenFuerDasManagementSoziales\": \"JaAufsichtsrat\"\n      },\n      \"rechtsstreitigkeiten\": {\n        \"esgBezogeneRechtsstreitigkeiten\": \"Yes\",\n        \"rechtsstreitigkeitenMitBezugZuE\": \"Yes\",\n        \"statusZuE\": \"Geklaert\",\n        \"einzelheitenZuDenRechtsstreitigkeitenZuE\": \"Wasserverschmutzung\",\n        \"rechtsstreitigkeitenMitBezugZuS\": \"No\",\n        \"statusZuS\": null,\n        \"einzelheitenZuDenRechtsstreitigkeitenZuS\": null,\n        \"rechtsstreitigkeitenMitBezugZuG\": \"No\",\n        \"statusZuG\": null,\n        \"einzelheitenZuDenRechtsstreitigkeitenZuG\": null\n      },\n      \"rating\": {\n        \"esgRating\": \"Yes\",\n        \"agentur\": \"MSCI\",\n        \"ergebnis\": \"A\",\n        \"ratingbericht\": {\n          \"value\": \"No\",\n          \"dataSource\": null\n        },\n        \"kritischePunkte\": \"n/a\"\n      },\n      \"anleihen\": {\n        \"grueneSozialeUndOderNachhaltigeEmissionen\": \"Yes\",\n        \"ausstehendeGrueneSozialeUndOderNachhaltigeEmissionen\": 10000,\n        \"sustainibilityLinkedDebt\": \"Yes\",\n        \"ausstehendeSustainibilityLinkedDebt\": 20000\n      },\n      \"risiken\": {\n        \"wichtigsteESUndGRisikenUndBewertung\": \"Risiken und Bewertung\",\n        \"hindernisseBeimUmgangMitEsgBedenken\": \"Hindernisse 1, Hindernisse 2\"\n      }\n    },\n    \"umwelt\": {\n      \"treibhausgasemissionen\": {\n        \"treibhausgasBerichterstattungUndPrognosen\": {\n          \"currentYear\": 2023,\n          \"yearlyData\": {\n            \"2019\": {\n              \"scope1\": null,\n              \"scope2\": null,\n              \"scope3\": null\n            },\n            \"2020\": {\n              \"scope1\": null,\n              \"scope2\": null,\n              \"scope3\": null\n            },\n            \"2021\": {\n              \"scope1\": 305000,\n              \"scope2\": 51900,\n              \"scope3\": 223000\n            },\n            \"2022\": {\n              \"scope1\": 351000,\n              \"scope2\": 195000,\n              \"scope3\": 405000\n            },\n            \"2023\": {\n              \"scope1\": 293000,\n              \"scope2\": 318000,\n              \"scope3\": 561000\n            },\n            \"2024\": {\n              \"scope1\": null,\n              \"scope2\": null,\n              \"scope3\": null\n            },\n            \"2025\": {\n              \"scope1\": null,\n              \"scope2\": null,\n              \"scope3\": null\n            }\n          }\n        },\n        \"treibhausgasEmissionsintensitaetDerUnternehmenInDieInvestiertWird\": \"223000\",\n        \"strategieUndZieleZurReduzierungVonTreibhausgasEmissionen\": \"Strategie und Ziele\"\n      },\n      \"produktion\": {\n        \"produkteZurVerringerungDerUmweltbelastung\": \"Yes\",\n        \"verringerungenDerUmweltbelastung\": null,\n        \"oekologischerMindestStandardFuerProduktionsprozesse\": \"No\"\n      },\n      \"energieverbrauch\": {\n        \"berichterstattungEnergieverbrauch\": {\n          \"currentYear\": 2023,\n          \"yearlyData\": {\n            \"2019\": {\n              \"energieverbrauch\": null,\n              \"prozentDesVerbrauchsErneuerbarerEnergien\": null,\n              \"ggfProzentDerErneuerbarenEnergieerzeugung\": null\n            },\n            \"2020\": {\n              \"energieverbrauch\": null,\n              \"prozentDesVerbrauchsErneuerbarerEnergien\": null,\n              \"ggfProzentDerErneuerbarenEnergieerzeugung\": null\n            },\n            \"2021\": {\n              \"energieverbrauch\": 195000,\n              \"prozentDesVerbrauchsErneuerbarerEnergien\": 25,\n              \"ggfProzentDerErneuerbarenEnergieerzeugung\": null\n            },\n            \"2022\": {\n              \"energieverbrauch\": 561000,\n              \"prozentDesVerbrauchsErneuerbarerEnergien\": 70,\n              \"ggfProzentDerErneuerbarenEnergieerzeugung\": null\n            },\n            \"2023\": {\n              \"energieverbrauch\": 51900,\n              \"prozentDesVerbrauchsErneuerbarerEnergien\": 100,\n              \"ggfProzentDerErneuerbarenEnergieerzeugung\": 5\n            },\n            \"2024\": {\n              \"energieverbrauch\": null,\n              \"prozentDesVerbrauchsErneuerbarerEnergien\": null,\n              \"ggfProzentDerErneuerbarenEnergieerzeugung\": null\n            },\n            \"2025\": {\n              \"energieverbrauch\": null,\n              \"prozentDesVerbrauchsErneuerbarerEnergien\": null,\n              \"ggfProzentDerErneuerbarenEnergieerzeugung\": null\n            }\n          }\n        },\n        \"unternehmensGruppenStrategieBzglEnergieverbrauch\": null\n      },\n      \"energieeffizienzImmobilienanlagen\": {\n        \"berichterstattungEnergieverbrauchVonImmobilienvermoegen\": {\n          \"currentYear\": 2023,\n          \"yearlyData\": {\n            \"2019\": {\n              \"engagementAnteilInEnergieineffizientenImmobilienanlagen\": null\n            },\n            \"2020\": {\n              \"engagementAnteilInEnergieineffizientenImmobilienanlagen\": null\n            },\n            \"2021\": {\n              \"engagementAnteilInEnergieineffizientenImmobilienanlagen\": 30\n            },\n            \"2022\": {\n              \"engagementAnteilInEnergieineffizientenImmobilienanlagen\": 70\n            },\n            \"2023\": {\n              \"engagementAnteilInEnergieineffizientenImmobilienanlagen\": 90\n            },\n            \"2024\": {\n              \"engagementAnteilInEnergieineffizientenImmobilienanlagen\": null\n            },\n            \"2025\": {\n              \"engagementAnteilInEnergieineffizientenImmobilienanlagen\": null\n            }\n          }\n        },\n        \"unternehmensGruppenStrategieBzglEnergieeffizientenImmobilienanlagen\": null\n      },\n      \"wasserverbrauch\": {\n        \"berichterstattungWasserverbrauch\": {\n          \"currentYear\": 2023,\n          \"yearlyData\": {\n            \"2019\": {\n              \"wasserverbrauch\": null,\n              \"emissionenInWasser\": null\n            },\n            \"2020\": {\n              \"wasserverbrauch\": null,\n              \"emissionenInWasser\": null\n            },\n            \"2021\": {\n              \"wasserverbrauch\": 30000,\n              \"emissionenInWasser\": 5\n            },\n            \"2022\": {\n              \"wasserverbrauch\": 15000,\n              \"emissionenInWasser\": 0\n            },\n            \"2023\": {\n              \"wasserverbrauch\": 10000,\n              \"emissionenInWasser\": 0\n            },\n            \"2024\": {\n              \"wasserverbrauch\": null,\n              \"emissionenInWasser\": null\n            },\n            \"2025\": {\n              \"wasserverbrauch\": null,\n              \"emissionenInWasser\": null\n            }\n          }\n        },\n        \"unternehmensGruppenStrategieBzglWasserverbrauch\": null\n      },\n      \"abfallproduktion\": {\n        \"berichterstattungAbfallproduktion\": {\n          \"currentYear\": 2023,\n          \"yearlyData\": {\n            \"2019\": {\n              \"gesamteAbfallmenge\": null,\n              \"prozentAbfallRecyclet\": null,\n              \"prozentGefaehrlicherAbfall\": null\n            },\n            \"2020\": {\n              \"gesamteAbfallmenge\": null,\n              \"prozentAbfallRecyclet\": null,\n              \"prozentGefaehrlicherAbfall\": null\n            },\n            \"2021\": {\n              \"gesamteAbfallmenge\": 30,\n              \"prozentAbfallRecyclet\": 15,\n              \"prozentGefaehrlicherAbfall\": 0\n            },\n            \"2022\": {\n              \"gesamteAbfallmenge\": 20,\n              \"prozentAbfallRecyclet\": 47,\n              \"prozentGefaehrlicherAbfall\": 0\n            },\n            \"2023\": {\n              \"gesamteAbfallmenge\": 10,\n              \"prozentAbfallRecyclet\": 68,\n              \"prozentGefaehrlicherAbfall\": 0\n            },\n            \"2024\": {\n              \"gesamteAbfallmenge\": null,\n              \"prozentAbfallRecyclet\": null,\n              \"prozentGefaehrlicherAbfall\": null\n            },\n            \"2025\": {\n              \"gesamteAbfallmenge\": null,\n              \"prozentAbfallRecyclet\": null,\n              \"prozentGefaehrlicherAbfall\": null\n            }\n          }\n        },\n        \"unternehmensGruppenStrategieBzglAbfallproduktion\": null,\n        \"recyclingImProduktionsprozess\": {\n          \"currentYear\": 2023,\n          \"yearlyData\": {\n            \"2019\": {\n              \"prozentRecycelteWerkstoffeImProduktionsprozess\": null\n            },\n            \"2020\": {\n              \"prozentRecycelteWerkstoffeImProduktionsprozess\": null\n            },\n            \"2021\": {\n              \"prozentRecycelteWerkstoffeImProduktionsprozess\": 0\n            },\n            \"2022\": {\n              \"prozentRecycelteWerkstoffeImProduktionsprozess\": 0\n            },\n            \"2023\": {\n              \"prozentRecycelteWerkstoffeImProduktionsprozess\": 0\n            },\n            \"2024\": {\n              \"prozentRecycelteWerkstoffeImProduktionsprozess\": null\n            },\n            \"2025\": {\n              \"prozentRecycelteWerkstoffeImProduktionsprozess\": null\n            }\n          }\n        },\n        \"gefaehrlicherAbfall\": \"0\"\n      },\n      \"biodiversitaet\": {\n        \"negativeAktivitaetenFuerDieBiologischeVielfalt\": \"No\",\n        \"negativeMassnahmenFuerDieBiologischeVielfalt\": null,\n        \"positiveAktivitaetenFuerDieBiologischeVielfalt\": \"Yes\",\n        \"positiveMassnahmenFuerDieBiologischeVielfalt\": \"Positive Maßnahme\"\n      },\n      \"fossileBrennstoffe\": {\n        \"einnahmenAusFossilenBrennstoffen\": \"Yes\",\n        \"berichterstattungEinnahmenAusFossilenBrennstoffen\": {\n          \"currentYear\": 2022,\n          \"yearlyData\": {\n            \"2019\": {\n              \"prozentDerEinnahmenAusFossilenBrennstoffen\": null\n            },\n            \"2020\": {\n              \"prozentDerEinnahmenAusFossilenBrennstoffen\": null\n            },\n            \"2021\": {\n              \"prozentDerEinnahmenAusFossilenBrennstoffen\": 60\n            },\n            \"2022\": {\n              \"prozentDerEinnahmenAusFossilenBrennstoffen\": 15\n            },\n            \"2023\": {\n              \"prozentDerEinnahmenAusFossilenBrennstoffen\": 0\n            },\n            \"2024\": {\n              \"prozentDerEinnahmenAusFossilenBrennstoffen\": null\n            },\n            \"2025\": {\n              \"prozentDerEinnahmenAusFossilenBrennstoffen\": null\n            }\n          }\n        }\n      },\n      \"taxonomie\": {\n        \"taxonomieBerichterstattung\": \"Nfrd\",\n        \"euTaxonomieKompassAktivitaeten\": [\n          \"ForestManagement\",\n          \"ManufactureOfLowCarbonTechnologiesForTransport\",\n          \"ManufactureOfIronAndSteel\"\n        ],\n        \"umsatzInvestitionsaufwandFuerNachhaltigeAktivitaeten\": {\n          \"currentYear\": 2023,\n          \"yearlyData\": {\n            \"2019\": {\n              \"taxonomieGeeignetNachProzentUmsatz\": null,\n              \"taxonomieGeeignetNachProzentCapex\": null,\n              \"taxonomieKonformNachProzentUmsatz\": null,\n              \"taxonomieKonformNachProzentCapex\": null\n            },\n            \"2020\": {\n              \"taxonomieGeeignetNachProzentUmsatz\": null,\n              \"taxonomieGeeignetNachProzentCapex\": null,\n              \"taxonomieKonformNachProzentUmsatz\": null,\n              \"taxonomieKonformNachProzentCapex\": null\n            },\n            \"2021\": {\n              \"taxonomieGeeignetNachProzentUmsatz\": 25,\n              \"taxonomieGeeignetNachProzentCapex\": 7,\n              \"taxonomieKonformNachProzentUmsatz\": 15,\n              \"taxonomieKonformNachProzentCapex\": 5\n            },\n            \"2022\": {\n              \"taxonomieGeeignetNachProzentUmsatz\": 56,\n              \"taxonomieGeeignetNachProzentCapex\": 8,\n              \"taxonomieKonformNachProzentUmsatz\": 18,\n              \"taxonomieKonformNachProzentCapex\": 6\n            },\n            \"2023\": {\n              \"taxonomieGeeignetNachProzentUmsatz\": 70,\n              \"taxonomieGeeignetNachProzentCapex\": 14,\n              \"taxonomieKonformNachProzentUmsatz\": 24,\n              \"taxonomieKonformNachProzentCapex\": 10\n            },\n            \"2024\": {\n              \"taxonomieGeeignetNachProzentUmsatz\": null,\n              \"taxonomieGeeignetNachProzentCapex\": null,\n              \"taxonomieKonformNachProzentUmsatz\": null,\n              \"taxonomieKonformNachProzentCapex\": null\n            },\n            \"2025\": {\n              \"taxonomieGeeignetNachProzentUmsatz\": null,\n              \"taxonomieGeeignetNachProzentCapex\": null,\n              \"taxonomieKonformNachProzentUmsatz\": null,\n              \"taxonomieKonformNachProzentCapex\": null\n            }\n          }\n        }\n      }\n    },\n    \"soziales\": {\n      \"unternehmensstrukturaenderungen\": {\n        \"vorhandenseinKuerzlicherAenderungenDerUnternehmensstruktur\": \"Yes\",\n        \"anzahlUnbefristeterVertraegeInDeutschland\": 543,\n        \"anzahlDerVonEinemVerkaufBetroffenenUnbefristetenVertraegeInDeutschland\": 63,\n        \"anzahlDerVonEinerAkquisitionBetroffenenUnbefristetenVertraegeInDeutschland\": 34,\n        \"anzahlUnbefristeterVertraegeInDerGesamtgruppe\": 453,\n        \"anzahlDerVonEinemVerkaufBetroffenenUnbefristetenVertraegeInDerGesamtgruppe\": 75,\n        \"anzahlDerVonEinerAkquisitionBetroffenenUnbefristetenVertraegeInDerGesamtgruppe\": 967,\n        \"auswirkungenAufAnteilBefristerVertraegeUndFluktuation\": {\n          \"currentYear\": 2022,\n          \"yearlyData\": {\n            \"2019\": {\n              \"anzahlDerBefristetenVertraege\": null,\n              \"fluktuation\": null\n            },\n            \"2020\": {\n              \"anzahlDerBefristetenVertraege\": null,\n              \"fluktuation\": null\n            },\n            \"2021\": {\n              \"anzahlDerBefristetenVertraege\": 456,\n              \"fluktuation\": 24\n            },\n            \"2022\": {\n              \"anzahlDerBefristetenVertraege\": 477,\n              \"fluktuation\": 57\n            }\n          }\n        }\n      },\n      \"sicherheitUndWeiterbildung\": {\n        \"sicherheitsmassnahmenFuerMitarbeiter\": \"Sicherheitsmaßnahme\",\n        \"unfallrate\": {\n          \"currentYear\": 2023,\n          \"yearlyData\": {\n            \"2019\": {\n              \"haeufigkeitsrateVonArbeitsunfaellenMitZeitverlust\": null\n            },\n            \"2020\": {\n              \"haeufigkeitsrateVonArbeitsunfaellenMitZeitverlust\": null\n            },\n            \"2021\": {\n              \"haeufigkeitsrateVonArbeitsunfaellenMitZeitverlust\": 8\n            },\n            \"2022\": {\n              \"haeufigkeitsrateVonArbeitsunfaellenMitZeitverlust\": 3\n            }\n          }\n        },\n        \"budgetFuerSchulungAusbildung\": {\n          \"currentYear\": 2023,\n          \"yearlyData\": {\n            \"2019\": {\n              \"budgetProMitarbeiter\": null\n            },\n            \"2020\": {\n              \"budgetProMitarbeiter\": null\n            },\n            \"2021\": {\n              \"budgetProMitarbeiter\": 500\n            },\n            \"2022\": {\n              \"budgetProMitarbeiter\": 1000\n            }\n          }\n        }\n      },\n      \"einkommensgleichheit\": {\n        \"ueberwachungDerEinkommensungleichheit\": {\n          \"currentYear\": 2023,\n          \"yearlyData\": {\n            \"2019\": {\n              \"unbereinigtesGeschlechtsspezifischesLohngefaelle\": null,\n              \"einkommensungleichheitsverhaeltnis\": null,\n              \"ceoEinkommensungleichheitsverhaeltnis\": null\n            },\n            \"2020\": {\n              \"unbereinigtesGeschlechtsspezifischesLohngefaelle\": null,\n              \"einkommensungleichheitsverhaeltnis\": null,\n              \"ceoEinkommensungleichheitsverhaeltnis\": null\n            },\n            \"2021\": {\n              \"unbereinigtesGeschlechtsspezifischesLohngefaelle\": 45,\n              \"einkommensungleichheitsverhaeltnis\": 23,\n              \"ceoEinkommensungleichheitsverhaeltnis\": 12\n            },\n            \"2022\": {\n              \"unbereinigtesGeschlechtsspezifischesLohngefaelle\": 34,\n              \"einkommensungleichheitsverhaeltnis\": 34,\n              \"ceoEinkommensungleichheitsverhaeltnis\": 76\n            }\n          }\n        },\n        \"massnahmenZurVerbesserungDerEinkommensungleichheit\": null\n      },\n      \"geschlechterdiversitaet\": {\n        \"mitarbeiterAufTopManagementEbene\": 2,\n        \"frauenAufTopManagementEbene\": 6,\n        \"mitgliederGeschaeftsfuehrung\": 4671,\n        \"frauenInDerGeschaeftsfuehrung\": 2,\n        \"definitionTopManagement\": \"Definition \",\n        \"einhaltungRechtlicherVorgaben\": null\n      },\n      \"audit\": {\n        \"auditsZurEinhaltungVonArbeitsstandards\": \"Yes\",\n        \"artDesAudits\": \"PruefungDurchDritte\",\n        \"auditErgebnisse\": \"\"\n      }\n    },\n    \"unternehmensfuehrungGovernance\": {\n      \"aufsichtsrat\": {\n        \"anzahlDerMitgliederImAufsichtsrat\": 34,\n        \"anzahlUnabhaengigerMitgliederImAufsichtsrat\": 23,\n        \"anzahlVonFrauenImAufsichtsrat\": 15\n      },\n      \"verguetungsausschuss\": {\n        \"anzahlDerMitgliederImVerguetungsausschuss\": 36,\n        \"anzahlUnabhaengigerMitgliederImVerguetungsausschuss\": null,\n        \"anzahlVonFrauenImVerguetungsausschuss\": null\n      },\n      \"nominierungsausschuss\": {\n        \"anzahlDerMitgliederImNominierungsausschuss\": 43,\n        \"anzahlUnabhaengigerMitgliederImNominierungsausschuss\": null,\n        \"anzahlVonFrauenImVerguetungsausschuss\": 23\n      },\n      \"pruefungsausschuss\": {\n        \"anzahlDerMitgliederImPruefungsausschuss\": 41,\n        \"anzahlUnabhaengigerMitgliederImPruefungsausschuss\": 35,\n        \"anzahlVonFrauenImPruefungsausschuss\": null\n      },\n      \"nachhaltigkeitsausschuss\": {\n        \"anzahlDerMitgliederImNachhaltigkeitsausschuss\": 12,\n        \"anzahlUnabhaengigerMitgliederImNachhaltigkeitsausschuss\": 4,\n        \"anzahlVonFrauenImNachhaltigkeitsausschuss\": 4\n      },\n      \"sonstige\": {\n        \"wirtschaftspruefer\": \"John Doe\",\n        \"trennungVonCeoOderVorsitzenden\": \"Yes\",\n        \"amtszeitBisZurTrennung\": \"4\"\n      },\n      \"stakeholder\": {\n        \"einbeziehungVonStakeholdern\": \"Yes\",\n        \"prozessDerEinbeziehungVonStakeholdern\": \"Prozess\",\n        \"mechanismenZurAusrichtungAufStakeholder\": null\n      },\n      \"unternehmensrichtlinien\": {\n        \"veroeffentlichteUnternehmensrichtlinien\": [\n          \"Verhaltenskodex\",\n          \"Zwangsarbeit\",\n          \"MgtVonUmweltgefahren\"\n        ],\n        \"weitereVeroeffentlicheUnternehmensrichtlinien\": \"Keine\"\n      },\n      \"lieferantenauswahl\": {\n        \"esgKriterienUndUeberwachungDerLieferanten\": \"Yes\",\n        \"auswahlkriterien\": null\n      }\n    }\n  }\n}"
      },
      "EsgQuestionnaireAllgemein": {
        "type": "object",
        "properties": {
          "esgZiele": {
            "nullable": true,
            "allOf": [
              {
                "$ref": "#/components/schemas/EsgQuestionnaireAllgemeinEsgZiele"
              }
            ]
          },
          "sektoren": {
            "nullable": true,
            "allOf": [
              {
                "$ref": "#/components/schemas/EsgQuestionnaireAllgemeinSektoren"
              }
            ]
          },
          "esgBerichte": {
            "nullable": true,
            "allOf": [
              {
                "$ref": "#/components/schemas/EsgQuestionnaireAllgemeinEsgBerichte"
              }
            ]
          },
          "akkreditierungen": {
            "nullable": true,
            "allOf": [
              {
                "$ref": "#/components/schemas/EsgQuestionnaireAllgemeinAkkreditierungen"
              }
            ]
          },
          "unGlobalConceptPrinzipien": {
            "nullable": true,
            "allOf": [
              {
                "$ref": "#/components/schemas/EsgQuestionnaireAllgemeinUnGlobalConceptPrinzipien"
              }
            ]
          },
          "oecdLeitsaetze": {
            "nullable": true,
            "allOf": [
              {
                "$ref": "#/components/schemas/EsgQuestionnaireAllgemeinOecdLeitsaetze"
              }
            ]
          },
          "sonstige": {
            "nullable": true,
            "allOf": [
              {
                "$ref": "#/components/schemas/EsgQuestionnaireAllgemeinSonstige"
              }
            ]
          },
          "fuehrungsstandards": {
            "nullable": true,
            "allOf": [
              {
                "$ref": "#/components/schemas/EsgQuestionnaireAllgemeinFuehrungsstandards"
              }
            ]
          },
          "rechtsstreitigkeiten": {
            "nullable": true,
            "allOf": [
              {
                "$ref": "#/components/schemas/EsgQuestionnaireAllgemeinRechtsstreitigkeiten"
              }
            ]
          },
          "rating": {
            "nullable": true,
            "allOf": [
              {
                "$ref": "#/components/schemas/EsgQuestionnaireAllgemeinRating"
              }
            ]
          },
          "anleihen": {
            "nullable": true,
            "allOf": [
              {
                "$ref": "#/components/schemas/EsgQuestionnaireAllgemeinAnleihen"
              }
            ]
          },
          "risiken": {
            "nullable": true,
            "allOf": [
              {
                "$ref": "#/components/schemas/EsgQuestionnaireAllgemeinRisiken"
              }
            ]
          }
        }
      },
      "EsgQuestionnaireAllgemeinAkkreditierungen": {
        "type": "object",
        "properties": {
          "iso14001": {
            "nullable": true,
            "allOf": [
              {
                "$ref": "#/components/schemas/BaseDataPointYesNo"
              }
            ]
          },
          "iso45001": {
            "nullable": true,
            "allOf": [
              {
                "$ref": "#/components/schemas/BaseDataPointYesNo"
              }
            ]
          },
          "iso27001": {
            "nullable": true,
            "allOf": [
              {
                "$ref": "#/components/schemas/BaseDataPointYesNo"
              }
            ]
          },
          "iso50001": {
            "nullable": true,
            "allOf": [
              {
                "$ref": "#/components/schemas/BaseDataPointYesNo"
              }
            ]
          },
          "weitereAkkreditierungen": {
            "type": "array",
            "nullable": true,
            "items": {
              "$ref": "#/components/schemas/BaseDataPointString"
            }
          }
        }
      },
      "EsgQuestionnaireAllgemeinAnleihen": {
        "type": "object",
        "properties": {
          "grueneSozialeUndOderNachhaltigeEmissionen": {
            "nullable": true,
            "allOf": [
              {
                "$ref": "#/components/schemas/YesNo"
              }
            ]
          },
          "ausstehendeGrueneSozialeUndOderNachhaltigeEmissionen": {
            "type": "number",
            "nullable": true
          },
          "sustainibilityLinkedDebt": {
            "nullable": true,
            "allOf": [
              {
                "$ref": "#/components/schemas/YesNo"
              }
            ]
          },
          "ausstehendeSustainibilityLinkedDebt": {
            "type": "number",
            "nullable": true
          }
        }
      },
      "EsgQuestionnaireAllgemeinEsgBerichte": {
        "type": "object",
        "properties": {
          "nachhaltigkeitsberichte": {
            "nullable": true,
            "allOf": [
              {
                "$ref": "#/components/schemas/YesNo"
              }
            ]
          },
          "frequenzDerBerichterstattung": {
            "nullable": true,
            "allOf": [
              {
                "$ref": "#/components/schemas/EsgQuestionnaireAllgemeinEsgberichteFrequenzDerBerichterstattungOptions"
              }
            ]
          },
          "aktuelleBerichte": {
            "type": "array",
            "nullable": true,
            "items": {
              "$ref": "#/components/schemas/BaseDataPointString"
            }
          }
        }
      },
      "EsgQuestionnaireAllgemeinEsgZiele": {
        "type": "object",
        "properties": {
          "existenzVonEsgZielen": {
            "nullable": true,
            "allOf": [
              {
                "$ref": "#/components/schemas/YesNo"
              }
            ]
          },
          "beschreibungDerEsgZiele": {
            "type": "string",
            "nullable": true
          },
          "investitionenInZielerreichung": {
            "type": "string",
            "nullable": true
          }
        }
      },
      "EsgQuestionnaireAllgemeinEsgberichteFrequenzDerBerichterstattungOptions": {
        "type": "string",
        "enum": [
          "Jaehrlich",
          "Halbjaehrlich",
          "Vierteljaehrlich",
          "Monatlich"
        ]
      },
      "EsgQuestionnaireAllgemeinFuehrungsstandards": {
        "type": "object",
        "properties": {
          "oekologischeSozialeFuehrungsstandardsOderPrinzipien": {
            "nullable": true,
            "allOf": [
              {
                "$ref": "#/components/schemas/YesNo"
              }
            ]
          },
          "anreizmechanismenFuerDasManagementUmwelt": {
            "nullable": true,
            "allOf": [
              {
                "$ref": "#/components/schemas/EsgQuestionnaireAllgemeinFuehrungsstandardsAnreizmechanismenFuerDasManagementUmweltOptions"
              }
            ]
          },
          "anreizmechanismenFuerDasManagementSoziales": {
            "nullable": true,
            "allOf": [
              {
                "$ref": "#/components/schemas/EsgQuestionnaireAllgemeinFuehrungsstandardsAnreizmechanismenFuerDasManagementSozialesOptions"
              }
            ]
          }
        }
      },
      "EsgQuestionnaireAllgemeinFuehrungsstandardsAnreizmechanismenFuerDasManagementSozialesOptions": {
        "type": "string",
        "enum": [
          "Nein",
          "JaAufsichtsrat",
          "JaGeschaeftsleitung",
          "JaAufsichtsratUndGeschaeftsleitung"
        ]
      },
      "EsgQuestionnaireAllgemeinFuehrungsstandardsAnreizmechanismenFuerDasManagementUmweltOptions": {
        "type": "string",
        "enum": [
          "Nein",
          "JaAufsichtsrat",
          "JaGeschaeftsleitung",
          "JaAufsichtsratUndGeschaeftsleitung"
        ]
      },
      "EsgQuestionnaireAllgemeinOecdLeitsaetze": {
        "type": "object",
        "properties": {
          "mechanismenZurUeberwachungDerEinhaltungDerOecdLeitsaetze": {
            "nullable": true,
            "allOf": [
              {
                "$ref": "#/components/schemas/YesNo"
              }
            ]
          },
          "richtlinienZurEinhaltungDerOecdLeitsaetze": {
            "type": "array",
            "nullable": true,
            "items": {
              "$ref": "#/components/schemas/BaseDataPointString"
            }
          },
          "erklaerungDerEinhaltungDerOecdLeitsaetze": {
            "type": "string",
            "nullable": true
          }
        }
      },
      "EsgQuestionnaireAllgemeinRating": {
        "type": "object",
        "properties": {
          "esgRating": {
            "nullable": true,
            "allOf": [
              {
                "$ref": "#/components/schemas/YesNo"
              }
            ]
          },
          "agentur": {
            "type": "string",
            "nullable": true
          },
          "ergebnis": {
            "type": "string",
            "nullable": true
          },
          "ratingbericht": {
            "nullable": true,
            "allOf": [
              {
                "$ref": "#/components/schemas/BaseDataPointYesNo"
              }
            ]
          },
          "kritischePunkte": {
            "type": "string",
            "nullable": true
          }
        }
      },
      "EsgQuestionnaireAllgemeinRechtsstreitigkeiten": {
        "type": "object",
        "properties": {
          "esgBezogeneRechtsstreitigkeiten": {
            "nullable": true,
            "allOf": [
              {
                "$ref": "#/components/schemas/YesNo"
              }
            ]
          },
          "rechtsstreitigkeitenMitBezugZuE": {
            "nullable": true,
            "allOf": [
              {
                "$ref": "#/components/schemas/YesNo"
              }
            ]
          },
          "statusZuE": {
            "nullable": true,
            "allOf": [
              {
                "$ref": "#/components/schemas/EsgQuestionnaireAllgemeinRechtsstreitigkeitenStatusZuEOptions"
              }
            ]
          },
          "einzelheitenZuDenRechtsstreitigkeitenZuE": {
            "type": "string",
            "nullable": true
          },
          "rechtsstreitigkeitenMitBezugZuS": {
            "nullable": true,
            "allOf": [
              {
                "$ref": "#/components/schemas/YesNo"
              }
            ]
          },
          "statusZuS": {
            "nullable": true,
            "allOf": [
              {
                "$ref": "#/components/schemas/EsgQuestionnaireAllgemeinRechtsstreitigkeitenStatusZuSOptions"
              }
            ]
          },
          "einzelheitenZuDenRechtsstreitigkeitenZuS": {
            "type": "string",
            "nullable": true
          },
          "rechtsstreitigkeitenMitBezugZuG": {
            "nullable": true,
            "allOf": [
              {
                "$ref": "#/components/schemas/YesNo"
              }
            ]
          },
          "statusZuG": {
            "nullable": true,
            "allOf": [
              {
                "$ref": "#/components/schemas/EsgQuestionnaireAllgemeinRechtsstreitigkeitenStatusZuGOptions"
              }
            ]
          },
          "einzelheitenZuDenRechtsstreitigkeitenZuG": {
            "type": "string",
            "nullable": true
          }
        }
      },
      "EsgQuestionnaireAllgemeinRechtsstreitigkeitenStatusZuEOptions": {
        "type": "string",
        "enum": [
          "Offen",
          "Geklaert"
        ]
      },
      "EsgQuestionnaireAllgemeinRechtsstreitigkeitenStatusZuGOptions": {
        "type": "string",
        "enum": [
          "Offen",
          "Geklaert"
        ]
      },
      "EsgQuestionnaireAllgemeinRechtsstreitigkeitenStatusZuSOptions": {
        "type": "string",
        "enum": [
          "Offen",
          "Geklaert"
        ]
      },
      "EsgQuestionnaireAllgemeinRisiken": {
        "type": "object",
        "properties": {
          "wichtigsteESUndGRisikenUndBewertung": {
            "type": "string",
            "nullable": true
          },
          "hindernisseBeimUmgangMitEsgBedenken": {
            "type": "string",
            "nullable": true
          }
        }
      },
      "EsgQuestionnaireAllgemeinSektoren": {
        "type": "object",
        "properties": {
          "sektorenMitHohenKlimaauswirkungen": {
            "nullable": true,
            "allOf": [
              {
                "$ref": "#/components/schemas/YesNo"
              }
            ]
          },
          "auflistungDerSektoren": {
            "type": "array",
            "nullable": true,
            "items": {
              "$ref": "#/components/schemas/AuflistungDerSektorenOptions"
            }
          }
        }
      },
      "EsgQuestionnaireAllgemeinSonstige": {
        "type": "object",
        "properties": {
          "ausrichtungAufDieUnSdgsUndAktivesVerfolgen": {
            "type": "string",
            "nullable": true
          },
          "ausschlusslistenAufBasisVonEsgKriterien": {
            "nullable": true,
            "allOf": [
              {
                "$ref": "#/components/schemas/YesNo"
              }
            ]
          },
          "ausschlusslisten": {
            "type": "string",
            "nullable": true
          }
        }
      },
      "EsgQuestionnaireAllgemeinUnGlobalConceptPrinzipien": {
        "type": "object",
        "properties": {
          "mechanismenZurUeberwachungDerEinhaltungDerUngcp": {
            "nullable": true,
            "allOf": [
              {
                "$ref": "#/components/schemas/YesNo"
              }
            ]
          },
          "richtlinienZurEinhaltungDerUngcp": {
            "type": "array",
            "nullable": true,
            "items": {
              "$ref": "#/components/schemas/BaseDataPointString"
            }
          },
          "erklaerungDerEinhaltungDerUngcp": {
            "type": "string",
            "nullable": true
          }
        }
      },
      "EsgQuestionnaireData": {
        "required": [
          "general"
        ],
        "type": "object",
        "properties": {
          "general": {
            "$ref": "#/components/schemas/EsgQuestionnaireGeneral"
          },
          "allgemein": {
            "nullable": true,
            "allOf": [
              {
                "$ref": "#/components/schemas/EsgQuestionnaireAllgemein"
              }
            ]
          },
          "umwelt": {
            "nullable": true,
            "allOf": [
              {
                "$ref": "#/components/schemas/EsgQuestionnaireUmwelt"
              }
            ]
          },
          "soziales": {
            "nullable": true,
            "allOf": [
              {
                "$ref": "#/components/schemas/EsgQuestionnaireSoziales"
              }
            ]
          },
          "unternehmensfuehrungGovernance": {
            "nullable": true,
            "allOf": [
              {
                "$ref": "#/components/schemas/EsgQuestionnaireUnternehmensfuehrungGovernance"
              }
            ]
          }
        }
      },
      "EsgQuestionnaireGeneral": {
        "required": [
          "masterData"
        ],
        "type": "object",
        "properties": {
          "masterData": {
            "$ref": "#/components/schemas/EsgQuestionnaireGeneralMasterData"
          }
        }
      },
      "EsgQuestionnaireGeneralMasterData": {
        "required": [
          "berichtspflichtUndEinwilligungZurVeroeffentlichung"
        ],
        "type": "object",
        "properties": {
          "berichtspflichtUndEinwilligungZurVeroeffentlichung": {
            "$ref": "#/components/schemas/YesNo"
          },
          "gueltigkeitsDatum": {
            "type": "string",
            "format": "date",
            "nullable": true
          }
        }
      },
      "EsgQuestionnaireSoziales": {
        "type": "object",
        "properties": {
          "unternehmensstrukturaenderungen": {
            "nullable": true,
            "allOf": [
              {
                "$ref": "#/components/schemas/EsgQuestionnaireSozialesUnternehmensstrukturaenderungen"
              }
            ]
          },
          "sicherheitUndWeiterbildung": {
            "nullable": true,
            "allOf": [
              {
                "$ref": "#/components/schemas/EsgQuestionnaireSozialesSicherheitUndWeiterbildung"
              }
            ]
          },
          "einkommensgleichheit": {
            "nullable": true,
            "allOf": [
              {
                "$ref": "#/components/schemas/EsgQuestionnaireSozialesEinkommensgleichheit"
              }
            ]
          },
          "geschlechterdiversitaet": {
            "nullable": true,
            "allOf": [
              {
                "$ref": "#/components/schemas/EsgQuestionnaireSozialesGeschlechterdiversitaet"
              }
            ]
          },
          "audit": {
            "nullable": true,
            "allOf": [
              {
                "$ref": "#/components/schemas/EsgQuestionnaireSozialesAudit"
              }
            ]
          }
        }
      },
      "EsgQuestionnaireSozialesAudit": {
        "type": "object",
        "properties": {
          "auditsZurEinhaltungVonArbeitsstandards": {
            "nullable": true,
            "allOf": [
              {
                "$ref": "#/components/schemas/YesNo"
              }
            ]
          },
          "artDesAudits": {
            "nullable": true,
            "allOf": [
              {
                "$ref": "#/components/schemas/EsgQuestionnaireSozialesAuditArtDesAuditsOptions"
              }
            ]
          },
          "auditErgebnisse": {
            "type": "string",
            "nullable": true
          }
        }
      },
      "EsgQuestionnaireSozialesAuditArtDesAuditsOptions": {
        "type": "string",
        "enum": [
          "InterneAnhoerung",
          "PruefungDurchDritte",
          "SowohlInternAlsAuchVonDrittanbietern"
        ]
      },
      "EsgQuestionnaireSozialesEinkommensgleichheit": {
        "type": "object",
        "properties": {
          "ueberwachungDerEinkommensungleichheit": {
            "nullable": true,
            "allOf": [
              {
                "$ref": "#/components/schemas/YearlyTimeseriesDataUeberwachungDerEinkommensungleichheitValues"
              }
            ]
          },
          "massnahmenZurVerbesserungDerEinkommensungleichheit": {
            "type": "string",
            "nullable": true
          }
        }
      },
      "EsgQuestionnaireSozialesGeschlechterdiversitaet": {
        "type": "object",
        "properties": {
          "mitarbeiterAufTopManagementEbene": {
            "type": "integer",
            "nullable": true
          },
          "frauenAufTopManagementEbene": {
            "type": "integer",
            "nullable": true
          },
          "mitgliederGeschaeftsfuehrung": {
            "type": "integer",
            "nullable": true
          },
          "frauenInDerGeschaeftsfuehrung": {
            "type": "integer",
            "nullable": true
          },
          "definitionTopManagement": {
            "type": "string",
            "nullable": true
          },
          "einhaltungRechtlicherVorgaben": {
            "type": "string",
            "nullable": true
          }
        }
      },
      "EsgQuestionnaireSozialesSicherheitUndWeiterbildung": {
        "type": "object",
        "properties": {
          "sicherheitsmassnahmenFuerMitarbeiter": {
            "type": "string",
            "nullable": true
          },
          "unfallrate": {
            "nullable": true,
            "allOf": [
              {
                "$ref": "#/components/schemas/YearlyTimeseriesDataUnfallrateValues"
              }
            ]
          },
          "budgetFuerSchulungAusbildung": {
            "nullable": true,
            "allOf": [
              {
                "$ref": "#/components/schemas/YearlyTimeseriesDataBudgetFuerSchulungAusbildungValues"
              }
            ]
          }
        }
      },
      "EsgQuestionnaireSozialesUnternehmensstrukturaenderungen": {
        "type": "object",
        "properties": {
          "vorhandenseinKuerzlicherAenderungenDerUnternehmensstruktur": {
            "nullable": true,
            "allOf": [
              {
                "$ref": "#/components/schemas/YesNo"
              }
            ]
          },
          "anzahlUnbefristeterVertraegeInDeutschland": {
            "type": "integer",
            "nullable": true
          },
          "anzahlDerVonEinemVerkaufBetroffenenUnbefristetenVertraegeInDeutschland": {
            "type": "integer",
            "nullable": true
          },
          "anzahlDerVonEinerAkquisitionBetroffenenUnbefristetenVertraegeInDeutschland": {
            "type": "integer",
            "nullable": true
          },
          "anzahlUnbefristeterVertraegeInDerGesamtgruppe": {
            "type": "integer",
            "nullable": true
          },
          "anzahlDerVonEinemVerkaufBetroffenenUnbefristetenVertraegeInDerGesamtgruppe": {
            "type": "integer",
            "nullable": true
          },
          "anzahlDerVonEinerAkquisitionBetroffenenUnbefristetenVertraegeInDerGesamtgruppe": {
            "type": "integer",
            "nullable": true
          },
          "auswirkungenAufAnteilBefristerVertraegeUndFluktuation": {
            "nullable": true,
            "allOf": [
              {
                "$ref": "#/components/schemas/YearlyTimeseriesDataAuswirkungenAufAnteilBefristerVertraegeUndFluktuationValues"
              }
            ]
          }
        }
      },
      "EsgQuestionnaireUmwelt": {
        "type": "object",
        "properties": {
          "treibhausgasemissionen": {
            "nullable": true,
            "allOf": [
              {
                "$ref": "#/components/schemas/EsgQuestionnaireUmweltTreibhausgasemissionen"
              }
            ]
          },
          "produktion": {
            "nullable": true,
            "allOf": [
              {
                "$ref": "#/components/schemas/EsgQuestionnaireUmweltProduktion"
              }
            ]
          },
          "energieverbrauch": {
            "nullable": true,
            "allOf": [
              {
                "$ref": "#/components/schemas/EsgQuestionnaireUmweltEnergieverbrauch"
              }
            ]
          },
          "energieeffizienzImmobilienanlagen": {
            "nullable": true,
            "allOf": [
              {
                "$ref": "#/components/schemas/EsgQuestionnaireUmweltEnergieeffizienzImmobilienanlagen"
              }
            ]
          },
          "wasserverbrauch": {
            "nullable": true,
            "allOf": [
              {
                "$ref": "#/components/schemas/EsgQuestionnaireUmweltWasserverbrauch"
              }
            ]
          },
          "abfallproduktion": {
            "nullable": true,
            "allOf": [
              {
                "$ref": "#/components/schemas/EsgQuestionnaireUmweltAbfallproduktion"
              }
            ]
          },
          "biodiversitaet": {
            "nullable": true,
            "allOf": [
              {
                "$ref": "#/components/schemas/EsgQuestionnaireUmweltBiodiversitaet"
              }
            ]
          },
          "fossileBrennstoffe": {
            "nullable": true,
            "allOf": [
              {
                "$ref": "#/components/schemas/EsgQuestionnaireUmweltFossileBrennstoffe"
              }
            ]
          },
          "taxonomie": {
            "nullable": true,
            "allOf": [
              {
                "$ref": "#/components/schemas/EsgQuestionnaireUmweltTaxonomie"
              }
            ]
          }
        }
      },
      "EsgQuestionnaireUmweltAbfallproduktion": {
        "type": "object",
        "properties": {
          "berichterstattungAbfallproduktion": {
            "nullable": true,
            "allOf": [
              {
                "$ref": "#/components/schemas/YearlyTimeseriesDataBerichterstattungAbfallproduktionValues"
              }
            ]
          },
          "unternehmensGruppenStrategieBzglAbfallproduktion": {
            "type": "string",
            "nullable": true
          },
          "recyclingImProduktionsprozess": {
            "nullable": true,
            "allOf": [
              {
                "$ref": "#/components/schemas/YearlyTimeseriesDataRecyclingImProduktionsprozessValues"
              }
            ]
          },
          "gefaehrlicherAbfall": {
            "type": "string",
            "nullable": true
          }
        }
      },
      "EsgQuestionnaireUmweltBiodiversitaet": {
        "type": "object",
        "properties": {
          "negativeAktivitaetenFuerDieBiologischeVielfalt": {
            "nullable": true,
            "allOf": [
              {
                "$ref": "#/components/schemas/YesNo"
              }
            ]
          },
          "negativeMassnahmenFuerDieBiologischeVielfalt": {
            "type": "string",
            "nullable": true
          },
          "positiveAktivitaetenFuerDieBiologischeVielfalt": {
            "nullable": true,
            "allOf": [
              {
                "$ref": "#/components/schemas/YesNo"
              }
            ]
          },
          "positiveMassnahmenFuerDieBiologischeVielfalt": {
            "type": "string",
            "nullable": true
          }
        }
      },
      "EsgQuestionnaireUmweltEnergieeffizienzImmobilienanlagen": {
        "type": "object",
        "properties": {
          "berichterstattungEnergieverbrauchVonImmobilienvermoegen": {
            "nullable": true,
            "allOf": [
              {
                "$ref": "#/components/schemas/YearlyTimeseriesDataBerichterstattungEnergieverbrauchVonImmobilienvermoegenValues"
              }
            ]
          },
          "unternehmensGruppenStrategieBzglEnergieeffizientenImmobilienanlagen": {
            "type": "string",
            "nullable": true
          }
        }
      },
      "EsgQuestionnaireUmweltEnergieverbrauch": {
        "type": "object",
        "properties": {
          "berichterstattungEnergieverbrauch": {
            "nullable": true,
            "allOf": [
              {
                "$ref": "#/components/schemas/YearlyTimeseriesDataBerichterstattungEnergieverbrauchValues"
              }
            ]
          },
          "unternehmensGruppenStrategieBzglEnergieverbrauch": {
            "type": "string",
            "nullable": true
          }
        }
      },
      "EsgQuestionnaireUmweltFossileBrennstoffe": {
        "type": "object",
        "properties": {
          "einnahmenAusFossilenBrennstoffen": {
            "nullable": true,
            "allOf": [
              {
                "$ref": "#/components/schemas/YesNo"
              }
            ]
          },
          "berichterstattungEinnahmenAusFossilenBrennstoffen": {
            "nullable": true,
            "allOf": [
              {
                "$ref": "#/components/schemas/YearlyTimeseriesDataBerichterstattungEinnahmenAusFossilenBrennstoffenValues"
              }
            ]
          }
        }
      },
      "EsgQuestionnaireUmweltProduktion": {
        "type": "object",
        "properties": {
          "produkteZurVerringerungDerUmweltbelastung": {
            "nullable": true,
            "allOf": [
              {
                "$ref": "#/components/schemas/YesNo"
              }
            ]
          },
          "verringerungenDerUmweltbelastung": {
            "type": "string",
            "nullable": true
          },
          "oekologischerMindestStandardFuerProduktionsprozesse": {
            "nullable": true,
            "allOf": [
              {
                "$ref": "#/components/schemas/YesNo"
              }
            ]
          }
        }
      },
      "EsgQuestionnaireUmweltTaxonomie": {
        "type": "object",
        "properties": {
          "taxonomieBerichterstattung": {
            "nullable": true,
            "allOf": [
              {
                "$ref": "#/components/schemas/EsgQuestionnaireUmweltTaxonomieTaxonomieBerichterstattungOptions"
              }
            ]
          },
          "euTaxonomieKompassAktivitaeten": {
            "type": "array",
            "nullable": true,
            "items": {
              "$ref": "#/components/schemas/Activity"
            }
          },
          "umsatzInvestitionsaufwandFuerNachhaltigeAktivitaeten": {
            "nullable": true,
            "allOf": [
              {
                "$ref": "#/components/schemas/YearlyTimeseriesDataUmsatzInvestitionsaufwandFuerNachhaltigeAktivitaetenValues"
              }
            ]
          }
        }
      },
      "EsgQuestionnaireUmweltTaxonomieTaxonomieBerichterstattungOptions": {
        "type": "string",
        "enum": [
          "Nfrd",
          "Csrd"
        ]
      },
      "EsgQuestionnaireUmweltTreibhausgasemissionen": {
        "type": "object",
        "properties": {
          "treibhausgasBerichterstattungUndPrognosen": {
            "nullable": true,
            "allOf": [
              {
                "$ref": "#/components/schemas/YearlyTimeseriesDataTreibhausgasBerichterstattungUndPrognosenValues"
              }
            ]
          },
          "treibhausgasEmissionsintensitaetDerUnternehmenInDieInvestiertWird": {
            "type": "string",
            "nullable": true
          },
          "strategieUndZieleZurReduzierungVonTreibhausgasEmissionen": {
            "type": "string",
            "nullable": true
          }
        }
      },
      "EsgQuestionnaireUmweltWasserverbrauch": {
        "type": "object",
        "properties": {
          "berichterstattungWasserverbrauch": {
            "nullable": true,
            "allOf": [
              {
                "$ref": "#/components/schemas/YearlyTimeseriesDataBerichterstattungWasserverbrauchValues"
              }
            ]
          },
          "unternehmensGruppenStrategieBzglWasserverbrauch": {
            "type": "string",
            "nullable": true
          }
        }
      },
      "EsgQuestionnaireUnternehmensfuehrungGovernance": {
        "type": "object",
        "properties": {
          "aufsichtsrat": {
            "nullable": true,
            "allOf": [
              {
                "$ref": "#/components/schemas/EsgQuestionnaireUnternehmensfuehrunggovernanceAufsichtsrat"
              }
            ]
          },
          "verguetungsausschuss": {
            "nullable": true,
            "allOf": [
              {
                "$ref": "#/components/schemas/EsgQuestionnaireUnternehmensfuehrunggovernanceVerguetungsausschuss"
              }
            ]
          },
          "nominierungsausschuss": {
            "nullable": true,
            "allOf": [
              {
                "$ref": "#/components/schemas/EsgQuestionnaireUnternehmensfuehrunggovernanceNominierungsausschuss"
              }
            ]
          },
          "pruefungsausschuss": {
            "nullable": true,
            "allOf": [
              {
                "$ref": "#/components/schemas/EsgQuestionnaireUnternehmensfuehrunggovernancePruefungsausschuss"
              }
            ]
          },
          "nachhaltigkeitsausschuss": {
            "nullable": true,
            "allOf": [
              {
                "$ref": "#/components/schemas/EsgQuestionnaireUnternehmensfuehrunggovernanceNachhaltigkeitsausschuss"
              }
            ]
          },
          "sonstige": {
            "nullable": true,
            "allOf": [
              {
                "$ref": "#/components/schemas/EsgQuestionnaireUnternehmensfuehrunggovernanceSonstige"
              }
            ]
          },
          "stakeholder": {
            "nullable": true,
            "allOf": [
              {
                "$ref": "#/components/schemas/EsgQuestionnaireUnternehmensfuehrunggovernanceStakeholder"
              }
            ]
          },
          "unternehmensrichtlinien": {
            "nullable": true,
            "allOf": [
              {
                "$ref": "#/components/schemas/EsgQuestionnaireUnternehmensfuehrunggovernanceUnternehmensrichtlinien"
              }
            ]
          },
          "lieferantenauswahl": {
            "nullable": true,
            "allOf": [
              {
                "$ref": "#/components/schemas/EsgQuestionnaireUnternehmensfuehrunggovernanceLieferantenauswahl"
              }
            ]
          }
        }
      },
      "EsgQuestionnaireUnternehmensfuehrunggovernanceAufsichtsrat": {
        "type": "object",
        "properties": {
          "anzahlDerMitgliederImAufsichtsrat": {
            "type": "integer",
            "nullable": true
          },
          "anzahlUnabhaengigerMitgliederImAufsichtsrat": {
            "type": "integer",
            "nullable": true
          },
          "anzahlVonFrauenImAufsichtsrat": {
            "type": "integer",
            "nullable": true
          }
        }
      },
      "EsgQuestionnaireUnternehmensfuehrunggovernanceLieferantenauswahl": {
        "type": "object",
        "properties": {
          "esgKriterienUndUeberwachungDerLieferanten": {
            "nullable": true,
            "allOf": [
              {
                "$ref": "#/components/schemas/YesNo"
              }
            ]
          },
          "auswahlkriterien": {
            "type": "string",
            "nullable": true
          }
        }
      },
      "EsgQuestionnaireUnternehmensfuehrunggovernanceNachhaltigkeitsausschuss": {
        "type": "object",
        "properties": {
          "anzahlDerMitgliederImNachhaltigkeitsausschuss": {
            "type": "integer",
            "nullable": true
          },
          "anzahlUnabhaengigerMitgliederImNachhaltigkeitsausschuss": {
            "type": "integer",
            "nullable": true
          },
          "anzahlVonFrauenImNachhaltigkeitsausschuss": {
            "type": "integer",
            "nullable": true
          }
        }
      },
      "EsgQuestionnaireUnternehmensfuehrunggovernanceNominierungsausschuss": {
        "type": "object",
        "properties": {
          "anzahlDerMitgliederImNominierungsausschuss": {
            "type": "integer",
            "nullable": true
          },
          "anzahlUnabhaengigerMitgliederImNominierungsausschuss": {
            "type": "integer",
            "nullable": true
          },
          "anzahlVonFrauenImVerguetungsausschuss": {
            "type": "integer",
            "nullable": true
          }
        }
      },
      "EsgQuestionnaireUnternehmensfuehrunggovernancePruefungsausschuss": {
        "type": "object",
        "properties": {
          "anzahlDerMitgliederImPruefungsausschuss": {
            "type": "integer",
            "nullable": true
          },
          "anzahlUnabhaengigerMitgliederImPruefungsausschuss": {
            "type": "integer",
            "nullable": true
          },
          "anzahlVonFrauenImPruefungsausschuss": {
            "type": "integer",
            "nullable": true
          }
        }
      },
      "EsgQuestionnaireUnternehmensfuehrunggovernanceSonstige": {
        "type": "object",
        "properties": {
          "wirtschaftspruefer": {
            "type": "string",
            "nullable": true
          },
          "trennungVonCeoOderVorsitzenden": {
            "nullable": true,
            "allOf": [
              {
                "$ref": "#/components/schemas/YesNo"
              }
            ]
          },
          "amtszeitBisZurTrennung": {
            "type": "integer",
            "nullable": true
          }
        }
      },
      "EsgQuestionnaireUnternehmensfuehrunggovernanceStakeholder": {
        "type": "object",
        "properties": {
          "einbeziehungVonStakeholdern": {
            "nullable": true,
            "allOf": [
              {
                "$ref": "#/components/schemas/YesNo"
              }
            ]
          },
          "prozessDerEinbeziehungVonStakeholdern": {
            "type": "string",
            "nullable": true
          },
          "mechanismenZurAusrichtungAufStakeholder": {
            "type": "string",
            "nullable": true
          }
        }
      },
      "EsgQuestionnaireUnternehmensfuehrunggovernanceUnternehmensrichtlinien": {
        "type": "object",
        "properties": {
          "veroeffentlichteUnternehmensrichtlinien": {
            "type": "array",
            "nullable": true,
            "items": {
              "$ref": "#/components/schemas/VeroeffentlichteUnternehmensrichtlinienOptions"
            }
          },
          "weitereVeroeffentlicheUnternehmensrichtlinien": {
            "type": "string",
            "nullable": true
          }
        }
      },
      "EsgQuestionnaireUnternehmensfuehrunggovernanceVerguetungsausschuss": {
        "type": "object",
        "properties": {
          "anzahlDerMitgliederImVerguetungsausschuss": {
            "type": "integer",
            "nullable": true
          },
          "anzahlUnabhaengigerMitgliederImVerguetungsausschuss": {
            "type": "integer",
            "nullable": true
          },
          "anzahlVonFrauenImVerguetungsausschuss": {
            "type": "integer",
            "nullable": true
          }
        }
      },
      "RecyclingImProduktionsprozessValues": {
        "type": "object",
        "properties": {
          "prozentRecycelteWerkstoffeImProduktionsprozess": {
            "type": "number",
            "nullable": true
          }
        }
      },
      "TreibhausgasBerichterstattungUndPrognosenValues": {
        "type": "object",
        "properties": {
          "scope1": {
            "type": "number",
            "nullable": true
          },
          "scope2": {
            "type": "number",
            "nullable": true
          },
          "scope3": {
            "type": "number",
            "nullable": true
          }
        }
      },
      "UeberwachungDerEinkommensungleichheitValues": {
        "type": "object",
        "properties": {
          "unbereinigtesGeschlechtsspezifischesLohngefaelle": {
            "type": "number",
            "nullable": true
          },
          "einkommensungleichheitsverhaeltnis": {
            "type": "number",
            "nullable": true
          },
          "ceoEinkommensungleichheitsverhaeltnis": {
            "type": "number",
            "nullable": true
          }
        }
      },
      "UmsatzInvestitionsaufwandFuerNachhaltigeAktivitaetenValues": {
        "type": "object",
        "properties": {
          "taxonomieGeeignetNachProzentUmsatz": {
            "type": "number",
            "nullable": true
          },
          "taxonomieGeeignetNachProzentCapex": {
            "type": "number",
            "nullable": true
          },
          "taxonomieKonformNachProzentUmsatz": {
            "type": "number",
            "nullable": true
          },
          "taxonomieKonformNachProzentCapex": {
            "type": "number",
            "nullable": true
          }
        }
      },
      "UnfallrateValues": {
        "type": "object",
        "properties": {
          "haeufigkeitsrateVonArbeitsunfaellenMitZeitverlust": {
            "type": "number",
            "nullable": true
          }
        }
      },
      "VeroeffentlichteUnternehmensrichtlinienOptions": {
        "type": "string",
        "enum": [
          "AntiKorruption",
          "Verhaltenskodex",
          "Interessenkonflikte",
          "Datenschutz",
          "DiversitaetAndInklusion",
          "FaireBehandlungVonKunden",
          "Zwangsarbeit",
          "GesundheitUndSicherheit",
          "MgtVonUmweltgefahren",
          "VerantwortungsvollesMarketing",
          "Whistleblowing",
          "Other"
        ]
      },
      "YearlyTimeseriesDataAuswirkungenAufAnteilBefristerVertraegeUndFluktuationValues": {
        "required": [
          "currentYear",
          "yearlyData"
        ],
        "type": "object",
        "properties": {
          "currentYear": {
            "type": "integer",
            "format": "int32"
          },
          "yearlyData": {
            "type": "object",
            "additionalProperties": {
              "$ref": "#/components/schemas/AuswirkungenAufAnteilBefristerVertraegeUndFluktuationValues"
            }
          }
        }
      },
      "YearlyTimeseriesDataBerichterstattungAbfallproduktionValues": {
        "required": [
          "currentYear",
          "yearlyData"
        ],
        "type": "object",
        "properties": {
          "currentYear": {
            "type": "integer",
            "format": "int32"
          },
          "yearlyData": {
            "type": "object",
            "additionalProperties": {
              "$ref": "#/components/schemas/BerichterstattungAbfallproduktionValues"
            }
          }
        }
      },
      "YearlyTimeseriesDataBerichterstattungEinnahmenAusFossilenBrennstoffenValues": {
        "required": [
          "currentYear",
          "yearlyData"
        ],
        "type": "object",
        "properties": {
          "currentYear": {
            "type": "integer",
            "format": "int32"
          },
          "yearlyData": {
            "type": "object",
            "additionalProperties": {
              "$ref": "#/components/schemas/BerichterstattungEinnahmenAusFossilenBrennstoffenValues"
            }
          }
        }
      },
      "YearlyTimeseriesDataBerichterstattungEnergieverbrauchValues": {
        "required": [
          "currentYear",
          "yearlyData"
        ],
        "type": "object",
        "properties": {
          "currentYear": {
            "type": "integer",
            "format": "int32"
          },
          "yearlyData": {
            "type": "object",
            "additionalProperties": {
              "$ref": "#/components/schemas/BerichterstattungEnergieverbrauchValues"
            }
          }
        }
      },
      "YearlyTimeseriesDataBerichterstattungEnergieverbrauchVonImmobilienvermoegenValues": {
        "required": [
          "currentYear",
          "yearlyData"
        ],
        "type": "object",
        "properties": {
          "currentYear": {
            "type": "integer",
            "format": "int32"
          },
          "yearlyData": {
            "type": "object",
            "additionalProperties": {
              "$ref": "#/components/schemas/BerichterstattungEnergieverbrauchVonImmobilienvermoegenValues"
            }
          }
        }
      },
      "YearlyTimeseriesDataBerichterstattungWasserverbrauchValues": {
        "required": [
          "currentYear",
          "yearlyData"
        ],
        "type": "object",
        "properties": {
          "currentYear": {
            "type": "integer",
            "format": "int32"
          },
          "yearlyData": {
            "type": "object",
            "additionalProperties": {
              "$ref": "#/components/schemas/BerichterstattungWasserverbrauchValues"
            }
          }
        }
      },
      "YearlyTimeseriesDataBudgetFuerSchulungAusbildungValues": {
        "required": [
          "currentYear",
          "yearlyData"
        ],
        "type": "object",
        "properties": {
          "currentYear": {
            "type": "integer",
            "format": "int32"
          },
          "yearlyData": {
            "type": "object",
            "additionalProperties": {
              "$ref": "#/components/schemas/BudgetFuerSchulungAusbildungValues"
            }
          }
        }
      },
      "YearlyTimeseriesDataRecyclingImProduktionsprozessValues": {
        "required": [
          "currentYear",
          "yearlyData"
        ],
        "type": "object",
        "properties": {
          "currentYear": {
            "type": "integer",
            "format": "int32"
          },
          "yearlyData": {
            "type": "object",
            "additionalProperties": {
              "$ref": "#/components/schemas/RecyclingImProduktionsprozessValues"
            }
          }
        }
      },
      "YearlyTimeseriesDataTreibhausgasBerichterstattungUndPrognosenValues": {
        "required": [
          "currentYear",
          "yearlyData"
        ],
        "type": "object",
        "properties": {
          "currentYear": {
            "type": "integer",
            "format": "int32"
          },
          "yearlyData": {
            "type": "object",
            "additionalProperties": {
              "$ref": "#/components/schemas/TreibhausgasBerichterstattungUndPrognosenValues"
            }
          }
        }
      },
      "YearlyTimeseriesDataUeberwachungDerEinkommensungleichheitValues": {
        "required": [
          "currentYear",
          "yearlyData"
        ],
        "type": "object",
        "properties": {
          "currentYear": {
            "type": "integer",
            "format": "int32"
          },
          "yearlyData": {
            "type": "object",
            "additionalProperties": {
              "$ref": "#/components/schemas/UeberwachungDerEinkommensungleichheitValues"
            }
          }
        }
      },
      "YearlyTimeseriesDataUmsatzInvestitionsaufwandFuerNachhaltigeAktivitaetenValues": {
        "required": [
          "currentYear",
          "yearlyData"
        ],
        "type": "object",
        "properties": {
          "currentYear": {
            "type": "integer",
            "format": "int32"
          },
          "yearlyData": {
            "type": "object",
            "additionalProperties": {
              "$ref": "#/components/schemas/UmsatzInvestitionsaufwandFuerNachhaltigeAktivitaetenValues"
            }
          }
        }
      },
      "YearlyTimeseriesDataUnfallrateValues": {
        "required": [
          "currentYear",
          "yearlyData"
        ],
        "type": "object",
        "properties": {
          "currentYear": {
            "type": "integer",
            "format": "int32"
          },
          "yearlyData": {
            "type": "object",
            "additionalProperties": {
              "$ref": "#/components/schemas/UnfallrateValues"
            }
          }
        }
      },
      "CompanyInformationPatch": {
        "type": "object",
        "properties": {
          "companyName": {
            "type": "string",
            "nullable": true
          },
          "companyAlternativeNames": {
            "type": "array",
            "nullable": true,
            "items": {
              "type": "string"
            }
          },
          "companyContactDetails": {
            "type": "array",
            "nullable": true,
            "items": {
              "type": "string"
            }
          },
          "companyLegalForm": {
            "type": "string",
            "nullable": true
          },
          "headquarters": {
            "type": "string",
            "nullable": true
          },
          "headquartersPostalCode": {
            "type": "string",
            "nullable": true
          },
          "sector": {
            "type": "string",
            "nullable": true
          },
          "sectorCodeWz": {
            "type": "string",
            "nullable": true
          },
          "identifiers": {
            "type": "object",
            "additionalProperties": {
              "type": "array",
              "example": {
                "Lei": [
                  "ExampleLei"
                ]
              },
              "items": {
                "type": "string",
                "example": "{\"Lei\":[\"ExampleLei\"]}"
              }
            },
            "nullable": true,
            "example": {
              "Lei": [
                "ExampleLei"
              ]
            }
          },
          "countryCode": {
            "type": "string",
            "nullable": true
          },
          "isTeaserCompany": {
            "type": "boolean",
            "nullable": true
          },
          "website": {
            "type": "string",
            "nullable": true
          },
          "parentCompanyLei": {
            "type": "string",
            "nullable": true
          }
        }
      },
      "IdentifierType": {
        "type": "string",
        "enum": [
          "Lei",
          "Isin",
          "PermId",
          "Ticker",
          "Duns",
          "CompanyRegistrationNumber",
          "VatNumber"
        ]
      },
      "DataMetaInformationForMyDatasets": {
        "required": [
          "companyId",
          "companyName",
          "dataId",
          "dataType",
          "qualityStatus",
          "reportingPeriod",
          "uploadTime"
        ],
        "type": "object",
        "properties": {
          "companyId": {
            "type": "string"
          },
          "dataId": {
            "type": "string"
          },
          "companyName": {
            "type": "string"
          },
          "dataType": {
            "$ref": "#/components/schemas/DataTypeEnum"
          },
          "reportingPeriod": {
            "type": "string"
          },
          "qualityStatus": {
            "$ref": "#/components/schemas/QaStatus"
          },
          "currentlyActive": {
            "type": "boolean",
            "nullable": true
          },
          "uploadTime": {
            "type": "integer",
            "format": "int64"
          }
        }
      },
      "DataAndMetaInformationVsmeData": {
        "required": [
          "data",
          "metaInfo"
        ],
        "type": "object",
        "properties": {
          "metaInfo": {
            "$ref": "#/components/schemas/DataMetaInformation"
          },
          "data": {
            "$ref": "#/components/schemas/VsmeData"
          }
        }
      },
      "DataAndMetaInformationSfdrData": {
        "required": [
          "data",
          "metaInfo"
        ],
        "type": "object",
        "properties": {
          "metaInfo": {
            "$ref": "#/components/schemas/DataMetaInformation"
          },
          "data": {
            "$ref": "#/components/schemas/SfdrData"
          }
        }
      },
      "DataAndMetaInformationPathwaysToParisData": {
        "required": [
          "data",
          "metaInfo"
        ],
        "type": "object",
        "properties": {
          "metaInfo": {
            "$ref": "#/components/schemas/DataMetaInformation"
          },
          "data": {
            "$ref": "#/components/schemas/PathwaysToParisData"
          }
        }
      },
      "DataAndMetaInformationLksgData": {
        "required": [
          "data",
          "metaInfo"
        ],
        "type": "object",
        "properties": {
          "metaInfo": {
            "$ref": "#/components/schemas/DataMetaInformation"
          },
          "data": {
            "$ref": "#/components/schemas/LksgData"
          }
        }
      },
      "DataAndMetaInformationHeimathafenData": {
        "required": [
          "data",
          "metaInfo"
        ],
        "type": "object",
        "properties": {
          "metaInfo": {
            "$ref": "#/components/schemas/DataMetaInformation"
          },
          "data": {
            "$ref": "#/components/schemas/HeimathafenData"
          }
        }
      },
      "DataAndMetaInformationEutaxonomyNonFinancialsData": {
        "required": [
          "data",
          "metaInfo"
        ],
        "type": "object",
        "properties": {
          "metaInfo": {
            "$ref": "#/components/schemas/DataMetaInformation"
          },
          "data": {
            "$ref": "#/components/schemas/EutaxonomyNonFinancialsData"
          }
        }
      },
      "DataAndMetaInformationEuTaxonomyDataForFinancials": {
        "required": [
          "data",
          "metaInfo"
        ],
        "type": "object",
        "properties": {
          "metaInfo": {
            "$ref": "#/components/schemas/DataMetaInformation"
          },
          "data": {
            "$ref": "#/components/schemas/EuTaxonomyDataForFinancials"
          }
        }
      },
      "DataAndMetaInformationEsgQuestionnaireData": {
        "required": [
          "data",
          "metaInfo"
        ],
        "type": "object",
        "properties": {
          "metaInfo": {
            "$ref": "#/components/schemas/DataMetaInformation"
          },
          "data": {
            "$ref": "#/components/schemas/EsgQuestionnaireData"
          }
        }
      },
      "BasicCompanyInformation": {
        "required": [
          "companyId",
          "companyName",
          "countryCode",
          "headquarters"
        ],
        "type": "object",
        "properties": {
<<<<<<< HEAD
          "lei": {
            "type": "string",
            "nullable": true
=======
          "companyName": {
            "type": "string"
          },
          "companyId": {
            "type": "string"
          },
          "countryCode": {
            "type": "string"
>>>>>>> 67b3d5b0
          },
          "headquarters": {
            "type": "string"
          },
          "sector": {
            "type": "string",
            "nullable": true
          },
<<<<<<< HEAD
          "companyName": {
            "type": "string"
          },
          "companyId": {
            "type": "string"
          },
          "headquarters": {
            "type": "string"
          },
          "countryCode": {
            "type": "string"
=======
          "lei": {
            "type": "string",
            "nullable": true
>>>>>>> 67b3d5b0
          }
        }
      },
      "AggregatedFrameworkDataSummary": {
        "required": [
          "numberOfProvidedReportingPeriods"
        ],
        "type": "object",
        "properties": {
          "numberOfProvidedReportingPeriods": {
            "type": "integer",
            "format": "int64"
          }
        }
      },
      "CompanyIdAndName": {
        "required": [
          "companyId",
          "companyName"
        ],
        "type": "object",
        "properties": {
          "companyName": {
            "type": "string"
          },
          "companyId": {
            "type": "string"
          }
        }
      },
      "CompanyAvailableDistinctValues": {
        "required": [
          "countryCodes",
          "sectors"
        ],
        "type": "object",
        "properties": {
          "countryCodes": {
            "uniqueItems": true,
            "type": "array",
            "items": {
              "type": "string"
            }
          },
          "sectors": {
            "uniqueItems": true,
            "type": "array",
            "items": {
              "type": "string"
            }
          }
        }
      },
      "CompanyId": {
        "required": [
          "companyId"
        ],
        "type": "object",
        "properties": {
          "companyId": {
            "type": "string"
          }
        }
      },
      "Link": {
        "type": "object",
        "properties": {
          "href": {
            "type": "string",
            "nullable": true
          },
          "templated": {
            "type": "boolean",
            "nullable": true
          }
        }
      },
      "DataTypeEnum": {
        "type": "string",
        "enum": [
          "eutaxonomy-financials",
          "eutaxonomy-non-financials",
          "lksg",
          "p2p",
          "sfdr",
          "vsme",
          "esg-questionnaire",
          "heimathafen"
        ]
      },
      "ErrorDetails": {
        "required": [
          "errorType",
          "httpStatus",
          "message",
          "summary"
        ],
        "type": "object",
        "properties": {
          "errorType": {
            "type": "string"
          },
          "summary": {
            "type": "string"
          },
          "message": {
            "type": "string"
          },
          "httpStatus": {
            "type": "number"
          },
          "metaInformation": {
            "type": "object"
          }
        }
      },
      "ErrorResponse": {
        "required": [
          "errors"
        ],
        "type": "object",
        "properties": {
          "errors": {
            "type": "array",
            "items": {
              "$ref": "#/components/schemas/ErrorDetails"
            }
          }
        }
      }
    },
    "securitySchemes": {
      "default-bearer-auth": {
        "type": "http",
        "in": "header",
        "scheme": "bearer"
      },
      "default-oauth": {
        "type": "oauth2",
        "flows": {
          "authorizationCode": {
            "authorizationUrl": "/keycloak/realms/datalandsecurity/protocol/openid-connect/auth",
            "tokenUrl": "/keycloak/realms/datalandsecurity/protocol/openid-connect/token",
            "scopes": {}
          }
        }
      }
    }
  }
}<|MERGE_RESOLUTION|>--- conflicted
+++ resolved
@@ -14572,45 +14572,25 @@
         ],
         "type": "object",
         "properties": {
-<<<<<<< HEAD
-          "lei": {
-            "type": "string",
-            "nullable": true
-=======
+          "companyId": {
+            "type": "string"
+          },
+          "companyId": {
+            "type": "string"
+          },
+          "countryCode": {
+            "type": "string"
+          },
+          "sector": {
+            "type": "string",
+            "nullable": true
+          },
           "companyName": {
             "type": "string"
           },
-          "companyId": {
-            "type": "string"
-          },
-          "countryCode": {
-            "type": "string"
->>>>>>> 67b3d5b0
-          },
-          "headquarters": {
-            "type": "string"
-          },
-          "sector": {
-            "type": "string",
-            "nullable": true
-          },
-<<<<<<< HEAD
-          "companyName": {
-            "type": "string"
-          },
-          "companyId": {
-            "type": "string"
-          },
-          "headquarters": {
-            "type": "string"
-          },
-          "countryCode": {
-            "type": "string"
-=======
           "lei": {
             "type": "string",
             "nullable": true
->>>>>>> 67b3d5b0
           }
         }
       },
