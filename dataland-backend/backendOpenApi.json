--- conflicted
+++ resolved
@@ -5546,143 +5546,6 @@
           "Greater50"
         ]
       },
-<<<<<<< HEAD
-      "Activity": {
-        "type": "string",
-        "enum": [
-          "Afforestation",
-          "RehabilitationAndRestorationOfForestsIncludingReforestationAndNaturalForestRegenerationAfterAnExtremeEvent",
-          "ForestManagement",
-          "ConservationForestry",
-          "RestorationOfWetlands",
-          "ManufactureOfRenewableEnergyTechnologies",
-          "ManufactureOfEquipmentForTheProductionAndUseOfHydrogen",
-          "ManufactureOfLowCarbonTechnologiesForTransport",
-          "ManufactureOfBatteries",
-          "ManufactureOfEnergyEfficiencyEquipmentForBuildings",
-          "ManufactureOfOtherLowCarbonTechnologies",
-          "ManufactureOfCement",
-          "ManufactureOfAluminium",
-          "ManufactureOfIronAndSteel",
-          "ManufactureOfHydrogen",
-          "ManufactureOfCarbonBlack",
-          "ManufactureOfSodaAsh",
-          "ManufactureOfChlorine",
-          "ManufactureOfOrganicBasicChemicals",
-          "ManufactureOfAnhydrousAmmonia",
-          "ManufactureOfNitricAcid",
-          "ManufactureOfPlasticsInPrimaryForm",
-          "ElectricityGenerationUsingSolarPhotovoltaicTechnology",
-          "ElectricityGenerationUsingConcentratedSolarPowerCspTechnology",
-          "ElectricityGenerationFromWindPower",
-          "ElectricityGenerationFromOceanEnergyTechnologies",
-          "ElectricityGenerationFromHydropower",
-          "ElectricityGenerationFromGeothermalEnergy",
-          "ElectricityGenerationFromRenewableNonFossilGaseousAndLiquidFuels",
-          "ElectricityGenerationFromBioenergy",
-          "TransmissionAndDistributionOfElectricity",
-          "StorageOfElectricity",
-          "StorageOfThermalEnergy",
-          "StorageOfHydrogen",
-          "ManufactureOfBiogasAndBiofuelsForUseInTransportAndOfBioliquids",
-          "TransmissionAndDistributionNetworksForRenewableAndLowCarbonGases",
-          "DistrictHeatingCoolingDistribution",
-          "InstallationAndOperationOfElectricHeatPumps",
-          "CogenerationOfHeatCoolAndPowerFromSolarEnergy",
-          "CogenerationOfHeatCoolAndPowerFromGeothermalEnergy",
-          "CogenerationOfHeatCoolAndPowerFromRenewableNonFossilGaseousAndLiquidFuels",
-          "CogenerationOfHeatCoolAndPowerFromBioenergy",
-          "ProductionOfHeatCoolFromSolarThermalHeating",
-          "ProductionOfHeatCoolFromGeothermalEnergy",
-          "ProductionOfHeatCoolFromRenewableNonFossilGaseousAndLiquidFuels",
-          "ProductionOfHeatCoolFromBioenergy",
-          "ProductionOfHeatCoolUsingWasteHeat",
-          "PreCommercialStagesOfAdvancedTechnologiesToProduceEnergyFromNuclearProcessesWithMinimalWasteFromTheFuelCycle",
-          "ConstructionAndSafeOperationOfNewNuclearPowerPlantsForTheGenerationOfElectricityAndOrHeatIncludingForHydrogenProductionUsingBestAvailableTechnologies",
-          "ElectricityGenerationFromNuclearEnergyInExistingInstallations",
-          "ElectricityGenerationFromFossilGaseousFuels",
-          "HighEfficiencyCoGenerationOfHeatCoolAndPowerFromFossilGaseousFuels",
-          "ProductionOfHeatCoolFromFossilGaseousFuelsInAnEfficientDistrictHeatingAndCoolingSystem",
-          "ConstructionExtensionAndOperationOfWaterCollectionTreatmentAndSupplySystems",
-          "RenewalOfWaterCollectionTreatmentAndSupplySystems",
-          "ConstructionExtensionAndOperationOfWasteWaterCollectionAndTreatment",
-          "RenewalOfWasteWaterCollectionAndTreatment",
-          "CollectionAndTransportOfNonHazardousWasteInSourceSegregatedFractions",
-          "AnaerobicDigestionOfSewageSludge",
-          "AnaerobicDigestionOfBioWaste",
-          "CompostingOfBioWaste",
-          "MaterialRecoveryFromNonHazardousWaste",
-          "LandfillGasCaptureAndUtilisation",
-          "TransportOfCo2",
-          "UndergroundPermanentGeologicalStorageOfCo2",
-          "PassengerInterurbanRailTransport",
-          "FreightRailTransport",
-          "UrbanAndSuburbanTransportRoadPassengerTransport",
-          "OperationOfPersonalMobilityDevicesCycleLogistics",
-          "TransportByMotorbikesPassengerCarsAndLightCommercialVehicles",
-          "FreightTransportServicesByRoad",
-          "InlandPassengerWaterTransport",
-          "InlandFreightWaterTransport",
-          "RetrofittingOfInlandWaterPassengerAndFreightTransport",
-          "SeaAndCoastalFreightWaterTransportVesselsForPortOperationsAndAuxiliaryActivities",
-          "SeaAndCoastalPassengerWaterTransport",
-          "RetrofittingOfSeaAndCoastalFreightAndPassengerWaterTransport",
-          "InfrastructureForPersonalMobilityCycleLogistics",
-          "InfrastructureForRailTransport",
-          "InfrastructureEnablingLowCarbonRoadTransportAndPublicTransport",
-          "InfrastructureEnablingLowCarbonWaterTransport",
-          "LowCarbonAirportInfrastructure",
-          "ConstructionOfNewBuildings",
-          "RenovationOfExistingBuildings",
-          "InstallationMaintenanceAndRepairOfEnergyEfficiencyEquipment",
-          "InstallationMaintenanceAndRepairOfChargingStationsForElectricVehiclesInBuildingsAndParkingSpacesAttachedToBuildings",
-          "InstallationMaintenanceAndRepairOfInstrumentsAndDevicesForMeasuringRegulationAndControllingEnergyPerformanceOfBuildings",
-          "InstallationMaintenanceAndRepairOfRenewableEnergyTechnologies",
-          "AcquisitionAndOwnershipOfBuildings",
-          "DataProcessingHostingAndRelatedActivities",
-          "DataDrivenSolutionsForGhgEmissionsReductions",
-          "CloseToMarketResearchDevelopmentAndInnovation",
-          "ResearchDevelopmentAndInnovationForDirectAirCaptureOfCo2",
-          "ProfessionalServicesRelatedToEnergyPerformanceOfBuildings",
-          "InfrastructureEnablingRoadTransportAndPublicTransport",
-          "InfrastructureForWaterTransport",
-          "AirportInfrastructure",
-          "ComputerProgrammingConsultancyAndRelatedActivities",
-          "ProgrammingAndBroadcastingActivities",
-          "EngineeringActivitiesAndRelatedTechnicalConsultancyDedicatedToAdaptationToClimateChange",
-          "NonLifeInsuranceUnderwritingOfClimateRelatedPerils",
-          "Reinsurance",
-          "Education",
-          "ResidentialCareActivities",
-          "CreativeArtsAndEntertainmentActivities",
-          "LibrariesArchivesMuseumsAndCulturalActivities",
-          "MotionPictureVideoAndTelevisionProgrammeProductionSoundRecordingAndMusicPublishingActivities"
-        ]
-      },
-      "AssuranceData": {
-        "required": [
-          "assurance"
-        ],
-        "type": "object",
-        "properties": {
-          "assurance": {
-            "type": "string",
-            "enum": [
-              "None",
-              "LimitedAssurance",
-              "ReasonableAssurance"
-            ]
-          },
-          "provider": {
-            "type": "string"
-          },
-          "dataSource": {
-            "$ref": "#/components/schemas/CompanyReportReference"
-          }
-        }
-      },
-=======
->>>>>>> cf029f21
       "CompanyAssociatedDataEuTaxonomyDataForNonFinancials": {
         "required": [
           "companyId",
@@ -5702,6 +5565,29 @@
           }
         }
       },
+      "DataPointAbsoluteAndPercentageBigDecimal": {
+        "required": [
+          "quality"
+        ],
+        "type": "object",
+        "properties": {
+          "valueAsPercentage": {
+            "type": "number"
+          },
+          "quality": {
+            "$ref": "#/components/schemas/QualityOptions"
+          },
+          "dataSource": {
+            "$ref": "#/components/schemas/CompanyReportReference"
+          },
+          "comment": {
+            "type": "string"
+          },
+          "valueAsAbsolute": {
+            "type": "number"
+          }
+        }
+      },
       "DataPointOneValueBigDecimal": {
         "required": [
           "quality"
@@ -5722,113 +5608,18 @@
           }
         }
       },
-      "EuTaxonomyActivity": {
-        "type": "object",
-        "properties": {
-          "activityName": {
-            "$ref": "#/components/schemas/Activity"
-          },
-          "naceCodes": {
-            "type": "array",
-            "items": {
-              "type": "string"
-            }
-          },
-          "share": {
-            "$ref": "#/components/schemas/FinancialShare"
-          }
-        }
-      },
-      "EuTaxonomyAlignedActivity": {
-        "type": "object",
-        "properties": {
-          "activityName": {
-            "$ref": "#/components/schemas/Activity"
-          },
-          "naceCodes": {
-            "type": "array",
-            "items": {
-              "type": "string"
-            }
-          },
-          "share": {
-            "$ref": "#/components/schemas/FinancialShare"
-          },
-          "substantialContributionCriteria": {
-            "type": "object",
-            "additionalProperties": {
-              "type": "number"
-            }
-          },
-          "dnshCriteria": {
-            "type": "object",
-            "additionalProperties": {
-              "$ref": "#/components/schemas/YesNo"
-            }
-          },
-          "minimumSafeguards": {
-            "$ref": "#/components/schemas/YesNo"
-          }
-        }
-      },
       "EuTaxonomyDataForNonFinancials": {
         "type": "object",
         "properties": {
-          "general": {
-            "$ref": "#/components/schemas/EuTaxonomyGeneral"
+          "capex": {
+            "$ref": "#/components/schemas/EuTaxonomyDetailsPerCashFlowType"
+          },
+          "opex": {
+            "$ref": "#/components/schemas/EuTaxonomyDetailsPerCashFlowType"
           },
           "revenue": {
             "$ref": "#/components/schemas/EuTaxonomyDetailsPerCashFlowType"
           },
-          "capex": {
-            "$ref": "#/components/schemas/EuTaxonomyDetailsPerCashFlowType"
-          },
-          "opex": {
-            "$ref": "#/components/schemas/EuTaxonomyDetailsPerCashFlowType"
-          }
-        }
-      },
-      "EuTaxonomyDetailsPerCashFlowType": {
-        "type": "object",
-        "properties": {
-          "totalAmount": {
-            "$ref": "#/components/schemas/DataPointOneValueBigDecimal"
-          },
-          "totalNonEligibleShare": {
-            "$ref": "#/components/schemas/FinancialShare"
-          },
-          "totalEligibleShare": {
-            "$ref": "#/components/schemas/FinancialShare"
-          },
-          "totalNonAlignedShare": {
-            "$ref": "#/components/schemas/FinancialShare"
-          },
-          "nonAlignedActivities": {
-            "type": "array",
-            "items": {
-              "$ref": "#/components/schemas/EuTaxonomyActivity"
-            }
-          },
-          "totalAlignedShare": {
-            "$ref": "#/components/schemas/FinancialShare"
-          },
-          "alignedActivities": {
-            "type": "array",
-            "items": {
-              "$ref": "#/components/schemas/EuTaxonomyAlignedActivity"
-            }
-          },
-          "enablingAlignedShare": {
-            "type": "number"
-          },
-          "transitionalAlignedShare": {
-            "type": "number"
-          }
-        }
-      },
-      "EuTaxonomyGeneral": {
-        "type": "object",
-        "properties": {
           "fiscalYearDeviation": {
             "$ref": "#/components/schemas/FiscalYearDeviation"
           },
@@ -5859,17 +5650,17 @@
           }
         }
       },
-      "FinancialShare": {
-        "type": "object",
-        "properties": {
-          "percentage": {
-            "type": "number"
-          },
-          "absoluteShare": {
-            "type": "number"
-          },
-          "currency": {
-            "type": "string"
+      "EuTaxonomyDetailsPerCashFlowType": {
+        "type": "object",
+        "properties": {
+          "totalAmount": {
+            "$ref": "#/components/schemas/DataPointOneValueBigDecimal"
+          },
+          "alignedData": {
+            "$ref": "#/components/schemas/DataPointAbsoluteAndPercentageBigDecimal"
+          },
+          "eligibleData": {
+            "$ref": "#/components/schemas/DataPointAbsoluteAndPercentageBigDecimal"
           }
         }
       },
@@ -6279,10 +6070,10 @@
         ],
         "type": "object",
         "properties": {
+          "companyName": {
+            "type": "string"
+          },
           "companyId": {
-            "type": "string"
-          },
-          "companyName": {
             "type": "string"
           }
         }
