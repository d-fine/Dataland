--- conflicted
+++ resolved
@@ -10424,6 +10424,1009 @@
           "methodikZurMessungDesSignifikantenBeitragsZuEinemGesellschaftlichenZiel": {
             "type": "string",
             "nullable": true
+          }
+        }
+      },
+      "AmountWithCurrency": {
+        "type": "object",
+        "properties": {
+          "amount": {
+            "type": "number",
+            "nullable": true
+          },
+          "currency": {
+            "type": "string",
+            "nullable": true
+          }
+        }
+      },
+      "AssuranceDataPoint": {
+        "required": [
+          "value"
+        ],
+        "type": "object",
+        "properties": {
+          "value": {
+            "type": "string",
+            "enum": [
+              "None",
+              "LimitedAssurance",
+              "ReasonableAssurance"
+            ]
+          },
+          "dataSource": {
+            "nullable": true,
+            "allOf": [
+              {
+                "$ref": "#/components/schemas/ExtendedDocumentReference"
+              }
+            ]
+          },
+          "provider": {
+            "type": "string",
+            "nullable": true
+          }
+        }
+      },
+      "CompanyAssociatedDataEutaxonomyNonFinancialsData": {
+        "required": [
+          "companyId",
+          "data",
+          "reportingPeriod"
+        ],
+        "type": "object",
+        "properties": {
+          "companyId": {
+            "type": "string"
+          },
+          "reportingPeriod": {
+            "type": "string"
+          },
+          "data": {
+            "$ref": "#/components/schemas/EutaxonomyNonFinancialsData"
+          }
+        }
+      },
+      "EutaxonomyNonFinancialsCapex": {
+        "type": "object",
+        "properties": {
+          "totalAmount": {
+            "nullable": true,
+            "allOf": [
+              {
+                "$ref": "#/components/schemas/CurrencyDataPoint"
+              }
+            ]
+          },
+          "nonEligibleShare": {
+            "nullable": true,
+            "allOf": [
+              {
+                "$ref": "#/components/schemas/EutaxonomyNonFinancialsCapexNonEligibleShare"
+              }
+            ]
+          },
+          "eligibleShare": {
+            "nullable": true,
+            "allOf": [
+              {
+                "$ref": "#/components/schemas/EutaxonomyNonFinancialsCapexEligibleShare"
+              }
+            ]
+          },
+          "nonAlignedShare": {
+            "nullable": true,
+            "allOf": [
+              {
+                "$ref": "#/components/schemas/EutaxonomyNonFinancialsCapexNonAlignedShare"
+              }
+            ]
+          },
+          "alignedShare": {
+            "nullable": true,
+            "allOf": [
+              {
+                "$ref": "#/components/schemas/EutaxonomyNonFinancialsCapexAlignedShare"
+              }
+            ]
+          },
+          "substantialContributionToClimateChangeMitigationInPercent": {
+            "type": "number",
+            "nullable": true
+          },
+          "substantialContributionToClimateChangeAdaptationInPercent": {
+            "type": "number",
+            "nullable": true
+          },
+          "substantialContributionToSustainableUseAndProtectionOfWaterAndMarineResourcesInPercent": {
+            "type": "number",
+            "nullable": true
+          },
+          "substantialContributionToTransitionToACircularEconomyInPercent": {
+            "type": "number",
+            "nullable": true
+          },
+          "substantialContributionToPollutionPreventionAndControlInPercent": {
+            "type": "number",
+            "nullable": true
+          },
+          "substantialContributionToProtectionAndRestorationOfBiodiversityAndEcosystemsInPercent": {
+            "type": "number",
+            "nullable": true
+          },
+          "enablingShareInPercent": {
+            "type": "number",
+            "nullable": true
+          },
+          "transitionalShareInPercent": {
+            "type": "number",
+            "nullable": true
+          }
+        }
+      },
+      "EutaxonomyNonFinancialsCapexAlignedShare": {
+        "type": "object",
+        "properties": {
+          "relativeShareInPercent": {
+            "type": "number",
+            "nullable": true
+          },
+          "absoluteShare": {
+            "nullable": true,
+            "allOf": [
+              {
+                "$ref": "#/components/schemas/AmountWithCurrency"
+              }
+            ]
+          }
+        }
+      },
+      "EutaxonomyNonFinancialsCapexEligibleShare": {
+        "type": "object",
+        "properties": {
+          "relativeShareInPercent": {
+            "type": "number",
+            "nullable": true
+          },
+          "absoluteShare": {
+            "nullable": true,
+            "allOf": [
+              {
+                "$ref": "#/components/schemas/AmountWithCurrency"
+              }
+            ]
+          }
+        }
+      },
+      "EutaxonomyNonFinancialsCapexNonAlignedShare": {
+        "type": "object",
+        "properties": {
+          "relativeShareInPercent": {
+            "type": "number",
+            "nullable": true
+          },
+          "absoluteShare": {
+            "nullable": true,
+            "allOf": [
+              {
+                "$ref": "#/components/schemas/AmountWithCurrency"
+              }
+            ]
+          }
+        }
+      },
+      "EutaxonomyNonFinancialsCapexNonEligibleShare": {
+        "type": "object",
+        "properties": {
+          "relativeShareInPercent": {
+            "type": "number",
+            "nullable": true
+          },
+          "absoluteShare": {
+            "nullable": true,
+            "allOf": [
+              {
+                "$ref": "#/components/schemas/AmountWithCurrency"
+              }
+            ]
+          }
+        }
+      },
+      "EutaxonomyNonFinancialsData": {
+        "type": "object",
+        "properties": {
+          "general": {
+            "nullable": true,
+            "allOf": [
+              {
+                "$ref": "#/components/schemas/EutaxonomyNonFinancialsGeneral"
+              }
+            ]
+          },
+          "revenue": {
+            "nullable": true,
+            "allOf": [
+              {
+                "$ref": "#/components/schemas/EutaxonomyNonFinancialsRevenue"
+              }
+            ]
+          },
+          "capex": {
+            "nullable": true,
+            "allOf": [
+              {
+                "$ref": "#/components/schemas/EutaxonomyNonFinancialsCapex"
+              }
+            ]
+          },
+          "opex": {
+            "nullable": true,
+            "allOf": [
+              {
+                "$ref": "#/components/schemas/EutaxonomyNonFinancialsOpex"
+              }
+            ]
+          }
+        }
+      },
+      "EutaxonomyNonFinancialsGeneral": {
+        "type": "object",
+        "properties": {
+          "fiscalYearDeviation": {
+            "nullable": true,
+            "allOf": [
+              {
+                "$ref": "#/components/schemas/EutaxonomyNonFinancialsGeneralFiscalYearDeviationOptions"
+              }
+            ]
+          },
+          "fiscalYearEnd": {
+            "type": "string",
+            "format": "date",
+            "nullable": true
+          },
+          "scopeOfEntities": {
+            "nullable": true,
+            "allOf": [
+              {
+                "$ref": "#/components/schemas/YesNoNa"
+              }
+            ]
+          },
+          "nfrdMandatory": {
+            "nullable": true,
+            "allOf": [
+              {
+                "$ref": "#/components/schemas/YesNo"
+              }
+            ]
+          },
+          "euTaxonomyActivityLevelReporting": {
+            "nullable": true,
+            "allOf": [
+              {
+                "$ref": "#/components/schemas/YesNo"
+              }
+            ]
+          },
+          "assurance": {
+            "nullable": true,
+            "allOf": [
+              {
+                "$ref": "#/components/schemas/AssuranceDataPoint"
+              }
+            ]
+          },
+          "numberOfEmployees": {
+            "type": "number",
+            "nullable": true
+          },
+          "referencedReports": {
+            "type": "object",
+            "nullable": true,
+            "example": {
+              "string": {
+                "fileReference": "string",
+                "fileName": "string",
+                "isGroupLevel": "Yes",
+                "reportDate": "2023-10-12",
+                "currency": "string"
+              }
+            }
+          }
+        }
+      },
+      "EutaxonomyNonFinancialsGeneralFiscalYearDeviationOptions": {
+        "type": "string",
+        "enum": [
+          "Deviation",
+          "NoDeviation"
+        ]
+      },
+      "EutaxonomyNonFinancialsOpex": {
+        "type": "object",
+        "properties": {
+          "totalAmount": {
+            "nullable": true,
+            "allOf": [
+              {
+                "$ref": "#/components/schemas/CurrencyDataPoint"
+              }
+            ]
+          },
+          "nonEligibleShare": {
+            "nullable": true,
+            "allOf": [
+              {
+                "$ref": "#/components/schemas/EutaxonomyNonFinancialsOpexNonEligibleShare"
+              }
+            ]
+          },
+          "eligibleShare": {
+            "nullable": true,
+            "allOf": [
+              {
+                "$ref": "#/components/schemas/EutaxonomyNonFinancialsOpexEligibleShare"
+              }
+            ]
+          },
+          "nonAlignedShare": {
+            "nullable": true,
+            "allOf": [
+              {
+                "$ref": "#/components/schemas/EutaxonomyNonFinancialsOpexNonAlignedShare"
+              }
+            ]
+          },
+          "alignedShare": {
+            "nullable": true,
+            "allOf": [
+              {
+                "$ref": "#/components/schemas/EutaxonomyNonFinancialsOpexAlignedShare"
+              }
+            ]
+          },
+          "substantialContributionToClimateChangeMitigationInPercent": {
+            "type": "number",
+            "nullable": true
+          },
+          "substantialContributionToClimateChangeAdaptationInPercent": {
+            "type": "number",
+            "nullable": true
+          },
+          "substantialContributionToSustainableUseAndProtectionOfWaterAndMarineResourcesInPercent": {
+            "type": "number",
+            "nullable": true
+          },
+          "substantialContributionToTransitionToACircularEconomyInPercent": {
+            "type": "number",
+            "nullable": true
+          },
+          "substantialContributionToPollutionPreventionAndControlInPercent": {
+            "type": "number",
+            "nullable": true
+          },
+          "substantialContributionToProtectionAndRestorationOfBiodiversityAndEcosystemsInPercent": {
+            "type": "number",
+            "nullable": true
+          },
+          "enablingShareInPercent": {
+            "type": "number",
+            "nullable": true
+          },
+          "transitionalShareInPercent": {
+            "type": "number",
+            "nullable": true
+          }
+        }
+      },
+      "EutaxonomyNonFinancialsOpexAlignedShare": {
+        "type": "object",
+        "properties": {
+          "relativeShareInPercent": {
+            "type": "number",
+            "nullable": true
+          },
+          "absoluteShare": {
+            "nullable": true,
+            "allOf": [
+              {
+                "$ref": "#/components/schemas/AmountWithCurrency"
+              }
+            ]
+          }
+        }
+      },
+      "EutaxonomyNonFinancialsOpexEligibleShare": {
+        "type": "object",
+        "properties": {
+          "relativeShareInPercent": {
+            "type": "number",
+            "nullable": true
+          },
+          "absoluteShare": {
+            "nullable": true,
+            "allOf": [
+              {
+                "$ref": "#/components/schemas/AmountWithCurrency"
+              }
+            ]
+          }
+        }
+      },
+      "EutaxonomyNonFinancialsOpexNonAlignedShare": {
+        "type": "object",
+        "properties": {
+          "relativeShareInPercent": {
+            "type": "number",
+            "nullable": true
+          },
+          "absoluteShare": {
+            "nullable": true,
+            "allOf": [
+              {
+                "$ref": "#/components/schemas/AmountWithCurrency"
+              }
+            ]
+          }
+        }
+      },
+      "EutaxonomyNonFinancialsOpexNonEligibleShare": {
+        "type": "object",
+        "properties": {
+          "relativeShareInPercent": {
+            "type": "number",
+            "nullable": true
+          },
+          "absoluteShare": {
+            "nullable": true,
+            "allOf": [
+              {
+                "$ref": "#/components/schemas/AmountWithCurrency"
+              }
+            ]
+          }
+        }
+      },
+      "EutaxonomyNonFinancialsRevenue": {
+        "type": "object",
+        "properties": {
+          "totalAmount": {
+            "nullable": true,
+            "allOf": [
+              {
+                "$ref": "#/components/schemas/CurrencyDataPoint"
+              }
+            ]
+          },
+          "nonEligibleShare": {
+            "nullable": true,
+            "allOf": [
+              {
+                "$ref": "#/components/schemas/EutaxonomyNonFinancialsRevenueNonEligibleShare"
+              }
+            ]
+          },
+          "eligibleShare": {
+            "nullable": true,
+            "allOf": [
+              {
+                "$ref": "#/components/schemas/EutaxonomyNonFinancialsRevenueEligibleShare"
+              }
+            ]
+          },
+          "nonAlignedShare": {
+            "nullable": true,
+            "allOf": [
+              {
+                "$ref": "#/components/schemas/EutaxonomyNonFinancialsRevenueNonAlignedShare"
+              }
+            ]
+          },
+          "alignedShare": {
+            "nullable": true,
+            "allOf": [
+              {
+                "$ref": "#/components/schemas/EutaxonomyNonFinancialsRevenueAlignedShare"
+              }
+            ]
+          },
+          "substantialContributionToClimateChangeMitigationInPercent": {
+            "type": "number",
+            "nullable": true
+          },
+          "substantialContributionToClimateChangeAdaptationInPercent": {
+            "type": "number",
+            "nullable": true
+          },
+          "substantialContributionToSustainableUseAndProtectionOfWaterAndMarineResourcesInPercent": {
+            "type": "number",
+            "nullable": true
+          },
+          "substantialContributionToTransitionToACircularEconomyInPercent": {
+            "type": "number",
+            "nullable": true
+          },
+          "substantialContributionToPollutionPreventionAndControlInPercent": {
+            "type": "number",
+            "nullable": true
+          },
+          "substantialContributionToProtectionAndRestorationOfBiodiversityAndEcosystemsInPercent": {
+            "type": "number",
+            "nullable": true
+          },
+          "enablingShareInPercent": {
+            "type": "number",
+            "nullable": true
+          },
+          "transitionalShareInPercent": {
+            "type": "number",
+            "nullable": true
+          }
+        }
+      },
+      "EutaxonomyNonFinancialsRevenueAlignedShare": {
+        "type": "object",
+        "properties": {
+          "relativeShareInPercent": {
+            "type": "number",
+            "nullable": true
+          },
+          "absoluteShare": {
+            "nullable": true,
+            "allOf": [
+              {
+                "$ref": "#/components/schemas/AmountWithCurrency"
+              }
+            ]
+          }
+        }
+      },
+      "EutaxonomyNonFinancialsRevenueEligibleShare": {
+        "type": "object",
+        "properties": {
+          "relativeShareInPercent": {
+            "type": "number",
+            "nullable": true
+          },
+          "absoluteShare": {
+            "nullable": true,
+            "allOf": [
+              {
+                "$ref": "#/components/schemas/AmountWithCurrency"
+              }
+            ]
+          }
+        }
+      },
+      "EutaxonomyNonFinancialsRevenueNonAlignedShare": {
+        "type": "object",
+        "properties": {
+          "relativeShareInPercent": {
+            "type": "number",
+            "nullable": true
+          },
+          "absoluteShare": {
+            "nullable": true,
+            "allOf": [
+              {
+                "$ref": "#/components/schemas/AmountWithCurrency"
+              }
+            ]
+          }
+        }
+      },
+      "EutaxonomyNonFinancialsRevenueNonEligibleShare": {
+        "type": "object",
+        "properties": {
+          "relativeShareInPercent": {
+            "type": "number",
+            "nullable": true
+          },
+          "absoluteShare": {
+            "nullable": true,
+            "allOf": [
+              {
+                "$ref": "#/components/schemas/AmountWithCurrency"
+              }
+            ]
+          }
+        }
+      },
+      "CompanyAssociatedDataEuTaxonomyDataForFinancials": {
+        "required": [
+          "companyId",
+          "data",
+          "reportingPeriod"
+        ],
+        "type": "object",
+        "properties": {
+          "companyId": {
+            "type": "string"
+          },
+          "reportingPeriod": {
+            "type": "string"
+          },
+          "data": {
+            "$ref": "#/components/schemas/EuTaxonomyDataForFinancials"
+          }
+        }
+      },
+      "CompanyReport": {
+        "required": [
+          "fileReference"
+        ],
+        "type": "object",
+        "properties": {
+          "fileReference": {
+            "type": "string"
+          },
+          "fileName": {
+            "type": "string",
+            "nullable": true
+          },
+          "isGroupLevel": {
+            "nullable": true,
+            "allOf": [
+              {
+                "$ref": "#/components/schemas/YesNoNa"
+              }
+            ]
+          },
+          "reportDate": {
+            "type": "string",
+            "format": "date",
+            "nullable": true
+          },
+          "currency": {
+            "type": "string",
+            "nullable": true
+          }
+        },
+        "example": {
+          "string": {
+            "fileReference": "string",
+            "fileName": "string",
+            "isGroupLevel": "Yes",
+            "reportDate": "2023-10-12",
+            "currency": "string"
+          }
+        }
+      },
+      "CreditInstitutionKpis": {
+        "type": "object",
+        "properties": {
+          "tradingPortfolioInPercent": {
+            "nullable": true,
+            "allOf": [
+              {
+                "$ref": "#/components/schemas/ExtendedDataPointBigDecimal"
+              }
+            ]
+          },
+          "interbankLoansInPercent": {
+            "nullable": true,
+            "allOf": [
+              {
+                "$ref": "#/components/schemas/ExtendedDataPointBigDecimal"
+              }
+            ]
+          },
+          "tradingPortfolioAndInterbankLoansInPercent": {
+            "nullable": true,
+            "allOf": [
+              {
+                "$ref": "#/components/schemas/ExtendedDataPointBigDecimal"
+              }
+            ]
+          },
+          "greenAssetRatioInPercent": {
+            "nullable": true,
+            "allOf": [
+              {
+                "$ref": "#/components/schemas/ExtendedDataPointBigDecimal"
+              }
+            ]
+          }
+        }
+      },
+      "EligibilityKpis": {
+        "type": "object",
+        "properties": {
+          "taxonomyEligibleActivityInPercent": {
+            "nullable": true,
+            "allOf": [
+              {
+                "$ref": "#/components/schemas/ExtendedDataPointBigDecimal"
+              }
+            ]
+          },
+          "taxonomyNonEligibleActivityInPercent": {
+            "nullable": true,
+            "allOf": [
+              {
+                "$ref": "#/components/schemas/ExtendedDataPointBigDecimal"
+              }
+            ]
+          },
+          "derivativesInPercent": {
+            "nullable": true,
+            "allOf": [
+              {
+                "$ref": "#/components/schemas/ExtendedDataPointBigDecimal"
+              }
+            ]
+          },
+          "banksAndIssuersInPercent": {
+            "nullable": true,
+            "allOf": [
+              {
+                "$ref": "#/components/schemas/ExtendedDataPointBigDecimal"
+              }
+            ]
+          },
+          "investmentNonNfrdInPercent": {
+            "nullable": true,
+            "allOf": [
+              {
+                "$ref": "#/components/schemas/ExtendedDataPointBigDecimal"
+              }
+            ]
+          }
+        },
+        "example": {
+          "CreditInstitution": {
+            "taxonomyEligibleActivityInPercent": {
+              "value": 0,
+              "quality": "Audited",
+              "dataSource": {
+                "page": 0,
+                "tagName": "string",
+                "fileName": "string",
+                "fileReference": "string"
+              },
+              "comment": "string"
+            }
+          },
+          "InsuranceOrReinsurance": {
+            "taxonomyEligibleActivityInPercent": {
+              "value": 0,
+              "quality": "Audited",
+              "dataSource": {
+                "page": 0,
+                "tagName": "string",
+                "fileName": "string",
+                "fileReference": "string"
+              },
+              "comment": "string"
+            }
+          },
+          "AssetManagement": {
+            "taxonomyEligibleActivityInPercent": {
+              "value": 0,
+              "quality": "Audited",
+              "dataSource": {
+                "page": 0,
+                "tagName": "string",
+                "fileName": "string",
+                "fileReference": "string"
+              },
+              "comment": "string"
+            }
+          },
+          "InvestmentFirm": {
+            "taxonomyEligibleActivityInPercent": {
+              "value": 0,
+              "quality": "Audited",
+              "dataSource": {
+                "page": 0,
+                "tagName": "string",
+                "fileName": "string",
+                "fileReference": "string"
+              },
+              "comment": "string"
+            }
+          }
+        }
+      },
+      "EuTaxonomyDataForFinancials": {
+        "type": "object",
+        "properties": {
+          "financialServicesTypes": {
+            "type": "array",
+            "nullable": true,
+            "items": {
+              "type": "string",
+              "enum": [
+                "CreditInstitution",
+                "InsuranceOrReinsurance",
+                "AssetManagement",
+                "InvestmentFirm"
+              ]
+            }
+          },
+          "eligibilityKpis": {
+            "type": "object",
+            "additionalProperties": {
+              "$ref": "#/components/schemas/EligibilityKpis"
+            },
+            "nullable": true,
+            "example": {
+              "CreditInstitution": {
+                "taxonomyEligibleActivityInPercent": {
+                  "value": 0,
+                  "quality": "Audited",
+                  "dataSource": {
+                    "page": 0,
+                    "tagName": "string",
+                    "fileName": "string",
+                    "fileReference": "string"
+                  },
+                  "comment": "string"
+                }
+              },
+              "InsuranceOrReinsurance": {
+                "taxonomyEligibleActivityInPercent": {
+                  "value": 0,
+                  "quality": "Audited",
+                  "dataSource": {
+                    "page": 0,
+                    "tagName": "string",
+                    "fileName": "string",
+                    "fileReference": "string"
+                  },
+                  "comment": "string"
+                }
+              },
+              "AssetManagement": {
+                "taxonomyEligibleActivityInPercent": {
+                  "value": 0,
+                  "quality": "Audited",
+                  "dataSource": {
+                    "page": 0,
+                    "tagName": "string",
+                    "fileName": "string",
+                    "fileReference": "string"
+                  },
+                  "comment": "string"
+                }
+              },
+              "InvestmentFirm": {
+                "taxonomyEligibleActivityInPercent": {
+                  "value": 0,
+                  "quality": "Audited",
+                  "dataSource": {
+                    "page": 0,
+                    "tagName": "string",
+                    "fileName": "string",
+                    "fileReference": "string"
+                  },
+                  "comment": "string"
+                }
+              }
+            }
+          },
+          "creditInstitutionKpis": {
+            "nullable": true,
+            "allOf": [
+              {
+                "$ref": "#/components/schemas/CreditInstitutionKpis"
+              }
+            ]
+          },
+          "investmentFirmKpis": {
+            "nullable": true,
+            "allOf": [
+              {
+                "$ref": "#/components/schemas/InvestmentFirmKpis"
+              }
+            ]
+          },
+          "insuranceKpis": {
+            "nullable": true,
+            "allOf": [
+              {
+                "$ref": "#/components/schemas/InsuranceKpis"
+              }
+            ]
+          },
+          "fiscalYearDeviation": {
+            "nullable": true,
+            "allOf": [
+              {
+                "$ref": "#/components/schemas/FiscalYearDeviation"
+              }
+            ]
+          },
+          "fiscalYearEnd": {
+            "type": "string",
+            "format": "date",
+            "nullable": true
+          },
+          "scopeOfEntities": {
+            "nullable": true,
+            "allOf": [
+              {
+                "$ref": "#/components/schemas/YesNoNa"
+              }
+            ]
+          },
+          "nfrdMandatory": {
+            "nullable": true,
+            "allOf": [
+              {
+                "$ref": "#/components/schemas/YesNo"
+              }
+            ]
+          },
+          "euTaxonomyActivityLevelReporting": {
+            "nullable": true,
+            "allOf": [
+              {
+                "$ref": "#/components/schemas/YesNo"
+              }
+            ]
+          },
+          "assurance": {
+            "nullable": true,
+            "allOf": [
+              {
+                "$ref": "#/components/schemas/AssuranceDataPoint"
+              }
+            ]
+          },
+          "numberOfEmployees": {
+            "type": "number",
+            "nullable": true
+          },
+          "referencedReports": {
+            "type": "object",
+            "additionalProperties": {
+              "$ref": "#/components/schemas/CompanyReport"
+            },
+            "nullable": true,
+            "example": {
+              "string": {
+                "fileReference": "string",
+                "fileName": "string",
+                "isGroupLevel": "Yes",
+                "reportDate": "2023-10-12",
+                "currency": "string"
+              }
+            }
+          }
+        }
+      },
+      "FiscalYearDeviation": {
+        "type": "string",
+        "enum": [
+          "Deviation",
+          "NoDeviation"
+        ]
+      },
+      "InsuranceKpis": {
+        "type": "object",
+        "properties": {
+          "taxonomyEligibleNonLifeInsuranceActivitiesInPercent": {
+            "nullable": true,
+            "allOf": [
+              {
+                "$ref": "#/components/schemas/ExtendedDataPointBigDecimal"
+              }
+            ]
+          }
+        }
+      },
+      "InvestmentFirmKpis": {
+        "type": "object",
+        "properties": {
+          "greenAssetRatioInPercent": {
+            "nullable": true,
+            "allOf": [
+              {
+                "$ref": "#/components/schemas/ExtendedDataPointBigDecimal"
+              }
+            ]
           }
         }
       },
@@ -10539,1169 +11542,6 @@
           "MotionPictureVideoAndTelevisionProgrammeProductionSoundRecordingAndMusicPublishingActivities"
         ]
       },
-      "AmountWithCurrency": {
-        "type": "object",
-        "properties": {
-          "amount": {
-            "type": "number",
-            "nullable": true
-          },
-          "currency": {
-            "type": "string",
-            "nullable": true
-          }
-        }
-      },
-      "AssuranceDataPoint": {
-        "required": [
-          "value"
-        ],
-        "type": "object",
-        "properties": {
-          "value": {
-            "type": "string",
-            "enum": [
-              "None",
-              "LimitedAssurance",
-              "ReasonableAssurance"
-            ]
-          },
-          "dataSource": {
-            "nullable": true,
-            "allOf": [
-              {
-                "$ref": "#/components/schemas/ExtendedDocumentReference"
-              }
-            ]
-          },
-          "provider": {
-            "type": "string",
-            "nullable": true
-          }
-        }
-      },
-      "CompanyAssociatedDataEutaxonomyNonFinancialsData": {
-        "required": [
-          "companyId",
-          "data",
-          "reportingPeriod"
-        ],
-        "type": "object",
-        "properties": {
-          "companyId": {
-            "type": "string"
-          },
-          "reportingPeriod": {
-            "type": "string"
-          },
-          "data": {
-            "$ref": "#/components/schemas/EutaxonomyNonFinancialsData"
-          }
-        }
-      },
-      "EutaxonomyNonFinancialsCapex": {
-        "type": "object",
-        "properties": {
-          "totalAmount": {
-            "nullable": true,
-            "allOf": [
-              {
-                "$ref": "#/components/schemas/CurrencyDataPoint"
-              }
-            ]
-          },
-          "nonEligibleShare": {
-            "nullable": true,
-            "allOf": [
-              {
-                "$ref": "#/components/schemas/EutaxonomyNonFinancialsCapexNonEligibleShare"
-              }
-            ]
-          },
-          "eligibleShare": {
-            "nullable": true,
-            "allOf": [
-              {
-                "$ref": "#/components/schemas/EutaxonomyNonFinancialsCapexEligibleShare"
-              }
-            ]
-          },
-          "nonAlignedShare": {
-            "nullable": true,
-            "allOf": [
-              {
-                "$ref": "#/components/schemas/EutaxonomyNonFinancialsCapexNonAlignedShare"
-              }
-            ]
-          },
-          "nonAlignedActivities": {
-            "type": "array",
-            "nullable": true,
-            "items": {
-              "$ref": "#/components/schemas/Activity"
-            }
-          },
-          "alignedShare": {
-            "nullable": true,
-            "allOf": [
-              {
-                "$ref": "#/components/schemas/EutaxonomyNonFinancialsCapexAlignedShare"
-              }
-            ]
-          },
-          "substantialContributionToClimateChangeMitigationInPercent": {
-            "type": "number",
-            "nullable": true
-          },
-          "substantialContributionToClimateChangeAdaptationInPercent": {
-            "type": "number",
-            "nullable": true
-          },
-          "substantialContributionToSustainableUseAndProtectionOfWaterAndMarineResourcesInPercent": {
-            "type": "number",
-            "nullable": true
-          },
-          "substantialContributionToTransitionToACircularEconomyInPercent": {
-            "type": "number",
-            "nullable": true
-          },
-          "substantialContributionToPollutionPreventionAndControlInPercent": {
-            "type": "number",
-            "nullable": true
-          },
-          "substantialContributionToProtectionAndRestorationOfBiodiversityAndEcosystemsInPercent": {
-            "type": "number",
-            "nullable": true
-          },
-          "enablingShareInPercent": {
-            "type": "number",
-            "nullable": true
-          },
-          "transitionalShareInPercent": {
-            "type": "number",
-            "nullable": true
-          }
-        }
-      },
-      "EutaxonomyNonFinancialsCapexAlignedShare": {
-        "type": "object",
-        "properties": {
-          "relativeShareInPercent": {
-            "type": "number",
-            "nullable": true
-          },
-          "absoluteShare": {
-            "nullable": true,
-            "allOf": [
-              {
-                "$ref": "#/components/schemas/AmountWithCurrency"
-              }
-            ]
-          }
-        }
-      },
-      "EutaxonomyNonFinancialsCapexEligibleShare": {
-        "type": "object",
-        "properties": {
-          "relativeShareInPercent": {
-            "type": "number",
-            "nullable": true
-          },
-          "absoluteShare": {
-            "nullable": true,
-            "allOf": [
-              {
-                "$ref": "#/components/schemas/AmountWithCurrency"
-              }
-            ]
-          }
-        }
-      },
-      "EutaxonomyNonFinancialsCapexNonAlignedShare": {
-        "type": "object",
-        "properties": {
-          "relativeShareInPercent": {
-            "type": "number",
-            "nullable": true
-          },
-          "absoluteShare": {
-            "nullable": true,
-            "allOf": [
-              {
-                "$ref": "#/components/schemas/AmountWithCurrency"
-              }
-            ]
-          }
-        }
-      },
-      "EutaxonomyNonFinancialsCapexNonEligibleShare": {
-        "type": "object",
-        "properties": {
-          "relativeShareInPercent": {
-            "type": "number",
-            "nullable": true
-          },
-          "absoluteShare": {
-            "nullable": true,
-            "allOf": [
-              {
-                "$ref": "#/components/schemas/AmountWithCurrency"
-              }
-            ]
-          }
-        }
-      },
-      "EutaxonomyNonFinancialsData": {
-        "type": "object",
-        "properties": {
-          "general": {
-            "nullable": true,
-            "allOf": [
-              {
-                "$ref": "#/components/schemas/EutaxonomyNonFinancialsGeneral"
-              }
-            ]
-          },
-          "revenue": {
-            "nullable": true,
-            "allOf": [
-              {
-                "$ref": "#/components/schemas/EutaxonomyNonFinancialsRevenue"
-              }
-            ]
-          },
-          "capex": {
-            "nullable": true,
-            "allOf": [
-              {
-                "$ref": "#/components/schemas/EutaxonomyNonFinancialsCapex"
-              }
-            ]
-          },
-          "opex": {
-            "nullable": true,
-            "allOf": [
-              {
-                "$ref": "#/components/schemas/EutaxonomyNonFinancialsOpex"
-              }
-            ]
-          }
-        }
-      },
-      "EutaxonomyNonFinancialsGeneral": {
-        "type": "object",
-        "properties": {
-          "fiscalYearDeviation": {
-            "nullable": true,
-            "allOf": [
-              {
-                "$ref": "#/components/schemas/EutaxonomyNonFinancialsGeneralFiscalYearDeviationOptions"
-              }
-            ]
-          },
-          "fiscalYearEnd": {
-            "type": "string",
-            "format": "date",
-            "nullable": true
-          },
-          "scopeOfEntities": {
-            "nullable": true,
-            "allOf": [
-              {
-                "$ref": "#/components/schemas/YesNoNa"
-              }
-            ]
-          },
-          "nfrdMandatory": {
-            "nullable": true,
-            "allOf": [
-              {
-                "$ref": "#/components/schemas/YesNo"
-              }
-            ]
-          },
-          "euTaxonomyActivityLevelReporting": {
-            "nullable": true,
-            "allOf": [
-              {
-                "$ref": "#/components/schemas/YesNo"
-              }
-            ]
-          },
-          "assurance": {
-            "nullable": true,
-            "allOf": [
-              {
-                "$ref": "#/components/schemas/AssuranceDataPoint"
-              }
-            ]
-          },
-          "numberOfEmployees": {
-            "type": "number",
-            "nullable": true
-          },
-          "referencedReports": {
-            "type": "object",
-            "nullable": true,
-            "example": {
-              "string": {
-                "fileReference": "string",
-                "fileName": "string",
-                "isGroupLevel": "Yes",
-                "reportDate": "2023-10-12",
-                "currency": "string"
-              }
-            }
-          }
-        }
-      },
-      "EutaxonomyNonFinancialsGeneralFiscalYearDeviationOptions": {
-        "type": "string",
-        "enum": [
-          "Deviation",
-          "NoDeviation"
-        ]
-      },
-      "EutaxonomyNonFinancialsOpex": {
-        "type": "object",
-        "properties": {
-          "totalAmount": {
-            "nullable": true,
-            "allOf": [
-              {
-                "$ref": "#/components/schemas/CurrencyDataPoint"
-              }
-            ]
-          },
-          "nonEligibleShare": {
-            "nullable": true,
-            "allOf": [
-              {
-                "$ref": "#/components/schemas/EutaxonomyNonFinancialsOpexNonEligibleShare"
-              }
-            ]
-          },
-          "eligibleShare": {
-            "nullable": true,
-            "allOf": [
-              {
-                "$ref": "#/components/schemas/EutaxonomyNonFinancialsOpexEligibleShare"
-              }
-            ]
-          },
-          "nonAlignedShare": {
-            "nullable": true,
-            "allOf": [
-              {
-                "$ref": "#/components/schemas/EutaxonomyNonFinancialsOpexNonAlignedShare"
-              }
-            ]
-          },
-          "nonAlignedActivities": {
-            "type": "array",
-            "nullable": true,
-            "items": {
-              "$ref": "#/components/schemas/Activity"
-            }
-          },
-          "alignedShare": {
-            "nullable": true,
-            "allOf": [
-              {
-                "$ref": "#/components/schemas/EutaxonomyNonFinancialsOpexAlignedShare"
-              }
-            ]
-          },
-          "substantialContributionToClimateChangeMitigationInPercent": {
-            "type": "number",
-            "nullable": true
-          },
-          "substantialContributionToClimateChangeAdaptationInPercent": {
-            "type": "number",
-            "nullable": true
-          },
-          "substantialContributionToSustainableUseAndProtectionOfWaterAndMarineResourcesInPercent": {
-            "type": "number",
-            "nullable": true
-          },
-          "substantialContributionToTransitionToACircularEconomyInPercent": {
-            "type": "number",
-            "nullable": true
-          },
-          "substantialContributionToPollutionPreventionAndControlInPercent": {
-            "type": "number",
-            "nullable": true
-          },
-          "substantialContributionToProtectionAndRestorationOfBiodiversityAndEcosystemsInPercent": {
-            "type": "number",
-            "nullable": true
-          },
-          "enablingShareInPercent": {
-            "type": "number",
-            "nullable": true
-          },
-          "transitionalShareInPercent": {
-            "type": "number",
-            "nullable": true
-          }
-        }
-      },
-      "EutaxonomyNonFinancialsOpexAlignedShare": {
-        "type": "object",
-        "properties": {
-          "relativeShareInPercent": {
-            "type": "number",
-            "nullable": true
-          },
-          "absoluteShare": {
-            "nullable": true,
-            "allOf": [
-              {
-                "$ref": "#/components/schemas/AmountWithCurrency"
-              }
-            ]
-          }
-        }
-      },
-      "EutaxonomyNonFinancialsOpexEligibleShare": {
-        "type": "object",
-        "properties": {
-          "relativeShareInPercent": {
-            "type": "number",
-            "nullable": true
-          },
-          "absoluteShare": {
-            "nullable": true,
-            "allOf": [
-              {
-                "$ref": "#/components/schemas/AmountWithCurrency"
-              }
-            ]
-          }
-        }
-      },
-      "EutaxonomyNonFinancialsOpexNonAlignedShare": {
-        "type": "object",
-        "properties": {
-          "relativeShareInPercent": {
-            "type": "number",
-            "nullable": true
-          },
-          "absoluteShare": {
-            "nullable": true,
-            "allOf": [
-              {
-                "$ref": "#/components/schemas/AmountWithCurrency"
-              }
-            ]
-          }
-        }
-      },
-      "EutaxonomyNonFinancialsOpexNonEligibleShare": {
-        "type": "object",
-        "properties": {
-          "relativeShareInPercent": {
-            "type": "number",
-            "nullable": true
-          },
-          "absoluteShare": {
-            "nullable": true,
-            "allOf": [
-              {
-                "$ref": "#/components/schemas/AmountWithCurrency"
-              }
-            ]
-          }
-        }
-      },
-      "EutaxonomyNonFinancialsRevenue": {
-        "type": "object",
-        "properties": {
-          "totalAmount": {
-            "nullable": true,
-            "allOf": [
-              {
-                "$ref": "#/components/schemas/CurrencyDataPoint"
-              }
-            ]
-          },
-          "nonEligibleShare": {
-            "nullable": true,
-            "allOf": [
-              {
-                "$ref": "#/components/schemas/EutaxonomyNonFinancialsRevenueNonEligibleShare"
-              }
-            ]
-          },
-          "eligibleShare": {
-            "nullable": true,
-            "allOf": [
-              {
-                "$ref": "#/components/schemas/EutaxonomyNonFinancialsRevenueEligibleShare"
-              }
-            ]
-          },
-          "nonAlignedShare": {
-            "nullable": true,
-            "allOf": [
-              {
-                "$ref": "#/components/schemas/EutaxonomyNonFinancialsRevenueNonAlignedShare"
-              }
-            ]
-          },
-          "nonAlignedActivities": {
-            "type": "array",
-            "nullable": true,
-            "items": {
-              "$ref": "#/components/schemas/Activity"
-            }
-          },
-          "alignedShare": {
-            "nullable": true,
-            "allOf": [
-              {
-                "$ref": "#/components/schemas/EutaxonomyNonFinancialsRevenueAlignedShare"
-              }
-            ]
-          },
-          "substantialContributionToClimateChangeMitigationInPercent": {
-            "type": "number",
-            "nullable": true
-          },
-          "substantialContributionToClimateChangeAdaptationInPercent": {
-            "type": "number",
-            "nullable": true
-          },
-          "substantialContributionToSustainableUseAndProtectionOfWaterAndMarineResourcesInPercent": {
-            "type": "number",
-            "nullable": true
-          },
-          "substantialContributionToTransitionToACircularEconomyInPercent": {
-            "type": "number",
-            "nullable": true
-          },
-          "substantialContributionToPollutionPreventionAndControlInPercent": {
-            "type": "number",
-            "nullable": true
-          },
-          "substantialContributionToProtectionAndRestorationOfBiodiversityAndEcosystemsInPercent": {
-            "type": "number",
-            "nullable": true
-          },
-          "enablingShareInPercent": {
-            "type": "number",
-            "nullable": true
-          },
-          "transitionalShareInPercent": {
-            "type": "number",
-            "nullable": true
-          }
-        }
-      },
-      "EutaxonomyNonFinancialsRevenueAlignedShare": {
-        "type": "object",
-        "properties": {
-          "relativeShareInPercent": {
-            "type": "number",
-            "nullable": true
-          },
-          "absoluteShare": {
-            "nullable": true,
-            "allOf": [
-              {
-                "$ref": "#/components/schemas/AmountWithCurrency"
-              }
-            ]
-          }
-        }
-      },
-      "EutaxonomyNonFinancialsRevenueEligibleShare": {
-        "type": "object",
-        "properties": {
-          "relativeShareInPercent": {
-            "type": "number",
-            "nullable": true
-          },
-          "absoluteShare": {
-            "nullable": true,
-            "allOf": [
-              {
-                "$ref": "#/components/schemas/AmountWithCurrency"
-              }
-            ]
-          }
-        }
-      },
-      "EutaxonomyNonFinancialsRevenueNonAlignedShare": {
-        "type": "object",
-        "properties": {
-          "relativeShareInPercent": {
-            "type": "number",
-            "nullable": true
-          },
-          "absoluteShare": {
-            "nullable": true,
-            "allOf": [
-              {
-                "$ref": "#/components/schemas/AmountWithCurrency"
-              }
-            ]
-          }
-        }
-      },
-      "EutaxonomyNonFinancialsRevenueNonEligibleShare": {
-        "type": "object",
-        "properties": {
-          "relativeShareInPercent": {
-            "type": "number",
-            "nullable": true
-          },
-          "absoluteShare": {
-            "nullable": true,
-            "allOf": [
-              {
-                "$ref": "#/components/schemas/AmountWithCurrency"
-              }
-            ]
-          }
-        }
-      },
-      "CompanyAssociatedDataEuTaxonomyDataForFinancials": {
-        "required": [
-          "companyId",
-          "data",
-          "reportingPeriod"
-        ],
-        "type": "object",
-        "properties": {
-          "companyId": {
-            "type": "string"
-          },
-          "reportingPeriod": {
-            "type": "string"
-          },
-          "data": {
-            "$ref": "#/components/schemas/EuTaxonomyDataForFinancials"
-          }
-        }
-      },
-      "CompanyReport": {
-        "required": [
-          "fileReference"
-        ],
-        "type": "object",
-        "properties": {
-          "fileReference": {
-            "type": "string"
-          },
-          "fileName": {
-            "type": "string",
-            "nullable": true
-          },
-          "isGroupLevel": {
-            "nullable": true,
-            "allOf": [
-              {
-                "$ref": "#/components/schemas/YesNoNa"
-              }
-            ]
-          },
-          "reportDate": {
-            "type": "string",
-            "format": "date",
-            "nullable": true
-          },
-          "currency": {
-            "type": "string",
-            "nullable": true
-          }
-        },
-        "example": {
-          "string": {
-            "fileReference": "string",
-            "fileName": "string",
-            "isGroupLevel": "Yes",
-            "reportDate": "2023-10-12",
-            "currency": "string"
-          }
-        }
-      },
-      "CreditInstitutionKpis": {
-        "type": "object",
-        "properties": {
-          "tradingPortfolioInPercent": {
-            "nullable": true,
-            "allOf": [
-              {
-                "$ref": "#/components/schemas/ExtendedDataPointBigDecimal"
-              }
-            ]
-          },
-          "interbankLoansInPercent": {
-            "nullable": true,
-            "allOf": [
-              {
-                "$ref": "#/components/schemas/ExtendedDataPointBigDecimal"
-              }
-            ]
-          },
-          "tradingPortfolioAndInterbankLoansInPercent": {
-            "nullable": true,
-            "allOf": [
-              {
-                "$ref": "#/components/schemas/ExtendedDataPointBigDecimal"
-              }
-            ]
-          },
-          "greenAssetRatioInPercent": {
-            "nullable": true,
-            "allOf": [
-              {
-                "$ref": "#/components/schemas/ExtendedDataPointBigDecimal"
-              }
-            ]
-          }
-        }
-      },
-      "EligibilityKpis": {
-        "type": "object",
-        "properties": {
-          "taxonomyEligibleActivityInPercent": {
-            "nullable": true,
-            "allOf": [
-              {
-                "$ref": "#/components/schemas/ExtendedDataPointBigDecimal"
-              }
-            ]
-          },
-          "taxonomyNonEligibleActivityInPercent": {
-            "nullable": true,
-            "allOf": [
-              {
-                "$ref": "#/components/schemas/ExtendedDataPointBigDecimal"
-              }
-            ]
-          },
-          "derivativesInPercent": {
-            "nullable": true,
-            "allOf": [
-              {
-                "$ref": "#/components/schemas/ExtendedDataPointBigDecimal"
-              }
-            ]
-          },
-          "banksAndIssuersInPercent": {
-            "nullable": true,
-            "allOf": [
-              {
-                "$ref": "#/components/schemas/ExtendedDataPointBigDecimal"
-              }
-            ]
-          },
-          "investmentNonNfrdInPercent": {
-            "nullable": true,
-            "allOf": [
-              {
-                "$ref": "#/components/schemas/ExtendedDataPointBigDecimal"
-              }
-            ]
-          }
-        },
-        "example": {
-          "CreditInstitution": {
-            "taxonomyEligibleActivityInPercent": {
-              "value": 0,
-              "quality": "Audited",
-              "dataSource": {
-                "page": 0,
-                "tagName": "string",
-                "fileName": "string",
-                "fileReference": "string"
-              },
-              "comment": "string"
-            }
-          },
-          "InsuranceOrReinsurance": {
-            "taxonomyEligibleActivityInPercent": {
-              "value": 0,
-              "quality": "Audited",
-              "dataSource": {
-                "page": 0,
-                "tagName": "string",
-                "fileName": "string",
-                "fileReference": "string"
-              },
-              "comment": "string"
-            }
-          },
-          "AssetManagement": {
-            "taxonomyEligibleActivityInPercent": {
-              "value": 0,
-              "quality": "Audited",
-              "dataSource": {
-                "page": 0,
-                "tagName": "string",
-                "fileName": "string",
-                "fileReference": "string"
-              },
-              "comment": "string"
-            }
-          },
-          "InvestmentFirm": {
-            "taxonomyEligibleActivityInPercent": {
-              "value": 0,
-              "quality": "Audited",
-              "dataSource": {
-                "page": 0,
-                "tagName": "string",
-                "fileName": "string",
-                "fileReference": "string"
-              },
-              "comment": "string"
-            }
-          }
-        }
-      },
-      "EuTaxonomyDataForFinancials": {
-        "type": "object",
-        "properties": {
-          "financialServicesTypes": {
-            "type": "array",
-            "nullable": true,
-            "items": {
-              "type": "string",
-              "enum": [
-                "CreditInstitution",
-                "InsuranceOrReinsurance",
-                "AssetManagement",
-                "InvestmentFirm"
-              ]
-            }
-          },
-          "eligibilityKpis": {
-            "type": "object",
-            "additionalProperties": {
-              "$ref": "#/components/schemas/EligibilityKpis"
-            },
-            "nullable": true,
-            "example": {
-              "CreditInstitution": {
-                "taxonomyEligibleActivityInPercent": {
-                  "value": 0,
-                  "quality": "Audited",
-                  "dataSource": {
-                    "page": 0,
-                    "tagName": "string",
-                    "fileName": "string",
-                    "fileReference": "string"
-                  },
-                  "comment": "string"
-                }
-              },
-              "InsuranceOrReinsurance": {
-                "taxonomyEligibleActivityInPercent": {
-                  "value": 0,
-                  "quality": "Audited",
-                  "dataSource": {
-                    "page": 0,
-                    "tagName": "string",
-                    "fileName": "string",
-                    "fileReference": "string"
-                  },
-                  "comment": "string"
-                }
-              },
-              "AssetManagement": {
-                "taxonomyEligibleActivityInPercent": {
-                  "value": 0,
-                  "quality": "Audited",
-                  "dataSource": {
-                    "page": 0,
-                    "tagName": "string",
-                    "fileName": "string",
-                    "fileReference": "string"
-                  },
-                  "comment": "string"
-                }
-              },
-              "InvestmentFirm": {
-                "taxonomyEligibleActivityInPercent": {
-                  "value": 0,
-                  "quality": "Audited",
-                  "dataSource": {
-                    "page": 0,
-                    "tagName": "string",
-                    "fileName": "string",
-                    "fileReference": "string"
-                  },
-                  "comment": "string"
-                }
-              }
-            }
-          },
-          "creditInstitutionKpis": {
-            "nullable": true,
-            "allOf": [
-              {
-                "$ref": "#/components/schemas/CreditInstitutionKpis"
-              }
-            ]
-          },
-          "investmentFirmKpis": {
-            "nullable": true,
-            "allOf": [
-              {
-                "$ref": "#/components/schemas/InvestmentFirmKpis"
-              }
-            ]
-          },
-          "insuranceKpis": {
-            "nullable": true,
-            "allOf": [
-              {
-                "$ref": "#/components/schemas/InsuranceKpis"
-              }
-            ]
-          },
-          "fiscalYearDeviation": {
-            "nullable": true,
-            "allOf": [
-              {
-                "$ref": "#/components/schemas/FiscalYearDeviation"
-              }
-            ]
-          },
-          "fiscalYearEnd": {
-            "type": "string",
-            "format": "date",
-            "nullable": true
-          },
-          "scopeOfEntities": {
-            "nullable": true,
-            "allOf": [
-              {
-                "$ref": "#/components/schemas/YesNoNa"
-              }
-            ]
-          },
-          "nfrdMandatory": {
-            "nullable": true,
-            "allOf": [
-              {
-                "$ref": "#/components/schemas/YesNo"
-              }
-            ]
-          },
-          "euTaxonomyActivityLevelReporting": {
-            "nullable": true,
-            "allOf": [
-              {
-                "$ref": "#/components/schemas/YesNo"
-              }
-            ]
-          },
-          "assurance": {
-            "nullable": true,
-            "allOf": [
-              {
-                "$ref": "#/components/schemas/AssuranceDataPoint"
-              }
-            ]
-          },
-          "numberOfEmployees": {
-            "type": "number",
-            "nullable": true
-          },
-          "referencedReports": {
-            "type": "object",
-            "additionalProperties": {
-              "$ref": "#/components/schemas/CompanyReport"
-            },
-            "nullable": true,
-            "example": {
-              "string": {
-                "fileReference": "string",
-                "fileName": "string",
-                "isGroupLevel": "Yes",
-                "reportDate": "2023-10-12",
-                "currency": "string"
-              }
-            }
-          }
-        }
-      },
-      "FiscalYearDeviation": {
-        "type": "string",
-        "enum": [
-          "Deviation",
-          "NoDeviation"
-        ]
-      },
-      "InsuranceKpis": {
-        "type": "object",
-        "properties": {
-          "taxonomyEligibleNonLifeInsuranceActivitiesInPercent": {
-            "nullable": true,
-            "allOf": [
-              {
-                "$ref": "#/components/schemas/ExtendedDataPointBigDecimal"
-              }
-            ]
-          }
-        }
-      },
-      "InvestmentFirmKpis": {
-        "type": "object",
-        "properties": {
-          "greenAssetRatioInPercent": {
-            "nullable": true,
-            "allOf": [
-              {
-                "$ref": "#/components/schemas/ExtendedDataPointBigDecimal"
-              }
-            ]
-          }
-        }
-      },
-<<<<<<< HEAD
-      "AnreizmechanismenFuerDasManagementSozialesOptions": {
-        "type": "string",
-        "enum": [
-          "Nein",
-          "JaAufsichtsrat",
-          "JaGeschaeftsleitung",
-          "JaAufsichtsratUndGeschaeftsleitung"
-        ]
-      },
-      "AnreizmechanismenFuerDasManagementUmweltOptions": {
-        "type": "string",
-        "enum": [
-          "Nein",
-          "JaAufsichtsrat",
-          "JaGeschaeftsleitung",
-          "JaAufsichtsratUndGeschaeftsleitung"
-        ]
-      },
-      "ArtDesAuditsOptions": {
-        "type": "string",
-        "enum": [
-          "InterneAnhoerung",
-          "PruefungDurchDritte",
-          "SowohlInternAlsAuchVonDrittanbietern"
-=======
-      "Activity": {
-        "type": "string",
-        "enum": [
-          "Afforestation",
-          "RehabilitationAndRestorationOfForestsIncludingReforestationAndNaturalForestRegenerationAfterAnExtremeEvent",
-          "ForestManagement",
-          "ConservationForestry",
-          "RestorationOfWetlands",
-          "ManufactureOfRenewableEnergyTechnologies",
-          "ManufactureOfEquipmentForTheProductionAndUseOfHydrogen",
-          "ManufactureOfLowCarbonTechnologiesForTransport",
-          "ManufactureOfBatteries",
-          "ManufactureOfEnergyEfficiencyEquipmentForBuildings",
-          "ManufactureOfOtherLowCarbonTechnologies",
-          "ManufactureOfCement",
-          "ManufactureOfAluminium",
-          "ManufactureOfIronAndSteel",
-          "ManufactureOfHydrogen",
-          "ManufactureOfCarbonBlack",
-          "ManufactureOfSodaAsh",
-          "ManufactureOfChlorine",
-          "ManufactureOfOrganicBasicChemicals",
-          "ManufactureOfAnhydrousAmmonia",
-          "ManufactureOfNitricAcid",
-          "ManufactureOfPlasticsInPrimaryForm",
-          "ElectricityGenerationUsingSolarPhotovoltaicTechnology",
-          "ElectricityGenerationUsingConcentratedSolarPowerCspTechnology",
-          "ElectricityGenerationFromWindPower",
-          "ElectricityGenerationFromOceanEnergyTechnologies",
-          "ElectricityGenerationFromHydropower",
-          "ElectricityGenerationFromGeothermalEnergy",
-          "ElectricityGenerationFromRenewableNonFossilGaseousAndLiquidFuels",
-          "ElectricityGenerationFromBioenergy",
-          "TransmissionAndDistributionOfElectricity",
-          "StorageOfElectricity",
-          "StorageOfThermalEnergy",
-          "StorageOfHydrogen",
-          "ManufactureOfBiogasAndBiofuelsForUseInTransportAndOfBioliquids",
-          "TransmissionAndDistributionNetworksForRenewableAndLowCarbonGases",
-          "DistrictHeatingCoolingDistribution",
-          "InstallationAndOperationOfElectricHeatPumps",
-          "CogenerationOfHeatCoolAndPowerFromSolarEnergy",
-          "CogenerationOfHeatCoolAndPowerFromGeothermalEnergy",
-          "CogenerationOfHeatCoolAndPowerFromRenewableNonFossilGaseousAndLiquidFuels",
-          "CogenerationOfHeatCoolAndPowerFromBioenergy",
-          "ProductionOfHeatCoolFromSolarThermalHeating",
-          "ProductionOfHeatCoolFromGeothermalEnergy",
-          "ProductionOfHeatCoolFromRenewableNonFossilGaseousAndLiquidFuels",
-          "ProductionOfHeatCoolFromBioenergy",
-          "ProductionOfHeatCoolUsingWasteHeat",
-          "PreCommercialStagesOfAdvancedTechnologiesToProduceEnergyFromNuclearProcessesWithMinimalWasteFromTheFuelCycle",
-          "ConstructionAndSafeOperationOfNewNuclearPowerPlantsForTheGenerationOfElectricityAndOrHeatIncludingForHydrogenProductionUsingBestAvailableTechnologies",
-          "ElectricityGenerationFromNuclearEnergyInExistingInstallations",
-          "ElectricityGenerationFromFossilGaseousFuels",
-          "HighEfficiencyCoGenerationOfHeatCoolAndPowerFromFossilGaseousFuels",
-          "ProductionOfHeatCoolFromFossilGaseousFuelsInAnEfficientDistrictHeatingAndCoolingSystem",
-          "ConstructionExtensionAndOperationOfWaterCollectionTreatmentAndSupplySystems",
-          "RenewalOfWaterCollectionTreatmentAndSupplySystems",
-          "ConstructionExtensionAndOperationOfWasteWaterCollectionAndTreatment",
-          "RenewalOfWasteWaterCollectionAndTreatment",
-          "CollectionAndTransportOfNonHazardousWasteInSourceSegregatedFractions",
-          "AnaerobicDigestionOfSewageSludge",
-          "AnaerobicDigestionOfBioWaste",
-          "CompostingOfBioWaste",
-          "MaterialRecoveryFromNonHazardousWaste",
-          "LandfillGasCaptureAndUtilisation",
-          "TransportOfCo2",
-          "UndergroundPermanentGeologicalStorageOfCo2",
-          "PassengerInterurbanRailTransport",
-          "FreightRailTransport",
-          "UrbanAndSuburbanTransportRoadPassengerTransport",
-          "OperationOfPersonalMobilityDevicesCycleLogistics",
-          "TransportByMotorbikesPassengerCarsAndLightCommercialVehicles",
-          "FreightTransportServicesByRoad",
-          "InlandPassengerWaterTransport",
-          "InlandFreightWaterTransport",
-          "RetrofittingOfInlandWaterPassengerAndFreightTransport",
-          "SeaAndCoastalFreightWaterTransportVesselsForPortOperationsAndAuxiliaryActivities",
-          "SeaAndCoastalPassengerWaterTransport",
-          "RetrofittingOfSeaAndCoastalFreightAndPassengerWaterTransport",
-          "InfrastructureForPersonalMobilityCycleLogistics",
-          "InfrastructureForRailTransport",
-          "InfrastructureEnablingLowCarbonRoadTransportAndPublicTransport",
-          "InfrastructureEnablingLowCarbonWaterTransport",
-          "LowCarbonAirportInfrastructure",
-          "ConstructionOfNewBuildings",
-          "RenovationOfExistingBuildings",
-          "InstallationMaintenanceAndRepairOfEnergyEfficiencyEquipment",
-          "InstallationMaintenanceAndRepairOfChargingStationsForElectricVehiclesInBuildingsAndParkingSpacesAttachedToBuildings",
-          "InstallationMaintenanceAndRepairOfInstrumentsAndDevicesForMeasuringRegulationAndControllingEnergyPerformanceOfBuildings",
-          "InstallationMaintenanceAndRepairOfRenewableEnergyTechnologies",
-          "AcquisitionAndOwnershipOfBuildings",
-          "DataProcessingHostingAndRelatedActivities",
-          "DataDrivenSolutionsForGhgEmissionsReductions",
-          "CloseToMarketResearchDevelopmentAndInnovation",
-          "ResearchDevelopmentAndInnovationForDirectAirCaptureOfCo2",
-          "ProfessionalServicesRelatedToEnergyPerformanceOfBuildings",
-          "InfrastructureEnablingRoadTransportAndPublicTransport",
-          "InfrastructureForWaterTransport",
-          "AirportInfrastructure",
-          "ComputerProgrammingConsultancyAndRelatedActivities",
-          "ProgrammingAndBroadcastingActivities",
-          "EngineeringActivitiesAndRelatedTechnicalConsultancyDedicatedToAdaptationToClimateChange",
-          "NonLifeInsuranceUnderwritingOfClimateRelatedPerils",
-          "Reinsurance",
-          "Education",
-          "ResidentialCareActivities",
-          "CreativeArtsAndEntertainmentActivities",
-          "LibrariesArchivesMuseumsAndCulturalActivities",
-          "MotionPictureVideoAndTelevisionProgrammeProductionSoundRecordingAndMusicPublishingActivities"
->>>>>>> e63d76aa
-        ]
-      },
       "AuflistungDerSektorenOptions": {
         "type": "string",
         "enum": [
@@ -13715,21 +13555,12 @@
           "headquarters": {
             "type": "string"
           },
+          "sector": {
+            "type": "string",
+            "nullable": true
+          },
           "countryCode": {
             "type": "string"
-          },
-          "sector": {
-            "type": "string",
-            "nullable": true
-          },
-<<<<<<< HEAD
-          "permId": {
-            "type": "string",
-            "nullable": true
-=======
-          "countryCode": {
-            "type": "string"
->>>>>>> e63d76aa
           }
         }
       },
