--- conflicted
+++ resolved
@@ -14302,26 +14302,15 @@
         ],
         "type": "object",
         "properties": {
-<<<<<<< HEAD
+          "sector": {
+            "type": "string",
+            "nullable": true
+          },
           "companyId": {
             "type": "string"
-=======
-          "sector": {
-            "type": "string",
-            "nullable": true
->>>>>>> 6e7bc06d
           },
           "companyName": {
             "type": "string"
-          },
-<<<<<<< HEAD
-          "sector": {
-            "type": "string",
-            "nullable": true
-=======
-          "companyName": {
-            "type": "string"
->>>>>>> 6e7bc06d
           },
           "headquarters": {
             "type": "string"
