{
  "openapi": "3.0.1",
  "info": {
    "title": "Dataland Backend API documentation",
    "version": "1.0.0"
  },
  "servers": [
    {
      "url": "/api"
    }
  ],
  "tags": [
    {
      "name": "Actuator",
      "description": "Monitor and interact",
      "externalDocs": {
        "description": "Spring Boot Actuator Web API Documentation",
        "url": "https://docs.spring.io/spring-boot/docs/current/actuator-api/html/"
      }
    }
  ],
  "paths": {
    "/companies/{companyId}": {
      "get": {
        "tags": [
          "company-data-controller"
        ],
        "summary": "Retrieve company information.",
        "description": "Company information behind the given company Id is retrieved.",
        "operationId": "getCompanyById",
        "parameters": [
          {
            "name": "companyId",
            "in": "path",
            "required": true,
            "schema": {
              "type": "string"
            }
          }
        ],
        "responses": {
          "200": {
            "description": "Successfully retrieved company information.",
            "content": {
              "application/json": {
                "schema": {
                  "$ref": "#/components/schemas/StoredCompany"
                }
              }
            }
          },
          "default": {
            "description": "An error occurred",
            "content": {
              "application/json": {
                "schema": {
                  "$ref": "#/components/schemas/ErrorResponse"
                }
              }
            }
          },
          "401": {
            "description": "Unauthorized",
            "headers": {
              "WWW-Authenticate": {
                "schema": {
                  "type": "string"
                }
              }
            }
          }
        },
        "security": [
          {
            "default-oauth": []
          },
          {
            "default-bearer-auth": []
          }
        ]
      },
      "put": {
        "tags": [
          "company-data-controller"
        ],
        "summary": "Update company information entirely",
        "description": "Replace all company information of the company associated with the given company Id",
        "operationId": "putCompanyById",
        "parameters": [
          {
            "name": "companyId",
            "in": "path",
            "required": true,
            "schema": {
              "type": "string"
            }
          }
        ],
        "requestBody": {
          "content": {
            "application/json": {
              "schema": {
                "$ref": "#/components/schemas/CompanyInformation"
              }
            }
          },
          "required": true
        },
        "responses": {
          "200": {
            "description": "Successfully updated company information.",
            "content": {
              "application/json": {
                "schema": {
                  "$ref": "#/components/schemas/StoredCompany"
                }
              }
            }
          },
          "default": {
            "description": "An error occurred",
            "content": {
              "application/json": {
                "schema": {
                  "$ref": "#/components/schemas/ErrorResponse"
                }
              }
            }
          },
          "401": {
            "description": "Unauthorized",
            "headers": {
              "WWW-Authenticate": {
                "schema": {
                  "type": "string"
                }
              }
            }
          }
        },
        "security": [
          {
            "default-oauth": []
          },
          {
            "default-bearer-auth": []
          }
        ]
      },
      "patch": {
        "tags": [
          "company-data-controller"
        ],
        "summary": "Update company information selectively",
        "description": "Provided fields of the company associated with the given company Id are updated.",
        "operationId": "patchCompanyById",
        "parameters": [
          {
            "name": "companyId",
            "in": "path",
            "required": true,
            "schema": {
              "type": "string"
            }
          }
        ],
        "requestBody": {
          "content": {
            "application/json": {
              "schema": {
                "$ref": "#/components/schemas/CompanyInformationPatch"
              }
            }
          },
          "required": true
        },
        "responses": {
          "200": {
            "description": "Successfully updated company information.",
            "content": {
              "application/json": {
                "schema": {
                  "$ref": "#/components/schemas/StoredCompany"
                }
              }
            }
          },
          "default": {
            "description": "An error occurred",
            "content": {
              "application/json": {
                "schema": {
                  "$ref": "#/components/schemas/ErrorResponse"
                }
              }
            }
          },
          "401": {
            "description": "Unauthorized",
            "headers": {
              "WWW-Authenticate": {
                "schema": {
                  "type": "string"
                }
              }
            }
          }
        },
        "security": [
          {
            "default-oauth": []
          },
          {
            "default-bearer-auth": []
          }
        ]
      }
    },
    "/data/sme": {
      "post": {
        "tags": [
          "sme-data-controller"
        ],
        "operationId": "postCompanyAssociatedSmeData",
        "parameters": [
          {
            "name": "bypassQa",
            "in": "query",
            "required": false,
            "schema": {
              "type": "boolean",
              "default": false
            }
          }
        ],
        "requestBody": {
          "content": {
            "application/json": {
              "schema": {
                "$ref": "#/components/schemas/CompanyAssociatedDataSmeData"
              }
            }
          },
          "required": true
        },
        "responses": {
          "200": {
            "description": "Successfully added data to the data store.",
            "content": {
              "application/json": {
                "schema": {
                  "$ref": "#/components/schemas/DataMetaInformation"
                }
              }
            }
          },
          "default": {
            "description": "An error occurred",
            "content": {
              "application/json": {
                "schema": {
                  "$ref": "#/components/schemas/ErrorResponse"
                }
              }
            }
          },
          "401": {
            "description": "Unauthorized",
            "headers": {
              "WWW-Authenticate": {
                "schema": {
                  "type": "string"
                }
              }
            }
          }
        },
        "security": [
          {
            "default-oauth": []
          },
          {
            "default-bearer-auth": []
          }
        ]
      }
    },
    "/data/sfdr": {
      "post": {
        "tags": [
          "sfdr-data-controller"
        ],
        "operationId": "postCompanyAssociatedSfdrData",
        "parameters": [
          {
            "name": "bypassQa",
            "in": "query",
            "required": false,
            "schema": {
              "type": "boolean",
              "default": false
            }
          }
        ],
        "requestBody": {
          "content": {
            "application/json": {
              "schema": {
                "$ref": "#/components/schemas/CompanyAssociatedDataSfdrData"
              }
            }
          },
          "required": true
        },
        "responses": {
          "200": {
            "description": "Successfully added data to the data store.",
            "content": {
              "application/json": {
                "schema": {
                  "$ref": "#/components/schemas/DataMetaInformation"
                }
              }
            }
          },
          "default": {
            "description": "An error occurred",
            "content": {
              "application/json": {
                "schema": {
                  "$ref": "#/components/schemas/ErrorResponse"
                }
              }
            }
          },
          "401": {
            "description": "Unauthorized",
            "headers": {
              "WWW-Authenticate": {
                "schema": {
                  "type": "string"
                }
              }
            }
          }
        },
        "security": [
          {
            "default-oauth": []
          },
          {
            "default-bearer-auth": []
          }
        ]
      }
    },
    "/data/p2p": {
      "post": {
        "tags": [
          "p-2p-data-controller"
        ],
        "operationId": "postCompanyAssociatedP2pData",
        "parameters": [
          {
            "name": "bypassQa",
            "in": "query",
            "required": false,
            "schema": {
              "type": "boolean",
              "default": false
            }
          }
        ],
        "requestBody": {
          "content": {
            "application/json": {
              "schema": {
                "$ref": "#/components/schemas/CompanyAssociatedDataPathwaysToParisData"
              }
            }
          },
          "required": true
        },
        "responses": {
          "200": {
            "description": "Successfully added data to the data store.",
            "content": {
              "application/json": {
                "schema": {
                  "$ref": "#/components/schemas/DataMetaInformation"
                }
              }
            }
          },
          "default": {
            "description": "An error occurred",
            "content": {
              "application/json": {
                "schema": {
                  "$ref": "#/components/schemas/ErrorResponse"
                }
              }
            }
          },
          "401": {
            "description": "Unauthorized",
            "headers": {
              "WWW-Authenticate": {
                "schema": {
                  "type": "string"
                }
              }
            }
          }
        },
        "security": [
          {
            "default-oauth": []
          },
          {
            "default-bearer-auth": []
          }
        ]
      }
    },
    "/data/lksg": {
      "post": {
        "tags": [
          "lksg-data-controller"
        ],
        "operationId": "postCompanyAssociatedLksgData",
        "parameters": [
          {
            "name": "bypassQa",
            "in": "query",
            "required": false,
            "schema": {
              "type": "boolean",
              "default": false
            }
          }
        ],
        "requestBody": {
          "content": {
            "application/json": {
              "schema": {
                "$ref": "#/components/schemas/CompanyAssociatedDataLksgData"
              }
            }
          },
          "required": true
        },
        "responses": {
          "200": {
            "description": "Successfully added data to the data store.",
            "content": {
              "application/json": {
                "schema": {
                  "$ref": "#/components/schemas/DataMetaInformation"
                }
              }
            }
          },
          "default": {
            "description": "An error occurred",
            "content": {
              "application/json": {
                "schema": {
                  "$ref": "#/components/schemas/ErrorResponse"
                }
              }
            }
          },
          "401": {
            "description": "Unauthorized",
            "headers": {
              "WWW-Authenticate": {
                "schema": {
                  "type": "string"
                }
              }
            }
          }
        },
        "security": [
          {
            "default-oauth": []
          },
          {
            "default-bearer-auth": []
          }
        ]
      }
    },
    "/data/heimathafen": {
      "post": {
        "tags": [
          "heimathafen-data-controller"
        ],
        "operationId": "postCompanyAssociatedHeimathafenData",
        "parameters": [
          {
            "name": "bypassQa",
            "in": "query",
            "required": false,
            "schema": {
              "type": "boolean",
              "default": false
            }
          }
        ],
        "requestBody": {
          "content": {
            "application/json": {
              "schema": {
                "$ref": "#/components/schemas/CompanyAssociatedDataHeimathafenData"
              }
            }
          },
          "required": true
        },
        "responses": {
          "200": {
            "description": "Successfully added data to the data store.",
            "content": {
              "application/json": {
                "schema": {
                  "$ref": "#/components/schemas/DataMetaInformation"
                }
              }
            }
          },
          "default": {
            "description": "An error occurred",
            "content": {
              "application/json": {
                "schema": {
                  "$ref": "#/components/schemas/ErrorResponse"
                }
              }
            }
          },
          "401": {
            "description": "Unauthorized",
            "headers": {
              "WWW-Authenticate": {
                "schema": {
                  "type": "string"
                }
              }
            }
          }
        },
        "security": [
          {
            "default-oauth": []
          },
          {
            "default-bearer-auth": []
          }
        ]
      }
    },
    "/data/eutaxonomy-non-financials": {
      "post": {
        "tags": [
          "eutaxonomy-non-financials-data-controller"
        ],
        "operationId": "postCompanyAssociatedEutaxonomyNonFinancialsData",
        "parameters": [
          {
            "name": "bypassQa",
            "in": "query",
            "required": false,
            "schema": {
              "type": "boolean",
              "default": false
            }
          }
        ],
        "requestBody": {
          "content": {
            "application/json": {
              "schema": {
                "$ref": "#/components/schemas/CompanyAssociatedDataEutaxonomyNonFinancialsData"
              }
            }
          },
          "required": true
        },
        "responses": {
          "200": {
            "description": "Successfully added data to the data store.",
            "content": {
              "application/json": {
                "schema": {
                  "$ref": "#/components/schemas/DataMetaInformation"
                }
              }
            }
          },
          "default": {
            "description": "An error occurred",
            "content": {
              "application/json": {
                "schema": {
                  "$ref": "#/components/schemas/ErrorResponse"
                }
              }
            }
          },
          "401": {
            "description": "Unauthorized",
            "headers": {
              "WWW-Authenticate": {
                "schema": {
                  "type": "string"
                }
              }
            }
          }
        },
        "security": [
          {
            "default-oauth": []
          },
          {
            "default-bearer-auth": []
          }
        ]
      }
    },
    "/data/eutaxonomy-financials": {
      "post": {
        "tags": [
          "eu-taxonomy-data-for-financials-controller"
        ],
        "operationId": "postCompanyAssociatedEuTaxonomyDataForFinancials",
        "parameters": [
          {
            "name": "bypassQa",
            "in": "query",
            "required": false,
            "schema": {
              "type": "boolean",
              "default": false
            }
          }
        ],
        "requestBody": {
          "content": {
            "application/json": {
              "schema": {
                "$ref": "#/components/schemas/CompanyAssociatedDataEuTaxonomyDataForFinancials"
              }
            }
          },
          "required": true
        },
        "responses": {
          "200": {
            "description": "Successfully added data to the data store.",
            "content": {
              "application/json": {
                "schema": {
                  "$ref": "#/components/schemas/DataMetaInformation"
                }
              }
            }
          },
          "default": {
            "description": "An error occurred",
            "content": {
              "application/json": {
                "schema": {
                  "$ref": "#/components/schemas/ErrorResponse"
                }
              }
            }
          },
          "401": {
            "description": "Unauthorized",
            "headers": {
              "WWW-Authenticate": {
                "schema": {
                  "type": "string"
                }
              }
            }
          }
        },
        "security": [
          {
            "default-oauth": []
          },
          {
            "default-bearer-auth": []
          }
        ]
      }
    },
    "/data/esg-questionnaire": {
      "post": {
        "tags": [
          "esg-questionnaire-data-controller"
        ],
        "operationId": "postCompanyAssociatedEsgQuestionnaireData",
        "parameters": [
          {
            "name": "bypassQa",
            "in": "query",
            "required": false,
            "schema": {
              "type": "boolean",
              "default": false
            }
          }
        ],
        "requestBody": {
          "content": {
            "application/json": {
              "schema": {
                "$ref": "#/components/schemas/CompanyAssociatedDataEsgQuestionnaireData"
              }
            }
          },
          "required": true
        },
        "responses": {
          "200": {
            "description": "Successfully added data to the data store.",
            "content": {
              "application/json": {
                "schema": {
                  "$ref": "#/components/schemas/DataMetaInformation"
                }
              }
            }
          },
          "default": {
            "description": "An error occurred",
            "content": {
              "application/json": {
                "schema": {
                  "$ref": "#/components/schemas/ErrorResponse"
                }
              }
            }
          },
          "401": {
            "description": "Unauthorized",
            "headers": {
              "WWW-Authenticate": {
                "schema": {
                  "type": "string"
                }
              }
            }
          }
        },
        "security": [
          {
            "default-oauth": []
          },
          {
            "default-bearer-auth": []
          }
        ]
      }
    },
    "/companies": {
      "get": {
        "tags": [
          "company-data-controller"
        ],
        "summary": "Retrieve just the basic information about specific companies with approved framework data by different filters.",
        "description": "The basic information about companies with associated approved framework data identified via the provided company name/identifier are retrieved and filtered by countryCode, sector and available framework data. Empty/Unspecified filters are ignored.",
        "operationId": "getCompanies",
        "parameters": [
          {
            "name": "searchString",
            "in": "query",
            "required": false,
            "schema": {
              "type": "string"
            }
          },
          {
            "name": "dataTypes",
            "in": "query",
            "required": false,
            "schema": {
              "uniqueItems": true,
              "type": "array",
              "items": {
                "$ref": "#/components/schemas/DataTypeEnum"
              }
            }
          },
          {
            "name": "countryCodes",
            "in": "query",
            "required": false,
            "schema": {
              "uniqueItems": true,
              "type": "array",
              "items": {
                "type": "string"
              }
            }
          },
          {
            "name": "sectors",
            "in": "query",
            "required": false,
            "schema": {
              "uniqueItems": true,
              "type": "array",
              "items": {
                "type": "string"
              }
            }
          }
        ],
        "responses": {
          "200": {
            "description": "Successfully retrieved basic company information.",
            "content": {
              "application/json": {
                "schema": {
                  "type": "array",
                  "items": {
                    "$ref": "#/components/schemas/BasicCompanyInformation"
                  }
                }
              }
            }
          },
          "default": {
            "description": "An error occurred",
            "content": {
              "application/json": {
                "schema": {
                  "$ref": "#/components/schemas/ErrorResponse"
                }
              }
            }
          },
          "401": {
            "description": "Unauthorized",
            "headers": {
              "WWW-Authenticate": {
                "schema": {
                  "type": "string"
                }
              }
            }
          }
        },
        "security": [
          {
            "default-oauth": []
          },
          {
            "default-bearer-auth": []
          }
        ]
      },
      "post": {
        "tags": [
          "company-data-controller"
        ],
        "summary": "Add a new company.",
        "description": "A new company is added using the provided information, the generated company ID is returned.",
        "operationId": "postCompany",
        "requestBody": {
          "content": {
            "application/json": {
              "schema": {
                "$ref": "#/components/schemas/CompanyInformation"
              }
            }
          },
          "required": true
        },
        "responses": {
          "200": {
            "description": "Successfully added company.",
            "content": {
              "application/json": {
                "schema": {
                  "$ref": "#/components/schemas/StoredCompany"
                }
              }
            }
          },
          "default": {
            "description": "An error occurred",
            "content": {
              "application/json": {
                "schema": {
                  "$ref": "#/components/schemas/ErrorResponse"
                }
              }
            }
          },
          "401": {
            "description": "Unauthorized",
            "headers": {
              "WWW-Authenticate": {
                "schema": {
                  "type": "string"
                }
              }
            }
          }
        },
        "security": [
          {
            "default-oauth": []
          },
          {
            "default-bearer-auth": []
          }
        ]
      }
    },
    "/companies/{companyId}/data-ownership-requests": {
      "post": {
        "tags": [
          "company-data-controller"
        ],
        "summary": "Request data ownership for a company.",
        "description": "Request data ownership for one of the existing company on Dataland.",
        "operationId": "postDataOwnershipRequest",
        "parameters": [
          {
            "name": "companyId",
            "in": "path",
            "required": true,
            "schema": {
              "type": "string",
              "format": "uuid"
            }
          },
          {
            "name": "comment",
            "in": "query",
            "required": false,
            "schema": {
              "type": "string"
            }
          }
        ],
        "responses": {
          "200": {
            "description": "Successfully requested data ownership."
          },
          "default": {
            "description": "An error occurred",
            "content": {
              "application/json": {
                "schema": {
                  "$ref": "#/components/schemas/ErrorResponse"
                }
              }
            }
          },
          "401": {
            "description": "Unauthorized",
            "headers": {
              "WWW-Authenticate": {
                "schema": {
                  "type": "string"
                }
              }
            }
          }
        },
        "security": [
          {
            "default-oauth": []
          },
          {
            "default-bearer-auth": []
          }
        ]
      }
    },
    "/companies/{companyId}/data-owners/{userId}": {
      "post": {
        "tags": [
          "company-data-controller"
        ],
        "summary": "Add a new data owner to a company.",
        "description": "A new data owner is added to the existing list for the specified company.",
        "operationId": "postDataOwner",
        "parameters": [
          {
            "name": "companyId",
            "in": "path",
            "required": true,
            "schema": {
              "type": "string",
              "format": "uuid"
            }
          },
          {
            "name": "userId",
            "in": "path",
            "required": true,
            "schema": {
              "type": "string",
              "format": "uuid"
            }
          }
        ],
        "responses": {
          "200": {
            "description": "Successfully added data owner.",
            "content": {
              "application/json": {
                "schema": {
                  "$ref": "#/components/schemas/CompanyDataOwners"
                }
              }
            }
          },
          "default": {
            "description": "An error occurred",
            "content": {
              "application/json": {
                "schema": {
                  "$ref": "#/components/schemas/ErrorResponse"
                }
              }
            }
          },
          "401": {
            "description": "Unauthorized",
            "headers": {
              "WWW-Authenticate": {
                "schema": {
                  "type": "string"
                }
              }
            }
          }
        },
        "security": [
          {
            "default-oauth": []
          },
          {
            "default-bearer-auth": []
          }
        ]
      },
      "delete": {
        "tags": [
          "company-data-controller"
        ],
        "summary": "Delete a data owner from a specified company.",
        "description": "An existing data owner is deleted from the existing list for the specified company.",
        "operationId": "deleteDataOwner",
        "parameters": [
          {
            "name": "companyId",
            "in": "path",
            "required": true,
            "schema": {
              "type": "string",
              "format": "uuid"
            }
          },
          {
            "name": "userId",
            "in": "path",
            "required": true,
            "schema": {
              "type": "string",
              "format": "uuid"
            }
          }
        ],
        "responses": {
          "200": {
            "description": "Successfully deleted data owner.",
            "content": {
              "application/json": {
                "schema": {
                  "$ref": "#/components/schemas/CompanyDataOwners"
                }
              }
            }
          },
          "default": {
            "description": "An error occurred",
            "content": {
              "application/json": {
                "schema": {
                  "$ref": "#/components/schemas/ErrorResponse"
                }
              }
            }
          },
          "401": {
            "description": "Unauthorized",
            "headers": {
              "WWW-Authenticate": {
                "schema": {
                  "type": "string"
                }
              }
            }
          }
        },
        "security": [
          {
            "default-oauth": []
          },
          {
            "default-bearer-auth": []
          }
        ]
      },
      "head": {
        "tags": [
          "company-data-controller"
        ],
        "summary": "Validation of a user-company combination with regards to data ownership.",
        "description": "Checks whether a user is data owner of a company.",
        "operationId": "isUserDataOwnerForCompany",
        "parameters": [
          {
            "name": "companyId",
            "in": "path",
            "required": true,
            "schema": {
              "type": "string",
              "format": "uuid"
            }
          },
          {
            "name": "userId",
            "in": "path",
            "required": true,
            "schema": {
              "type": "string",
              "format": "uuid"
            }
          }
        ],
        "responses": {
          "200": {
            "description": "The specified user is data owner of the company."
          },
          "404": {
            "description": "Either the specified company does not exist on Dataland or the user isn\u0027t data owner of that company."
          },
          "default": {
            "description": "An error occurred",
            "content": {
              "application/json": {
                "schema": {
                  "$ref": "#/components/schemas/ErrorResponse"
                }
              }
            }
          },
          "401": {
            "description": "Unauthorized",
            "headers": {
              "WWW-Authenticate": {
                "schema": {
                  "type": "string"
                }
              }
            }
          }
        },
        "security": [
          {
            "default-oauth": []
          },
          {
            "default-bearer-auth": []
          }
        ]
      }
    },
    "/companies/{companyId}/data-owners": {
      "get": {
        "tags": [
          "company-data-controller"
        ],
        "summary": "Retrieve data owner(s) of a company.",
        "description": "Get a list of data owner(s) for the specified company.",
        "operationId": "getDataOwners",
        "parameters": [
          {
            "name": "companyId",
            "in": "path",
            "required": true,
            "schema": {
              "type": "string",
              "format": "uuid"
            }
          }
        ],
        "responses": {
          "404": {
            "description": "The specified company does not exist on Dataland.",
            "content": {
              "application/json": {
                "schema": {
                  "type": "array",
                  "items": {
                    "type": "string"
                  }
                }
              }
            }
          },
          "200": {
            "description": "Successfully retrieved data owner.",
            "content": {
              "application/json": {
                "schema": {
                  "type": "array",
                  "items": {
                    "type": "string"
                  }
                }
              }
            }
          },
          "default": {
            "description": "An error occurred",
            "content": {
              "application/json": {
                "schema": {
                  "$ref": "#/components/schemas/ErrorResponse"
                }
              }
            }
          },
          "401": {
            "description": "Unauthorized",
            "headers": {
              "WWW-Authenticate": {
                "schema": {
                  "type": "string"
                }
              }
            }
          }
        },
        "security": [
          {
            "default-oauth": []
          },
          {
            "default-bearer-auth": []
          }
        ]
      },
      "head": {
        "tags": [
          "company-data-controller"
        ],
        "summary": "Validation if data owners exists for the specified company.",
        "description": "Checks whether company has data owners or not",
        "operationId": "hasCompanyDataOwner",
        "parameters": [
          {
            "name": "companyId",
            "in": "path",
            "required": true,
            "schema": {
              "type": "string",
              "format": "uuid"
            }
          }
        ],
        "responses": {
          "200": {
            "description": "The specified company has data owner(s)."
          },
          "404": {
            "description": "The specified company has no data owner(s) yet"
          },
          "default": {
            "description": "An error occurred",
            "content": {
              "application/json": {
                "schema": {
                  "$ref": "#/components/schemas/ErrorResponse"
                }
              }
            }
          },
          "401": {
            "description": "Unauthorized",
            "headers": {
              "WWW-Authenticate": {
                "schema": {
                  "type": "string"
                }
              }
            }
          }
        },
        "security": [
          {
            "default-oauth": []
          },
          {
            "default-bearer-auth": []
          }
        ]
      }
    },
    "/companies/identifiers/{identifierType}/{identifier}": {
      "get": {
        "tags": [
          "company-data-controller"
        ],
        "summary": "Gets the company ID for an identifier of specified type.",
        "description": "Get the company ID for an identifier of specified type.",
        "operationId": "getCompanyIdByIdentifier",
        "parameters": [
          {
            "name": "identifierType",
            "in": "path",
            "required": true,
            "schema": {
              "$ref": "#/components/schemas/IdentifierType"
            }
          },
          {
            "name": "identifier",
            "in": "path",
            "required": true,
            "schema": {
              "type": "string"
            }
          }
        ],
        "responses": {
          "404": {
            "description": "Found no company corresponding the identifier.",
            "content": {
              "application/json": {
                "schema": {
                  "$ref": "#/components/schemas/CompanyId"
                }
              }
            }
          },
          "200": {
            "description": "Found a company corresponding the identifier.",
            "content": {
              "application/json": {
                "schema": {
                  "$ref": "#/components/schemas/CompanyId"
                }
              }
            }
          },
          "default": {
            "description": "An error occurred",
            "content": {
              "application/json": {
                "schema": {
                  "$ref": "#/components/schemas/ErrorResponse"
                }
              }
            }
          },
          "401": {
            "description": "Unauthorized",
            "headers": {
              "WWW-Authenticate": {
                "schema": {
                  "type": "string"
                }
              }
            }
          }
        },
        "security": [
          {
            "default-oauth": []
          },
          {
            "default-bearer-auth": []
          }
        ]
      },
      "head": {
        "tags": [
          "company-data-controller"
        ],
        "summary": "Checks that an identifier of specified type exists.",
        "description": "Checks that an identifier of specified type exists.",
        "operationId": "existsIdentifier",
        "parameters": [
          {
            "name": "identifierType",
            "in": "path",
            "required": true,
            "schema": {
              "$ref": "#/components/schemas/IdentifierType"
            }
          },
          {
            "name": "identifier",
            "in": "path",
            "required": true,
            "schema": {
              "type": "string"
            }
          }
        ],
        "responses": {
          "200": {
            "description": "Successfully checked that identifier exists."
          },
          "404": {
            "description": "Successfully checked that identifier does not exist."
          },
          "default": {
            "description": "An error occurred",
            "content": {
              "application/json": {
                "schema": {
                  "$ref": "#/components/schemas/ErrorResponse"
                }
              }
            }
          },
          "401": {
            "description": "Unauthorized",
            "headers": {
              "WWW-Authenticate": {
                "schema": {
                  "type": "string"
                }
              }
            }
          }
        },
        "security": [
          {
            "default-oauth": []
          },
          {
            "default-bearer-auth": []
          }
        ]
      }
    },
    "/users/{userId}/uploads": {
      "get": {
        "tags": [
          "user-uploads-controller"
        ],
        "summary": "Retrieve an augmented dataset meta information uploaded by a specific user.",
        "description": "Retrieve an augmented dataset meta information uploaded by a specific user for the \"My Datasets\" page.",
        "operationId": "getUserUploadsDataMetaInformation",
        "parameters": [
          {
            "name": "userId",
            "in": "path",
            "required": true,
            "schema": {
              "type": "string"
            }
          }
        ],
        "responses": {
          "200": {
            "description": "Successfully retrieved augmented dataset meta information.",
            "content": {
              "application/json": {
                "schema": {
                  "type": "array",
                  "items": {
                    "$ref": "#/components/schemas/DataMetaInformationForMyDatasets"
                  }
                }
              }
            }
          },
          "default": {
            "description": "An error occurred",
            "content": {
              "application/json": {
                "schema": {
                  "$ref": "#/components/schemas/ErrorResponse"
                }
              }
            }
          },
          "401": {
            "description": "Unauthorized",
            "headers": {
              "WWW-Authenticate": {
                "schema": {
                  "type": "string"
                }
              }
            }
          }
        },
        "security": [
          {
            "default-oauth": []
          },
          {
            "default-bearer-auth": []
          }
        ]
      }
    },
    "/token": {
      "get": {
        "tags": [
          "token-validity-controller"
        ],
        "summary": "Validates if a token is valid",
        "description": "Validates if a token is valid",
        "operationId": "validateToken",
        "responses": {
          "200": {
            "description": "OK"
          },
          "default": {
            "description": "An error occurred",
            "content": {
              "application/json": {
                "schema": {
                  "$ref": "#/components/schemas/ErrorResponse"
                }
              }
            }
          },
          "401": {
            "description": "Unauthorized",
            "headers": {
              "WWW-Authenticate": {
                "schema": {
                  "type": "string"
                }
              }
            }
          }
        },
        "security": [
          {
            "default-oauth": []
          },
          {
            "default-bearer-auth": []
          }
        ]
      }
    },
    "/metadata": {
      "get": {
        "tags": [
          "meta-data-controller"
        ],
        "summary": "Search in Dataland for meta info about data.",
        "description": "Meta info about data sets registered by Dataland can be retrieved.",
        "operationId": "getListOfDataMetaInfo",
        "parameters": [
          {
            "name": "companyId",
            "in": "query",
            "required": false,
            "schema": {
              "type": "string"
            }
          },
          {
            "name": "dataType",
            "in": "query",
            "required": false,
            "schema": {
              "$ref": "#/components/schemas/DataTypeEnum"
            }
          },
          {
            "name": "showOnlyActive",
            "in": "query",
            "required": false,
            "schema": {
              "type": "boolean",
              "default": true
            }
          },
          {
            "name": "reportingPeriod",
            "in": "query",
            "required": false,
            "schema": {
              "type": "string"
            }
          }
        ],
        "responses": {
          "200": {
            "description": "Successfully retrieved meta info.",
            "content": {
              "application/json": {
                "schema": {
                  "type": "array",
                  "items": {
                    "$ref": "#/components/schemas/DataMetaInformation"
                  }
                }
              }
            }
          },
          "default": {
            "description": "An error occurred",
            "content": {
              "application/json": {
                "schema": {
                  "$ref": "#/components/schemas/ErrorResponse"
                }
              }
            }
          },
          "401": {
            "description": "Unauthorized",
            "headers": {
              "WWW-Authenticate": {
                "schema": {
                  "type": "string"
                }
              }
            }
          }
        },
        "security": [
          {
            "default-oauth": []
          },
          {
            "default-bearer-auth": []
          }
        ]
      }
    },
    "/metadata/{dataId}": {
      "get": {
        "tags": [
          "meta-data-controller"
        ],
        "summary": "Look up meta info about a specific data set.",
        "description": "Meta info about a specific data set registered by Dataland and identified by its data ID is retrieved.",
        "operationId": "getDataMetaInfo",
        "parameters": [
          {
            "name": "dataId",
            "in": "path",
            "required": true,
            "schema": {
              "type": "string"
            }
          }
        ],
        "responses": {
          "200": {
            "description": "Successfully retrieved specific meta info.",
            "content": {
              "application/json": {
                "schema": {
                  "$ref": "#/components/schemas/DataMetaInformation"
                }
              }
            }
          },
          "default": {
            "description": "An error occurred",
            "content": {
              "application/json": {
                "schema": {
                  "$ref": "#/components/schemas/ErrorResponse"
                }
              }
            }
          },
          "401": {
            "description": "Unauthorized",
            "headers": {
              "WWW-Authenticate": {
                "schema": {
                  "type": "string"
                }
              }
            }
          }
        },
        "security": [
          {
            "default-oauth": []
          },
          {
            "default-bearer-auth": []
          }
        ]
      }
    },
    "/internal/cached/{dataId}": {
      "get": {
        "tags": [
          "temporarily-cached-data-controller"
        ],
        "summary": "Retrieve specific data from the cache store of the backend.",
        "description": "Data identified by the provided data ID is retrieved.",
        "operationId": "getReceivedData",
        "parameters": [
          {
            "name": "dataId",
            "in": "path",
            "required": true,
            "schema": {
              "type": "string"
            }
          }
        ],
        "responses": {
          "200": {
            "description": "Successfully retrieved data set.",
            "content": {
              "application/json": {
                "schema": {
                  "type": "string"
                }
              }
            }
          },
          "default": {
            "description": "An error occurred",
            "content": {
              "application/json": {
                "schema": {
                  "$ref": "#/components/schemas/ErrorResponse"
                }
              }
            }
          },
          "401": {
            "description": "Unauthorized",
            "headers": {
              "WWW-Authenticate": {
                "schema": {
                  "type": "string"
                }
              }
            }
          }
        }
      }
    },
    "/data/sme/{dataId}": {
      "get": {
        "tags": [
          "sme-data-controller"
        ],
        "operationId": "getCompanyAssociatedSmeData",
        "parameters": [
          {
            "name": "dataId",
            "in": "path",
            "required": true,
            "schema": {
              "type": "string"
            }
          }
        ],
        "responses": {
          "200": {
            "description": "Successfully retrieved data set.",
            "content": {
              "application/json": {
                "schema": {
                  "$ref": "#/components/schemas/CompanyAssociatedDataSmeData"
                }
              }
            }
          },
          "default": {
            "description": "An error occurred",
            "content": {
              "application/json": {
                "schema": {
                  "$ref": "#/components/schemas/ErrorResponse"
                }
              }
            }
          },
          "401": {
            "description": "Unauthorized",
            "headers": {
              "WWW-Authenticate": {
                "schema": {
                  "type": "string"
                }
              }
            }
          }
        },
        "security": [
          {
            "default-oauth": []
          },
          {
            "default-bearer-auth": []
          }
        ]
      }
    },
    "/data/sme/companies/{companyId}": {
      "get": {
        "tags": [
          "sme-data-controller"
        ],
        "operationId": "getAllCompanySmeData",
        "parameters": [
          {
            "name": "companyId",
            "in": "path",
            "required": true,
            "schema": {
              "type": "string"
            }
          },
          {
            "name": "showOnlyActive",
            "in": "query",
            "required": false,
            "schema": {
              "type": "boolean",
              "default": true
            }
          },
          {
            "name": "reportingPeriod",
            "in": "query",
            "required": false,
            "schema": {
              "type": "string"
            }
          }
        ],
        "responses": {
          "200": {
            "description": "Successfully retrieved framework datasets with meta info.",
            "content": {
              "application/json": {
                "schema": {
                  "type": "array",
                  "items": {
                    "$ref": "#/components/schemas/DataAndMetaInformationSmeData"
                  }
                }
              }
            }
          },
          "default": {
            "description": "An error occurred",
            "content": {
              "application/json": {
                "schema": {
                  "$ref": "#/components/schemas/ErrorResponse"
                }
              }
            }
          },
          "401": {
            "description": "Unauthorized",
            "headers": {
              "WWW-Authenticate": {
                "schema": {
                  "type": "string"
                }
              }
            }
          }
        },
        "security": [
          {
            "default-oauth": []
          },
          {
            "default-bearer-auth": []
          }
        ]
      }
    },
    "/data/sfdr/{dataId}": {
      "get": {
        "tags": [
          "sfdr-data-controller"
        ],
        "operationId": "getCompanyAssociatedSfdrData",
        "parameters": [
          {
            "name": "dataId",
            "in": "path",
            "required": true,
            "schema": {
              "type": "string"
            }
          }
        ],
        "responses": {
          "200": {
            "description": "Successfully retrieved data set.",
            "content": {
              "application/json": {
                "schema": {
                  "$ref": "#/components/schemas/CompanyAssociatedDataSfdrData"
                }
              }
            }
          },
          "default": {
            "description": "An error occurred",
            "content": {
              "application/json": {
                "schema": {
                  "$ref": "#/components/schemas/ErrorResponse"
                }
              }
            }
          },
          "401": {
            "description": "Unauthorized",
            "headers": {
              "WWW-Authenticate": {
                "schema": {
                  "type": "string"
                }
              }
            }
          }
        },
        "security": [
          {
            "default-oauth": []
          },
          {
            "default-bearer-auth": []
          }
        ]
      }
    },
    "/data/sfdr/companies/{companyId}": {
      "get": {
        "tags": [
          "sfdr-data-controller"
        ],
        "operationId": "getAllCompanySfdrData",
        "parameters": [
          {
            "name": "companyId",
            "in": "path",
            "required": true,
            "schema": {
              "type": "string"
            }
          },
          {
            "name": "showOnlyActive",
            "in": "query",
            "required": false,
            "schema": {
              "type": "boolean",
              "default": true
            }
          },
          {
            "name": "reportingPeriod",
            "in": "query",
            "required": false,
            "schema": {
              "type": "string"
            }
          }
        ],
        "responses": {
          "200": {
            "description": "Successfully retrieved framework datasets with meta info.",
            "content": {
              "application/json": {
                "schema": {
                  "type": "array",
                  "items": {
                    "$ref": "#/components/schemas/DataAndMetaInformationSfdrData"
                  }
                }
              }
            }
          },
          "default": {
            "description": "An error occurred",
            "content": {
              "application/json": {
                "schema": {
                  "$ref": "#/components/schemas/ErrorResponse"
                }
              }
            }
          },
          "401": {
            "description": "Unauthorized",
            "headers": {
              "WWW-Authenticate": {
                "schema": {
                  "type": "string"
                }
              }
            }
          }
        },
        "security": [
          {
            "default-oauth": []
          },
          {
            "default-bearer-auth": []
          }
        ]
      }
    },
    "/data/p2p/{dataId}": {
      "get": {
        "tags": [
          "p-2p-data-controller"
        ],
        "operationId": "getCompanyAssociatedP2pData",
        "parameters": [
          {
            "name": "dataId",
            "in": "path",
            "required": true,
            "schema": {
              "type": "string"
            }
          }
        ],
        "responses": {
          "200": {
            "description": "Successfully retrieved data set.",
            "content": {
              "application/json": {
                "schema": {
                  "$ref": "#/components/schemas/CompanyAssociatedDataPathwaysToParisData"
                }
              }
            }
          },
          "default": {
            "description": "An error occurred",
            "content": {
              "application/json": {
                "schema": {
                  "$ref": "#/components/schemas/ErrorResponse"
                }
              }
            }
          },
          "401": {
            "description": "Unauthorized",
            "headers": {
              "WWW-Authenticate": {
                "schema": {
                  "type": "string"
                }
              }
            }
          }
        },
        "security": [
          {
            "default-oauth": []
          },
          {
            "default-bearer-auth": []
          }
        ]
      }
    },
    "/data/p2p/companies/{companyId}": {
      "get": {
        "tags": [
          "p-2p-data-controller"
        ],
        "operationId": "getAllCompanyP2pData",
        "parameters": [
          {
            "name": "companyId",
            "in": "path",
            "required": true,
            "schema": {
              "type": "string"
            }
          },
          {
            "name": "showOnlyActive",
            "in": "query",
            "required": false,
            "schema": {
              "type": "boolean",
              "default": true
            }
          },
          {
            "name": "reportingPeriod",
            "in": "query",
            "required": false,
            "schema": {
              "type": "string"
            }
          }
        ],
        "responses": {
          "200": {
            "description": "Successfully retrieved framework datasets with meta info.",
            "content": {
              "application/json": {
                "schema": {
                  "type": "array",
                  "items": {
                    "$ref": "#/components/schemas/DataAndMetaInformationPathwaysToParisData"
                  }
                }
              }
            }
          },
          "default": {
            "description": "An error occurred",
            "content": {
              "application/json": {
                "schema": {
                  "$ref": "#/components/schemas/ErrorResponse"
                }
              }
            }
          },
          "401": {
            "description": "Unauthorized",
            "headers": {
              "WWW-Authenticate": {
                "schema": {
                  "type": "string"
                }
              }
            }
          }
        },
        "security": [
          {
            "default-oauth": []
          },
          {
            "default-bearer-auth": []
          }
        ]
      }
    },
    "/data/lksg/{dataId}": {
      "get": {
        "tags": [
          "lksg-data-controller"
        ],
        "operationId": "getCompanyAssociatedLksgData",
        "parameters": [
          {
            "name": "dataId",
            "in": "path",
            "required": true,
            "schema": {
              "type": "string"
            }
          }
        ],
        "responses": {
          "200": {
            "description": "Successfully retrieved data set.",
            "content": {
              "application/json": {
                "schema": {
                  "$ref": "#/components/schemas/CompanyAssociatedDataLksgData"
                }
              }
            }
          },
          "default": {
            "description": "An error occurred",
            "content": {
              "application/json": {
                "schema": {
                  "$ref": "#/components/schemas/ErrorResponse"
                }
              }
            }
          },
          "401": {
            "description": "Unauthorized",
            "headers": {
              "WWW-Authenticate": {
                "schema": {
                  "type": "string"
                }
              }
            }
          }
        },
        "security": [
          {
            "default-oauth": []
          },
          {
            "default-bearer-auth": []
          }
        ]
      }
    },
    "/data/lksg/companies/{companyId}": {
      "get": {
        "tags": [
          "lksg-data-controller"
        ],
        "operationId": "getAllCompanyLksgData",
        "parameters": [
          {
            "name": "companyId",
            "in": "path",
            "required": true,
            "schema": {
              "type": "string"
            }
          },
          {
            "name": "showOnlyActive",
            "in": "query",
            "required": false,
            "schema": {
              "type": "boolean",
              "default": true
            }
          },
          {
            "name": "reportingPeriod",
            "in": "query",
            "required": false,
            "schema": {
              "type": "string"
            }
          }
        ],
        "responses": {
          "200": {
            "description": "Successfully retrieved framework datasets with meta info.",
            "content": {
              "application/json": {
                "schema": {
                  "type": "array",
                  "items": {
                    "$ref": "#/components/schemas/DataAndMetaInformationLksgData"
                  }
                }
              }
            }
          },
          "default": {
            "description": "An error occurred",
            "content": {
              "application/json": {
                "schema": {
                  "$ref": "#/components/schemas/ErrorResponse"
                }
              }
            }
          },
          "401": {
            "description": "Unauthorized",
            "headers": {
              "WWW-Authenticate": {
                "schema": {
                  "type": "string"
                }
              }
            }
          }
        },
        "security": [
          {
            "default-oauth": []
          },
          {
            "default-bearer-auth": []
          }
        ]
      }
    },
    "/data/heimathafen/{dataId}": {
      "get": {
        "tags": [
          "heimathafen-data-controller"
        ],
        "operationId": "getCompanyAssociatedHeimathafenData",
        "parameters": [
          {
            "name": "dataId",
            "in": "path",
            "required": true,
            "schema": {
              "type": "string"
            }
          }
        ],
        "responses": {
          "200": {
            "description": "Successfully retrieved data set.",
            "content": {
              "application/json": {
                "schema": {
                  "$ref": "#/components/schemas/CompanyAssociatedDataHeimathafenData"
                }
              }
            }
          },
          "default": {
            "description": "An error occurred",
            "content": {
              "application/json": {
                "schema": {
                  "$ref": "#/components/schemas/ErrorResponse"
                }
              }
            }
          },
          "401": {
            "description": "Unauthorized",
            "headers": {
              "WWW-Authenticate": {
                "schema": {
                  "type": "string"
                }
              }
            }
          }
        },
        "security": [
          {
            "default-oauth": []
          },
          {
            "default-bearer-auth": []
          }
        ]
      }
    },
    "/data/heimathafen/companies/{companyId}": {
      "get": {
        "tags": [
          "heimathafen-data-controller"
        ],
        "operationId": "getAllCompanyHeimathafenData",
        "parameters": [
          {
            "name": "companyId",
            "in": "path",
            "required": true,
            "schema": {
              "type": "string"
            }
          },
          {
            "name": "showOnlyActive",
            "in": "query",
            "required": false,
            "schema": {
              "type": "boolean",
              "default": true
            }
          },
          {
            "name": "reportingPeriod",
            "in": "query",
            "required": false,
            "schema": {
              "type": "string"
            }
          }
        ],
        "responses": {
          "200": {
            "description": "Successfully retrieved framework datasets with meta info.",
            "content": {
              "application/json": {
                "schema": {
                  "type": "array",
                  "items": {
                    "$ref": "#/components/schemas/DataAndMetaInformationHeimathafenData"
                  }
                }
              }
            }
          },
          "default": {
            "description": "An error occurred",
            "content": {
              "application/json": {
                "schema": {
                  "$ref": "#/components/schemas/ErrorResponse"
                }
              }
            }
          },
          "401": {
            "description": "Unauthorized",
            "headers": {
              "WWW-Authenticate": {
                "schema": {
                  "type": "string"
                }
              }
            }
          }
        },
        "security": [
          {
            "default-oauth": []
          },
          {
            "default-bearer-auth": []
          }
        ]
      }
    },
    "/data/eutaxonomy-non-financials/{dataId}": {
      "get": {
        "tags": [
          "eutaxonomy-non-financials-data-controller"
        ],
        "operationId": "getCompanyAssociatedEutaxonomyNonFinancialsData",
        "parameters": [
          {
            "name": "dataId",
            "in": "path",
            "required": true,
            "schema": {
              "type": "string"
            }
          }
        ],
        "responses": {
          "200": {
            "description": "Successfully retrieved data set.",
            "content": {
              "application/json": {
                "schema": {
                  "$ref": "#/components/schemas/CompanyAssociatedDataEutaxonomyNonFinancialsData"
                }
              }
            }
          },
          "default": {
            "description": "An error occurred",
            "content": {
              "application/json": {
                "schema": {
                  "$ref": "#/components/schemas/ErrorResponse"
                }
              }
            }
          },
          "401": {
            "description": "Unauthorized",
            "headers": {
              "WWW-Authenticate": {
                "schema": {
                  "type": "string"
                }
              }
            }
          }
        },
        "security": [
          {
            "default-oauth": []
          },
          {
            "default-bearer-auth": []
          }
        ]
      }
    },
    "/data/eutaxonomy-non-financials/companies/{companyId}": {
      "get": {
        "tags": [
          "eutaxonomy-non-financials-data-controller"
        ],
        "operationId": "getAllCompanyEutaxonomyNonFinancialsData",
        "parameters": [
          {
            "name": "companyId",
            "in": "path",
            "required": true,
            "schema": {
              "type": "string"
            }
          },
          {
            "name": "showOnlyActive",
            "in": "query",
            "required": false,
            "schema": {
              "type": "boolean",
              "default": true
            }
          },
          {
            "name": "reportingPeriod",
            "in": "query",
            "required": false,
            "schema": {
              "type": "string"
            }
          }
        ],
        "responses": {
          "200": {
            "description": "Successfully retrieved framework datasets with meta info.",
            "content": {
              "application/json": {
                "schema": {
                  "type": "array",
                  "items": {
                    "$ref": "#/components/schemas/DataAndMetaInformationEutaxonomyNonFinancialsData"
                  }
                }
              }
            }
          },
          "default": {
            "description": "An error occurred",
            "content": {
              "application/json": {
                "schema": {
                  "$ref": "#/components/schemas/ErrorResponse"
                }
              }
            }
          },
          "401": {
            "description": "Unauthorized",
            "headers": {
              "WWW-Authenticate": {
                "schema": {
                  "type": "string"
                }
              }
            }
          }
        },
        "security": [
          {
            "default-oauth": []
          },
          {
            "default-bearer-auth": []
          }
        ]
      }
    },
    "/data/eutaxonomy-financials/{dataId}": {
      "get": {
        "tags": [
          "eu-taxonomy-data-for-financials-controller"
        ],
        "operationId": "getCompanyAssociatedEuTaxonomyDataForFinancials",
        "parameters": [
          {
            "name": "dataId",
            "in": "path",
            "required": true,
            "schema": {
              "type": "string"
            }
          }
        ],
        "responses": {
          "200": {
            "description": "Successfully retrieved data set.",
            "content": {
              "application/json": {
                "schema": {
                  "$ref": "#/components/schemas/CompanyAssociatedDataEuTaxonomyDataForFinancials"
                }
              }
            }
          },
          "default": {
            "description": "An error occurred",
            "content": {
              "application/json": {
                "schema": {
                  "$ref": "#/components/schemas/ErrorResponse"
                }
              }
            }
          },
          "401": {
            "description": "Unauthorized",
            "headers": {
              "WWW-Authenticate": {
                "schema": {
                  "type": "string"
                }
              }
            }
          }
        },
        "security": [
          {
            "default-oauth": []
          },
          {
            "default-bearer-auth": []
          }
        ]
      }
    },
    "/data/eutaxonomy-financials/companies/{companyId}": {
      "get": {
        "tags": [
          "eu-taxonomy-data-for-financials-controller"
        ],
        "operationId": "getAllCompanyEuTaxonomyDataForFinancials",
        "parameters": [
          {
            "name": "companyId",
            "in": "path",
            "required": true,
            "schema": {
              "type": "string"
            }
          },
          {
            "name": "showOnlyActive",
            "in": "query",
            "required": false,
            "schema": {
              "type": "boolean",
              "default": true
            }
          },
          {
            "name": "reportingPeriod",
            "in": "query",
            "required": false,
            "schema": {
              "type": "string"
            }
          }
        ],
        "responses": {
          "200": {
            "description": "Successfully retrieved framework datasets with meta info.",
            "content": {
              "application/json": {
                "schema": {
                  "type": "array",
                  "items": {
                    "$ref": "#/components/schemas/DataAndMetaInformationEuTaxonomyDataForFinancials"
                  }
                }
              }
            }
          },
          "default": {
            "description": "An error occurred",
            "content": {
              "application/json": {
                "schema": {
                  "$ref": "#/components/schemas/ErrorResponse"
                }
              }
            }
          },
          "401": {
            "description": "Unauthorized",
            "headers": {
              "WWW-Authenticate": {
                "schema": {
                  "type": "string"
                }
              }
            }
          }
        },
        "security": [
          {
            "default-oauth": []
          },
          {
            "default-bearer-auth": []
          }
        ]
      }
    },
    "/data/esg-questionnaire/{dataId}": {
      "get": {
        "tags": [
          "esg-questionnaire-data-controller"
        ],
        "operationId": "getCompanyAssociatedEsgQuestionnaireData",
        "parameters": [
          {
            "name": "dataId",
            "in": "path",
            "required": true,
            "schema": {
              "type": "string"
            }
          }
        ],
        "responses": {
          "200": {
            "description": "Successfully retrieved data set.",
            "content": {
              "application/json": {
                "schema": {
                  "$ref": "#/components/schemas/CompanyAssociatedDataEsgQuestionnaireData"
                }
              }
            }
          },
          "default": {
            "description": "An error occurred",
            "content": {
              "application/json": {
                "schema": {
                  "$ref": "#/components/schemas/ErrorResponse"
                }
              }
            }
          },
          "401": {
            "description": "Unauthorized",
            "headers": {
              "WWW-Authenticate": {
                "schema": {
                  "type": "string"
                }
              }
            }
          }
        },
        "security": [
          {
            "default-oauth": []
          },
          {
            "default-bearer-auth": []
          }
        ]
      }
    },
    "/data/esg-questionnaire/companies/{companyId}": {
      "get": {
        "tags": [
          "esg-questionnaire-data-controller"
        ],
        "operationId": "getAllCompanyEsgQuestionnaireData",
        "parameters": [
          {
            "name": "companyId",
            "in": "path",
            "required": true,
            "schema": {
              "type": "string"
            }
          },
          {
            "name": "showOnlyActive",
            "in": "query",
            "required": false,
            "schema": {
              "type": "boolean",
              "default": true
            }
          },
          {
            "name": "reportingPeriod",
            "in": "query",
            "required": false,
            "schema": {
              "type": "string"
            }
          }
        ],
        "responses": {
          "200": {
            "description": "Successfully retrieved framework datasets with meta info.",
            "content": {
              "application/json": {
                "schema": {
                  "type": "array",
                  "items": {
                    "$ref": "#/components/schemas/DataAndMetaInformationEsgQuestionnaireData"
                  }
                }
              }
            }
          },
          "default": {
            "description": "An error occurred",
            "content": {
              "application/json": {
                "schema": {
                  "$ref": "#/components/schemas/ErrorResponse"
                }
              }
            }
          },
          "401": {
            "description": "Unauthorized",
            "headers": {
              "WWW-Authenticate": {
                "schema": {
                  "type": "string"
                }
              }
            }
          }
        },
        "security": [
          {
            "default-oauth": []
          },
          {
            "default-bearer-auth": []
          }
        ]
      }
    },
    "/companies/{companyId}/info": {
      "get": {
        "tags": [
          "company-data-controller"
        ],
        "summary": "Retrieve company information.",
        "description": "Company information behind the given company ID is retrieved.",
        "operationId": "getCompanyInfo",
        "parameters": [
          {
            "name": "companyId",
            "in": "path",
            "required": true,
            "schema": {
              "type": "string"
            }
          }
        ],
        "responses": {
          "200": {
            "description": "Successfully retrieved company information.",
            "content": {
              "application/json": {
                "schema": {
                  "$ref": "#/components/schemas/CompanyInformation"
                }
              }
            }
          },
          "default": {
            "description": "An error occurred",
            "content": {
              "application/json": {
                "schema": {
                  "$ref": "#/components/schemas/ErrorResponse"
                }
              }
            }
          },
          "401": {
            "description": "Unauthorized",
            "headers": {
              "WWW-Authenticate": {
                "schema": {
                  "type": "string"
                }
              }
            }
          }
        },
        "security": [
          {
            "default-oauth": []
          },
          {
            "default-bearer-auth": []
          }
        ]
      }
    },
    "/companies/{companyId}/aggregated-framework-data-summary": {
      "get": {
        "tags": [
          "company-data-controller"
        ],
        "summary": "Retrieve aggregated data summary for all frameworks",
        "description": "For each framework retrieves the amount of available reporting periods",
        "operationId": "getAggregatedFrameworkDataSummary",
        "parameters": [
          {
            "name": "companyId",
            "in": "path",
            "required": true,
            "schema": {
              "type": "string"
            }
          }
        ],
        "responses": {
          "200": {
            "description": "Successfully retrieved values.",
            "content": {
              "application/json": {
                "schema": {
                  "type": "object",
                  "additionalProperties": {
                    "$ref": "#/components/schemas/AggregatedFrameworkDataSummary"
                  }
                }
              }
            }
          },
          "default": {
            "description": "An error occurred",
            "content": {
              "application/json": {
                "schema": {
                  "$ref": "#/components/schemas/ErrorResponse"
                }
              }
            }
          },
          "401": {
            "description": "Unauthorized",
            "headers": {
              "WWW-Authenticate": {
                "schema": {
                  "type": "string"
                }
              }
            }
          }
        },
        "security": [
          {
            "default-oauth": []
          },
          {
            "default-bearer-auth": []
          }
        ]
      }
    },
    "/companies/teaser": {
      "get": {
        "tags": [
          "company-data-controller"
        ],
        "summary": "Get the company IDs of the teaser companies.",
        "description": "A list of all company IDs that are currently set as teaser companies (accessible without authentication).",
        "operationId": "getTeaserCompanies",
        "responses": {
          "200": {
            "description": "Successfully returned teaser companies.",
            "content": {
              "application/json": {
                "schema": {
                  "type": "array",
                  "items": {
                    "type": "string"
                  }
                }
              }
            }
          },
          "default": {
            "description": "An error occurred",
            "content": {
              "application/json": {
                "schema": {
                  "$ref": "#/components/schemas/ErrorResponse"
                }
              }
            }
          },
          "401": {
            "description": "Unauthorized",
            "headers": {
              "WWW-Authenticate": {
                "schema": {
                  "type": "string"
                }
              }
            }
          }
        },
        "security": [
          {
            "default-oauth": []
          },
          {
            "default-bearer-auth": []
          }
        ]
      }
    },
    "/companies/names": {
      "get": {
        "tags": [
          "company-data-controller"
        ],
        "summary": "Retrieve specific companies by searching their names and identifiers",
        "description": "Companies identified via the provided company name/identifier are retrieved",
        "operationId": "getCompaniesBySearchString",
        "parameters": [
          {
            "name": "searchString",
            "in": "query",
            "required": true,
            "schema": {
              "type": "string"
            }
          },
          {
            "name": "resultLimit",
            "in": "query",
            "required": false,
            "schema": {
              "type": "integer",
              "format": "int32",
              "default": 100
            }
          }
        ],
        "responses": {
          "200": {
            "description": "Successfully retrieved company names.",
            "content": {
              "application/json": {
                "schema": {
                  "type": "array",
                  "items": {
                    "$ref": "#/components/schemas/CompanyIdAndName"
                  }
                }
              }
            }
          },
          "default": {
            "description": "An error occurred",
            "content": {
              "application/json": {
                "schema": {
                  "$ref": "#/components/schemas/ErrorResponse"
                }
              }
            }
          },
          "401": {
            "description": "Unauthorized",
            "headers": {
              "WWW-Authenticate": {
                "schema": {
                  "type": "string"
                }
              }
            }
          }
        },
        "security": [
          {
            "default-oauth": []
          },
          {
            "default-bearer-auth": []
          }
        ]
      }
    },
    "/companies/meta-information": {
      "get": {
        "tags": [
          "company-data-controller"
        ],
        "summary": "Retrieve available distinct values for company search filters",
        "description": "Distinct values for the parameter countryCode and sector are returned",
        "operationId": "getAvailableCompanySearchFilters",
        "responses": {
          "200": {
            "description": "Successfully retrieved values.",
            "content": {
              "application/json": {
                "schema": {
                  "$ref": "#/components/schemas/CompanyAvailableDistinctValues"
                }
              }
            }
          },
          "default": {
            "description": "An error occurred",
            "content": {
              "application/json": {
                "schema": {
                  "$ref": "#/components/schemas/ErrorResponse"
                }
              }
            }
          },
          "401": {
            "description": "Unauthorized",
            "headers": {
              "WWW-Authenticate": {
                "schema": {
                  "type": "string"
                }
              }
            }
          }
        },
        "security": [
          {
            "default-oauth": []
          },
          {
            "default-bearer-auth": []
          }
        ]
      }
    },
    "/actuator": {
      "get": {
        "tags": [
          "Actuator"
        ],
        "summary": "Actuator root web endpoint",
        "operationId": "links",
        "responses": {
          "200": {
            "description": "OK",
            "content": {
              "application/vnd.spring-boot.actuator.v3+json": {
                "schema": {
                  "type": "object",
                  "additionalProperties": {
                    "type": "object",
                    "additionalProperties": {
                      "$ref": "#/components/schemas/Link"
                    }
                  }
                }
              },
              "application/vnd.spring-boot.actuator.v2+json": {
                "schema": {
                  "type": "object",
                  "additionalProperties": {
                    "type": "object",
                    "additionalProperties": {
                      "$ref": "#/components/schemas/Link"
                    }
                  }
                }
              },
              "application/json": {
                "schema": {
                  "type": "object",
                  "additionalProperties": {
                    "type": "object",
                    "additionalProperties": {
                      "$ref": "#/components/schemas/Link"
                    }
                  }
                }
              }
            }
          },
          "default": {
            "description": "An error occurred",
            "content": {
              "application/json": {
                "schema": {
                  "$ref": "#/components/schemas/ErrorResponse"
                }
              }
            }
          },
          "401": {
            "description": "Unauthorized",
            "headers": {
              "WWW-Authenticate": {
                "schema": {
                  "type": "string"
                }
              }
            }
          }
        }
      }
    },
    "/actuator/info": {
      "get": {
        "tags": [
          "Actuator"
        ],
        "summary": "Actuator web endpoint \u0027info\u0027",
        "operationId": "info",
        "responses": {
          "200": {
            "description": "OK",
            "content": {
              "application/vnd.spring-boot.actuator.v3+json": {
                "schema": {
                  "type": "object"
                }
              },
              "application/vnd.spring-boot.actuator.v2+json": {
                "schema": {
                  "type": "object"
                }
              },
              "application/json": {
                "schema": {
                  "type": "object"
                }
              }
            }
          },
          "default": {
            "description": "An error occurred",
            "content": {
              "application/json": {
                "schema": {
                  "$ref": "#/components/schemas/ErrorResponse"
                }
              }
            }
          },
          "401": {
            "description": "Unauthorized",
            "headers": {
              "WWW-Authenticate": {
                "schema": {
                  "type": "string"
                }
              }
            }
          }
        }
      }
    },
    "/actuator/health": {
      "get": {
        "tags": [
          "Actuator"
        ],
        "summary": "Actuator web endpoint \u0027health\u0027",
        "operationId": "health",
        "responses": {
          "200": {
            "description": "OK",
            "content": {
              "application/vnd.spring-boot.actuator.v3+json": {
                "schema": {
                  "type": "object"
                }
              },
              "application/vnd.spring-boot.actuator.v2+json": {
                "schema": {
                  "type": "object"
                }
              },
              "application/json": {
                "schema": {
                  "type": "object"
                }
              }
            }
          },
          "default": {
            "description": "An error occurred",
            "content": {
              "application/json": {
                "schema": {
                  "$ref": "#/components/schemas/ErrorResponse"
                }
              }
            }
          },
          "401": {
            "description": "Unauthorized",
            "headers": {
              "WWW-Authenticate": {
                "schema": {
                  "type": "string"
                }
              }
            }
          }
        }
      }
    },
    "/actuator/health/**": {
      "get": {
        "tags": [
          "Actuator"
        ],
        "summary": "Actuator web endpoint \u0027health-path\u0027",
        "operationId": "health-path",
        "responses": {
          "200": {
            "description": "OK",
            "content": {
              "application/vnd.spring-boot.actuator.v3+json": {
                "schema": {
                  "type": "object"
                }
              },
              "application/vnd.spring-boot.actuator.v2+json": {
                "schema": {
                  "type": "object"
                }
              },
              "application/json": {
                "schema": {
                  "type": "object"
                }
              }
            }
          },
          "default": {
            "description": "An error occurred",
            "content": {
              "application/json": {
                "schema": {
                  "$ref": "#/components/schemas/ErrorResponse"
                }
              }
            }
          },
          "401": {
            "description": "Unauthorized",
            "headers": {
              "WWW-Authenticate": {
                "schema": {
                  "type": "string"
                }
              }
            }
          }
        }
      }
    },
    "/data/{dataId}": {
      "delete": {
        "tags": [
          "admin-data-manipulation-controller"
        ],
        "summary": "Delete a data set.",
        "description": "The data is removed from the data store.",
        "operationId": "deleteCompanyAssociatedData",
        "parameters": [
          {
            "name": "dataId",
            "in": "path",
            "required": true,
            "schema": {
              "type": "string"
            }
          }
        ],
        "responses": {
          "200": {
            "description": "Successfully deleted the dataset."
          },
          "default": {
            "description": "An error occurred",
            "content": {
              "application/json": {
                "schema": {
                  "$ref": "#/components/schemas/ErrorResponse"
                }
              }
            }
          },
          "401": {
            "description": "Unauthorized",
            "headers": {
              "WWW-Authenticate": {
                "schema": {
                  "type": "string"
                }
              }
            }
          }
        },
        "security": [
          {
            "default-oauth": []
          },
          {
            "default-bearer-auth": []
          }
        ]
      }
    }
  },
  "components": {
    "schemas": {
      "CompanyInformation": {
        "required": [
          "companyName",
          "countryCode",
          "headquarters",
          "identifiers"
        ],
        "type": "object",
        "properties": {
          "companyName": {
            "type": "string"
          },
          "companyAlternativeNames": {
            "type": "array",
            "nullable": true,
            "items": {
              "type": "string"
            }
          },
          "companyLegalForm": {
            "type": "string",
            "nullable": true
          },
          "headquarters": {
            "type": "string"
          },
          "headquartersPostalCode": {
            "type": "string",
            "nullable": true
          },
          "sector": {
            "type": "string",
            "nullable": true
          },
          "identifiers": {
            "type": "object",
            "additionalProperties": {
              "type": "array",
              "example": {
                "Lei": [
                  "ExampleLei"
                ]
              },
              "items": {
                "type": "string",
                "example": "{\"Lei\":[\"ExampleLei\"]}"
              }
            },
            "example": {
              "Lei": [
                "ExampleLei"
              ]
            }
          },
          "countryCode": {
            "type": "string"
          },
          "isTeaserCompany": {
            "type": "boolean",
            "nullable": true
          },
          "website": {
            "type": "string",
            "nullable": true
          }
        }
      },
      "DataMetaInformation": {
        "required": [
          "companyId",
          "currentlyActive",
          "dataId",
          "dataType",
          "qaStatus",
          "reportingPeriod",
          "uploadTime"
        ],
        "type": "object",
        "properties": {
          "dataId": {
            "type": "string"
          },
          "companyId": {
            "type": "string"
          },
          "dataType": {
            "$ref": "#/components/schemas/DataTypeEnum"
          },
          "uploaderUserId": {
            "type": "string",
            "nullable": true
          },
          "uploadTime": {
            "type": "integer",
            "format": "int64"
          },
          "reportingPeriod": {
            "type": "string"
          },
          "currentlyActive": {
            "type": "boolean"
          },
          "qaStatus": {
            "$ref": "#/components/schemas/QaStatus"
          }
        }
      },
      "QaStatus": {
        "type": "string",
        "enum": [
          "Pending",
          "Accepted",
          "Rejected"
        ]
      },
      "StoredCompany": {
        "required": [
          "companyId",
          "companyInformation",
          "dataRegisteredByDataland"
        ],
        "type": "object",
        "properties": {
          "companyId": {
            "type": "string"
          },
          "companyInformation": {
            "$ref": "#/components/schemas/CompanyInformation"
          },
          "dataRegisteredByDataland": {
            "type": "array",
            "items": {
              "$ref": "#/components/schemas/DataMetaInformation"
            }
          }
        }
      },
      "CompanyAssociatedDataSmeData": {
        "required": [
          "companyId",
          "data",
          "reportingPeriod"
        ],
        "type": "object",
        "properties": {
          "companyId": {
            "type": "string"
          },
          "reportingPeriod": {
            "type": "string"
          },
          "data": {
            "$ref": "#/components/schemas/SmeData"
          }
        }
      },
      "ExtendedDataPointBigDecimal": {
        "required": [
          "quality"
        ],
        "type": "object",
        "properties": {
          "value": {
            "type": "number",
            "nullable": true
          },
          "quality": {
            "$ref": "#/components/schemas/QualityOptions"
          },
          "comment": {
            "type": "string",
            "nullable": true
          },
          "dataSource": {
            "nullable": true,
            "allOf": [
              {
                "$ref": "#/components/schemas/ExtendedDocumentReference"
              }
            ]
          }
        }
      },
      "ExtendedDocumentReference": {
        "required": [
          "fileReference"
        ],
        "type": "object",
        "properties": {
          "page": {
            "type": "integer",
            "format": "int64",
            "nullable": true
          },
          "tagName": {
            "type": "string",
            "nullable": true
          },
          "fileName": {
            "type": "string",
            "nullable": true
          },
          "fileReference": {
            "type": "string"
          }
        }
      },
      "NaturalHazardsCoveredOptions": {
        "type": "string",
        "enum": [
          "Hail",
          "Wind",
          "Flooding",
          "EarthQuake",
          "Avalanche",
          "Snow"
        ]
      },
      "QualityOptions": {
        "type": "string",
        "enum": [
          "Audited",
          "Reported",
          "Estimated",
          "Incomplete",
          "NA"
        ]
      },
      "SmeData": {
        "required": [
          "general"
        ],
        "type": "object",
        "properties": {
          "general": {
            "$ref": "#/components/schemas/SmeGeneral"
          },
          "power": {
            "nullable": true,
            "allOf": [
              {
                "$ref": "#/components/schemas/SmePower"
              }
            ]
          },
          "insurances": {
            "nullable": true,
            "allOf": [
              {
                "$ref": "#/components/schemas/SmeInsurances"
              }
            ]
          }
        }
      },
      "SmeGeneral": {
        "required": [
          "basicInformation"
        ],
        "type": "object",
        "properties": {
          "basicInformation": {
            "$ref": "#/components/schemas/SmeGeneralBasicInformation"
          },
          "financialInformation": {
            "nullable": true,
            "allOf": [
              {
                "$ref": "#/components/schemas/SmeGeneralFinancialInformation"
              }
            ]
          }
        }
      },
      "SmeGeneralBasicInformation": {
        "required": [
          "fiscalYearStart",
          "numberOfEmployees",
          "reportingDate",
          "sectors"
        ],
        "type": "object",
        "properties": {
          "reportingDate": {
            "type": "string",
            "format": "date"
          },
          "sectors": {
            "type": "array",
            "items": {
              "type": "string"
            }
          },
          "numberOfEmployees": {
            "type": "integer"
          },
          "fiscalYearStart": {
            "type": "string",
            "format": "date"
          },
          "referencedReports": {
            "type": "object",
            "nullable": true,
            "example": {
              "string": {
                "fileReference": "string",
                "fileName": "string",
                "isGroupLevel": "Yes",
                "reportDate": "2023-10-12",
                "currency": "string"
              }
            }
          }
        }
      },
      "SmeGeneralFinancialInformation": {
        "type": "object",
        "properties": {
          "revenueInEur": {
            "type": "number",
            "nullable": true
          },
          "operatingCostInEur": {
            "type": "number",
            "nullable": true
          },
          "capitalAssetsInEur": {
            "type": "number",
            "nullable": true
          }
        }
      },
      "SmeInsurances": {
        "type": "object",
        "properties": {
          "naturalHazards": {
            "nullable": true,
            "allOf": [
              {
                "$ref": "#/components/schemas/SmeInsurancesNaturalHazards"
              }
            ]
          }
        }
      },
      "SmeInsurancesNaturalHazards": {
        "type": "object",
        "properties": {
          "insuranceAgainstNaturalHazards": {
            "nullable": true,
            "allOf": [
              {
                "$ref": "#/components/schemas/YesNo"
              }
            ]
          },
          "amountCoveredByInsuranceAgainstNaturalHazardsInEur": {
            "type": "number",
            "nullable": true
          },
          "naturalHazardsCovered": {
            "type": "array",
            "nullable": true,
            "items": {
              "$ref": "#/components/schemas/NaturalHazardsCoveredOptions"
            }
          }
        }
      },
      "SmePower": {
        "type": "object",
        "properties": {
          "investments": {
            "nullable": true,
            "allOf": [
              {
                "$ref": "#/components/schemas/SmePowerInvestments"
              }
            ]
          },
          "consumption": {
            "nullable": true,
            "allOf": [
              {
                "$ref": "#/components/schemas/SmePowerConsumption"
              }
            ]
          }
        }
      },
      "SmePowerConsumption": {
        "type": "object",
        "properties": {
          "powerConsumptionInMwh": {
            "nullable": true,
            "allOf": [
              {
                "$ref": "#/components/schemas/ExtendedDataPointBigDecimal"
              }
            ]
          },
          "powerFromRenewableSources": {
            "nullable": true,
            "allOf": [
              {
                "$ref": "#/components/schemas/YesNo"
              }
            ]
          },
          "energyConsumptionHeatingAndHotWaterInMwh": {
            "type": "number",
            "nullable": true
          },
          "primaryEnergySourceForHeatingAndHotWater": {
            "nullable": true,
            "allOf": [
              {
                "$ref": "#/components/schemas/SmePowerConsumptionPrimaryEnergySourceForHeatingAndHotWaterOptions"
              }
            ]
          },
          "energyConsumptionCoveredByOwnRenewablePowerGeneration": {
            "nullable": true,
            "allOf": [
              {
                "$ref": "#/components/schemas/SmePowerConsumptionEnergyConsumptionCoveredByOwnRenewablePowerGenerationOptions"
              }
            ]
          }
        }
      },
      "SmePowerConsumptionEnergyConsumptionCoveredByOwnRenewablePowerGenerationOptions": {
        "type": "string",
        "enum": [
          "LessThan25Percent",
          "Between25And50Percent",
          "Between50And75Percent",
          "Over75Percent"
        ]
      },
      "SmePowerConsumptionPrimaryEnergySourceForHeatingAndHotWaterOptions": {
        "type": "string",
        "enum": [
          "Oil",
          "Gas",
          "Electric",
          "DistrictHeating"
        ]
      },
      "SmePowerInvestments": {
        "type": "object",
        "properties": {
          "investmentsInEnhancingEnergyEfficiency": {
            "nullable": true,
            "allOf": [
              {
                "$ref": "#/components/schemas/SmePowerInvestmentsInvestmentsInEnhancingEnergyEfficiencyOptions"
              }
            ]
          }
        }
      },
      "SmePowerInvestmentsInvestmentsInEnhancingEnergyEfficiencyOptions": {
        "type": "string",
        "enum": [
          "LessThan1Percent",
          "Between1And5Percent",
          "Between5And10Percent",
          "Between10And15Percent",
          "Between15And20Percent",
          "Between20And25Percent",
          "Over25Percent"
        ]
      },
      "YesNo": {
        "type": "string",
        "enum": [
          "Yes",
          "No"
        ]
      },
      "BaseDataPointYesNo": {
        "type": "object",
        "properties": {
          "value": {
            "nullable": true,
            "allOf": [
              {
                "$ref": "#/components/schemas/YesNo"
              }
            ]
          },
          "dataSource": {
            "nullable": true,
            "allOf": [
              {
                "$ref": "#/components/schemas/BaseDocumentReference"
              }
            ]
          }
        }
      },
      "BaseDocumentReference": {
        "required": [
          "fileReference"
        ],
        "type": "object",
        "properties": {
          "fileName": {
            "type": "string",
            "nullable": true
          },
          "fileReference": {
            "type": "string"
          }
        }
      },
      "CompanyAssociatedDataSfdrData": {
        "required": [
          "companyId",
          "data",
          "reportingPeriod"
        ],
        "type": "object",
        "properties": {
          "companyId": {
            "type": "string"
          },
          "reportingPeriod": {
            "type": "string"
          },
          "data": {
            "$ref": "#/components/schemas/SfdrData"
          }
        }
      },
      "CurrencyDataPoint": {
        "required": [
          "quality"
        ],
        "type": "object",
        "properties": {
          "value": {
            "type": "number",
            "nullable": true
          },
          "quality": {
            "$ref": "#/components/schemas/QualityOptions"
          },
          "comment": {
            "type": "string",
            "nullable": true
          },
          "dataSource": {
            "nullable": true,
            "allOf": [
              {
                "$ref": "#/components/schemas/ExtendedDocumentReference"
              }
            ]
          },
          "currency": {
            "type": "string",
            "nullable": true
          }
        }
      },
      "ExtendedDataPointBigInteger": {
        "required": [
          "quality"
        ],
        "type": "object",
        "properties": {
          "value": {
            "type": "integer",
            "nullable": true
          },
          "quality": {
            "$ref": "#/components/schemas/QualityOptions"
          },
          "comment": {
            "type": "string",
            "nullable": true
          },
          "dataSource": {
            "nullable": true,
            "allOf": [
              {
                "$ref": "#/components/schemas/ExtendedDocumentReference"
              }
            ]
          }
        }
      },
      "ExtendedDataPointYesNo": {
        "required": [
          "quality"
        ],
        "type": "object",
        "properties": {
          "value": {
            "nullable": true,
            "allOf": [
              {
                "$ref": "#/components/schemas/YesNo"
              }
            ]
          },
          "quality": {
            "$ref": "#/components/schemas/QualityOptions"
          },
          "comment": {
            "type": "string",
            "nullable": true
          },
          "dataSource": {
            "nullable": true,
            "allOf": [
              {
                "$ref": "#/components/schemas/ExtendedDocumentReference"
              }
            ]
          }
        }
      },
      "SfdrData": {
        "required": [
          "general"
        ],
        "type": "object",
        "properties": {
          "general": {
            "$ref": "#/components/schemas/SfdrGeneral"
          },
          "environmental": {
            "nullable": true,
            "allOf": [
              {
                "$ref": "#/components/schemas/SfdrEnvironmental"
              }
            ]
          },
          "social": {
            "nullable": true,
            "allOf": [
              {
                "$ref": "#/components/schemas/SfdrSocial"
              }
            ]
          }
        }
      },
      "SfdrEnvironmental": {
        "type": "object",
        "properties": {
          "greenhouseGasEmissions": {
            "nullable": true,
            "allOf": [
              {
                "$ref": "#/components/schemas/SfdrEnvironmentalGreenhouseGasEmissions"
              }
            ]
          },
          "energyPerformance": {
            "nullable": true,
            "allOf": [
              {
                "$ref": "#/components/schemas/SfdrEnvironmentalEnergyPerformance"
              }
            ]
          },
          "biodiversity": {
            "nullable": true,
            "allOf": [
              {
                "$ref": "#/components/schemas/SfdrEnvironmentalBiodiversity"
              }
            ]
          },
          "water": {
            "nullable": true,
            "allOf": [
              {
                "$ref": "#/components/schemas/SfdrEnvironmentalWater"
              }
            ]
          },
          "waste": {
            "nullable": true,
            "allOf": [
              {
                "$ref": "#/components/schemas/SfdrEnvironmentalWaste"
              }
            ]
          },
          "emissions": {
            "nullable": true,
            "allOf": [
              {
                "$ref": "#/components/schemas/SfdrEnvironmentalEmissions"
              }
            ]
          }
        }
      },
      "SfdrEnvironmentalBiodiversity": {
        "type": "object",
        "properties": {
          "primaryForestAndWoodedLandOfNativeSpeciesExposure": {
            "nullable": true,
            "allOf": [
              {
                "$ref": "#/components/schemas/ExtendedDataPointYesNo"
              }
            ]
          },
          "protectedAreasExposure": {
            "nullable": true,
            "allOf": [
              {
                "$ref": "#/components/schemas/ExtendedDataPointYesNo"
              }
            ]
          },
          "rareOrEndangeredEcosystemsExposure": {
            "nullable": true,
            "allOf": [
              {
                "$ref": "#/components/schemas/ExtendedDataPointYesNo"
              }
            ]
          },
          "highlyBiodiverseGrasslandExposure": {
            "nullable": true,
            "allOf": [
              {
                "$ref": "#/components/schemas/ExtendedDataPointYesNo"
              }
            ]
          }
        }
      },
      "SfdrEnvironmentalEmissions": {
        "type": "object",
        "properties": {
          "emissionsOfInorganicPollutantsInTonnes": {
            "nullable": true,
            "allOf": [
              {
                "$ref": "#/components/schemas/ExtendedDataPointBigDecimal"
              }
            ]
          },
          "emissionsOfAirPollutantsInTonnes": {
            "nullable": true,
            "allOf": [
              {
                "$ref": "#/components/schemas/ExtendedDataPointBigDecimal"
              }
            ]
          },
          "emissionsOfOzoneDepletionSubstancesInTonnes": {
            "nullable": true,
            "allOf": [
              {
                "$ref": "#/components/schemas/ExtendedDataPointBigDecimal"
              }
            ]
          },
          "carbonReductionInitiatives": {
            "nullable": true,
            "allOf": [
              {
                "$ref": "#/components/schemas/ExtendedDataPointYesNo"
              }
            ]
          }
        }
      },
      "SfdrEnvironmentalEnergyPerformance": {
        "type": "object",
        "properties": {
          "renewableEnergyProductionInGWh": {
            "nullable": true,
            "allOf": [
              {
                "$ref": "#/components/schemas/ExtendedDataPointBigDecimal"
              }
            ]
          },
          "renewableEnergyConsumptionInGWh": {
            "nullable": true,
            "allOf": [
              {
                "$ref": "#/components/schemas/ExtendedDataPointBigDecimal"
              }
            ]
          },
          "nonRenewableEnergyProductionInGWh": {
            "nullable": true,
            "allOf": [
              {
                "$ref": "#/components/schemas/ExtendedDataPointBigDecimal"
              }
            ]
          },
          "relativeNonRenewableEnergyProductionInPercent": {
            "nullable": true,
            "allOf": [
              {
                "$ref": "#/components/schemas/ExtendedDataPointBigDecimal"
              }
            ]
          },
          "nonRenewableEnergyConsumptionInGWh": {
            "nullable": true,
            "allOf": [
              {
                "$ref": "#/components/schemas/ExtendedDataPointBigDecimal"
              }
            ]
          },
          "relativeNonRenewableEnergyConsumptionInPercent": {
            "nullable": true,
            "allOf": [
              {
                "$ref": "#/components/schemas/ExtendedDataPointBigDecimal"
              }
            ]
          },
          "applicableHighImpactClimateSectors": {
            "type": "object",
            "additionalProperties": {
              "$ref": "#/components/schemas/SfdrHighImpactClimateSectorEnergyConsumption"
            },
            "nullable": true,
            "example": {
              "NaceCodeA": {
                "highImpactClimateSectorEnergyConsumptionInGWh": {
                  "quality": "Audited",
                  "dataSource": {
                    "page": 0,
                    "tagName": "string",
                    "fileName": "string",
                    "fileReference": "string"
                  },
                  "comment": "string",
                  "value": 0
                },
                "highImpactClimateSectorEnergyConsumptionInGWhPerMillionEURRevenue": {
                  "quality": "Audited",
                  "dataSource": {
                    "page": 0,
                    "tagName": "string",
                    "fileName": "string",
                    "fileReference": "string"
                  },
                  "comment": "string",
                  "value": 0
                }
              },
              "NaceCodeB": {
                "highImpactClimateSectorEnergyConsumptionInGWh": {
                  "quality": "Audited",
                  "dataSource": {
                    "page": 0,
                    "tagName": "string",
                    "fileName": "string",
                    "fileReference": "string"
                  },
                  "comment": "string",
                  "value": 0
                },
                "highImpactClimateSectorEnergyConsumptionInGWhPerMillionEURRevenue": {
                  "quality": "Audited",
                  "dataSource": {
                    "page": 0,
                    "tagName": "string",
                    "fileName": "string",
                    "fileReference": "string"
                  },
                  "comment": "string",
                  "value": 0
                }
              },
              "NaceCodeC": {
                "highImpactClimateSectorEnergyConsumptionInGWh": {
                  "quality": "Audited",
                  "dataSource": {
                    "page": 0,
                    "tagName": "string",
                    "fileName": "string",
                    "fileReference": "string"
                  },
                  "comment": "string",
                  "value": 0
                },
                "highImpactClimateSectorEnergyConsumptionInGWhPerMillionEURRevenue": {
                  "quality": "Audited",
                  "dataSource": {
                    "page": 0,
                    "tagName": "string",
                    "fileName": "string",
                    "fileReference": "string"
                  },
                  "comment": "string",
                  "value": 0
                }
              },
              "NaceCodeD": {
                "highImpactClimateSectorEnergyConsumptionInGWh": {
                  "quality": "Audited",
                  "dataSource": {
                    "page": 0,
                    "tagName": "string",
                    "fileName": "string",
                    "fileReference": "string"
                  },
                  "comment": "string",
                  "value": 0
                },
                "highImpactClimateSectorEnergyConsumptionInGWhPerMillionEURRevenue": {
                  "quality": "Audited",
                  "dataSource": {
                    "page": 0,
                    "tagName": "string",
                    "fileName": "string",
                    "fileReference": "string"
                  },
                  "comment": "string",
                  "value": 0
                }
              },
              "NaceCodeE": {
                "highImpactClimateSectorEnergyConsumptionInGWh": {
                  "quality": "Audited",
                  "dataSource": {
                    "page": 0,
                    "tagName": "string",
                    "fileName": "string",
                    "fileReference": "string"
                  },
                  "comment": "string",
                  "value": 0
                },
                "highImpactClimateSectorEnergyConsumptionInGWhPerMillionEURRevenue": {
                  "quality": "Audited",
                  "dataSource": {
                    "page": 0,
                    "tagName": "string",
                    "fileName": "string",
                    "fileReference": "string"
                  },
                  "comment": "string",
                  "value": 0
                }
              },
              "NaceCodeF": {
                "highImpactClimateSectorEnergyConsumptionInGWh": {
                  "quality": "Audited",
                  "dataSource": {
                    "page": 0,
                    "tagName": "string",
                    "fileName": "string",
                    "fileReference": "string"
                  },
                  "comment": "string",
                  "value": 0
                },
                "highImpactClimateSectorEnergyConsumptionInGWhPerMillionEURRevenue": {
                  "quality": "Audited",
                  "dataSource": {
                    "page": 0,
                    "tagName": "string",
                    "fileName": "string",
                    "fileReference": "string"
                  },
                  "comment": "string",
                  "value": 0
                }
              },
              "NaceCodeG": {
                "highImpactClimateSectorEnergyConsumptionInGWh": {
                  "quality": "Audited",
                  "dataSource": {
                    "page": 0,
                    "tagName": "string",
                    "fileName": "string",
                    "fileReference": "string"
                  },
                  "comment": "string",
                  "value": 0
                },
                "highImpactClimateSectorEnergyConsumptionInGWhPerMillionEURRevenue": {
                  "quality": "Audited",
                  "dataSource": {
                    "page": 0,
                    "tagName": "string",
                    "fileName": "string",
                    "fileReference": "string"
                  },
                  "comment": "string",
                  "value": 0
                }
              },
              "NaceCodeH": {
                "highImpactClimateSectorEnergyConsumptionInGWh": {
                  "quality": "Audited",
                  "dataSource": {
                    "page": 0,
                    "tagName": "string",
                    "fileName": "string",
                    "fileReference": "string"
                  },
                  "comment": "string",
                  "value": 0
                },
                "highImpactClimateSectorEnergyConsumptionInGWhPerMillionEURRevenue": {
                  "quality": "Audited",
                  "dataSource": {
                    "page": 0,
                    "tagName": "string",
                    "fileName": "string",
                    "fileReference": "string"
                  },
                  "comment": "string",
                  "value": 0
                }
              },
              "NaceCodeL": {
                "highImpactClimateSectorEnergyConsumptionInGWh": {
                  "quality": "Audited",
                  "dataSource": {
                    "page": 0,
                    "tagName": "string",
                    "fileName": "string",
                    "fileReference": "string"
                  },
                  "comment": "string",
                  "value": 0
                },
                "highImpactClimateSectorEnergyConsumptionInGWhPerMillionEURRevenue": {
                  "quality": "Audited",
                  "dataSource": {
                    "page": 0,
                    "tagName": "string",
                    "fileName": "string",
                    "fileReference": "string"
                  },
                  "comment": "string",
                  "value": 0
                }
              }
            }
          },
          "totalHighImpactClimateSectorEnergyConsumptionInGWh": {
            "nullable": true,
            "allOf": [
              {
                "$ref": "#/components/schemas/ExtendedDataPointBigDecimal"
              }
            ]
          },
          "nonRenewableEnergyConsumptionFossilFuelsInGWh": {
            "nullable": true,
            "allOf": [
              {
                "$ref": "#/components/schemas/ExtendedDataPointBigDecimal"
              }
            ]
          },
          "nonRenewableEnergyConsumptionCrudeOilInGWh": {
            "nullable": true,
            "allOf": [
              {
                "$ref": "#/components/schemas/ExtendedDataPointBigDecimal"
              }
            ]
          },
          "nonRenewableEnergyConsumptionNaturalGasInGWh": {
            "nullable": true,
            "allOf": [
              {
                "$ref": "#/components/schemas/ExtendedDataPointBigDecimal"
              }
            ]
          },
          "nonRenewableEnergyConsumptionLigniteInGWh": {
            "nullable": true,
            "allOf": [
              {
                "$ref": "#/components/schemas/ExtendedDataPointBigDecimal"
              }
            ]
          },
          "nonRenewableEnergyConsumptionCoalInGWh": {
            "nullable": true,
            "allOf": [
              {
                "$ref": "#/components/schemas/ExtendedDataPointBigDecimal"
              }
            ]
          },
          "nonRenewableEnergyConsumptionNuclearEnergyInGWh": {
            "nullable": true,
            "allOf": [
              {
                "$ref": "#/components/schemas/ExtendedDataPointBigDecimal"
              }
            ]
          },
          "nonRenewableEnergyConsumptionOtherInGWh": {
            "nullable": true,
            "allOf": [
              {
                "$ref": "#/components/schemas/ExtendedDataPointBigDecimal"
              }
            ]
          }
        }
      },
      "SfdrEnvironmentalGreenhouseGasEmissions": {
        "type": "object",
        "properties": {
          "scope1GhgEmissionsInTonnes": {
            "nullable": true,
            "allOf": [
              {
                "$ref": "#/components/schemas/ExtendedDataPointBigDecimal"
              }
            ]
          },
          "scope2GhgEmissionsInTonnes": {
            "nullable": true,
            "allOf": [
              {
                "$ref": "#/components/schemas/ExtendedDataPointBigDecimal"
              }
            ]
          },
          "scope2GhgEmissionsLocationBasedInTonnes": {
            "nullable": true,
            "allOf": [
              {
                "$ref": "#/components/schemas/ExtendedDataPointBigDecimal"
              }
            ]
          },
          "scope2GhgEmissionsMarketBasedInTonnes": {
            "nullable": true,
            "allOf": [
              {
                "$ref": "#/components/schemas/ExtendedDataPointBigDecimal"
              }
            ]
          },
          "scope1And2GhgEmissionsInTonnes": {
            "nullable": true,
            "allOf": [
              {
                "$ref": "#/components/schemas/ExtendedDataPointBigDecimal"
              }
            ]
          },
          "scope1And2GhgEmissionsLocationBasedInTonnes": {
            "nullable": true,
            "allOf": [
              {
                "$ref": "#/components/schemas/ExtendedDataPointBigDecimal"
              }
            ]
          },
          "scope1And2GhgEmissionsMarketBasedInTonnes": {
            "nullable": true,
            "allOf": [
              {
                "$ref": "#/components/schemas/ExtendedDataPointBigDecimal"
              }
            ]
          },
          "scope3GhgEmissionsInTonnes": {
            "nullable": true,
            "allOf": [
              {
                "$ref": "#/components/schemas/ExtendedDataPointBigDecimal"
              }
            ]
          },
          "scope1And2And3GhgEmissionsInTonnes": {
            "nullable": true,
            "allOf": [
              {
                "$ref": "#/components/schemas/ExtendedDataPointBigDecimal"
              }
            ]
          },
          "enterpriseValue": {
            "nullable": true,
            "allOf": [
              {
                "$ref": "#/components/schemas/CurrencyDataPoint"
              }
            ]
          },
          "totalRevenue": {
            "nullable": true,
            "allOf": [
              {
                "$ref": "#/components/schemas/CurrencyDataPoint"
              }
            ]
          },
          "carbonFootprintInTonnesPerMillionEURRevenue": {
            "nullable": true,
            "allOf": [
              {
                "$ref": "#/components/schemas/ExtendedDataPointBigDecimal"
              }
            ]
          },
          "ghgIntensityInTonnesPerMillionEURRevenue": {
            "nullable": true,
            "allOf": [
              {
                "$ref": "#/components/schemas/ExtendedDataPointBigDecimal"
              }
            ]
          },
          "fossilFuelSectorExposure": {
            "nullable": true,
            "allOf": [
              {
                "$ref": "#/components/schemas/ExtendedDataPointYesNo"
              }
            ]
          }
        }
      },
      "SfdrEnvironmentalWaste": {
        "type": "object",
        "properties": {
          "hazardousAndRadioactiveWasteInTonnes": {
            "nullable": true,
            "allOf": [
              {
                "$ref": "#/components/schemas/ExtendedDataPointBigDecimal"
              }
            ]
          },
          "manufactureOfAgrochemicalPesticidesProducts": {
            "nullable": true,
            "allOf": [
              {
                "$ref": "#/components/schemas/ExtendedDataPointYesNo"
              }
            ]
          },
          "landDegradationDesertificationSoilSealingExposure": {
            "nullable": true,
            "allOf": [
              {
                "$ref": "#/components/schemas/ExtendedDataPointYesNo"
              }
            ]
          },
          "sustainableAgriculturePolicy": {
            "nullable": true,
            "allOf": [
              {
                "$ref": "#/components/schemas/BaseDataPointYesNo"
              }
            ]
          },
          "sustainableOceansAndSeasPolicy": {
            "nullable": true,
            "allOf": [
              {
                "$ref": "#/components/schemas/BaseDataPointYesNo"
              }
            ]
          },
          "nonRecycledWasteInTonnes": {
            "nullable": true,
            "allOf": [
              {
                "$ref": "#/components/schemas/ExtendedDataPointBigDecimal"
              }
            ]
          },
          "threatenedSpeciesExposure": {
            "nullable": true,
            "allOf": [
              {
                "$ref": "#/components/schemas/ExtendedDataPointYesNo"
              }
            ]
          },
          "biodiversityProtectionPolicy": {
            "nullable": true,
            "allOf": [
              {
                "$ref": "#/components/schemas/BaseDataPointYesNo"
              }
            ]
          },
          "deforestationPolicy": {
            "nullable": true,
            "allOf": [
              {
                "$ref": "#/components/schemas/BaseDataPointYesNo"
              }
            ]
          }
        }
      },
      "SfdrEnvironmentalWater": {
        "type": "object",
        "properties": {
          "emissionsToWaterInTonnes": {
            "nullable": true,
            "allOf": [
              {
                "$ref": "#/components/schemas/ExtendedDataPointBigDecimal"
              }
            ]
          },
          "waterConsumptionInCubicMeters": {
            "nullable": true,
            "allOf": [
              {
                "$ref": "#/components/schemas/ExtendedDataPointBigDecimal"
              }
            ]
          },
          "waterReusedInCubicMeters": {
            "nullable": true,
            "allOf": [
              {
                "$ref": "#/components/schemas/ExtendedDataPointBigDecimal"
              }
            ]
          },
          "relativeWaterUsageInCubicMetersPerMillionEURRevenue": {
            "nullable": true,
            "allOf": [
              {
                "$ref": "#/components/schemas/ExtendedDataPointBigDecimal"
              }
            ]
          },
          "waterManagementPolicy": {
            "nullable": true,
            "allOf": [
              {
                "$ref": "#/components/schemas/ExtendedDataPointYesNo"
              }
            ]
          },
          "highWaterStressAreaExposure": {
            "nullable": true,
            "allOf": [
              {
                "$ref": "#/components/schemas/ExtendedDataPointYesNo"
              }
            ]
          }
        }
      },
      "SfdrGeneral": {
        "required": [
          "general"
        ],
        "type": "object",
        "properties": {
          "general": {
            "$ref": "#/components/schemas/SfdrGeneralGeneral"
          }
        }
      },
      "SfdrGeneralGeneral": {
        "required": [
          "dataDate",
          "fiscalYearDeviation",
          "fiscalYearEnd"
        ],
        "type": "object",
        "properties": {
          "dataDate": {
            "type": "string",
            "format": "date"
          },
          "fiscalYearDeviation": {
            "$ref": "#/components/schemas/SfdrGeneralGeneralFiscalYearDeviationOptions"
          },
          "fiscalYearEnd": {
            "type": "string",
            "format": "date"
          },
          "referencedReports": {
            "type": "object",
            "nullable": true,
            "example": {
              "string": {
                "fileReference": "string",
                "fileName": "string",
                "isGroupLevel": "Yes",
                "reportDate": "2023-10-12",
                "currency": "string"
              }
            }
          },
          "scopeOfEntities": {
            "nullable": true,
            "allOf": [
              {
                "$ref": "#/components/schemas/YesNoNa"
              }
            ]
          }
        }
      },
      "SfdrGeneralGeneralFiscalYearDeviationOptions": {
        "type": "string",
        "enum": [
          "Deviation",
          "NoDeviation"
        ]
      },
      "SfdrHighImpactClimateSectorEnergyConsumption": {
        "type": "object",
        "properties": {
          "highImpactClimateSectorEnergyConsumptionInGWh": {
            "nullable": true,
            "allOf": [
              {
                "$ref": "#/components/schemas/ExtendedDataPointBigDecimal"
              }
            ]
          },
          "highImpactClimateSectorEnergyConsumptionInGWhPerMillionEURRevenue": {
            "nullable": true,
            "allOf": [
              {
                "$ref": "#/components/schemas/ExtendedDataPointBigDecimal"
              }
            ]
          }
        },
        "example": {
          "NaceCodeA": {
            "highImpactClimateSectorEnergyConsumptionInGWh": {
              "quality": "Audited",
              "dataSource": {
                "page": 0,
                "tagName": "string",
                "fileName": "string",
                "fileReference": "string"
              },
              "comment": "string",
              "value": 0
            },
            "highImpactClimateSectorEnergyConsumptionInGWhPerMillionEURRevenue": {
              "quality": "Audited",
              "dataSource": {
                "page": 0,
                "tagName": "string",
                "fileName": "string",
                "fileReference": "string"
              },
              "comment": "string",
              "value": 0
            }
          },
          "NaceCodeB": {
            "highImpactClimateSectorEnergyConsumptionInGWh": {
              "quality": "Audited",
              "dataSource": {
                "page": 0,
                "tagName": "string",
                "fileName": "string",
                "fileReference": "string"
              },
              "comment": "string",
              "value": 0
            },
            "highImpactClimateSectorEnergyConsumptionInGWhPerMillionEURRevenue": {
              "quality": "Audited",
              "dataSource": {
                "page": 0,
                "tagName": "string",
                "fileName": "string",
                "fileReference": "string"
              },
              "comment": "string",
              "value": 0
            }
          },
          "NaceCodeC": {
            "highImpactClimateSectorEnergyConsumptionInGWh": {
              "quality": "Audited",
              "dataSource": {
                "page": 0,
                "tagName": "string",
                "fileName": "string",
                "fileReference": "string"
              },
              "comment": "string",
              "value": 0
            },
            "highImpactClimateSectorEnergyConsumptionInGWhPerMillionEURRevenue": {
              "quality": "Audited",
              "dataSource": {
                "page": 0,
                "tagName": "string",
                "fileName": "string",
                "fileReference": "string"
              },
              "comment": "string",
              "value": 0
            }
          },
          "NaceCodeD": {
            "highImpactClimateSectorEnergyConsumptionInGWh": {
              "quality": "Audited",
              "dataSource": {
                "page": 0,
                "tagName": "string",
                "fileName": "string",
                "fileReference": "string"
              },
              "comment": "string",
              "value": 0
            },
            "highImpactClimateSectorEnergyConsumptionInGWhPerMillionEURRevenue": {
              "quality": "Audited",
              "dataSource": {
                "page": 0,
                "tagName": "string",
                "fileName": "string",
                "fileReference": "string"
              },
              "comment": "string",
              "value": 0
            }
          },
          "NaceCodeE": {
            "highImpactClimateSectorEnergyConsumptionInGWh": {
              "quality": "Audited",
              "dataSource": {
                "page": 0,
                "tagName": "string",
                "fileName": "string",
                "fileReference": "string"
              },
              "comment": "string",
              "value": 0
            },
            "highImpactClimateSectorEnergyConsumptionInGWhPerMillionEURRevenue": {
              "quality": "Audited",
              "dataSource": {
                "page": 0,
                "tagName": "string",
                "fileName": "string",
                "fileReference": "string"
              },
              "comment": "string",
              "value": 0
            }
          },
          "NaceCodeF": {
            "highImpactClimateSectorEnergyConsumptionInGWh": {
              "quality": "Audited",
              "dataSource": {
                "page": 0,
                "tagName": "string",
                "fileName": "string",
                "fileReference": "string"
              },
              "comment": "string",
              "value": 0
            },
            "highImpactClimateSectorEnergyConsumptionInGWhPerMillionEURRevenue": {
              "quality": "Audited",
              "dataSource": {
                "page": 0,
                "tagName": "string",
                "fileName": "string",
                "fileReference": "string"
              },
              "comment": "string",
              "value": 0
            }
          },
          "NaceCodeG": {
            "highImpactClimateSectorEnergyConsumptionInGWh": {
              "quality": "Audited",
              "dataSource": {
                "page": 0,
                "tagName": "string",
                "fileName": "string",
                "fileReference": "string"
              },
              "comment": "string",
              "value": 0
            },
            "highImpactClimateSectorEnergyConsumptionInGWhPerMillionEURRevenue": {
              "quality": "Audited",
              "dataSource": {
                "page": 0,
                "tagName": "string",
                "fileName": "string",
                "fileReference": "string"
              },
              "comment": "string",
              "value": 0
            }
          },
          "NaceCodeH": {
            "highImpactClimateSectorEnergyConsumptionInGWh": {
              "quality": "Audited",
              "dataSource": {
                "page": 0,
                "tagName": "string",
                "fileName": "string",
                "fileReference": "string"
              },
              "comment": "string",
              "value": 0
            },
            "highImpactClimateSectorEnergyConsumptionInGWhPerMillionEURRevenue": {
              "quality": "Audited",
              "dataSource": {
                "page": 0,
                "tagName": "string",
                "fileName": "string",
                "fileReference": "string"
              },
              "comment": "string",
              "value": 0
            }
          },
          "NaceCodeL": {
            "highImpactClimateSectorEnergyConsumptionInGWh": {
              "quality": "Audited",
              "dataSource": {
                "page": 0,
                "tagName": "string",
                "fileName": "string",
                "fileReference": "string"
              },
              "comment": "string",
              "value": 0
            },
            "highImpactClimateSectorEnergyConsumptionInGWhPerMillionEURRevenue": {
              "quality": "Audited",
              "dataSource": {
                "page": 0,
                "tagName": "string",
                "fileName": "string",
                "fileReference": "string"
              },
              "comment": "string",
              "value": 0
            }
          }
        }
      },
      "SfdrSocial": {
        "type": "object",
        "properties": {
          "socialAndEmployeeMatters": {
            "nullable": true,
            "allOf": [
              {
                "$ref": "#/components/schemas/SfdrSocialSocialAndEmployeeMatters"
              }
            ]
          },
          "greenSecurities": {
            "nullable": true,
            "allOf": [
              {
                "$ref": "#/components/schemas/SfdrSocialGreenSecurities"
              }
            ]
          },
          "humanRights": {
            "nullable": true,
            "allOf": [
              {
                "$ref": "#/components/schemas/SfdrSocialHumanRights"
              }
            ]
          },
          "antiCorruptionAndAntiBribery": {
            "nullable": true,
            "allOf": [
              {
                "$ref": "#/components/schemas/SfdrSocialAntiCorruptionAndAntiBribery"
              }
            ]
          }
        }
      },
      "SfdrSocialAntiCorruptionAndAntiBribery": {
        "type": "object",
        "properties": {
          "casesOfInsufficientActionAgainstBriberyAndCorruption": {
            "nullable": true,
            "allOf": [
              {
                "$ref": "#/components/schemas/ExtendedDataPointBigInteger"
              }
            ]
          },
          "reportedConvictionsOfBriberyAndCorruption": {
            "nullable": true,
            "allOf": [
              {
                "$ref": "#/components/schemas/ExtendedDataPointBigInteger"
              }
            ]
          },
          "totalAmountOfReportedFinesOfBriberyAndCorruption": {
            "nullable": true,
            "allOf": [
              {
                "$ref": "#/components/schemas/CurrencyDataPoint"
              }
            ]
          }
        }
      },
      "SfdrSocialGreenSecurities": {
        "type": "object",
        "properties": {
          "securitiesNotCertifiedAsGreen": {
            "nullable": true,
            "allOf": [
              {
                "$ref": "#/components/schemas/ExtendedDataPointYesNo"
              }
            ]
          }
        }
      },
      "SfdrSocialHumanRights": {
        "type": "object",
        "properties": {
          "humanRightsPolicy": {
            "nullable": true,
            "allOf": [
              {
                "$ref": "#/components/schemas/BaseDataPointYesNo"
              }
            ]
          },
          "humanRightsDueDiligence": {
            "nullable": true,
            "allOf": [
              {
                "$ref": "#/components/schemas/ExtendedDataPointYesNo"
              }
            ]
          },
          "traffickingInHumanBeingsPolicy": {
            "nullable": true,
            "allOf": [
              {
                "$ref": "#/components/schemas/BaseDataPointYesNo"
              }
            ]
          },
          "reportedChildLabourIncidents": {
            "nullable": true,
            "allOf": [
              {
                "$ref": "#/components/schemas/ExtendedDataPointYesNo"
              }
            ]
          },
          "reportedForcedOrCompulsoryLabourIncidents": {
            "nullable": true,
            "allOf": [
              {
                "$ref": "#/components/schemas/ExtendedDataPointYesNo"
              }
            ]
          },
          "numberOfReportedIncidentsOfHumanRightsViolations": {
            "nullable": true,
            "allOf": [
              {
                "$ref": "#/components/schemas/ExtendedDataPointBigInteger"
              }
            ]
          }
        }
      },
      "SfdrSocialSocialAndEmployeeMatters": {
        "type": "object",
        "properties": {
          "humanRightsLegalProceedings": {
            "nullable": true,
            "allOf": [
              {
                "$ref": "#/components/schemas/ExtendedDataPointYesNo"
              }
            ]
          },
          "iloCoreLabourStandards": {
            "nullable": true,
            "allOf": [
              {
                "$ref": "#/components/schemas/ExtendedDataPointYesNo"
              }
            ]
          },
          "environmentalPolicy": {
            "nullable": true,
            "allOf": [
              {
                "$ref": "#/components/schemas/BaseDataPointYesNo"
              }
            ]
          },
          "corruptionLegalProceedings": {
            "nullable": true,
            "allOf": [
              {
                "$ref": "#/components/schemas/ExtendedDataPointYesNo"
              }
            ]
          },
          "transparencyDisclosurePolicy": {
            "nullable": true,
            "allOf": [
              {
                "$ref": "#/components/schemas/BaseDataPointYesNo"
              }
            ]
          },
          "humanRightsDueDiligencePolicy": {
            "nullable": true,
            "allOf": [
              {
                "$ref": "#/components/schemas/BaseDataPointYesNo"
              }
            ]
          },
          "policyAgainstChildLabour": {
            "nullable": true,
            "allOf": [
              {
                "$ref": "#/components/schemas/BaseDataPointYesNo"
              }
            ]
          },
          "policyAgainstForcedLabour": {
            "nullable": true,
            "allOf": [
              {
                "$ref": "#/components/schemas/BaseDataPointYesNo"
              }
            ]
          },
          "policyAgainstDiscriminationInTheWorkplace": {
            "nullable": true,
            "allOf": [
              {
                "$ref": "#/components/schemas/BaseDataPointYesNo"
              }
            ]
          },
          "iso14001Certificate": {
            "nullable": true,
            "allOf": [
              {
                "$ref": "#/components/schemas/BaseDataPointYesNo"
              }
            ]
          },
          "policyAgainstBriberyAndCorruption": {
            "nullable": true,
            "allOf": [
              {
                "$ref": "#/components/schemas/BaseDataPointYesNo"
              }
            ]
          },
          "fairBusinessMarketingAdvertisingPolicy": {
            "nullable": true,
            "allOf": [
              {
                "$ref": "#/components/schemas/ExtendedDataPointYesNo"
              }
            ]
          },
          "technologiesExpertiseTransferPolicy": {
            "nullable": true,
            "allOf": [
              {
                "$ref": "#/components/schemas/ExtendedDataPointYesNo"
              }
            ]
          },
          "fairCompetitionPolicy": {
            "nullable": true,
            "allOf": [
              {
                "$ref": "#/components/schemas/ExtendedDataPointYesNo"
              }
            ]
          },
          "violationOfTaxRulesAndRegulation": {
            "nullable": true,
            "allOf": [
              {
                "$ref": "#/components/schemas/ExtendedDataPointYesNo"
              }
            ]
          },
          "unGlobalCompactPrinciplesCompliancePolicy": {
            "nullable": true,
            "allOf": [
              {
                "$ref": "#/components/schemas/BaseDataPointYesNo"
              }
            ]
          },
          "oecdGuidelinesForMultinationalEnterprisesGrievanceHandling": {
            "nullable": true,
            "allOf": [
              {
                "$ref": "#/components/schemas/ExtendedDataPointYesNo"
              }
            ]
          },
          "averageGrossHourlyEarningsMaleEmployees": {
            "nullable": true,
            "allOf": [
              {
                "$ref": "#/components/schemas/CurrencyDataPoint"
              }
            ]
          },
          "averageGrossHourlyEarningsFemaleEmployees": {
            "nullable": true,
            "allOf": [
              {
                "$ref": "#/components/schemas/CurrencyDataPoint"
              }
            ]
          },
          "unadjustedGenderPayGapInPercent": {
            "nullable": true,
            "allOf": [
              {
                "$ref": "#/components/schemas/ExtendedDataPointBigDecimal"
              }
            ]
          },
          "femaleBoardMembers": {
            "nullable": true,
            "allOf": [
              {
                "$ref": "#/components/schemas/ExtendedDataPointBigInteger"
              }
            ]
          },
          "maleBoardMembers": {
            "nullable": true,
            "allOf": [
              {
                "$ref": "#/components/schemas/ExtendedDataPointBigInteger"
              }
            ]
          },
          "boardGenderDiversityInPercent": {
            "nullable": true,
            "allOf": [
              {
                "$ref": "#/components/schemas/ExtendedDataPointBigDecimal"
              }
            ]
          },
          "controversialWeaponsExposure": {
            "nullable": true,
            "allOf": [
              {
                "$ref": "#/components/schemas/ExtendedDataPointYesNo"
              }
            ]
          },
          "workplaceAccidentPreventionPolicy": {
            "nullable": true,
            "allOf": [
              {
                "$ref": "#/components/schemas/BaseDataPointYesNo"
              }
            ]
          },
          "rateOfAccidentsInPercent": {
            "nullable": true,
            "allOf": [
              {
                "$ref": "#/components/schemas/ExtendedDataPointBigDecimal"
              }
            ]
          },
          "workdaysLostInDays": {
            "nullable": true,
            "allOf": [
              {
                "$ref": "#/components/schemas/ExtendedDataPointBigDecimal"
              }
            ]
          },
          "supplierCodeOfConduct": {
            "nullable": true,
            "allOf": [
              {
                "$ref": "#/components/schemas/BaseDataPointYesNo"
              }
            ]
          },
          "grievanceHandlingMechanism": {
            "nullable": true,
            "allOf": [
              {
                "$ref": "#/components/schemas/ExtendedDataPointYesNo"
              }
            ]
          },
          "whistleblowerProtectionPolicy": {
            "nullable": true,
            "allOf": [
              {
                "$ref": "#/components/schemas/BaseDataPointYesNo"
              }
            ]
          },
          "reportedIncidentsOfDiscrimination": {
            "nullable": true,
            "allOf": [
              {
                "$ref": "#/components/schemas/ExtendedDataPointBigInteger"
              }
            ]
          },
          "sanctionedIncidentsOfDiscrimination": {
            "nullable": true,
            "allOf": [
              {
                "$ref": "#/components/schemas/ExtendedDataPointBigInteger"
              }
            ]
          },
          "ceoToEmployeePayGapRatio": {
            "nullable": true,
            "allOf": [
              {
                "$ref": "#/components/schemas/ExtendedDataPointBigDecimal"
              }
            ]
          },
          "excessiveCeoPayRatioInPercent": {
            "nullable": true,
            "allOf": [
              {
                "$ref": "#/components/schemas/ExtendedDataPointBigDecimal"
              }
            ]
          }
        }
      },
      "YesNoNa": {
        "type": "string",
        "enum": [
          "Yes",
          "No",
          "NA"
        ]
      },
      "CompanyAssociatedDataPathwaysToParisData": {
        "required": [
          "companyId",
          "data",
          "reportingPeriod"
        ],
        "type": "object",
        "properties": {
          "companyId": {
            "type": "string"
          },
          "reportingPeriod": {
            "type": "string"
          },
          "data": {
            "$ref": "#/components/schemas/PathwaysToParisData"
          }
        }
      },
      "P2pAmmonia": {
        "type": "object",
        "properties": {
          "decarbonisation": {
            "nullable": true,
            "allOf": [
              {
                "$ref": "#/components/schemas/P2pAmmoniaDecarbonisation"
              }
            ]
          },
          "defossilisation": {
            "nullable": true,
            "allOf": [
              {
                "$ref": "#/components/schemas/P2pAmmoniaDefossilisation"
              }
            ]
          }
        }
      },
      "P2pAmmoniaDecarbonisation": {
        "type": "object",
        "properties": {
          "energyMixInPercent": {
            "type": "number",
            "nullable": true
          },
          "ccsTechnologyAdoptionInPercent": {
            "type": "number",
            "nullable": true
          },
          "electrificationInPercent": {
            "type": "number",
            "nullable": true
          }
        }
      },
      "P2pAmmoniaDefossilisation": {
        "type": "object",
        "properties": {
          "useOfRenewableFeedstocksInPercent": {
            "type": "number",
            "nullable": true
          }
        }
      },
      "P2pAutomotive": {
        "type": "object",
        "properties": {
          "energy": {
            "nullable": true,
            "allOf": [
              {
                "$ref": "#/components/schemas/P2pAutomotiveEnergy"
              }
            ]
          },
          "technologyValueCreation": {
            "nullable": true,
            "allOf": [
              {
                "$ref": "#/components/schemas/P2pAutomotiveTechnologyValueCreation"
              }
            ]
          },
          "materials": {
            "nullable": true,
            "allOf": [
              {
                "$ref": "#/components/schemas/P2pAutomotiveMaterials"
              }
            ]
          }
        }
      },
      "P2pAutomotiveEnergy": {
        "type": "object",
        "properties": {
          "productionSiteEnergyConsumptionInMWh": {
            "type": "number",
            "nullable": true
          },
          "energyMixInPercent": {
            "type": "number",
            "nullable": true
          }
        }
      },
      "P2pAutomotiveMaterials": {
        "type": "object",
        "properties": {
          "materialUseManagementInPercent": {
            "type": "number",
            "nullable": true
          },
          "useOfSecondaryMaterialsInPercent": {
            "type": "number",
            "nullable": true
          }
        }
      },
      "P2pAutomotiveTechnologyValueCreation": {
        "type": "object",
        "properties": {
          "driveMixInPercent": {
            "type": "number",
            "nullable": true
          },
          "icAndHybridEnginePhaseOutDate": {
            "type": "string",
            "format": "date",
            "nullable": true
          },
          "futureValueCreationStrategy": {
            "nullable": true,
            "allOf": [
              {
                "$ref": "#/components/schemas/YesNo"
              }
            ]
          }
        }
      },
      "P2pCement": {
        "type": "object",
        "properties": {
          "energy": {
            "nullable": true,
            "allOf": [
              {
                "$ref": "#/components/schemas/P2pCementEnergy"
              }
            ]
          },
          "technology": {
            "nullable": true,
            "allOf": [
              {
                "$ref": "#/components/schemas/P2pCementTechnology"
              }
            ]
          },
          "material": {
            "nullable": true,
            "allOf": [
              {
                "$ref": "#/components/schemas/P2pCementMaterial"
              }
            ]
          }
        }
      },
      "P2pCementEnergy": {
        "type": "object",
        "properties": {
          "energyMixInPercent": {
            "type": "number",
            "nullable": true
          },
          "fuelMixInPercent": {
            "type": "number",
            "nullable": true
          },
          "thermalEnergyEfficiencyInPercent": {
            "type": "number",
            "nullable": true
          },
          "compositionOfThermalInputInPercent": {
            "type": "number",
            "nullable": true
          }
        }
      },
      "P2pCementMaterial": {
        "type": "object",
        "properties": {
          "clinkerFactorReduction": {
            "type": "number",
            "nullable": true
          },
          "preCalcinedClayUsageInPercent": {
            "type": "number",
            "nullable": true
          },
          "circularEconomyContribution": {
            "nullable": true,
            "allOf": [
              {
                "$ref": "#/components/schemas/YesNo"
              }
            ]
          }
        }
      },
      "P2pCementTechnology": {
        "type": "object",
        "properties": {
          "carbonCaptureAndUseTechnologyUsage": {
            "nullable": true,
            "allOf": [
              {
                "$ref": "#/components/schemas/YesNo"
              }
            ]
          },
          "electrificationOfProcessHeatInPercent": {
            "type": "number",
            "nullable": true
          }
        }
      },
      "P2pDriveMix": {
        "type": "object",
        "properties": {
          "driveMixPerFleetSegmentInPercent": {
            "type": "number",
            "nullable": true
          },
          "totalAmountOfVehicles": {
            "type": "number",
            "nullable": true
          }
        },
        "example": {
          "SmallTrucks": {
            "driveMixPerFleetSegmentInPercent": 0,
            "totalAmountOfVehicles": 0
          },
          "MediumTrucks": {
            "driveMixPerFleetSegmentInPercent": 0,
            "totalAmountOfVehicles": 0
          },
          "LargeTrucks": {
            "driveMixPerFleetSegmentInPercent": 0,
            "totalAmountOfVehicles": 0
          }
        }
      },
      "P2pElectricityGeneration": {
        "type": "object",
        "properties": {
          "technology": {
            "nullable": true,
            "allOf": [
              {
                "$ref": "#/components/schemas/P2pElectricityGenerationTechnology"
              }
            ]
          }
        }
      },
      "P2pElectricityGenerationTechnology": {
        "type": "object",
        "properties": {
          "electricityMixEmissionsInCorrespondingUnit": {
            "type": "number",
            "nullable": true
          },
          "shareOfRenewableElectricityInPercent": {
            "type": "number",
            "nullable": true
          },
          "naturalGasPhaseOut": {
            "type": "string",
            "format": "date",
            "nullable": true
          },
          "coalPhaseOut": {
            "type": "string",
            "format": "date",
            "nullable": true
          },
          "storageCapacityExpansionInPercent": {
            "type": "number",
            "nullable": true
          }
        }
      },
      "P2pFreightTransportByRoad": {
        "type": "object",
        "properties": {
          "technology": {
            "nullable": true,
            "allOf": [
              {
                "$ref": "#/components/schemas/P2pFreightTransportByRoadTechnology"
              }
            ]
          },
          "energy": {
            "nullable": true,
            "allOf": [
              {
                "$ref": "#/components/schemas/P2pFreightTransportByRoadEnergy"
              }
            ]
          }
        }
      },
      "P2pFreightTransportByRoadEnergy": {
        "type": "object",
        "properties": {
          "fuelMixInPercent": {
            "type": "number",
            "nullable": true
          }
        }
      },
      "P2pFreightTransportByRoadTechnology": {
        "type": "object",
        "properties": {
          "driveMixPerFleetSegment": {
            "type": "object",
            "additionalProperties": {
              "$ref": "#/components/schemas/P2pDriveMix"
            },
            "nullable": true,
            "example": {
              "SmallTrucks": {
                "driveMixPerFleetSegmentInPercent": 0,
                "totalAmountOfVehicles": 0
              },
              "MediumTrucks": {
                "driveMixPerFleetSegmentInPercent": 0,
                "totalAmountOfVehicles": 0
              },
              "LargeTrucks": {
                "driveMixPerFleetSegmentInPercent": 0,
                "totalAmountOfVehicles": 0
              }
            }
          },
          "icePhaseOut": {
            "type": "string",
            "format": "date",
            "nullable": true
          }
        }
      },
      "P2pGeneral": {
        "required": [
          "general"
        ],
        "type": "object",
        "properties": {
          "general": {
            "$ref": "#/components/schemas/P2pGeneralGeneral"
          },
          "governance": {
            "nullable": true,
            "allOf": [
              {
                "$ref": "#/components/schemas/P2pGeneralGovernance"
              }
            ]
          },
          "climateTargets": {
            "nullable": true,
            "allOf": [
              {
                "$ref": "#/components/schemas/P2pGeneralClimateTargets"
              }
            ]
          },
          "emissionsPlanning": {
            "nullable": true,
            "allOf": [
              {
                "$ref": "#/components/schemas/P2pGeneralEmissionsPlanning"
              }
            ]
          },
          "investmentPlanning": {
            "nullable": true,
            "allOf": [
              {
                "$ref": "#/components/schemas/P2pGeneralInvestmentPlanning"
              }
            ]
          }
        }
      },
      "P2pGeneralClimateTargets": {
        "type": "object",
        "properties": {
          "shortTermScienceBasedClimateTarget": {
            "nullable": true,
            "allOf": [
              {
                "$ref": "#/components/schemas/YesNo"
              }
            ]
          },
          "longTermScienceBasedClimateTarget": {
            "nullable": true,
            "allOf": [
              {
                "$ref": "#/components/schemas/YesNo"
              }
            ]
          }
        }
      },
      "P2pGeneralEmissionsPlanning": {
        "type": "object",
        "properties": {
          "absoluteEmissionsInTonnesCO2e": {
            "type": "number",
            "nullable": true
          },
          "relativeEmissionsInPercent": {
            "type": "number",
            "nullable": true
          },
          "reductionOfAbsoluteEmissionsInTonnesCO2e": {
            "type": "number",
            "nullable": true
          },
          "reductionOfRelativeEmissionsInPercent": {
            "type": "number",
            "nullable": true
          },
          "climateActionPlan": {
            "nullable": true,
            "allOf": [
              {
                "$ref": "#/components/schemas/YesNo"
              }
            ]
          },
          "useOfInternalCarbonPrice": {
            "nullable": true,
            "allOf": [
              {
                "$ref": "#/components/schemas/YesNo"
              }
            ]
          }
        }
      },
      "P2pGeneralGeneral": {
        "required": [
          "dataDate",
          "sectors"
        ],
        "type": "object",
        "properties": {
          "dataDate": {
            "type": "string",
            "format": "date"
          },
          "sectors": {
            "type": "array",
            "items": {
              "$ref": "#/components/schemas/P2pSector"
            }
          }
        }
      },
      "P2pGeneralGovernance": {
        "type": "object",
        "properties": {
          "organisationalResponsibilityForParisCompatibility": {
            "nullable": true,
            "allOf": [
              {
                "$ref": "#/components/schemas/YesNo"
              }
            ]
          },
          "parisCompatibilityInExecutiveRemunerationInPercent": {
            "type": "number",
            "nullable": true
          },
          "parisCompatibilityInAverageRemunerationInPercent": {
            "type": "number",
            "nullable": true
          },
          "shareOfEmployeesTrainedOnParisCompatibilityInPercent": {
            "type": "number",
            "nullable": true
          },
          "qualificationRequirementsOnParisCompatibility": {
            "nullable": true,
            "allOf": [
              {
                "$ref": "#/components/schemas/YesNo"
              }
            ]
          },
          "mobilityAndTravelPolicy": {
            "nullable": true,
            "allOf": [
              {
                "$ref": "#/components/schemas/YesNo"
              }
            ]
          },
          "upstreamSupplierEngagementStrategy": {
            "nullable": true,
            "allOf": [
              {
                "$ref": "#/components/schemas/YesNo"
              }
            ]
          },
          "upstreamSupplierProcurementPolicy": {
            "nullable": true,
            "allOf": [
              {
                "$ref": "#/components/schemas/BaseDataPointYesNo"
              }
            ]
          },
          "downstreamCustomerEngagement": {
            "nullable": true,
            "allOf": [
              {
                "$ref": "#/components/schemas/YesNo"
              }
            ]
          },
          "policymakerEngagement": {
            "nullable": true,
            "allOf": [
              {
                "$ref": "#/components/schemas/YesNo"
              }
            ]
          }
        }
      },
      "P2pGeneralInvestmentPlanning": {
        "type": "object",
        "properties": {
          "investmentPlanForClimateTargets": {
            "nullable": true,
            "allOf": [
              {
                "$ref": "#/components/schemas/YesNo"
              }
            ]
          },
          "capexShareInNetZeroSolutionsInPercent": {
            "type": "number",
            "nullable": true
          },
          "capexShareInGhgIntensivePlantsInPercent": {
            "type": "number",
            "nullable": true
          },
          "researchAndDevelopmentExpenditureForNetZeroSolutionsInPercent": {
            "type": "number",
            "nullable": true
          }
        }
      },
      "P2pHvcPlastics": {
        "type": "object",
        "properties": {
          "decarbonisation": {
            "nullable": true,
            "allOf": [
              {
                "$ref": "#/components/schemas/P2pHvcPlasticsDecarbonisation"
              }
            ]
          },
          "defossilisation": {
            "nullable": true,
            "allOf": [
              {
                "$ref": "#/components/schemas/P2pHvcPlasticsDefossilisation"
              }
            ]
          },
          "recycling": {
            "nullable": true,
            "allOf": [
              {
                "$ref": "#/components/schemas/P2pHvcPlasticsRecycling"
              }
            ]
          }
        }
      },
      "P2pHvcPlasticsDecarbonisation": {
        "type": "object",
        "properties": {
          "energyMixInPercent": {
            "type": "number",
            "nullable": true
          },
          "electrificationInPercent": {
            "type": "number",
            "nullable": true
          }
        }
      },
      "P2pHvcPlasticsDefossilisation": {
        "type": "object",
        "properties": {
          "useOfRenewableFeedstocksInPercent": {
            "type": "number",
            "nullable": true
          },
          "useOfBioplasticsInPercent": {
            "type": "number",
            "nullable": true
          },
          "useOfCo2FromCarbonCaptureAndReUseTechnologiesInPercent": {
            "type": "number",
            "nullable": true
          },
          "carbonCaptureAndUseStorageTechnologies": {
            "nullable": true,
            "allOf": [
              {
                "$ref": "#/components/schemas/YesNo"
              }
            ]
          }
        }
      },
      "P2pHvcPlasticsRecycling": {
        "type": "object",
        "properties": {
          "contributionToCircularEconomy": {
            "nullable": true,
            "allOf": [
              {
                "$ref": "#/components/schemas/YesNo"
              }
            ]
          },
          "materialRecyclingInPercent": {
            "type": "number",
            "nullable": true
          },
          "chemicalRecyclingInPercent": {
            "type": "number",
            "nullable": true
          }
        }
      },
      "P2pLivestockFarming": {
        "type": "object",
        "properties": {
          "emissionsFromManureAndFertiliserAndLivestock": {
            "nullable": true,
            "allOf": [
              {
                "$ref": "#/components/schemas/P2pLivestockFarmingEmissionsFromManureAndFertiliserAndLivestock"
              }
            ]
          },
          "animalWelfare": {
            "nullable": true,
            "allOf": [
              {
                "$ref": "#/components/schemas/P2pLivestockFarmingAnimalWelfare"
              }
            ]
          },
          "animalFeed": {
            "nullable": true,
            "allOf": [
              {
                "$ref": "#/components/schemas/P2pLivestockFarmingAnimalFeed"
              }
            ]
          },
          "energy": {
            "nullable": true,
            "allOf": [
              {
                "$ref": "#/components/schemas/P2pLivestockFarmingEnergy"
              }
            ]
          }
        }
      },
      "P2pLivestockFarmingAnimalFeed": {
        "type": "object",
        "properties": {
          "ownFeedInPercent": {
            "type": "number",
            "nullable": true
          },
          "externalFeedCertification": {
            "nullable": true,
            "allOf": [
              {
                "$ref": "#/components/schemas/BaseDataPointYesNo"
              }
            ]
          },
          "originOfExternalFeed": {
            "type": "string",
            "nullable": true
          },
          "excessNitrogenInKilogramsPerHectare": {
            "type": "number",
            "nullable": true
          },
          "cropRotation": {
            "type": "number",
            "nullable": true
          },
          "climateFriendlyProteinProductionInPercent": {
            "type": "number",
            "nullable": true
          },
          "greenFodderInPercent": {
            "type": "number",
            "nullable": true
          }
        }
      },
      "P2pLivestockFarmingAnimalWelfare": {
        "type": "object",
        "properties": {
          "mortalityRateInPercent": {
            "type": "number",
            "nullable": true
          }
        }
      },
      "P2pLivestockFarmingEmissionsFromManureAndFertiliserAndLivestock": {
        "type": "object",
        "properties": {
          "compostedFermentedManureInPercent": {
            "type": "number",
            "nullable": true
          },
          "emissionProofFertiliserStorageInPercent": {
            "type": "number",
            "nullable": true
          }
        }
      },
      "P2pLivestockFarmingEnergy": {
        "type": "object",
        "properties": {
          "renewableElectricityInPercent": {
            "type": "number",
            "nullable": true
          },
          "renewableHeatingInPercent": {
            "type": "number",
            "nullable": true
          },
          "electricGasPoweredMachineryVehicleInPercent": {
            "type": "number",
            "nullable": true
          }
        }
      },
      "P2pRealEstate": {
        "type": "object",
        "properties": {
          "buildingEfficiency": {
            "nullable": true,
            "allOf": [
              {
                "$ref": "#/components/schemas/P2pRealEstateBuildingEfficiency"
              }
            ]
          },
          "energySource": {
            "nullable": true,
            "allOf": [
              {
                "$ref": "#/components/schemas/P2pRealEstateEnergySource"
              }
            ]
          },
          "technology": {
            "nullable": true,
            "allOf": [
              {
                "$ref": "#/components/schemas/P2plRealEstateTechnology"
              }
            ]
          }
        }
      },
      "P2pRealEstateBuildingEfficiency": {
        "type": "object",
        "properties": {
          "buildingSpecificRefurbishmentRoadmapInPercent": {
            "type": "number",
            "nullable": true
          },
          "zeroEmissionBuildingShareInPercent": {
            "type": "number",
            "nullable": true
          },
          "buildingEnergyEfficiencyInCorrespondingUnit": {
            "type": "number",
            "nullable": true
          }
        }
      },
      "P2pRealEstateEnergySource": {
        "type": "object",
        "properties": {
          "renewableHeatingInPercent": {
            "type": "number",
            "nullable": true
          }
        }
      },
      "P2pSector": {
        "type": "string",
        "enum": [
          "Ammonia",
          "Automotive",
          "Cement",
          "CommercialRealEstate",
          "ElectricityGeneration",
          "FreightTransportByRoad",
          "HVCPlastics",
          "LivestockFarming",
          "ResidentialRealEstate",
          "Steel",
          "Other"
        ]
      },
      "P2pSteel": {
        "type": "object",
        "properties": {
          "energy": {
            "nullable": true,
            "allOf": [
              {
                "$ref": "#/components/schemas/P2pSteelEnergy"
              }
            ]
          },
          "technology": {
            "nullable": true,
            "allOf": [
              {
                "$ref": "#/components/schemas/P2pSteelTechnology"
              }
            ]
          }
        }
      },
      "P2pSteelEnergy": {
        "type": "object",
        "properties": {
          "emissionIntensityOfElectricityInCorrespondingUnit": {
            "type": "number",
            "nullable": true
          },
          "greenHydrogenUsage": {
            "nullable": true,
            "allOf": [
              {
                "$ref": "#/components/schemas/YesNo"
              }
            ]
          }
        }
      },
      "P2pSteelTechnology": {
        "type": "object",
        "properties": {
          "blastFurnacePhaseOutInPercent": {
            "type": "number",
            "nullable": true
          },
          "lowCarbonSteelScaleUpInPercent": {
            "type": "number",
            "nullable": true
          }
        }
      },
      "P2plRealEstateTechnology": {
        "type": "object",
        "properties": {
          "useOfDistrictHeatingNetworksInPercent": {
            "type": "number",
            "nullable": true
          },
          "heatPumpUsageInPercent": {
            "type": "number",
            "nullable": true
          }
        }
      },
      "PathwaysToParisData": {
        "required": [
          "general"
        ],
        "type": "object",
        "properties": {
          "general": {
            "$ref": "#/components/schemas/P2pGeneral"
          },
          "ammonia": {
            "nullable": true,
            "allOf": [
              {
                "$ref": "#/components/schemas/P2pAmmonia"
              }
            ]
          },
          "automotive": {
            "nullable": true,
            "allOf": [
              {
                "$ref": "#/components/schemas/P2pAutomotive"
              }
            ]
          },
          "hvcPlastics": {
            "nullable": true,
            "allOf": [
              {
                "$ref": "#/components/schemas/P2pHvcPlastics"
              }
            ]
          },
          "commercialRealEstate": {
            "nullable": true,
            "allOf": [
              {
                "$ref": "#/components/schemas/P2pRealEstate"
              }
            ]
          },
          "residentialRealEstate": {
            "nullable": true,
            "allOf": [
              {
                "$ref": "#/components/schemas/P2pRealEstate"
              }
            ]
          },
          "steel": {
            "nullable": true,
            "allOf": [
              {
                "$ref": "#/components/schemas/P2pSteel"
              }
            ]
          },
          "freightTransportByRoad": {
            "nullable": true,
            "allOf": [
              {
                "$ref": "#/components/schemas/P2pFreightTransportByRoad"
              }
            ]
          },
          "electricityGeneration": {
            "nullable": true,
            "allOf": [
              {
                "$ref": "#/components/schemas/P2pElectricityGeneration"
              }
            ]
          },
          "livestockFarming": {
            "nullable": true,
            "allOf": [
              {
                "$ref": "#/components/schemas/P2pLivestockFarming"
              }
            ]
          },
          "cement": {
            "nullable": true,
            "allOf": [
              {
                "$ref": "#/components/schemas/P2pCement"
              }
            ]
          }
        }
      },
      "Address": {
        "required": [
          "city",
          "country"
        ],
        "type": "object",
        "properties": {
          "streetAndHouseNumber": {
            "type": "string",
            "nullable": true
          },
          "postalCode": {
            "type": "string",
            "nullable": true
          },
          "city": {
            "type": "string"
          },
          "state": {
            "type": "string",
            "nullable": true
          },
          "country": {
            "type": "string"
          }
        }
      },
      "AmountWithCurrency": {
        "type": "object",
        "properties": {
          "amount": {
            "type": "number",
            "nullable": true
          },
          "currency": {
            "type": "string",
            "nullable": true
          }
        }
      },
      "BaseDataPointBigDecimal": {
        "type": "object",
        "properties": {
          "value": {
            "type": "number",
            "nullable": true
          },
          "dataSource": {
            "nullable": true,
            "allOf": [
              {
                "$ref": "#/components/schemas/BaseDocumentReference"
              }
            ]
          }
        }
      },
      "BaseDataPointYesNoNa": {
        "type": "object",
        "properties": {
          "value": {
            "nullable": true,
            "allOf": [
              {
                "$ref": "#/components/schemas/YesNoNa"
              }
            ]
          },
          "dataSource": {
            "nullable": true,
            "allOf": [
              {
                "$ref": "#/components/schemas/BaseDocumentReference"
              }
            ]
          }
        }
      },
      "CompanyAssociatedDataLksgData": {
        "required": [
          "companyId",
          "data",
          "reportingPeriod"
        ],
        "type": "object",
        "properties": {
          "companyId": {
            "type": "string"
          },
          "reportingPeriod": {
            "type": "string"
          },
          "data": {
            "$ref": "#/components/schemas/LksgData"
          }
        }
      },
      "LksgData": {
        "required": [
          "general"
        ],
        "type": "object",
        "properties": {
          "general": {
            "$ref": "#/components/schemas/LksgGeneral"
          },
          "governance": {
            "nullable": true,
            "allOf": [
              {
                "$ref": "#/components/schemas/LksgGovernance"
              }
            ]
          },
          "social": {
            "nullable": true,
            "allOf": [
              {
                "$ref": "#/components/schemas/LksgSocial"
              }
            ]
          },
          "environmental": {
            "nullable": true,
            "allOf": [
              {
                "$ref": "#/components/schemas/LksgEnvironmental"
              }
            ]
          }
        }
      },
      "LksgEnvironmental": {
        "type": "object",
        "properties": {
          "useOfMercuryMercuryWasteMinamataConvention": {
            "nullable": true,
            "allOf": [
              {
                "$ref": "#/components/schemas/LksgEnvironmentalUseOfMercuryMercuryWasteMinamataConvention"
              }
            ]
          },
          "productionAndUseOfPersistentOrganicPollutantsPopsConvention": {
            "nullable": true,
            "allOf": [
              {
                "$ref": "#/components/schemas/LksgEnvironmentalProductionAndUseOfPersistentOrganicPollutantsPopsConvention"
              }
            ]
          },
          "exportImportOfHazardousWasteBaselConvention": {
            "nullable": true,
            "allOf": [
              {
                "$ref": "#/components/schemas/LksgEnvironmentalExportImportOfHazardousWasteBaselConvention"
              }
            ]
          }
        }
      },
      "LksgEnvironmentalExportImportOfHazardousWasteBaselConvention": {
        "type": "object",
        "properties": {
          "persistentOrganicPollutantsProductionAndUseTransboundaryMovements": {
            "nullable": true,
            "allOf": [
              {
                "$ref": "#/components/schemas/YesNo"
              }
            ]
          },
          "persistentOrganicPollutantsProductionAndUseRiskForImportingState": {
            "nullable": true,
            "allOf": [
              {
                "$ref": "#/components/schemas/YesNo"
              }
            ]
          },
          "hazardousWasteTransboundaryMovementsLocatedOecdEuLiechtenstein": {
            "nullable": true,
            "allOf": [
              {
                "$ref": "#/components/schemas/YesNo"
              }
            ]
          },
          "hazardousWasteTransboundaryMovementsOutsideOecdEuOrLiechtenstein": {
            "nullable": true,
            "allOf": [
              {
                "$ref": "#/components/schemas/YesNo"
              }
            ]
          },
          "hazardousWasteTransportPreventionMeasures": {
            "nullable": true,
            "allOf": [
              {
                "$ref": "#/components/schemas/YesNo"
              }
            ]
          },
          "wastePolicy": {
            "nullable": true,
            "allOf": [
              {
                "$ref": "#/components/schemas/BaseDataPointYesNo"
              }
            ]
          },
          "hazardousWasteTransportPreventionOtherMeasures": {
            "nullable": true,
            "allOf": [
              {
                "$ref": "#/components/schemas/YesNo"
              }
            ]
          },
          "hazardousWasteDisposal": {
            "nullable": true,
            "allOf": [
              {
                "$ref": "#/components/schemas/YesNo"
              }
            ]
          },
          "hazardousWasteDisposalRiskOfImport": {
            "nullable": true,
            "allOf": [
              {
                "$ref": "#/components/schemas/YesNo"
              }
            ]
          },
          "hazardousWasteDisposalOtherWasteImport": {
            "nullable": true,
            "allOf": [
              {
                "$ref": "#/components/schemas/BaseDataPointYesNo"
              }
            ]
          },
          "hazardousWasteDisposalOtherWasteImportDescription": {
            "type": "string",
            "nullable": true
          }
        }
      },
      "LksgEnvironmentalProductionAndUseOfPersistentOrganicPollutantsPopsConvention": {
        "type": "object",
        "properties": {
          "persistentOrganicPollutantsProductionAndUse": {
            "nullable": true,
            "allOf": [
              {
                "$ref": "#/components/schemas/YesNo"
              }
            ]
          },
          "persistentOrganicPollutantsUsed": {
            "type": "string",
            "nullable": true
          },
          "persistentOrganicPollutantsProductionAndUseRiskOfExposure": {
            "nullable": true,
            "allOf": [
              {
                "$ref": "#/components/schemas/YesNo"
              }
            ]
          },
          "persistentOrganicPollutantsProductionAndUseRiskOfDisposal": {
            "nullable": true,
            "allOf": [
              {
                "$ref": "#/components/schemas/YesNo"
              }
            ]
          },
          "persistentOrganicPollutantsUsePreventionMeasures": {
            "nullable": true,
            "allOf": [
              {
                "$ref": "#/components/schemas/YesNo"
              }
            ]
          },
          "persistentOrganicPollutantsUsePolicy": {
            "nullable": true,
            "allOf": [
              {
                "$ref": "#/components/schemas/YesNo"
              }
            ]
          },
          "persistentOrganicPollutantsUsePreventionOtherMeasures": {
            "nullable": true,
            "allOf": [
              {
                "$ref": "#/components/schemas/BaseDataPointYesNo"
              }
            ]
          },
          "persistentOrganicPollutantsUsePreventionOtherMeasuresDescription": {
            "type": "string",
            "nullable": true
          }
        }
      },
      "LksgEnvironmentalUseOfMercuryMercuryWasteMinamataConvention": {
        "type": "object",
        "properties": {
          "mercuryAndMercuryWasteHandling": {
            "nullable": true,
            "allOf": [
              {
                "$ref": "#/components/schemas/YesNo"
              }
            ]
          },
          "mercuryAddedProductsHandling": {
            "nullable": true,
            "allOf": [
              {
                "$ref": "#/components/schemas/YesNo"
              }
            ]
          },
          "mercuryAddedProductsHandlingRiskOfExposure": {
            "nullable": true,
            "allOf": [
              {
                "$ref": "#/components/schemas/YesNo"
              }
            ]
          },
          "mercuryAddedProductsHandlingRiskOfDisposal": {
            "nullable": true,
            "allOf": [
              {
                "$ref": "#/components/schemas/YesNo"
              }
            ]
          },
          "mercuryAndMercuryCompoundsProductionAndUse": {
            "nullable": true,
            "allOf": [
              {
                "$ref": "#/components/schemas/YesNo"
              }
            ]
          },
          "mercuryAndMercuryCompoundsProductionAndUseRiskOfExposure": {
            "nullable": true,
            "allOf": [
              {
                "$ref": "#/components/schemas/YesNo"
              }
            ]
          },
          "mercuryAndMercuryWasteUsePreventionMeasures": {
            "nullable": true,
            "allOf": [
              {
                "$ref": "#/components/schemas/YesNo"
              }
            ]
          },
          "mercuryAndMercuryWasteHandlingPolicy": {
            "nullable": true,
            "allOf": [
              {
                "$ref": "#/components/schemas/BaseDataPointYesNo"
              }
            ]
          },
          "mercuryAndMercuryWasteUsePreventionOtherMeasures": {
            "nullable": true,
            "allOf": [
              {
                "$ref": "#/components/schemas/BaseDataPointYesNo"
              }
            ]
          },
          "mercuryAndMercuryWasteUsePreventionOtherMeasuresDescription": {
            "type": "string",
            "nullable": true
          }
        }
      },
      "LksgGeneral": {
        "required": [
          "masterData"
        ],
        "type": "object",
        "properties": {
          "masterData": {
            "$ref": "#/components/schemas/LksgGeneralMasterData"
          },
          "productionSpecific": {
            "nullable": true,
            "allOf": [
              {
                "$ref": "#/components/schemas/LksgGeneralProductionSpecific"
              }
            ]
          },
          "productionSpecificOwnOperations": {
            "nullable": true,
            "allOf": [
              {
                "$ref": "#/components/schemas/LksgGeneralProductionSpecificOwnOperations"
              }
            ]
          }
        }
      },
      "LksgGeneralMasterData": {
        "required": [
          "dataDate"
        ],
        "type": "object",
        "properties": {
          "dataDate": {
            "type": "string",
            "format": "date"
          },
          "headOfficeInGermany": {
            "nullable": true,
            "allOf": [
              {
                "$ref": "#/components/schemas/YesNo"
              }
            ]
          },
          "groupOfCompanies": {
            "nullable": true,
            "allOf": [
              {
                "$ref": "#/components/schemas/YesNo"
              }
            ]
          },
          "groupOfCompaniesName": {
            "type": "string",
            "nullable": true
          },
          "industry": {
            "type": "array",
            "nullable": true,
            "items": {
              "type": "string"
            }
          },
          "numberOfEmployees": {
            "nullable": true,
            "allOf": [
              {
                "$ref": "#/components/schemas/BaseDataPointBigDecimal"
              }
            ]
          },
          "seasonalOrMigrantWorkers": {
            "nullable": true,
            "allOf": [
              {
                "$ref": "#/components/schemas/YesNo"
              }
            ]
          },
          "shareOfTemporaryWorkers": {
            "nullable": true,
            "allOf": [
              {
                "$ref": "#/components/schemas/LksgGeneralMasterdataShareOfTemporaryWorkersOptions"
              }
            ]
          },
          "annualTotalRevenue": {
            "nullable": true,
            "allOf": [
              {
                "$ref": "#/components/schemas/AmountWithCurrency"
              }
            ]
          },
          "fixedAndWorkingCapital": {
            "nullable": true,
            "allOf": [
              {
                "$ref": "#/components/schemas/AmountWithCurrency"
              }
            ]
          }
        }
      },
      "LksgGeneralMasterdataShareOfTemporaryWorkersOptions": {
        "type": "string",
        "enum": [
          "Smaller10",
          "Between10And25",
          "Between25And50",
          "Greater50"
        ]
      },
      "LksgGeneralProductionSpecific": {
        "type": "object",
        "properties": {
          "manufacturingCompany": {
            "nullable": true,
            "allOf": [
              {
                "$ref": "#/components/schemas/YesNo"
              }
            ]
          },
          "capacity": {
            "type": "string",
            "nullable": true
          },
          "productionViaSubcontracting": {
            "nullable": true,
            "allOf": [
              {
                "$ref": "#/components/schemas/YesNo"
              }
            ]
          },
          "subcontractingCompaniesCountries": {
            "type": "object",
            "additionalProperties": {
              "type": "array",
              "example": {
                "DE": [
                  "NaceCodeA, NaceCodeB"
                ],
                "GB": [
                  "NaceCodeC"
                ]
              },
              "items": {
                "type": "string",
                "example": "{\"DE\":[\"NaceCodeA, NaceCodeB\"],\"GB\":[\"NaceCodeC\"]}"
              }
            },
            "nullable": true,
            "example": {
              "DE": [
                "NaceCodeA, NaceCodeB"
              ],
              "GB": [
                "NaceCodeC"
              ]
            }
          },
          "productionSites": {
            "nullable": true,
            "allOf": [
              {
                "$ref": "#/components/schemas/YesNo"
              }
            ]
          },
          "numberOfProductionSites": {
            "type": "number",
            "nullable": true
          },
          "listOfProductionSites": {
            "type": "array",
            "nullable": true,
            "items": {
              "$ref": "#/components/schemas/LksgProductionSite"
            }
          },
          "market": {
            "nullable": true,
            "allOf": [
              {
                "$ref": "#/components/schemas/LksgGeneralProductionspecificMarketOptions"
              }
            ]
          },
          "specificProcurement": {
            "type": "array",
            "nullable": true,
            "items": {
              "$ref": "#/components/schemas/SpecificProcurementOptions"
            }
          }
        }
      },
      "LksgGeneralProductionSpecificOwnOperations": {
        "type": "object",
        "properties": {
          "mostImportantProducts": {
            "type": "array",
            "nullable": true,
            "items": {
              "$ref": "#/components/schemas/LksgProduct"
            }
          },
          "procurementCategories": {
            "type": "object",
            "additionalProperties": {
              "$ref": "#/components/schemas/LksgProcurementCategory"
            },
            "nullable": true,
            "example": {
              "Products": {
                "procuredProductTypesAndServicesNaceCodes": [
                  "string"
                ],
                "numberOfSuppliersPerCountryCode": {
                  "GB": 2
                },
                "shareOfTotalProcurementInPercent": 0
              },
              "Services": {
                "procuredProductTypesAndServicesNaceCodes": [
                  "string"
                ],
                "numberOfSuppliersPerCountryCode": {
                  "GB": 2
                },
                "shareOfTotalProcurementInPercent": 0
              },
              "RawMaterials": {
                "procuredProductTypesAndServicesNaceCodes": [
                  "string"
                ],
                "numberOfSuppliersPerCountryCode": {
                  "GB": 2
                },
                "shareOfTotalProcurementInPercent": 0
              }
            }
          }
        }
      },
      "LksgGeneralProductionspecificMarketOptions": {
        "type": "string",
        "enum": [
          "National",
          "International",
          "Both"
        ]
      },
      "LksgGovernance": {
        "type": "object",
        "properties": {
          "riskManagementOwnOperations": {
            "nullable": true,
            "allOf": [
              {
                "$ref": "#/components/schemas/LksgGovernanceRiskManagementOwnOperations"
              }
            ]
          },
          "grievanceMechanismOwnOperations": {
            "nullable": true,
            "allOf": [
              {
                "$ref": "#/components/schemas/LksgGovernanceGrievanceMechanismOwnOperations"
              }
            ]
          },
          "certificationsPoliciesAndResponsibilities": {
            "nullable": true,
            "allOf": [
              {
                "$ref": "#/components/schemas/LksgGovernanceCertificationsPoliciesAndResponsibilities"
              }
            ]
          },
          "generalViolations": {
            "nullable": true,
            "allOf": [
              {
                "$ref": "#/components/schemas/LksgGovernanceGeneralViolations"
              }
            ]
          }
        }
      },
      "LksgGovernanceCertificationsPoliciesAndResponsibilities": {
        "type": "object",
        "properties": {
          "additionalCertifications": {
            "nullable": true,
            "allOf": [
              {
                "$ref": "#/components/schemas/BaseDataPointYesNo"
              }
            ]
          },
          "codeOfConduct": {
            "nullable": true,
            "allOf": [
              {
                "$ref": "#/components/schemas/BaseDataPointYesNo"
              }
            ]
          },
          "codeOfConductTraining": {
            "nullable": true,
            "allOf": [
              {
                "$ref": "#/components/schemas/YesNo"
              }
            ]
          },
          "supplierCodeOfConduct": {
            "nullable": true,
            "allOf": [
              {
                "$ref": "#/components/schemas/BaseDataPointYesNo"
              }
            ]
          },
          "policyStatement": {
            "nullable": true,
            "allOf": [
              {
                "$ref": "#/components/schemas/BaseDataPointYesNo"
              }
            ]
          },
          "humanRightsStrategy": {
            "type": "string",
            "nullable": true
          },
          "environmentalImpactPolicy": {
            "nullable": true,
            "allOf": [
              {
                "$ref": "#/components/schemas/BaseDataPointYesNo"
              }
            ]
          },
          "fairWorkingConditionsPolicy": {
            "nullable": true,
            "allOf": [
              {
                "$ref": "#/components/schemas/BaseDataPointYesNo"
              }
            ]
          }
        }
      },
      "LksgGovernanceGeneralViolations": {
        "type": "object",
        "properties": {
          "responsibilitiesForFairWorkingConditions": {
            "nullable": true,
            "allOf": [
              {
                "$ref": "#/components/schemas/YesNo"
              }
            ]
          },
          "responsibilitiesForTheEnvironment": {
            "nullable": true,
            "allOf": [
              {
                "$ref": "#/components/schemas/YesNo"
              }
            ]
          },
          "responsibilitiesForOccupationalSafety": {
            "nullable": true,
            "allOf": [
              {
                "$ref": "#/components/schemas/YesNo"
              }
            ]
          },
          "legalProceedings": {
            "nullable": true,
            "allOf": [
              {
                "$ref": "#/components/schemas/YesNo"
              }
            ]
          },
          "humanRightsOrEnvironmentalViolations": {
            "nullable": true,
            "allOf": [
              {
                "$ref": "#/components/schemas/YesNo"
              }
            ]
          },
          "humanRightsOrEnvironmentalViolationsDefinition": {
            "type": "array",
            "nullable": true,
            "items": {
              "$ref": "#/components/schemas/RiskPosition"
            }
          },
          "humanRightsOrEnvironmentalViolationsMeasures": {
            "nullable": true,
            "allOf": [
              {
                "$ref": "#/components/schemas/YesNo"
              }
            ]
          },
          "humanRightsOrEnvironmentalViolationsMeasuresDefinition": {
            "type": "string",
            "nullable": true
          },
          "highRiskCountriesRawMaterials": {
            "nullable": true,
            "allOf": [
              {
                "$ref": "#/components/schemas/YesNo"
              }
            ]
          },
          "highRiskCountriesRawMaterialsLocation": {
            "type": "array",
            "nullable": true,
            "items": {
              "type": "string"
            }
          },
          "highRiskCountriesActivity": {
            "nullable": true,
            "allOf": [
              {
                "$ref": "#/components/schemas/YesNo"
              }
            ]
          },
          "highRiskCountries": {
            "type": "array",
            "nullable": true,
            "items": {
              "type": "string"
            }
          },
          "highRiskCountriesProcurement": {
            "nullable": true,
            "allOf": [
              {
                "$ref": "#/components/schemas/YesNo"
              }
            ]
          },
          "highRiskCountriesProcurementName": {
            "type": "array",
            "nullable": true,
            "items": {
              "type": "string"
            }
          }
        }
      },
      "LksgGovernanceGrievanceMechanismOwnOperations": {
        "type": "object",
        "properties": {
          "grievanceHandlingMechanism": {
            "nullable": true,
            "allOf": [
              {
                "$ref": "#/components/schemas/BaseDataPointYesNo"
              }
            ]
          },
          "grievanceHandlingReportingAccessible": {
            "nullable": true,
            "allOf": [
              {
                "$ref": "#/components/schemas/YesNo"
              }
            ]
          },
          "appropriateGrievanceHandlingInformation": {
            "nullable": true,
            "allOf": [
              {
                "$ref": "#/components/schemas/YesNo"
              }
            ]
          },
          "appropriateGrievanceHandlingSupport": {
            "nullable": true,
            "allOf": [
              {
                "$ref": "#/components/schemas/YesNo"
              }
            ]
          },
          "accessToExpertiseForGrievanceHandling": {
            "nullable": true,
            "allOf": [
              {
                "$ref": "#/components/schemas/YesNo"
              }
            ]
          },
          "grievanceComplaints": {
            "nullable": true,
            "allOf": [
              {
                "$ref": "#/components/schemas/YesNo"
              }
            ]
          },
          "complaintsNumber": {
            "nullable": true,
            "allOf": [
              {
                "$ref": "#/components/schemas/BaseDataPointBigDecimal"
              }
            ]
          },
          "complaintsRiskPosition": {
            "type": "array",
            "nullable": true,
            "items": {
              "$ref": "#/components/schemas/RiskPosition"
            }
          },
          "complaintsReason": {
            "type": "string",
            "nullable": true
          },
          "actionsForComplaintsUndertaken": {
            "nullable": true,
            "allOf": [
              {
                "$ref": "#/components/schemas/YesNo"
              }
            ]
          },
          "whichActionsForComplaintsUndertaken": {
            "type": "string",
            "nullable": true
          },
          "publicAccessToGrievanceHandling": {
            "nullable": true,
            "allOf": [
              {
                "$ref": "#/components/schemas/YesNo"
              }
            ]
          },
          "whistleblowerProtection": {
            "nullable": true,
            "allOf": [
              {
                "$ref": "#/components/schemas/YesNo"
              }
            ]
          },
          "dueDiligenceProcessForGrievanceHandling": {
            "nullable": true,
            "allOf": [
              {
                "$ref": "#/components/schemas/YesNo"
              }
            ]
          }
        }
      },
      "LksgGovernanceRiskManagementOwnOperations": {
        "type": "object",
        "properties": {
          "riskManagementSystem": {
            "nullable": true,
            "allOf": [
              {
                "$ref": "#/components/schemas/BaseDataPointYesNo"
              }
            ]
          },
          "riskAnalysisInFiscalYear": {
            "nullable": true,
            "allOf": [
              {
                "$ref": "#/components/schemas/YesNo"
              }
            ]
          },
          "risksIdentified": {
            "nullable": true,
            "allOf": [
              {
                "$ref": "#/components/schemas/YesNo"
              }
            ]
          },
          "identifiedRisks": {
            "type": "array",
            "nullable": true,
            "items": {
              "$ref": "#/components/schemas/RiskPosition"
            }
          },
          "counteractingMeasures": {
            "nullable": true,
            "allOf": [
              {
                "$ref": "#/components/schemas/YesNo"
              }
            ]
          },
          "whichCounteractingMeasures": {
            "type": "string",
            "nullable": true
          },
          "regulatedRiskManagementResponsibility": {
            "nullable": true,
            "allOf": [
              {
                "$ref": "#/components/schemas/YesNo"
              }
            ]
          }
        }
      },
      "LksgProcurementCategory": {
        "required": [
          "procuredProductTypesAndServicesNaceCodes"
        ],
        "type": "object",
        "properties": {
          "procuredProductTypesAndServicesNaceCodes": {
            "type": "array",
            "items": {
              "type": "string"
            }
          },
          "numberOfSuppliersPerCountryCode": {
            "type": "object",
            "additionalProperties": {
              "type": "integer",
              "format": "int32"
            },
            "nullable": true
          },
          "shareOfTotalProcurementInPercent": {
            "type": "number",
            "nullable": true
          }
        },
        "example": {
          "Products": {
            "procuredProductTypesAndServicesNaceCodes": [
              "string"
            ],
            "numberOfSuppliersPerCountryCode": {
              "GB": 2
            },
            "shareOfTotalProcurementInPercent": 0
          },
          "Services": {
            "procuredProductTypesAndServicesNaceCodes": [
              "string"
            ],
            "numberOfSuppliersPerCountryCode": {
              "GB": 2
            },
            "shareOfTotalProcurementInPercent": 0
          },
          "RawMaterials": {
            "procuredProductTypesAndServicesNaceCodes": [
              "string"
            ],
            "numberOfSuppliersPerCountryCode": {
              "GB": 2
            },
            "shareOfTotalProcurementInPercent": 0
          }
        }
      },
      "LksgProduct": {
        "required": [
          "name"
        ],
        "type": "object",
        "properties": {
          "name": {
            "type": "string"
          },
          "productionSteps": {
            "type": "array",
            "nullable": true,
            "items": {
              "type": "string"
            }
          },
          "relatedCorporateSupplyChain": {
            "type": "string",
            "nullable": true
          }
        }
      },
      "LksgProductionSite": {
        "required": [
          "addressOfProductionSite"
        ],
        "type": "object",
        "properties": {
          "nameOfProductionSite": {
            "type": "string",
            "nullable": true
          },
          "addressOfProductionSite": {
            "$ref": "#/components/schemas/Address"
          },
          "listOfGoodsOrServices": {
            "type": "array",
            "nullable": true,
            "items": {
              "type": "string"
            }
          }
        }
      },
      "LksgSocial": {
        "type": "object",
        "properties": {
          "childLabor": {
            "nullable": true,
            "allOf": [
              {
                "$ref": "#/components/schemas/LksgSocialChildLabor"
              }
            ]
          },
          "forcedLaborSlavery": {
            "nullable": true,
            "allOf": [
              {
                "$ref": "#/components/schemas/LksgSocialForcedLaborSlavery"
              }
            ]
          },
          "withholdingAdequateWages": {
            "nullable": true,
            "allOf": [
              {
                "$ref": "#/components/schemas/LksgSocialWithholdingAdequateWages"
              }
            ]
          },
          "disregardForOccupationalHealthSafety": {
            "nullable": true,
            "allOf": [
              {
                "$ref": "#/components/schemas/LksgSocialDisregardForOccupationalHealthSafety"
              }
            ]
          },
          "disregardForFreedomOfAssociation": {
            "nullable": true,
            "allOf": [
              {
                "$ref": "#/components/schemas/LksgSocialDisregardForFreedomOfAssociation"
              }
            ]
          },
          "unequalTreatmentOfEmployment": {
            "nullable": true,
            "allOf": [
              {
                "$ref": "#/components/schemas/LksgSocialUnequalTreatmentOfEmployment"
              }
            ]
          },
          "contaminationOfSoilWaterAirNoiseEmissionsExcessiveWaterConsumption": {
            "nullable": true,
            "allOf": [
              {
                "$ref": "#/components/schemas/LksgSocialContaminationOfSoilWaterAirNoiseEmissionsExcessiveWaterConsumption"
              }
            ]
          },
          "unlawfulEvictionDeprivationOfLandForestAndWater": {
            "nullable": true,
            "allOf": [
              {
                "$ref": "#/components/schemas/LksgSocialUnlawfulEvictionDeprivationOfLandForestAndWater"
              }
            ]
          },
          "useOfPrivatePublicSecurityForcesWithDisregardForHumanRights": {
            "nullable": true,
            "allOf": [
              {
                "$ref": "#/components/schemas/LksgSocialUseOfPrivatePublicSecurityForcesWithDisregardForHumanRights"
              }
            ]
          }
        }
      },
      "LksgSocialChildLabor": {
        "type": "object",
        "properties": {
          "employeeSUnder18": {
            "nullable": true,
            "allOf": [
              {
                "$ref": "#/components/schemas/YesNo"
              }
            ]
          },
          "employeeSUnder15": {
            "nullable": true,
            "allOf": [
              {
                "$ref": "#/components/schemas/YesNo"
              }
            ]
          },
          "employeeSUnder18InApprenticeship": {
            "nullable": true,
            "allOf": [
              {
                "$ref": "#/components/schemas/YesNo"
              }
            ]
          },
          "worstFormsOfChildLabor": {
            "nullable": true,
            "allOf": [
              {
                "$ref": "#/components/schemas/YesNo"
              }
            ]
          },
          "worstFormsOfChildLaborProhibition": {
            "nullable": true,
            "allOf": [
              {
                "$ref": "#/components/schemas/YesNo"
              }
            ]
          },
          "worstFormsOfChildLaborForms": {
            "type": "string",
            "nullable": true
          },
          "measuresForPreventionOfEmploymentUnderLocalMinimumAge": {
            "nullable": true,
            "allOf": [
              {
                "$ref": "#/components/schemas/YesNo"
              }
            ]
          },
          "employmentUnderLocalMinimumAgePreventionEmploymentContracts": {
            "nullable": true,
            "allOf": [
              {
                "$ref": "#/components/schemas/YesNo"
              }
            ]
          },
          "employmentUnderLocalMinimumAgePreventionJobDescription": {
            "nullable": true,
            "allOf": [
              {
                "$ref": "#/components/schemas/YesNo"
              }
            ]
          },
          "employmentUnderLocalMinimumAgePreventionIdentityDocuments": {
            "nullable": true,
            "allOf": [
              {
                "$ref": "#/components/schemas/YesNo"
              }
            ]
          },
          "employmentUnderLocalMinimumAgePreventionTraining": {
            "nullable": true,
            "allOf": [
              {
                "$ref": "#/components/schemas/BaseDataPointYesNo"
              }
            ]
          },
          "employmentUnderLocalMinimumAgePreventionCheckingOfLegalMinimumAge": {
            "nullable": true,
            "allOf": [
              {
                "$ref": "#/components/schemas/YesNo"
              }
            ]
          },
          "childLaborPreventionPolicy": {
            "nullable": true,
            "allOf": [
              {
                "$ref": "#/components/schemas/BaseDataPointYesNo"
              }
            ]
          },
          "additionalChildLaborOtherMeasures": {
            "nullable": true,
            "allOf": [
              {
                "$ref": "#/components/schemas/BaseDataPointYesNo"
              }
            ]
          },
          "additionalChildLaborOtherMeasuresDescription": {
            "type": "string",
            "nullable": true
          }
        }
      },
      "LksgSocialContaminationOfSoilWaterAirNoiseEmissionsExcessiveWaterConsumption": {
        "type": "object",
        "properties": {
          "harmfulSoilChange": {
            "nullable": true,
            "allOf": [
              {
                "$ref": "#/components/schemas/YesNo"
              }
            ]
          },
          "soilDegradation": {
            "nullable": true,
            "allOf": [
              {
                "$ref": "#/components/schemas/YesNo"
              }
            ]
          },
          "soilErosion": {
            "nullable": true,
            "allOf": [
              {
                "$ref": "#/components/schemas/YesNo"
              }
            ]
          },
          "soilBorneDiseases": {
            "nullable": true,
            "allOf": [
              {
                "$ref": "#/components/schemas/YesNo"
              }
            ]
          },
          "soilContamination": {
            "nullable": true,
            "allOf": [
              {
                "$ref": "#/components/schemas/YesNo"
              }
            ]
          },
          "soilSalinization": {
            "nullable": true,
            "allOf": [
              {
                "$ref": "#/components/schemas/YesNo"
              }
            ]
          },
          "soilProtectionPolicy": {
            "nullable": true,
            "allOf": [
              {
                "$ref": "#/components/schemas/BaseDataPointYesNo"
              }
            ]
          },
          "soilSpotChecks": {
            "nullable": true,
            "allOf": [
              {
                "$ref": "#/components/schemas/BaseDataPointYesNo"
              }
            ]
          },
          "harmfulWaterPollution": {
            "nullable": true,
            "allOf": [
              {
                "$ref": "#/components/schemas/YesNo"
              }
            ]
          },
          "fertilizersOrPollutants": {
            "nullable": true,
            "allOf": [
              {
                "$ref": "#/components/schemas/YesNo"
              }
            ]
          },
          "wasteWaterFiltration": {
            "nullable": true,
            "allOf": [
              {
                "$ref": "#/components/schemas/YesNo"
              }
            ]
          },
          "waterProtectionPolicy": {
            "nullable": true,
            "allOf": [
              {
                "$ref": "#/components/schemas/BaseDataPointYesNo"
              }
            ]
          },
          "waterSpotChecks": {
            "nullable": true,
            "allOf": [
              {
                "$ref": "#/components/schemas/BaseDataPointYesNo"
              }
            ]
          },
          "harmfulAirPollution": {
            "nullable": true,
            "allOf": [
              {
                "$ref": "#/components/schemas/YesNo"
              }
            ]
          },
          "airFiltration": {
            "nullable": true,
            "allOf": [
              {
                "$ref": "#/components/schemas/YesNo"
              }
            ]
          },
          "airQualityProtectionPolicy": {
            "nullable": true,
            "allOf": [
              {
                "$ref": "#/components/schemas/BaseDataPointYesNo"
              }
            ]
          },
          "airQualitySpotChecks": {
            "nullable": true,
            "allOf": [
              {
                "$ref": "#/components/schemas/BaseDataPointYesNo"
              }
            ]
          },
          "harmfulNoiseEmission": {
            "nullable": true,
            "allOf": [
              {
                "$ref": "#/components/schemas/YesNo"
              }
            ]
          },
          "reductionOfNoiseEmissions": {
            "nullable": true,
            "allOf": [
              {
                "$ref": "#/components/schemas/YesNo"
              }
            ]
          },
          "noiseReductionPolicy": {
            "nullable": true,
            "allOf": [
              {
                "$ref": "#/components/schemas/BaseDataPointYesNo"
              }
            ]
          },
          "noiseEmissionsSpotChecks": {
            "nullable": true,
            "allOf": [
              {
                "$ref": "#/components/schemas/BaseDataPointYesNo"
              }
            ]
          },
          "excessiveWaterConsumption": {
            "nullable": true,
            "allOf": [
              {
                "$ref": "#/components/schemas/YesNo"
              }
            ]
          },
          "waterSavingMeasures": {
            "nullable": true,
            "allOf": [
              {
                "$ref": "#/components/schemas/YesNo"
              }
            ]
          },
          "waterSavingMeasuresName": {
            "type": "string",
            "nullable": true
          },
          "waterUseReductionPolicy": {
            "nullable": true,
            "allOf": [
              {
                "$ref": "#/components/schemas/BaseDataPointYesNo"
              }
            ]
          },
          "waterConsumptionSpotChecks": {
            "nullable": true,
            "allOf": [
              {
                "$ref": "#/components/schemas/BaseDataPointYesNo"
              }
            ]
          },
          "waterSources": {
            "nullable": true,
            "allOf": [
              {
                "$ref": "#/components/schemas/YesNo"
              }
            ]
          },
          "contaminationPreventionMeasures": {
            "nullable": true,
            "allOf": [
              {
                "$ref": "#/components/schemas/BaseDataPointYesNo"
              }
            ]
          },
          "contaminationPreventionMeasuresDescription": {
            "type": "string",
            "nullable": true
          }
        }
      },
      "LksgSocialDisregardForFreedomOfAssociation": {
        "type": "object",
        "properties": {
          "freedomOfAssociation": {
            "nullable": true,
            "allOf": [
              {
                "$ref": "#/components/schemas/YesNo"
              }
            ]
          },
          "employeeRepresentation": {
            "type": "number",
            "nullable": true
          },
          "freedomOfAssociationDisregardPrevention": {
            "nullable": true,
            "allOf": [
              {
                "$ref": "#/components/schemas/YesNo"
              }
            ]
          },
          "discriminationForTradeUnionMembers": {
            "nullable": true,
            "allOf": [
              {
                "$ref": "#/components/schemas/YesNo"
              }
            ]
          },
          "freedomOfOperationForTradeUnion": {
            "nullable": true,
            "allOf": [
              {
                "$ref": "#/components/schemas/YesNo"
              }
            ]
          },
          "freedomOfAssociationTraining": {
            "nullable": true,
            "allOf": [
              {
                "$ref": "#/components/schemas/BaseDataPointYesNo"
              }
            ]
          },
          "worksCouncil": {
            "nullable": true,
            "allOf": [
              {
                "$ref": "#/components/schemas/BaseDataPointYesNo"
              }
            ]
          },
          "freedomOfAssociationOtherMeasures": {
            "nullable": true,
            "allOf": [
              {
                "$ref": "#/components/schemas/BaseDataPointYesNo"
              }
            ]
          },
          "freedomOfAssociationOtherMeasuresDescription": {
            "type": "string",
            "nullable": true
          }
        }
      },
      "LksgSocialDisregardForOccupationalHealthSafety": {
        "type": "object",
        "properties": {
          "lowSkillWork": {
            "nullable": true,
            "allOf": [
              {
                "$ref": "#/components/schemas/YesNo"
              }
            ]
          },
          "hazardousMachines": {
            "nullable": true,
            "allOf": [
              {
                "$ref": "#/components/schemas/YesNo"
              }
            ]
          },
          "oshMeasures": {
            "nullable": true,
            "allOf": [
              {
                "$ref": "#/components/schemas/YesNo"
              }
            ]
          },
          "oshPolicy": {
            "nullable": true,
            "allOf": [
              {
                "$ref": "#/components/schemas/BaseDataPointYesNo"
              }
            ]
          },
          "oshTraining": {
            "nullable": true,
            "allOf": [
              {
                "$ref": "#/components/schemas/BaseDataPointYesNo"
              }
            ]
          },
          "healthAndSafetyPolicy": {
            "nullable": true,
            "allOf": [
              {
                "$ref": "#/components/schemas/BaseDataPointYesNo"
              }
            ]
          },
          "otherOshMeasures": {
            "nullable": true,
            "allOf": [
              {
                "$ref": "#/components/schemas/BaseDataPointYesNo"
              }
            ]
          },
          "otherOshMeasuresDescription": {
            "type": "string",
            "nullable": true
          },
          "under10WorkplaceAccidents": {
            "nullable": true,
            "allOf": [
              {
                "$ref": "#/components/schemas/YesNo"
              }
            ]
          }
        }
      },
      "LksgSocialForcedLaborSlavery": {
        "type": "object",
        "properties": {
          "forcedLaborAndSlaveryPractices": {
            "nullable": true,
            "allOf": [
              {
                "$ref": "#/components/schemas/YesNo"
              }
            ]
          },
          "forcedLaborAndSlaveryPracticesSpecification": {
            "type": "string",
            "nullable": true
          },
          "forcedLaborAndSlaveryPreventionMeasures": {
            "nullable": true,
            "allOf": [
              {
                "$ref": "#/components/schemas/YesNo"
              }
            ]
          },
          "forcedLaborAndSlaveryPreventionEmploymentContracts": {
            "nullable": true,
            "allOf": [
              {
                "$ref": "#/components/schemas/YesNo"
              }
            ]
          },
          "forcedLaborAndSlaveryPreventionIdentityDocuments": {
            "nullable": true,
            "allOf": [
              {
                "$ref": "#/components/schemas/YesNo"
              }
            ]
          },
          "forcedLaborAndSlaveryPreventionFreeMovement": {
            "nullable": true,
            "allOf": [
              {
                "$ref": "#/components/schemas/YesNo"
              }
            ]
          },
          "forcedLaborAndSlaveryPreventionProvisionSocialRoomsAndToilets": {
            "nullable": true,
            "allOf": [
              {
                "$ref": "#/components/schemas/YesNo"
              }
            ]
          },
          "forcedLaborAndSlaveryPreventionTraining": {
            "nullable": true,
            "allOf": [
              {
                "$ref": "#/components/schemas/BaseDataPointYesNo"
              }
            ]
          },
          "forcedLaborPreventionPolicy": {
            "nullable": true,
            "allOf": [
              {
                "$ref": "#/components/schemas/BaseDataPointYesNo"
              }
            ]
          },
          "forcedLaborAndSlaveryPreventionOtherMeasures": {
            "nullable": true,
            "allOf": [
              {
                "$ref": "#/components/schemas/BaseDataPointYesNo"
              }
            ]
          },
          "forcedLaborAndSlaveryPreventionOtherMeasuresDescription": {
            "type": "string",
            "nullable": true
          }
        }
      },
      "LksgSocialUnequalTreatmentOfEmployment": {
        "type": "object",
        "properties": {
          "unequalTreatmentOfEmployment": {
            "nullable": true,
            "allOf": [
              {
                "$ref": "#/components/schemas/YesNo"
              }
            ]
          },
          "unequalTreatmentOfEmploymentPreventionMeasures": {
            "nullable": true,
            "allOf": [
              {
                "$ref": "#/components/schemas/YesNo"
              }
            ]
          },
          "diversityAndInclusionRole": {
            "nullable": true,
            "allOf": [
              {
                "$ref": "#/components/schemas/YesNo"
              }
            ]
          },
          "preventionOfMistreatments": {
            "nullable": true,
            "allOf": [
              {
                "$ref": "#/components/schemas/YesNo"
              }
            ]
          },
          "unequalTreatmentPreventionTraining": {
            "nullable": true,
            "allOf": [
              {
                "$ref": "#/components/schemas/BaseDataPointYesNo"
              }
            ]
          },
          "equalOpportunitiesOfficer": {
            "nullable": true,
            "allOf": [
              {
                "$ref": "#/components/schemas/YesNo"
              }
            ]
          },
          "equalEmploymentPolicy": {
            "nullable": true,
            "allOf": [
              {
                "$ref": "#/components/schemas/BaseDataPointYesNo"
              }
            ]
          },
          "unequalTreatmentPreventionOtherMeasures": {
            "nullable": true,
            "allOf": [
              {
                "$ref": "#/components/schemas/BaseDataPointYesNo"
              }
            ]
          },
          "unequalTreatmentPreventionOtherMeasuresDescription": {
            "type": "string",
            "nullable": true
          }
        }
      },
      "LksgSocialUnlawfulEvictionDeprivationOfLandForestAndWater": {
        "type": "object",
        "properties": {
          "unlawfulEvictionAndTakingOfLand": {
            "nullable": true,
            "allOf": [
              {
                "$ref": "#/components/schemas/YesNo"
              }
            ]
          },
          "unlawfulEvictionAndTakingOfLandRisk": {
            "type": "string",
            "nullable": true
          },
          "unlawfulEvictionAndTakingOfLandMeasures": {
            "nullable": true,
            "allOf": [
              {
                "$ref": "#/components/schemas/YesNo"
              }
            ]
          },
          "modelContractsForLandPurchaseOrLeasing": {
            "nullable": true,
            "allOf": [
              {
                "$ref": "#/components/schemas/BaseDataPointYesNo"
              }
            ]
          },
          "involvementOfLocalsInDecisionMaking": {
            "nullable": true,
            "allOf": [
              {
                "$ref": "#/components/schemas/YesNo"
              }
            ]
          },
          "governanceOfTenurePolicy": {
            "nullable": true,
            "allOf": [
              {
                "$ref": "#/components/schemas/BaseDataPointYesNo"
              }
            ]
          },
          "unlawfulEvictionAndTakingOfLandOtherMeasures": {
            "nullable": true,
            "allOf": [
              {
                "$ref": "#/components/schemas/BaseDataPointYesNo"
              }
            ]
          },
          "unlawfulEvictionAndTakingOfLandOtherMeasuresDescription": {
            "type": "string",
            "nullable": true
          },
          "voluntaryGuidelinesOnTheResponsibleGovernanceOfTenure": {
            "nullable": true,
            "allOf": [
              {
                "$ref": "#/components/schemas/YesNo"
              }
            ]
          }
        }
      },
      "LksgSocialUseOfPrivatePublicSecurityForcesWithDisregardForHumanRights": {
        "type": "object",
        "properties": {
          "useOfPrivatePublicSecurityForces": {
            "nullable": true,
            "allOf": [
              {
                "$ref": "#/components/schemas/YesNo"
              }
            ]
          },
          "useOfPrivatePublicSecurityForcesAndRiskOfViolationOfHumanRights": {
            "nullable": true,
            "allOf": [
              {
                "$ref": "#/components/schemas/YesNo"
              }
            ]
          },
          "instructionOfSecurityForces": {
            "nullable": true,
            "allOf": [
              {
                "$ref": "#/components/schemas/BaseDataPointYesNo"
              }
            ]
          },
          "humanRightsTraining": {
            "nullable": true,
            "allOf": [
              {
                "$ref": "#/components/schemas/BaseDataPointYesNo"
              }
            ]
          },
          "stateSecurityForces": {
            "nullable": true,
            "allOf": [
              {
                "$ref": "#/components/schemas/YesNoNa"
              }
            ]
          },
          "privateSecurityForces": {
            "nullable": true,
            "allOf": [
              {
                "$ref": "#/components/schemas/BaseDataPointYesNoNa"
              }
            ]
          },
          "useOfPrivatePublicSecurityForcesMeasures": {
            "nullable": true,
            "allOf": [
              {
                "$ref": "#/components/schemas/BaseDataPointYesNo"
              }
            ]
          },
          "useOfPrivatePublicSecurityForcesMeasuresDescription": {
            "type": "string",
            "nullable": true
          }
        }
      },
      "LksgSocialWithholdingAdequateWages": {
        "type": "object",
        "properties": {
          "adequateWageWithholding": {
            "nullable": true,
            "allOf": [
              {
                "$ref": "#/components/schemas/YesNo"
              }
            ]
          },
          "adequateWagesMeasures": {
            "nullable": true,
            "allOf": [
              {
                "$ref": "#/components/schemas/YesNo"
              }
            ]
          },
          "documentedWorkingHoursAndWages": {
            "nullable": true,
            "allOf": [
              {
                "$ref": "#/components/schemas/BaseDataPointYesNo"
              }
            ]
          },
          "adequateLivingWage": {
            "nullable": true,
            "allOf": [
              {
                "$ref": "#/components/schemas/BaseDataPointYesNo"
              }
            ]
          },
          "regularWagesProcessFlow": {
            "nullable": true,
            "allOf": [
              {
                "$ref": "#/components/schemas/YesNo"
              }
            ]
          },
          "fixedHourlyWages": {
            "nullable": true,
            "allOf": [
              {
                "$ref": "#/components/schemas/YesNoNa"
              }
            ]
          },
          "fixedPieceworkWages": {
            "nullable": true,
            "allOf": [
              {
                "$ref": "#/components/schemas/YesNoNa"
              }
            ]
          },
          "adequateWageOtherMeasures": {
            "nullable": true,
            "allOf": [
              {
                "$ref": "#/components/schemas/BaseDataPointYesNo"
              }
            ]
          },
          "adequateWageOtherMeasuresDescription": {
            "type": "string",
            "nullable": true
          }
        }
      },
      "RiskPosition": {
        "type": "string",
        "enum": [
          "ChildLabor",
          "ForcedLabor",
          "Slavery",
          "DisregardForOccupationalHealthOrSafety",
          "DisregardForFreedomOfAssociation",
          "UnequalTreatmentOfEmployment",
          "WithholdingAdequateWages",
          "ContaminationOfSoilWaterAirOrNoiseEmissionsOrExcessiveWaterConsumption",
          "UnlawfulEvictionOrDeprivationOfLandOrForestAndWater",
          "UseOfPrivatePublicSecurityForcesWithDisregardForHumanRights",
          "UseOfMercuryOrMercuryWaste",
          "ProductionAndUseOfPersistentOrganicPollutants",
          "ExportImportOfHazardousWaste"
        ]
      },
      "SpecificProcurementOptions": {
        "type": "string",
        "enum": [
          "ShortLivedAndChangingBusinessRelationships",
          "HighPricePressure",
          "TightlyTimedOrShortTermAdjustedDeliveryDeadlinesAndConditionsWithSuppliers",
          "NoneOfTheAbove"
        ]
      },
      "BaseDataPointString": {
        "type": "object",
        "properties": {
          "value": {
            "type": "string",
            "nullable": true
          },
          "dataSource": {
            "nullable": true,
            "allOf": [
              {
                "$ref": "#/components/schemas/BaseDocumentReference"
              }
            ]
          }
        }
      },
      "CompanyAssociatedDataHeimathafenData": {
        "required": [
          "companyId",
          "data",
          "reportingPeriod"
        ],
        "type": "object",
        "properties": {
          "companyId": {
            "type": "string"
          },
          "reportingPeriod": {
            "type": "string"
          },
          "data": {
            "$ref": "#/components/schemas/HeimathafenData"
          }
        }
      },
      "HeimathafenData": {
        "type": "object",
        "properties": {
          "general": {
            "nullable": true,
            "allOf": [
              {
                "$ref": "#/components/schemas/HeimathafenGeneral"
              }
            ]
          },
          "environmental": {
            "nullable": true,
            "allOf": [
              {
                "$ref": "#/components/schemas/HeimathafenEnvironmental"
              }
            ]
          },
          "social": {
            "nullable": true,
            "allOf": [
              {
                "$ref": "#/components/schemas/HeimathafenSocial"
              }
            ]
          },
          "governance": {
            "nullable": true,
            "allOf": [
              {
                "$ref": "#/components/schemas/HeimathafenGovernance"
              }
            ]
          }
        }
      },
      "HeimathafenEnvironmental": {
        "type": "object",
        "properties": {
          "nachhaltigskeitsrisiken": {
            "nullable": true,
            "allOf": [
              {
                "$ref": "#/components/schemas/HeimathafenEnvironmentalNachhaltigskeitsrisiken"
              }
            ]
          },
          "pais": {
            "nullable": true,
            "allOf": [
              {
                "$ref": "#/components/schemas/HeimathafenEnvironmentalPais"
              }
            ]
          },
          "paiBiologischeVielfalt": {
            "nullable": true,
            "allOf": [
              {
                "$ref": "#/components/schemas/HeimathafenEnvironmentalPaiBiologischeVielfalt"
              }
            ]
          },
          "paiWasser": {
            "nullable": true,
            "allOf": [
              {
                "$ref": "#/components/schemas/HeimathafenEnvironmentalPaiWasser"
              }
            ]
          },
          "paiAbfall": {
            "nullable": true,
            "allOf": [
              {
                "$ref": "#/components/schemas/HeimathafenEnvironmentalPaiAbfall"
              }
            ]
          },
          "paiUmweltAufDemLand": {
            "nullable": true,
            "allOf": [
              {
                "$ref": "#/components/schemas/HeimathafenEnvironmentalPaiUmweltAufDemLand"
              }
            ]
          },
          "sfdr": {
            "nullable": true,
            "allOf": [
              {
                "$ref": "#/components/schemas/HeimathafenEnvironmentalSfdr"
              }
            ]
          },
          "kontroverseGeschaeftsfelderTabakerzeugung": {
            "nullable": true,
            "allOf": [
              {
                "$ref": "#/components/schemas/HeimathafenEnvironmentalKontroverseGeschaeftsfelderTabakerzeugung"
              }
            ]
          },
          "kontroverseGeschaeftsfelderKohlefoerderungUndVerteilung": {
            "nullable": true,
            "allOf": [
              {
                "$ref": "#/components/schemas/HeimathafenEnvironmentalKontroverseGeschaeftsfelderKohlefoerderungUndVerteilung"
              }
            ]
          }
        }
      },
      "HeimathafenEnvironmentalKontroverseGeschaeftsfelderKohlefoerderungUndVerteilung": {
        "type": "object",
        "properties": {
          "ausschlussDerKohlefoerderungUndVerteilung": {
            "nullable": true,
            "allOf": [
              {
                "$ref": "#/components/schemas/YesNo"
              }
            ]
          },
          "wennNeinBitteBegruenden": {
            "type": "string",
            "nullable": true
          },
          "verwendeteKennzahl": {
            "type": "string",
            "nullable": true
          },
          "methodikDerBerechnung": {
            "type": "string",
            "nullable": true
          },
          "verwendeteQuellen": {
            "type": "array",
            "nullable": true,
            "items": {
              "$ref": "#/components/schemas/BaseDataPointString"
            }
          }
        }
      },
      "HeimathafenEnvironmentalKontroverseGeschaeftsfelderTabakerzeugung": {
        "type": "object",
        "properties": {
          "ausschlussDerTabakerzeugung": {
            "nullable": true,
            "allOf": [
              {
                "$ref": "#/components/schemas/YesNo"
              }
            ]
          },
          "wennNeinBitteBegruenden": {
            "type": "string",
            "nullable": true
          },
          "verwendeteKennzahl": {
            "type": "string",
            "nullable": true
          },
          "methodikDerBerechnung": {
            "type": "string",
            "nullable": true
          },
          "verwendeteQuellen": {
            "type": "array",
            "nullable": true,
            "items": {
              "$ref": "#/components/schemas/BaseDataPointString"
            }
          }
        }
      },
      "HeimathafenEnvironmentalNachhaltigskeitsrisiken": {
        "type": "object",
        "properties": {
          "methodikFuerOekologischeNachhaltigkeitsrisiken": {
            "nullable": true,
            "allOf": [
              {
                "$ref": "#/components/schemas/YesNo"
              }
            ]
          },
          "wennNeinBitteBegruenden": {
            "type": "string",
            "nullable": true
          },
          "kartierteRisikenFuerDieOekologischeNachhaltigkeit": {
            "type": "string",
            "nullable": true
          },
          "identifizierungDerWesentlichenRisikenFuerDieOekologischeNachhaltigkeitUndDerKonstruktionsmethodik": {
            "type": "string",
            "nullable": true
          },
          "umweltbewertungUnterBeruecksichtigungVonNachhaltigkeitsrisiken": {
            "type": "string",
            "nullable": true
          },
          "risikenFuerDieOekologischeNachhaltigkeitAbsichern": {
            "type": "string",
            "nullable": true
          },
          "quellen": {
            "type": "array",
            "nullable": true,
            "items": {
              "$ref": "#/components/schemas/BaseDataPointString"
            }
          },
          "vierAugenPruefung": {
            "nullable": true,
            "allOf": [
              {
                "$ref": "#/components/schemas/YesNo"
              }
            ]
          },
          "wennKeineVierAugenPruefungBitteBegruenden": {
            "type": "string",
            "nullable": true
          },
          "beschreibungDerVierAugenPruefung": {
            "type": "string",
            "nullable": true
          }
        }
      },
      "HeimathafenEnvironmentalPaiAbfall": {
        "type": "object",
        "properties": {
          "paiAbfall": {
            "nullable": true,
            "allOf": [
              {
                "$ref": "#/components/schemas/YesNo"
              }
            ]
          },
          "wennNeinBitteBegruenden": {
            "type": "string",
            "nullable": true
          },
          "verwendeteSchluesselzahlen": {
            "type": "string",
            "nullable": true
          },
          "datenerfassung": {
            "type": "string",
            "nullable": true
          },
          "datenPlausibilitaetspruefung": {
            "type": "string",
            "nullable": true
          },
          "datenquellen": {
            "type": "array",
            "nullable": true,
            "items": {
              "$ref": "#/components/schemas/BaseDataPointString"
            }
          }
        }
      },
      "HeimathafenEnvironmentalPaiBiologischeVielfalt": {
        "type": "object",
        "properties": {
          "paisBiologischeVielfalt": {
            "nullable": true,
            "allOf": [
              {
                "$ref": "#/components/schemas/YesNo"
              }
            ]
          },
          "wennNeinBitteBegruenden": {
            "type": "string",
            "nullable": true
          },
          "verwendeteSchluesselzahlen": {
            "type": "string",
            "nullable": true
          },
          "datenerfassung": {
            "type": "string",
            "nullable": true
          },
          "datenPlausibilitaetspruefung": {
            "type": "string",
            "nullable": true
          },
          "datenquellen": {
            "type": "array",
            "nullable": true,
            "items": {
              "$ref": "#/components/schemas/BaseDataPointString"
            }
          }
        }
      },
      "HeimathafenEnvironmentalPaiUmweltAufDemLand": {
        "type": "object",
        "properties": {
          "paiUmweltAufDemLand": {
            "nullable": true,
            "allOf": [
              {
                "$ref": "#/components/schemas/YesNo"
              }
            ]
          },
          "wennNeinBitteBegruenden": {
            "type": "string",
            "nullable": true
          },
          "verwendeteSchluesselzahlen": {
            "type": "string",
            "nullable": true
          },
          "datenerfassung": {
            "type": "string",
            "nullable": true
          },
          "datenPlausibilitaetspruefung": {
            "type": "string",
            "nullable": true
          },
          "datenquellen": {
            "type": "array",
            "nullable": true,
            "items": {
              "$ref": "#/components/schemas/BaseDataPointString"
            }
          }
        }
      },
      "HeimathafenEnvironmentalPaiWasser": {
        "type": "object",
        "properties": {
          "paiWasser": {
            "nullable": true,
            "allOf": [
              {
                "$ref": "#/components/schemas/YesNo"
              }
            ]
          },
          "wennNeinBitteBegruenden": {
            "type": "string",
            "nullable": true
          },
          "verwendeteSchluesselzahlen": {
            "type": "string",
            "nullable": true
          },
          "datenerfassung": {
            "type": "string",
            "nullable": true
          },
          "datenPlausibilitaetspruefung": {
            "type": "string",
            "nullable": true
          },
          "datenquellen": {
            "type": "array",
            "nullable": true,
            "items": {
              "$ref": "#/components/schemas/BaseDataPointString"
            }
          }
        }
      },
      "HeimathafenEnvironmentalPais": {
        "type": "object",
        "properties": {
          "sechsPaisTreibhausgasemissionen": {
            "nullable": true,
            "allOf": [
              {
                "$ref": "#/components/schemas/YesNo"
              }
            ]
          },
          "wennNeinBitteBegruenden": {
            "type": "string",
            "nullable": true
          },
          "wennJaBitteDiePaisAuflisten": {
            "type": "string",
            "nullable": true
          },
          "verwendeteSchluesselzahlen": {
            "type": "string",
            "nullable": true
          },
          "datenerfassung": {
            "type": "string",
            "nullable": true
          },
          "datenPlausibilitaetspruefung": {
            "type": "string",
            "nullable": true
          },
          "datenquellen": {
            "type": "array",
            "nullable": true,
            "items": {
              "$ref": "#/components/schemas/BaseDataPointString"
            }
          }
        }
      },
      "HeimathafenEnvironmentalSfdr": {
        "type": "object",
        "properties": {
          "methodikZurMessungEinesSignifikantenBeitragsZuEinemUmweltziel": {
            "type": "string",
            "nullable": true
          }
        }
      },
      "HeimathafenGeneral": {
        "type": "object",
        "properties": {
          "unternehmen": {
            "nullable": true,
            "allOf": [
              {
                "$ref": "#/components/schemas/HeimathafenGeneralUnternehmen"
              }
            ]
          },
          "methodik": {
            "nullable": true,
            "allOf": [
              {
                "$ref": "#/components/schemas/HeimathafenGeneralMethodik"
              }
            ]
          },
          "impactmerkmaleKeineArmut": {
            "nullable": true,
            "allOf": [
              {
                "$ref": "#/components/schemas/HeimathafenGeneralImpactmerkmaleKeineArmut"
              }
            ]
          },
          "impactmerkmaleKeinHunger": {
            "nullable": true,
            "allOf": [
              {
                "$ref": "#/components/schemas/HeimathafenGeneralImpactmerkmaleKeinHunger"
              }
            ]
          },
          "impactmerkmaleGesundheitUndWohlergehen": {
            "nullable": true,
            "allOf": [
              {
                "$ref": "#/components/schemas/HeimathafenGeneralImpactmerkmaleGesundheitUndWohlergehen"
              }
            ]
          },
          "impactmerkmaleHochwertigeBildung": {
            "nullable": true,
            "allOf": [
              {
                "$ref": "#/components/schemas/HeimathafenGeneralImpactmerkmaleHochwertigeBildung"
              }
            ]
          },
          "impactmerkmaleGeschlechtergleichheit": {
            "nullable": true,
            "allOf": [
              {
                "$ref": "#/components/schemas/HeimathafenGeneralImpactmerkmaleGeschlechtergleichheit"
              }
            ]
          },
          "impactmerkmaleSauberesWasserUndSanitaereEinrichtungen": {
            "nullable": true,
            "allOf": [
              {
                "$ref": "#/components/schemas/HeimathafenGeneralImpactmerkmaleSauberesWasserUndSanitaereEinrichtungen"
              }
            ]
          },
          "impactmerkmaleBezahlbareUndSaubereEnergie": {
            "nullable": true,
            "allOf": [
              {
                "$ref": "#/components/schemas/HeimathafenGeneralImpactmerkmaleBezahlbareUndSaubereEnergie"
              }
            ]
          },
          "impactmerkmaleMenschenwuerdigeArbeitUndWirtschaftswachstum": {
            "nullable": true,
            "allOf": [
              {
                "$ref": "#/components/schemas/HeimathafenGeneralImpactmerkmaleMenschenwuerdigeArbeitUndWirtschaftswachstum"
              }
            ]
          },
          "impactmerkmaleIndustrieInnovationUndInfrastruktur": {
            "nullable": true,
            "allOf": [
              {
                "$ref": "#/components/schemas/HeimathafenGeneralImpactmerkmaleIndustrieInnovationUndInfrastruktur"
              }
            ]
          },
          "impactmerkmaleWenigerUngleichheiten": {
            "nullable": true,
            "allOf": [
              {
                "$ref": "#/components/schemas/HeimathafenGeneralImpactmerkmaleWenigerUngleichheiten"
              }
            ]
          },
          "impactmerkmaleNachhaltigeStaedteUndGemeinden": {
            "nullable": true,
            "allOf": [
              {
                "$ref": "#/components/schemas/HeimathafenGeneralImpactmerkmaleNachhaltigeStaedteUndGemeinden"
              }
            ]
          },
          "impactmerkmaleNachhaltigerKonsumUndProduktion": {
            "nullable": true,
            "allOf": [
              {
                "$ref": "#/components/schemas/HeimathafenGeneralImpactmerkmaleNachhaltigerKonsumUndProduktion"
              }
            ]
          },
          "impactmerkmaleMassnahmenZumKlimaschutz": {
            "nullable": true,
            "allOf": [
              {
                "$ref": "#/components/schemas/HeimathafenGeneralImpactmerkmaleMassnahmenZumKlimaschutz"
              }
            ]
          },
          "impactmerkmaleLebenUnterWasser": {
            "nullable": true,
            "allOf": [
              {
                "$ref": "#/components/schemas/HeimathafenGeneralImpactmerkmaleLebenUnterWasser"
              }
            ]
          },
          "impactmerkmaleLebenAndLand": {
            "nullable": true,
            "allOf": [
              {
                "$ref": "#/components/schemas/HeimathafenGeneralImpactmerkmaleLebenAndLand"
              }
            ]
          },
          "impactmerkmaleFriedenGerechtigkeitUndStarkeInstitutionen": {
            "nullable": true,
            "allOf": [
              {
                "$ref": "#/components/schemas/HeimathafenGeneralImpactmerkmaleFriedenGerechtigkeitUndStarkeInstitutionen"
              }
            ]
          },
          "impactmerkmalePartnerschaftenZurErreichungDerZiele": {
            "nullable": true,
            "allOf": [
              {
                "$ref": "#/components/schemas/HeimathafenGeneralImpactmerkmalePartnerschaftenZurErreichungDerZiele"
              }
            ]
          },
          "implementierung": {
            "nullable": true,
            "allOf": [
              {
                "$ref": "#/components/schemas/HeimathafenGeneralImplementierung"
              }
            ]
          }
        }
      },
      "HeimathafenGeneralImpactmerkmaleBezahlbareUndSaubereEnergie": {
        "type": "object",
        "properties": {
          "sdgBezahlbareUndSaubereEnergie": {
            "nullable": true,
            "allOf": [
              {
                "$ref": "#/components/schemas/YesNo"
              }
            ]
          },
          "wennNeinBitteBegruenden": {
            "type": "string",
            "nullable": true
          },
          "verwendeteSchluesselzahlen": {
            "type": "string",
            "nullable": true
          },
          "datenerfassung": {
            "type": "string",
            "nullable": true
          },
          "datenPlausibilitaetspruefung": {
            "type": "string",
            "nullable": true
          },
          "datenquellen": {
            "type": "array",
            "nullable": true,
            "items": {
              "$ref": "#/components/schemas/BaseDataPointString"
            }
          }
        }
      },
      "HeimathafenGeneralImpactmerkmaleFriedenGerechtigkeitUndStarkeInstitutionen": {
        "type": "object",
        "properties": {
          "sdgFriedenGerechtigkeitUndStarkeInstitutionen": {
            "nullable": true,
            "allOf": [
              {
                "$ref": "#/components/schemas/YesNo"
              }
            ]
          },
          "wennNeinBitteBegruenden": {
            "type": "string",
            "nullable": true
          },
          "verwendeteSchluesselzahlen": {
            "type": "string",
            "nullable": true
          },
          "datenerfassung": {
            "type": "string",
            "nullable": true
          },
          "datenPlausibilitaetspruefung": {
            "type": "string",
            "nullable": true
          },
          "datenquellen": {
            "type": "array",
            "nullable": true,
            "items": {
              "$ref": "#/components/schemas/BaseDataPointString"
            }
          }
        }
      },
      "HeimathafenGeneralImpactmerkmaleGeschlechtergleichheit": {
        "type": "object",
        "properties": {
          "sdgGeschlechtergleichheit": {
            "nullable": true,
            "allOf": [
              {
                "$ref": "#/components/schemas/YesNo"
              }
            ]
          },
          "wennNeinBitteBegruenden": {
            "type": "string",
            "nullable": true
          },
          "verwendeteSchluesselzahlen": {
            "type": "string",
            "nullable": true
          },
          "datenerfassung": {
            "type": "string",
            "nullable": true
          },
          "datenPlausibilitaetspruefung": {
            "type": "string",
            "nullable": true
          },
          "datenquellen": {
            "type": "array",
            "nullable": true,
            "items": {
              "$ref": "#/components/schemas/BaseDataPointString"
            }
          }
        }
      },
      "HeimathafenGeneralImpactmerkmaleGesundheitUndWohlergehen": {
        "type": "object",
        "properties": {
          "sdgGesundheitUndWohlergehen": {
            "nullable": true,
            "allOf": [
              {
                "$ref": "#/components/schemas/YesNo"
              }
            ]
          },
          "wennNeinBitteBegruenden": {
            "type": "string",
            "nullable": true
          },
          "verwendeteSchluesselzahlen": {
            "type": "string",
            "nullable": true
          },
          "datenerfassung": {
            "type": "string",
            "nullable": true
          },
          "datenPlausibilitaetspruefung": {
            "type": "string",
            "nullable": true
          },
          "datenquellen": {
            "type": "array",
            "nullable": true,
            "items": {
              "$ref": "#/components/schemas/BaseDataPointString"
            }
          }
        }
      },
      "HeimathafenGeneralImpactmerkmaleHochwertigeBildung": {
        "type": "object",
        "properties": {
          "sdgHochwertigeBildung": {
            "nullable": true,
            "allOf": [
              {
                "$ref": "#/components/schemas/YesNo"
              }
            ]
          },
          "wennNeinBitteBegruenden": {
            "type": "string",
            "nullable": true
          },
          "verwendeteSchluesselzahlen": {
            "type": "string",
            "nullable": true
          },
          "datenerfassung": {
            "type": "string",
            "nullable": true
          },
          "datenPlausibilitaetspruefung": {
            "type": "string",
            "nullable": true
          },
          "datenquellen": {
            "type": "array",
            "nullable": true,
            "items": {
              "$ref": "#/components/schemas/BaseDataPointString"
            }
          }
        }
      },
      "HeimathafenGeneralImpactmerkmaleIndustrieInnovationUndInfrastruktur": {
        "type": "object",
        "properties": {
          "sdgIndustrieInnovationUndInfrastruktur": {
            "nullable": true,
            "allOf": [
              {
                "$ref": "#/components/schemas/YesNo"
              }
            ]
          },
          "wennNeinBitteBegruenden": {
            "type": "string",
            "nullable": true
          },
          "verwendeteSchluesselzahlen": {
            "type": "string",
            "nullable": true
          },
          "datenerfassung": {
            "type": "string",
            "nullable": true
          },
          "datenPlausibilitaetspruefung": {
            "type": "string",
            "nullable": true
          },
          "datenquellen": {
            "type": "array",
            "nullable": true,
            "items": {
              "$ref": "#/components/schemas/BaseDataPointString"
            }
          }
        }
      },
      "HeimathafenGeneralImpactmerkmaleKeinHunger": {
        "type": "object",
        "properties": {
          "sdgKeinHunger": {
            "nullable": true,
            "allOf": [
              {
                "$ref": "#/components/schemas/YesNo"
              }
            ]
          },
          "wennNeinBitteBegruenden": {
            "type": "string",
            "nullable": true
          },
          "verwendeteSchluesselzahlen": {
            "type": "string",
            "nullable": true
          },
          "datenerfassung": {
            "type": "string",
            "nullable": true
          },
          "datenPlausibilitaetspruefung": {
            "type": "string",
            "nullable": true
          },
          "datenquellen": {
            "type": "array",
            "nullable": true,
            "items": {
              "$ref": "#/components/schemas/BaseDataPointString"
            }
          }
        }
      },
      "HeimathafenGeneralImpactmerkmaleKeineArmut": {
        "type": "object",
        "properties": {
          "sdgKeineArmut": {
            "nullable": true,
            "allOf": [
              {
                "$ref": "#/components/schemas/YesNo"
              }
            ]
          },
          "wennNeinBitteBegruenden": {
            "type": "string",
            "nullable": true
          },
          "verwendeteSchluesselzahlen": {
            "type": "string",
            "nullable": true
          },
          "datenerfassung": {
            "type": "string",
            "nullable": true
          },
          "datenPlausibilitaetspruefung": {
            "type": "string",
            "nullable": true
          },
          "datenquellen": {
            "type": "array",
            "nullable": true,
            "items": {
              "$ref": "#/components/schemas/BaseDataPointString"
            }
          }
        }
      },
      "HeimathafenGeneralImpactmerkmaleLebenAndLand": {
        "type": "object",
        "properties": {
          "sdgLebenAnLand": {
            "nullable": true,
            "allOf": [
              {
                "$ref": "#/components/schemas/YesNo"
              }
            ]
          },
          "wennNeinBitteBegruenden": {
            "type": "string",
            "nullable": true
          },
          "verwendeteSchluesselzahlen": {
            "type": "string",
            "nullable": true
          },
          "datenerfassung": {
            "type": "string",
            "nullable": true
          },
          "datenPlausibilitaetspruefung": {
            "type": "string",
            "nullable": true
          },
          "datenquellen": {
            "type": "array",
            "nullable": true,
            "items": {
              "$ref": "#/components/schemas/BaseDataPointString"
            }
          }
        }
      },
      "HeimathafenGeneralImpactmerkmaleLebenUnterWasser": {
        "type": "object",
        "properties": {
          "sdgLebenUnterWasser": {
            "nullable": true,
            "allOf": [
              {
                "$ref": "#/components/schemas/YesNo"
              }
            ]
          },
          "wennNeinBitteBegruenden": {
            "type": "string",
            "nullable": true
          },
          "verwendeteSchluesselzahlen": {
            "type": "string",
            "nullable": true
          },
          "datenerfassung": {
            "type": "string",
            "nullable": true
          },
          "datenPlausibilitaetspruefung": {
            "type": "string",
            "nullable": true
          },
          "datenquellen": {
            "type": "array",
            "nullable": true,
            "items": {
              "$ref": "#/components/schemas/BaseDataPointString"
            }
          }
        }
      },
      "HeimathafenGeneralImpactmerkmaleMassnahmenZumKlimaschutz": {
        "type": "object",
        "properties": {
          "sdgMassnahmenZumKlimaschutz": {
            "nullable": true,
            "allOf": [
              {
                "$ref": "#/components/schemas/YesNo"
              }
            ]
          },
          "wennNeinBitteBegruenden": {
            "type": "string",
            "nullable": true
          },
          "verwendeteSchluesselzahlen": {
            "type": "string",
            "nullable": true
          },
          "datenerfassung": {
            "type": "string",
            "nullable": true
          },
          "datenPlausibilitaetspruefung": {
            "type": "string",
            "nullable": true
          },
          "datenquellen": {
            "type": "array",
            "nullable": true,
            "items": {
              "$ref": "#/components/schemas/BaseDataPointString"
            }
          }
        }
      },
      "HeimathafenGeneralImpactmerkmaleMenschenwuerdigeArbeitUndWirtschaftswachstum": {
        "type": "object",
        "properties": {
          "sdgMenschenwuerdigeArbeitUndWirtschaftswachstum": {
            "nullable": true,
            "allOf": [
              {
                "$ref": "#/components/schemas/YesNo"
              }
            ]
          },
          "wennNeinBitteBegruenden": {
            "type": "string",
            "nullable": true
          },
          "verwendeteSchluesselzahlen": {
            "type": "string",
            "nullable": true
          },
          "datenerfassung": {
            "type": "string",
            "nullable": true
          },
          "datenPlausibilitaetspruefung": {
            "type": "string",
            "nullable": true
          },
          "datenquellen": {
            "type": "array",
            "nullable": true,
            "items": {
              "$ref": "#/components/schemas/BaseDataPointString"
            }
          }
        }
      },
      "HeimathafenGeneralImpactmerkmaleNachhaltigeStaedteUndGemeinden": {
        "type": "object",
        "properties": {
          "sdgNachhaltigeStaedteUndGemeinden": {
            "nullable": true,
            "allOf": [
              {
                "$ref": "#/components/schemas/YesNo"
              }
            ]
          },
          "wennNeinBitteBegruenden": {
            "type": "string",
            "nullable": true
          },
          "verwendeteSchluesselzahlen": {
            "type": "string",
            "nullable": true
          },
          "datenerfassung": {
            "type": "string",
            "nullable": true
          },
          "datenPlausibilitaetspruefung": {
            "type": "string",
            "nullable": true
          },
          "datenquellen": {
            "type": "array",
            "nullable": true,
            "items": {
              "$ref": "#/components/schemas/BaseDataPointString"
            }
          }
        }
      },
      "HeimathafenGeneralImpactmerkmaleNachhaltigerKonsumUndProduktion": {
        "type": "object",
        "properties": {
          "sdgNachhaligerKonsumUndProduktion": {
            "nullable": true,
            "allOf": [
              {
                "$ref": "#/components/schemas/YesNo"
              }
            ]
          },
          "wennNeinBitteBegruenden": {
            "type": "string",
            "nullable": true
          },
          "verwendeteSchluesselzahlen": {
            "type": "string",
            "nullable": true
          },
          "datenerfassung": {
            "type": "string",
            "nullable": true
          },
          "datenPlausibilitaetspruefung": {
            "type": "string",
            "nullable": true
          },
          "datenquellen": {
            "type": "array",
            "nullable": true,
            "items": {
              "$ref": "#/components/schemas/BaseDataPointString"
            }
          }
        }
      },
      "HeimathafenGeneralImpactmerkmalePartnerschaftenZurErreichungDerZiele": {
        "type": "object",
        "properties": {
          "sdgPartnerschaftenZurErreichungDerZiele": {
            "nullable": true,
            "allOf": [
              {
                "$ref": "#/components/schemas/YesNo"
              }
            ]
          },
          "wennNeinBitteBegruenden": {
            "type": "string",
            "nullable": true
          },
          "verwendeteSchluesselzahlen": {
            "type": "string",
            "nullable": true
          },
          "datenerfassung": {
            "type": "string",
            "nullable": true
          },
          "datenPlausibilitaetspruefung": {
            "type": "string",
            "nullable": true
          },
          "datenquellen": {
            "type": "array",
            "nullable": true,
            "items": {
              "$ref": "#/components/schemas/BaseDataPointString"
            }
          }
        }
      },
      "HeimathafenGeneralImpactmerkmaleSauberesWasserUndSanitaereEinrichtungen": {
        "type": "object",
        "properties": {
          "sdgSauberesWasserUndSanitaereEinrichtungen": {
            "nullable": true,
            "allOf": [
              {
                "$ref": "#/components/schemas/YesNo"
              }
            ]
          },
          "wennNeinBitteBegruenden": {
            "type": "string",
            "nullable": true
          },
          "verwendeteSchluesselzahlen": {
            "type": "string",
            "nullable": true
          },
          "datenerfassung": {
            "type": "string",
            "nullable": true
          },
          "datenPlausibilitaetspruefung": {
            "type": "string",
            "nullable": true
          },
          "datenquellen": {
            "type": "array",
            "nullable": true,
            "items": {
              "$ref": "#/components/schemas/BaseDataPointString"
            }
          }
        }
      },
      "HeimathafenGeneralImpactmerkmaleWenigerUngleichheiten": {
        "type": "object",
        "properties": {
          "sdgWenigerUngleichheiten": {
            "nullable": true,
            "allOf": [
              {
                "$ref": "#/components/schemas/YesNo"
              }
            ]
          },
          "wennNeinBitteBegruenden": {
            "type": "string",
            "nullable": true
          },
          "verwendeteSchluesselzahlen": {
            "type": "string",
            "nullable": true
          },
          "datenerfassung": {
            "type": "string",
            "nullable": true
          },
          "datenPlausibilitaetspruefung": {
            "type": "string",
            "nullable": true
          },
          "datenquellen": {
            "type": "array",
            "nullable": true,
            "items": {
              "$ref": "#/components/schemas/BaseDataPointString"
            }
          }
        }
      },
      "HeimathafenGeneralImplementierung": {
        "type": "object",
        "properties": {
          "angeboteneSprachen": {
            "type": "string",
            "nullable": true
          },
          "bereitgestellteDokumentationsarten": {
            "type": "string",
            "nullable": true
          },
          "bereitgestellteDokumentationAufDeutsch": {
            "nullable": true,
            "allOf": [
              {
                "$ref": "#/components/schemas/YesNo"
              }
            ]
          },
          "leistungstests": {
            "nullable": true,
            "allOf": [
              {
                "$ref": "#/components/schemas/YesNo"
              }
            ]
          },
          "sicherheitstests": {
            "nullable": true,
            "allOf": [
              {
                "$ref": "#/components/schemas/YesNo"
              }
            ]
          },
          "beschreibungDerSystemarchitektur": {
            "type": "string",
            "nullable": true
          },
          "erforderlichesClientBetriebssystem": {
            "type": "string",
            "nullable": true
          },
          "angebotFuerFetteDuenneZitrischeKunden": {
            "nullable": true,
            "allOf": [
              {
                "$ref": "#/components/schemas/YesNo"
              }
            ]
          },
          "serverBackup": {
            "type": "string",
            "nullable": true
          },
          "standardisiertesKonzeptZurWiederherstellungImKatastrophenfall": {
            "nullable": true,
            "allOf": [
              {
                "$ref": "#/components/schemas/BaseDataPointYesNo"
              }
            ]
          },
          "stammUndBewegungsdatenLesen": {
            "nullable": true,
            "allOf": [
              {
                "$ref": "#/components/schemas/YesNo"
              }
            ]
          },
          "kompatibilitaetMitAnderenDatenquellen": {
            "nullable": true,
            "allOf": [
              {
                "$ref": "#/components/schemas/YesNo"
              }
            ]
          },
          "importDerErgebnisseInDasDataWarehouse": {
            "nullable": true,
            "allOf": [
              {
                "$ref": "#/components/schemas/YesNo"
              }
            ]
          },
          "erforderlichesDatenbanksystem": {
            "type": "string",
            "nullable": true
          },
          "beschreibungDesDesignsUndDerStrukturDerDatenbankEn": {
            "type": "string",
            "nullable": true
          },
          "direkterZugriffAufDieDatenbank": {
            "nullable": true,
            "allOf": [
              {
                "$ref": "#/components/schemas/YesNo"
              }
            ]
          },
          "schreibenderZugriffAufDieDatenbank": {
            "nullable": true,
            "allOf": [
              {
                "$ref": "#/components/schemas/YesNo"
              }
            ]
          },
          "unterstuetzungDerEchtzeitverarbeitung": {
            "nullable": true,
            "allOf": [
              {
                "$ref": "#/components/schemas/YesNo"
              }
            ]
          },
          "unterstuetzungFuerZeitnaheVerarbeitung": {
            "nullable": true,
            "allOf": [
              {
                "$ref": "#/components/schemas/YesNo"
              }
            ]
          },
          "unterstuetzungDerStapelverarbeitung": {
            "nullable": true,
            "allOf": [
              {
                "$ref": "#/components/schemas/YesNo"
              }
            ]
          },
          "unterstuetzteBiLoesung": {
            "type": "string",
            "nullable": true
          },
          "flexibilitaetBeimImportExportVonDaten": {
            "nullable": true,
            "allOf": [
              {
                "$ref": "#/components/schemas/YesNo"
              }
            ]
          },
          "rundUmDieUhrVerfuegbarkeit": {
            "nullable": true,
            "allOf": [
              {
                "$ref": "#/components/schemas/YesNo"
              }
            ]
          },
          "uebertragenVonDatenhistorien": {
            "type": "string",
            "nullable": true
          },
          "unterstuetzterZeitraumDerDatenhistorien": {
            "type": "string",
            "nullable": true
          },
          "fruehesterStartterminFuerEinIntegrationsprojekt": {
            "type": "string",
            "format": "date",
            "nullable": true
          },
          "geschaetzterZeitrahmenFuerDieVollstaendigeIntegrationDesProjekts": {
            "type": "string",
            "nullable": true
          },
          "durchschnittlicheAnzahlDerBenoetigtenRessourcen": {
            "type": "integer",
            "nullable": true
          },
          "anzahlDerVerfuegbarenRessourcen": {
            "type": "string",
            "nullable": true
          },
          "kundenbetreuung": {
            "type": "integer",
            "nullable": true
          }
        }
      },
      "HeimathafenGeneralMethodik": {
        "type": "object",
        "properties": {
          "verstaendnisVonNachhaltigkeitAlsTeilDerBewertung": {
            "type": "string",
            "nullable": true
          },
          "kriterienFuerIhreNachhaltigkeitsratings": {
            "type": "string",
            "nullable": true
          },
          "verfahrenZurVorbereitungDerAnalyseOderMethodik": {
            "type": "string",
            "nullable": true
          },
          "definitionBewertungsskala": {
            "type": "string",
            "nullable": true
          },
          "aktualitaetDerRatings": {
            "type": "string",
            "nullable": true
          },
          "unabhaengigkeitDerRatings": {
            "type": "string",
            "nullable": true
          },
          "datenerfassung": {
            "type": "string",
            "nullable": true
          },
          "methodikUmfasstUmweltSozialesUndGovernance": {
            "type": "string",
            "nullable": true
          },
          "datenquellen": {
            "type": "array",
            "nullable": true,
            "items": {
              "$ref": "#/components/schemas/BaseDataPointString"
            }
          },
          "datenPlausibilitaetspruefung": {
            "type": "string",
            "nullable": true
          },
          "intervalleFuerDieDatenaktualisierung": {
            "type": "string",
            "nullable": true
          },
          "zuverlaessigkeitDerMethodikSicherstellen": {
            "type": "string",
            "nullable": true
          },
          "minimierungOderVerhinderungSubjektiverFaktoren": {
            "type": "string",
            "nullable": true
          },
          "listePotenziellerInteressenkonflikte": {
            "type": "string",
            "nullable": true
          },
          "interessenkonfliktenEntgegenwirken": {
            "type": "string",
            "nullable": true
          },
          "dokumentationDerDatenerfassungUndSicherstellungDesProzesses": {
            "type": "string",
            "nullable": true
          },
          "bewertungVonQualitaetsstandards": {
            "type": "string",
            "nullable": true
          },
          "ratingTransparenzstandards": {
            "type": "string",
            "nullable": true
          },
          "qualitaetssicherungsprozess": {
            "nullable": true,
            "allOf": [
              {
                "$ref": "#/components/schemas/YesNo"
              }
            ]
          },
          "fallsNeinGebenSieBitteDieGruendeAn": {
            "type": "string",
            "nullable": true
          },
          "strukturDesQualitaetssicherungsprozesses": {
            "type": "string",
            "nullable": true
          },
          "dieAktualitaetDerMethodik": {
            "type": "string",
            "nullable": true
          },
          "paisInDieAnalyseEinbezogen": {
            "nullable": true,
            "allOf": [
              {
                "$ref": "#/components/schemas/YesNo"
              }
            ]
          },
          "listeDerEingeschlossenenPais": {
            "type": "string",
            "nullable": true
          },
          "quelleDerPaiSammlung": {
            "type": "array",
            "nullable": true,
            "items": {
              "$ref": "#/components/schemas/BaseDataPointString"
            }
          },
          "umgangMitAusreissern": {
            "type": "string",
            "nullable": true
          },
          "identifizierungVonKontroversenGeschaeften": {
            "type": "string",
            "nullable": true
          },
          "aktuelleKontroversen": {
            "type": "string",
            "nullable": true
          },
          "quellenZurErfassungVonKontroversen": {
            "type": "array",
            "nullable": true,
            "items": {
              "$ref": "#/components/schemas/BaseDataPointString"
            }
          }
        }
      },
      "HeimathafenGeneralUnternehmen": {
        "type": "object",
        "properties": {
          "unternehmenseigentumUndEigentuemerstruktur": {
            "type": "string",
            "nullable": true
          },
          "kernkompetenzenUndGeschaeftsbereiche": {
            "type": "array",
            "nullable": true,
            "items": {
              "type": "string"
            }
          },
          "anzahlDerFuerEsgZustaendigenMitarbeiter": {
            "type": "integer",
            "nullable": true
          }
        }
      },
      "HeimathafenGovernance": {
        "type": "object",
        "properties": {
          "goodGovernance": {
            "nullable": true,
            "allOf": [
              {
                "$ref": "#/components/schemas/HeimathafenGovernanceGoodGovernance"
              }
            ]
          },
          "goodGovernanceUngc": {
            "nullable": true,
            "allOf": [
              {
                "$ref": "#/components/schemas/HeimathafenGovernanceGoodGovernanceUngc"
              }
            ]
          },
          "bestechungUndKorruption": {
            "nullable": true,
            "allOf": [
              {
                "$ref": "#/components/schemas/HeimathafenGovernanceBestechungUndKorruption"
              }
            ]
          }
        }
      },
      "HeimathafenGovernanceBestechungUndKorruption": {
        "type": "object",
        "properties": {
          "kontroversenImBereichDerBestechungUndKorruption": {
            "nullable": true,
            "allOf": [
              {
                "$ref": "#/components/schemas/YesNo"
              }
            ]
          },
          "wennNeinBitteBegruenden": {
            "type": "string",
            "nullable": true
          },
          "verwendeteMetrikenUndMethodik": {
            "type": "string",
            "nullable": true
          },
          "verwendeteQuellen": {
            "type": "array",
            "nullable": true,
            "items": {
              "$ref": "#/components/schemas/BaseDataPointString"
            }
          },
          "dieAktualitaetDerKontroversenImBereichBestechungUndKorruption": {
            "type": "string",
            "nullable": true
          }
        }
      },
      "HeimathafenGovernanceGoodGovernance": {
        "type": "object",
        "properties": {
          "methodikDerGutenRegierungsfuehrung": {
            "nullable": true,
            "allOf": [
              {
                "$ref": "#/components/schemas/YesNo"
              }
            ]
          },
          "wennNeinBitteBegruenden": {
            "type": "string",
            "nullable": true
          },
          "definitionVonGuterRegierungsfuehrung": {
            "type": "string",
            "nullable": true
          },
          "listeDerKpisFuerGuteUnternehmensfuehrung": {
            "type": "string",
            "nullable": true
          },
          "verwendeteQuellen": {
            "type": "array",
            "nullable": true,
            "items": {
              "$ref": "#/components/schemas/BaseDataPointString"
            }
          }
        }
      },
      "HeimathafenGovernanceGoodGovernanceUngc": {
        "type": "object",
        "properties": {
          "beruecksichtigungDesUngc": {
            "nullable": true,
            "allOf": [
              {
                "$ref": "#/components/schemas/YesNo"
              }
            ]
          },
          "wennNeinBitteBegruenden": {
            "type": "string",
            "nullable": true
          },
          "beruecksichtigungDerUngcBeschreibung": {
            "type": "string",
            "nullable": true
          },
          "verwendeteQuellen": {
            "type": "array",
            "nullable": true,
            "items": {
              "$ref": "#/components/schemas/BaseDataPointString"
            }
          }
        }
      },
      "HeimathafenSocial": {
        "type": "object",
        "properties": {
          "nachhaltigskeitsrisiken": {
            "nullable": true,
            "allOf": [
              {
                "$ref": "#/components/schemas/HeimathafenSocialNachhaltigskeitsrisiken"
              }
            ]
          },
          "paiSozial": {
            "nullable": true,
            "allOf": [
              {
                "$ref": "#/components/schemas/HeimathafenSocialPaiSozial"
              }
            ]
          },
          "paiSozialesAufDemLand": {
            "nullable": true,
            "allOf": [
              {
                "$ref": "#/components/schemas/HeimathafenSocialPaiSozialesAufDemLand"
              }
            ]
          },
          "sfdr": {
            "nullable": true,
            "allOf": [
              {
                "$ref": "#/components/schemas/HeimathafenSocialSfdr"
              }
            ]
          },
          "kontroverseGeschaeftsfelderWaffen": {
            "nullable": true,
            "allOf": [
              {
                "$ref": "#/components/schemas/HeimathafenSocialKontroverseGeschaeftsfelderWaffen"
              }
            ]
          },
          "kontroverseGeschaeftsfelder": {
            "nullable": true,
            "allOf": [
              {
                "$ref": "#/components/schemas/HeimathafenSocialKontroverseGeschaeftsfelder"
              }
            ]
          }
        }
      },
      "HeimathafenSocialKontroverseGeschaeftsfelder": {
        "type": "object",
        "properties": {
          "verwendeteQuellen": {
            "type": "array",
            "nullable": true,
            "items": {
              "$ref": "#/components/schemas/BaseDataPointString"
            }
          }
        }
      },
      "HeimathafenSocialKontroverseGeschaeftsfelderWaffen": {
        "type": "object",
        "properties": {
          "herstellungOderVertriebVonWaffenAusschluss": {
            "nullable": true,
            "allOf": [
              {
                "$ref": "#/components/schemas/YesNo"
              }
            ]
          },
          "wennNeinBitteBegruenden": {
            "type": "string",
            "nullable": true
          },
          "verwendeteKennzahlFuerDieUmsatzmessung": {
            "type": "string",
            "nullable": true
          },
          "methodikDerBerechnung": {
            "type": "string",
            "nullable": true
          },
          "verwendeteQuellen": {
            "type": "array",
            "nullable": true,
            "items": {
              "$ref": "#/components/schemas/BaseDataPointString"
            }
          },
          "ausschlussVerbotenerWaffen": {
            "nullable": true,
            "allOf": [
              {
                "$ref": "#/components/schemas/YesNo"
              }
            ]
          },
          "wennAuschlussNichtMoeglichBitteBegruenden": {
            "type": "string",
            "nullable": true
          },
          "verwendeteKennzahlZurAbbildungGeaechteterWaffen": {
            "type": "string",
            "nullable": true
          }
        }
      },
      "HeimathafenSocialNachhaltigskeitsrisiken": {
        "type": "object",
        "properties": {
          "methodikSozialeNachhaltigkeitsrisiken": {
            "nullable": true,
            "allOf": [
              {
                "$ref": "#/components/schemas/YesNo"
              }
            ]
          },
          "wennNeinBitteBegruenden": {
            "type": "string",
            "nullable": true
          },
          "kartierteSozialeNachhaltigkeitsrisiken": {
            "type": "string",
            "nullable": true
          },
          "identifizierungWesentlicherSozialerNachhaltigkeitsrisikenUndKonstruktionsmethodik": {
            "type": "string",
            "nullable": true
          },
          "sozialeBewertungUnterBeruecksichtigungVonNachhaltigkeitsrisiken": {
            "type": "string",
            "nullable": true
          },
          "sozialeNachhaltigkeitsrisikenAbsichern": {
            "type": "string",
            "nullable": true
          },
          "quelle": {
            "type": "array",
            "nullable": true,
            "items": {
              "$ref": "#/components/schemas/BaseDataPointString"
            }
          },
          "vierAugenPruefung": {
            "nullable": true,
            "allOf": [
              {
                "$ref": "#/components/schemas/YesNo"
              }
            ]
          },
          "wennKeineVierAugenPruefungBitteBegruenden": {
            "type": "string",
            "nullable": true
          },
          "beschreibungDerVierAugenPruefung": {
            "type": "string",
            "nullable": true
          }
        }
      },
      "HeimathafenSocialPaiSozial": {
        "type": "object",
        "properties": {
          "paiSozial": {
            "nullable": true,
            "allOf": [
              {
                "$ref": "#/components/schemas/YesNo"
              }
            ]
          },
          "wennNeinBitteBegruenden": {
            "type": "string",
            "nullable": true
          },
          "verwendeteSchluesselzahlen": {
            "type": "string",
            "nullable": true
          },
          "datenerfassung": {
            "type": "string",
            "nullable": true
          },
          "datenPlausibilitaetspruefung": {
            "type": "string",
            "nullable": true
          },
          "datenquellen": {
            "type": "array",
            "nullable": true,
            "items": {
              "$ref": "#/components/schemas/BaseDataPointString"
            }
          }
        }
      },
      "HeimathafenSocialPaiSozialesAufDemLand": {
        "type": "object",
        "properties": {
          "paiSozialesAufDemLand": {
            "nullable": true,
            "allOf": [
              {
                "$ref": "#/components/schemas/YesNo"
              }
            ]
          },
          "wennNeinBitteBegruenden": {
            "type": "string",
            "nullable": true
          },
          "verwendeteSchluesselzahlen": {
            "type": "string",
            "nullable": true
          },
          "datenerfassung": {
            "type": "string",
            "nullable": true
          },
          "datenPlausibilitaetspruefung": {
            "type": "string",
            "nullable": true
          },
          "datenquellen": {
            "type": "array",
            "nullable": true,
            "items": {
              "$ref": "#/components/schemas/BaseDataPointString"
            }
          }
        }
      },
      "HeimathafenSocialSfdr": {
        "type": "object",
        "properties": {
          "methodikZurMessungDesSignifikantenBeitragsZuEinemGesellschaftlichenZiel": {
            "type": "string",
            "nullable": true
          }
        }
      },
      "Activity": {
        "type": "string",
        "enum": [
          "Afforestation",
          "RehabilitationAndRestorationOfForestsIncludingReforestationAndNaturalForestRegenerationAfterAnExtremeEvent",
          "ForestManagement",
          "ConservationForestry",
          "RestorationOfWetlands",
          "ManufactureOfRenewableEnergyTechnologies",
          "ManufactureOfEquipmentForTheProductionAndUseOfHydrogen",
          "ManufactureOfLowCarbonTechnologiesForTransport",
          "ManufactureOfBatteries",
          "ManufactureOfEnergyEfficiencyEquipmentForBuildings",
          "ManufactureOfOtherLowCarbonTechnologies",
          "ManufactureOfCement",
          "ManufactureOfAluminium",
          "ManufactureOfIronAndSteel",
          "ManufactureOfHydrogen",
          "ManufactureOfCarbonBlack",
          "ManufactureOfSodaAsh",
          "ManufactureOfChlorine",
          "ManufactureOfOrganicBasicChemicals",
          "ManufactureOfAnhydrousAmmonia",
          "ManufactureOfNitricAcid",
          "ManufactureOfPlasticsInPrimaryForm",
          "ElectricityGenerationUsingSolarPhotovoltaicTechnology",
          "ElectricityGenerationUsingConcentratedSolarPowerCspTechnology",
          "ElectricityGenerationFromWindPower",
          "ElectricityGenerationFromOceanEnergyTechnologies",
          "ElectricityGenerationFromHydropower",
          "ElectricityGenerationFromGeothermalEnergy",
          "ElectricityGenerationFromRenewableNonFossilGaseousAndLiquidFuels",
          "ElectricityGenerationFromBioenergy",
          "TransmissionAndDistributionOfElectricity",
          "StorageOfElectricity",
          "StorageOfThermalEnergy",
          "StorageOfHydrogen",
          "ManufactureOfBiogasAndBiofuelsForUseInTransportAndOfBioliquids",
          "TransmissionAndDistributionNetworksForRenewableAndLowCarbonGases",
          "DistrictHeatingCoolingDistribution",
          "InstallationAndOperationOfElectricHeatPumps",
          "CogenerationOfHeatCoolAndPowerFromSolarEnergy",
          "CogenerationOfHeatCoolAndPowerFromGeothermalEnergy",
          "CogenerationOfHeatCoolAndPowerFromRenewableNonFossilGaseousAndLiquidFuels",
          "CogenerationOfHeatCoolAndPowerFromBioenergy",
          "ProductionOfHeatCoolFromSolarThermalHeating",
          "ProductionOfHeatCoolFromGeothermalEnergy",
          "ProductionOfHeatCoolFromRenewableNonFossilGaseousAndLiquidFuels",
          "ProductionOfHeatCoolFromBioenergy",
          "ProductionOfHeatCoolUsingWasteHeat",
          "PreCommercialStagesOfAdvancedTechnologiesToProduceEnergyFromNuclearProcessesWithMinimalWasteFromTheFuelCycle",
          "ConstructionAndSafeOperationOfNewNuclearPowerPlantsForTheGenerationOfElectricityAndOrHeatIncludingForHydrogenProductionUsingBestAvailableTechnologies",
          "ElectricityGenerationFromNuclearEnergyInExistingInstallations",
          "ElectricityGenerationFromFossilGaseousFuels",
          "HighEfficiencyCoGenerationOfHeatCoolAndPowerFromFossilGaseousFuels",
          "ProductionOfHeatCoolFromFossilGaseousFuelsInAnEfficientDistrictHeatingAndCoolingSystem",
          "ConstructionExtensionAndOperationOfWaterCollectionTreatmentAndSupplySystems",
          "RenewalOfWaterCollectionTreatmentAndSupplySystems",
          "ConstructionExtensionAndOperationOfWasteWaterCollectionAndTreatment",
          "RenewalOfWasteWaterCollectionAndTreatment",
          "CollectionAndTransportOfNonHazardousWasteInSourceSegregatedFractions",
          "AnaerobicDigestionOfSewageSludge",
          "AnaerobicDigestionOfBioWaste",
          "CompostingOfBioWaste",
          "MaterialRecoveryFromNonHazardousWaste",
          "LandfillGasCaptureAndUtilisation",
          "TransportOfCo2",
          "UndergroundPermanentGeologicalStorageOfCo2",
          "PassengerInterurbanRailTransport",
          "FreightRailTransport",
          "UrbanAndSuburbanTransportRoadPassengerTransport",
          "OperationOfPersonalMobilityDevicesCycleLogistics",
          "TransportByMotorbikesPassengerCarsAndLightCommercialVehicles",
          "FreightTransportServicesByRoad",
          "InlandPassengerWaterTransport",
          "InlandFreightWaterTransport",
          "RetrofittingOfInlandWaterPassengerAndFreightTransport",
          "SeaAndCoastalFreightWaterTransportVesselsForPortOperationsAndAuxiliaryActivities",
          "SeaAndCoastalPassengerWaterTransport",
          "RetrofittingOfSeaAndCoastalFreightAndPassengerWaterTransport",
          "InfrastructureForPersonalMobilityCycleLogistics",
          "InfrastructureForRailTransport",
          "InfrastructureEnablingLowCarbonRoadTransportAndPublicTransport",
          "InfrastructureEnablingLowCarbonWaterTransport",
          "LowCarbonAirportInfrastructure",
          "ConstructionOfNewBuildings",
          "RenovationOfExistingBuildings",
          "InstallationMaintenanceAndRepairOfEnergyEfficiencyEquipment",
          "InstallationMaintenanceAndRepairOfChargingStationsForElectricVehiclesInBuildingsAndParkingSpacesAttachedToBuildings",
          "InstallationMaintenanceAndRepairOfInstrumentsAndDevicesForMeasuringRegulationAndControllingEnergyPerformanceOfBuildings",
          "InstallationMaintenanceAndRepairOfRenewableEnergyTechnologies",
          "AcquisitionAndOwnershipOfBuildings",
          "DataProcessingHostingAndRelatedActivities",
          "DataDrivenSolutionsForGhgEmissionsReductions",
          "CloseToMarketResearchDevelopmentAndInnovation",
          "ResearchDevelopmentAndInnovationForDirectAirCaptureOfCo2",
          "ProfessionalServicesRelatedToEnergyPerformanceOfBuildings",
          "InfrastructureEnablingRoadTransportAndPublicTransport",
          "InfrastructureForWaterTransport",
          "AirportInfrastructure",
          "ComputerProgrammingConsultancyAndRelatedActivities",
          "ProgrammingAndBroadcastingActivities",
          "EngineeringActivitiesAndRelatedTechnicalConsultancyDedicatedToAdaptationToClimateChange",
          "NonLifeInsuranceUnderwritingOfClimateRelatedPerils",
          "Reinsurance",
          "Education",
          "ResidentialCareActivities",
          "CreativeArtsAndEntertainmentActivities",
          "LibrariesArchivesMuseumsAndCulturalActivities",
          "MotionPictureVideoAndTelevisionProgrammeProductionSoundRecordingAndMusicPublishingActivities"
        ]
      },
      "AssuranceDataPoint": {
        "required": [
          "value"
        ],
        "type": "object",
        "properties": {
          "value": {
            "type": "string",
            "enum": [
              "None",
              "LimitedAssurance",
              "ReasonableAssurance"
            ]
          },
          "dataSource": {
            "nullable": true,
            "allOf": [
              {
                "$ref": "#/components/schemas/ExtendedDocumentReference"
              }
            ]
          },
          "provider": {
            "type": "string",
            "nullable": true
          }
        }
      },
      "CompanyAssociatedDataEutaxonomyNonFinancialsData": {
        "required": [
          "companyId",
          "data",
          "reportingPeriod"
        ],
        "type": "object",
        "properties": {
          "companyId": {
            "type": "string"
          },
          "reportingPeriod": {
            "type": "string"
          },
          "data": {
            "$ref": "#/components/schemas/EutaxonomyNonFinancialsData"
          }
        }
      },
      "EuTaxonomyActivity": {
        "required": [
          "activityName"
        ],
        "type": "object",
        "properties": {
          "activityName": {
            "$ref": "#/components/schemas/Activity"
          },
          "naceCodes": {
            "type": "array",
            "nullable": true,
            "items": {
              "type": "string"
            }
          },
          "share": {
            "nullable": true,
            "allOf": [
              {
                "$ref": "#/components/schemas/RelativeAndAbsoluteFinancialShare"
              }
            ]
          }
        }
      },
      "EuTaxonomyAlignedActivity": {
        "required": [
          "activityName"
        ],
        "type": "object",
        "properties": {
          "activityName": {
            "$ref": "#/components/schemas/Activity"
          },
          "naceCodes": {
            "type": "array",
            "nullable": true,
            "items": {
              "type": "string"
            }
          },
          "share": {
            "nullable": true,
            "allOf": [
              {
                "$ref": "#/components/schemas/RelativeAndAbsoluteFinancialShare"
              }
            ]
          },
          "substantialContributionToClimateChangeMitigationInPercent": {
            "type": "number",
            "nullable": true
          },
          "substantialContributionToClimateChangeAdaptationInPercent": {
            "type": "number",
            "nullable": true
          },
          "substantialContributionToSustainableUseAndProtectionOfWaterAndMarineResourcesInPercent": {
            "type": "number",
            "nullable": true
          },
          "substantialContributionToTransitionToACircularEconomyInPercent": {
            "type": "number",
            "nullable": true
          },
          "substantialContributionToPollutionPreventionAndControlInPercent": {
            "type": "number",
            "nullable": true
          },
          "substantialContributionToProtectionAndRestorationOfBiodiversityAndEcosystemsInPercent": {
            "type": "number",
            "nullable": true
          },
          "dnshToClimateChangeMitigation": {
            "nullable": true,
            "allOf": [
              {
                "$ref": "#/components/schemas/YesNo"
              }
            ]
          },
          "dnshToClimateChangeAdaptation": {
            "nullable": true,
            "allOf": [
              {
                "$ref": "#/components/schemas/YesNo"
              }
            ]
          },
          "dnshToSustainableUseAndProtectionOfWaterAndMarineResources": {
            "nullable": true,
            "allOf": [
              {
                "$ref": "#/components/schemas/YesNo"
              }
            ]
          },
          "dnshToTransitionToACircularEconomy": {
            "nullable": true,
            "allOf": [
              {
                "$ref": "#/components/schemas/YesNo"
              }
            ]
          },
          "dnshToPollutionPreventionAndControl": {
            "nullable": true,
            "allOf": [
              {
                "$ref": "#/components/schemas/YesNo"
              }
            ]
          },
          "dnshToProtectionAndRestorationOfBiodiversityAndEcosystems": {
            "nullable": true,
            "allOf": [
              {
                "$ref": "#/components/schemas/YesNo"
              }
            ]
          },
          "minimumSafeguards": {
            "nullable": true,
            "allOf": [
              {
                "$ref": "#/components/schemas/YesNo"
              }
            ]
          }
        }
      },
      "EutaxonomyNonFinancialsCapex": {
        "type": "object",
        "properties": {
          "totalAmount": {
            "nullable": true,
            "allOf": [
              {
                "$ref": "#/components/schemas/CurrencyDataPoint"
              }
            ]
          },
          "nonEligibleShare": {
            "nullable": true,
            "allOf": [
              {
                "$ref": "#/components/schemas/EutaxonomyNonFinancialsCapexNonEligibleShare"
              }
            ]
          },
          "eligibleShare": {
            "nullable": true,
            "allOf": [
              {
                "$ref": "#/components/schemas/EutaxonomyNonFinancialsCapexEligibleShare"
              }
            ]
          },
          "nonAlignedShare": {
            "nullable": true,
            "allOf": [
              {
                "$ref": "#/components/schemas/EutaxonomyNonFinancialsCapexNonAlignedShare"
              }
            ]
          },
          "nonAlignedActivities": {
            "type": "array",
            "nullable": true,
            "items": {
              "$ref": "#/components/schemas/EuTaxonomyActivity"
            }
          },
          "alignedShare": {
            "nullable": true,
            "allOf": [
              {
                "$ref": "#/components/schemas/EutaxonomyNonFinancialsCapexAlignedShare"
              }
            ]
          },
          "substantialContributionToClimateChangeMitigationInPercent": {
            "type": "number",
            "nullable": true
          },
          "substantialContributionToClimateChangeAdaptationInPercent": {
            "type": "number",
            "nullable": true
          },
          "substantialContributionToSustainableUseAndProtectionOfWaterAndMarineResourcesInPercent": {
            "type": "number",
            "nullable": true
          },
          "substantialContributionToTransitionToACircularEconomyInPercent": {
            "type": "number",
            "nullable": true
          },
          "substantialContributionToPollutionPreventionAndControlInPercent": {
            "type": "number",
            "nullable": true
          },
          "substantialContributionToProtectionAndRestorationOfBiodiversityAndEcosystemsInPercent": {
            "type": "number",
            "nullable": true
          },
          "alignedActivities": {
            "type": "array",
            "nullable": true,
            "items": {
              "$ref": "#/components/schemas/EuTaxonomyAlignedActivity"
            }
          },
          "enablingShareInPercent": {
            "type": "number",
            "nullable": true
          },
          "transitionalShareInPercent": {
            "type": "number",
            "nullable": true
          }
        }
      },
      "EutaxonomyNonFinancialsCapexAlignedShare": {
        "type": "object",
        "properties": {
          "relativeShareInPercent": {
            "type": "number",
            "nullable": true
          },
          "absoluteShare": {
            "nullable": true,
            "allOf": [
              {
                "$ref": "#/components/schemas/AmountWithCurrency"
              }
            ]
          }
        }
      },
      "EutaxonomyNonFinancialsCapexEligibleShare": {
        "type": "object",
        "properties": {
          "relativeShareInPercent": {
            "type": "number",
            "nullable": true
          },
          "absoluteShare": {
            "nullable": true,
            "allOf": [
              {
                "$ref": "#/components/schemas/AmountWithCurrency"
              }
            ]
          }
        }
      },
      "EutaxonomyNonFinancialsCapexNonAlignedShare": {
        "type": "object",
        "properties": {
          "relativeShareInPercent": {
            "type": "number",
            "nullable": true
          },
          "absoluteShare": {
            "nullable": true,
            "allOf": [
              {
                "$ref": "#/components/schemas/AmountWithCurrency"
              }
            ]
          }
        }
      },
      "EutaxonomyNonFinancialsCapexNonEligibleShare": {
        "type": "object",
        "properties": {
          "relativeShareInPercent": {
            "type": "number",
            "nullable": true
          },
          "absoluteShare": {
            "nullable": true,
            "allOf": [
              {
                "$ref": "#/components/schemas/AmountWithCurrency"
              }
            ]
          }
        }
      },
      "EutaxonomyNonFinancialsData": {
        "type": "object",
        "properties": {
          "general": {
            "nullable": true,
            "allOf": [
              {
                "$ref": "#/components/schemas/EutaxonomyNonFinancialsGeneral"
              }
            ]
          },
          "revenue": {
            "nullable": true,
            "allOf": [
              {
                "$ref": "#/components/schemas/EutaxonomyNonFinancialsRevenue"
              }
            ]
          },
          "capex": {
            "nullable": true,
            "allOf": [
              {
                "$ref": "#/components/schemas/EutaxonomyNonFinancialsCapex"
              }
            ]
          },
          "opex": {
            "nullable": true,
            "allOf": [
              {
                "$ref": "#/components/schemas/EutaxonomyNonFinancialsOpex"
              }
            ]
          }
        }
      },
      "EutaxonomyNonFinancialsGeneral": {
        "type": "object",
        "properties": {
          "fiscalYearDeviation": {
            "nullable": true,
            "allOf": [
              {
                "$ref": "#/components/schemas/EutaxonomyNonFinancialsGeneralFiscalYearDeviationOptions"
              }
            ]
          },
          "fiscalYearEnd": {
            "type": "string",
            "format": "date",
            "nullable": true
          },
          "scopeOfEntities": {
            "nullable": true,
            "allOf": [
              {
                "$ref": "#/components/schemas/YesNoNa"
              }
            ]
          },
          "nfrdMandatory": {
            "nullable": true,
            "allOf": [
              {
                "$ref": "#/components/schemas/YesNo"
              }
            ]
          },
          "euTaxonomyActivityLevelReporting": {
            "nullable": true,
            "allOf": [
              {
                "$ref": "#/components/schemas/YesNo"
              }
            ]
          },
          "assurance": {
            "nullable": true,
            "allOf": [
              {
                "$ref": "#/components/schemas/AssuranceDataPoint"
              }
            ]
          },
          "numberOfEmployees": {
            "type": "number",
            "nullable": true
          },
          "referencedReports": {
            "type": "object",
            "nullable": true,
            "example": {
              "string": {
                "fileReference": "string",
                "fileName": "string",
                "isGroupLevel": "Yes",
                "reportDate": "2023-10-12",
                "currency": "string"
              }
            }
          }
        }
      },
      "EutaxonomyNonFinancialsGeneralFiscalYearDeviationOptions": {
        "type": "string",
        "enum": [
          "Deviation",
          "NoDeviation"
        ]
      },
      "EutaxonomyNonFinancialsOpex": {
        "type": "object",
        "properties": {
          "totalAmount": {
            "nullable": true,
            "allOf": [
              {
                "$ref": "#/components/schemas/CurrencyDataPoint"
              }
            ]
          },
          "nonEligibleShare": {
            "nullable": true,
            "allOf": [
              {
                "$ref": "#/components/schemas/EutaxonomyNonFinancialsOpexNonEligibleShare"
              }
            ]
          },
          "eligibleShare": {
            "nullable": true,
            "allOf": [
              {
                "$ref": "#/components/schemas/EutaxonomyNonFinancialsOpexEligibleShare"
              }
            ]
          },
          "nonAlignedShare": {
            "nullable": true,
            "allOf": [
              {
                "$ref": "#/components/schemas/EutaxonomyNonFinancialsOpexNonAlignedShare"
              }
            ]
          },
          "nonAlignedActivities": {
            "type": "array",
            "nullable": true,
            "items": {
              "$ref": "#/components/schemas/EuTaxonomyActivity"
            }
          },
          "alignedShare": {
            "nullable": true,
            "allOf": [
              {
                "$ref": "#/components/schemas/EutaxonomyNonFinancialsOpexAlignedShare"
              }
            ]
          },
          "substantialContributionToClimateChangeMitigationInPercent": {
            "type": "number",
            "nullable": true
          },
          "substantialContributionToClimateChangeAdaptationInPercent": {
            "type": "number",
            "nullable": true
          },
          "substantialContributionToSustainableUseAndProtectionOfWaterAndMarineResourcesInPercent": {
            "type": "number",
            "nullable": true
          },
          "substantialContributionToTransitionToACircularEconomyInPercent": {
            "type": "number",
            "nullable": true
          },
          "substantialContributionToPollutionPreventionAndControlInPercent": {
            "type": "number",
            "nullable": true
          },
          "substantialContributionToProtectionAndRestorationOfBiodiversityAndEcosystemsInPercent": {
            "type": "number",
            "nullable": true
          },
          "alignedActivities": {
            "type": "array",
            "nullable": true,
            "items": {
              "$ref": "#/components/schemas/EuTaxonomyAlignedActivity"
            }
          },
          "enablingShareInPercent": {
            "type": "number",
            "nullable": true
          },
          "transitionalShareInPercent": {
            "type": "number",
            "nullable": true
          }
        }
      },
      "EutaxonomyNonFinancialsOpexAlignedShare": {
        "type": "object",
        "properties": {
          "relativeShareInPercent": {
            "type": "number",
            "nullable": true
          },
          "absoluteShare": {
            "nullable": true,
            "allOf": [
              {
                "$ref": "#/components/schemas/AmountWithCurrency"
              }
            ]
          }
        }
      },
      "EutaxonomyNonFinancialsOpexEligibleShare": {
        "type": "object",
        "properties": {
          "relativeShareInPercent": {
            "type": "number",
            "nullable": true
          },
          "absoluteShare": {
            "nullable": true,
            "allOf": [
              {
                "$ref": "#/components/schemas/AmountWithCurrency"
              }
            ]
          }
        }
      },
      "EutaxonomyNonFinancialsOpexNonAlignedShare": {
        "type": "object",
        "properties": {
          "relativeShareInPercent": {
            "type": "number",
            "nullable": true
          },
          "absoluteShare": {
            "nullable": true,
            "allOf": [
              {
                "$ref": "#/components/schemas/AmountWithCurrency"
              }
            ]
          }
        }
      },
      "EutaxonomyNonFinancialsOpexNonEligibleShare": {
        "type": "object",
        "properties": {
          "relativeShareInPercent": {
            "type": "number",
            "nullable": true
          },
          "absoluteShare": {
            "nullable": true,
            "allOf": [
              {
                "$ref": "#/components/schemas/AmountWithCurrency"
              }
            ]
          }
        }
      },
      "EutaxonomyNonFinancialsRevenue": {
        "type": "object",
        "properties": {
          "totalAmount": {
            "nullable": true,
            "allOf": [
              {
                "$ref": "#/components/schemas/CurrencyDataPoint"
              }
            ]
          },
          "nonEligibleShare": {
            "nullable": true,
            "allOf": [
              {
                "$ref": "#/components/schemas/EutaxonomyNonFinancialsRevenueNonEligibleShare"
              }
            ]
          },
          "eligibleShare": {
            "nullable": true,
            "allOf": [
              {
                "$ref": "#/components/schemas/EutaxonomyNonFinancialsRevenueEligibleShare"
              }
            ]
          },
          "nonAlignedShare": {
            "nullable": true,
            "allOf": [
              {
                "$ref": "#/components/schemas/EutaxonomyNonFinancialsRevenueNonAlignedShare"
              }
            ]
          },
          "nonAlignedActivities": {
            "type": "array",
            "nullable": true,
            "items": {
              "$ref": "#/components/schemas/EuTaxonomyActivity"
            }
          },
          "alignedShare": {
            "nullable": true,
            "allOf": [
              {
                "$ref": "#/components/schemas/EutaxonomyNonFinancialsRevenueAlignedShare"
              }
            ]
          },
          "substantialContributionToClimateChangeMitigationInPercent": {
            "type": "number",
            "nullable": true
          },
          "substantialContributionToClimateChangeAdaptationInPercent": {
            "type": "number",
            "nullable": true
          },
          "substantialContributionToSustainableUseAndProtectionOfWaterAndMarineResourcesInPercent": {
            "type": "number",
            "nullable": true
          },
          "substantialContributionToTransitionToACircularEconomyInPercent": {
            "type": "number",
            "nullable": true
          },
          "substantialContributionToPollutionPreventionAndControlInPercent": {
            "type": "number",
            "nullable": true
          },
          "substantialContributionToProtectionAndRestorationOfBiodiversityAndEcosystemsInPercent": {
            "type": "number",
            "nullable": true
          },
          "alignedActivities": {
            "type": "array",
            "nullable": true,
            "items": {
              "$ref": "#/components/schemas/EuTaxonomyAlignedActivity"
            }
          },
          "enablingShareInPercent": {
            "type": "number",
            "nullable": true
          },
          "transitionalShareInPercent": {
            "type": "number",
            "nullable": true
          }
        }
      },
      "EutaxonomyNonFinancialsRevenueAlignedShare": {
        "type": "object",
        "properties": {
          "relativeShareInPercent": {
            "type": "number",
            "nullable": true
          },
          "absoluteShare": {
            "nullable": true,
            "allOf": [
              {
                "$ref": "#/components/schemas/AmountWithCurrency"
              }
            ]
          }
        }
      },
      "EutaxonomyNonFinancialsRevenueEligibleShare": {
        "type": "object",
        "properties": {
          "relativeShareInPercent": {
            "type": "number",
            "nullable": true
          },
          "absoluteShare": {
            "nullable": true,
            "allOf": [
              {
                "$ref": "#/components/schemas/AmountWithCurrency"
              }
            ]
          }
        }
      },
      "EutaxonomyNonFinancialsRevenueNonAlignedShare": {
        "type": "object",
        "properties": {
          "relativeShareInPercent": {
            "type": "number",
            "nullable": true
          },
          "absoluteShare": {
            "nullable": true,
            "allOf": [
              {
                "$ref": "#/components/schemas/AmountWithCurrency"
              }
            ]
          }
        }
      },
      "EutaxonomyNonFinancialsRevenueNonEligibleShare": {
        "type": "object",
        "properties": {
          "relativeShareInPercent": {
            "type": "number",
            "nullable": true
          },
          "absoluteShare": {
            "nullable": true,
            "allOf": [
              {
                "$ref": "#/components/schemas/AmountWithCurrency"
              }
            ]
          }
        }
      },
      "RelativeAndAbsoluteFinancialShare": {
        "type": "object",
        "properties": {
          "relativeShareInPercent": {
            "type": "number",
            "nullable": true
          },
          "absoluteShare": {
            "nullable": true,
            "allOf": [
              {
                "$ref": "#/components/schemas/AmountWithCurrency"
              }
            ]
          }
        }
      },
      "CompanyAssociatedDataEuTaxonomyDataForFinancials": {
        "required": [
          "companyId",
          "data",
          "reportingPeriod"
        ],
        "type": "object",
        "properties": {
          "companyId": {
            "type": "string"
          },
          "reportingPeriod": {
            "type": "string"
          },
          "data": {
            "$ref": "#/components/schemas/EuTaxonomyDataForFinancials"
          }
        }
      },
      "CompanyReport": {
        "required": [
          "fileReference"
        ],
        "type": "object",
        "properties": {
          "fileReference": {
            "type": "string"
          },
          "fileName": {
            "type": "string",
            "nullable": true
          },
          "isGroupLevel": {
            "nullable": true,
            "allOf": [
              {
                "$ref": "#/components/schemas/YesNoNa"
              }
            ]
          },
          "reportDate": {
            "type": "string",
            "format": "date",
            "nullable": true
          },
          "currency": {
            "type": "string",
            "nullable": true
          }
        },
        "example": {
          "string": {
            "fileReference": "string",
            "fileName": "string",
            "isGroupLevel": "Yes",
            "reportDate": "2023-10-12",
            "currency": "string"
          }
        }
      },
      "CreditInstitutionKpis": {
        "type": "object",
        "properties": {
          "tradingPortfolioInPercent": {
            "nullable": true,
            "allOf": [
              {
                "$ref": "#/components/schemas/ExtendedDataPointBigDecimal"
              }
            ]
          },
          "interbankLoansInPercent": {
            "nullable": true,
            "allOf": [
              {
                "$ref": "#/components/schemas/ExtendedDataPointBigDecimal"
              }
            ]
          },
          "tradingPortfolioAndInterbankLoansInPercent": {
            "nullable": true,
            "allOf": [
              {
                "$ref": "#/components/schemas/ExtendedDataPointBigDecimal"
              }
            ]
          },
          "greenAssetRatioInPercent": {
            "nullable": true,
            "allOf": [
              {
                "$ref": "#/components/schemas/ExtendedDataPointBigDecimal"
              }
            ]
          }
        }
      },
      "EligibilityKpis": {
        "type": "object",
        "properties": {
          "taxonomyEligibleActivityInPercent": {
            "nullable": true,
            "allOf": [
              {
                "$ref": "#/components/schemas/ExtendedDataPointBigDecimal"
              }
            ]
          },
          "taxonomyNonEligibleActivityInPercent": {
            "nullable": true,
            "allOf": [
              {
                "$ref": "#/components/schemas/ExtendedDataPointBigDecimal"
              }
            ]
          },
          "derivativesInPercent": {
            "nullable": true,
            "allOf": [
              {
                "$ref": "#/components/schemas/ExtendedDataPointBigDecimal"
              }
            ]
          },
          "banksAndIssuersInPercent": {
            "nullable": true,
            "allOf": [
              {
                "$ref": "#/components/schemas/ExtendedDataPointBigDecimal"
              }
            ]
          },
          "investmentNonNfrdInPercent": {
            "nullable": true,
            "allOf": [
              {
                "$ref": "#/components/schemas/ExtendedDataPointBigDecimal"
              }
            ]
          }
        },
        "example": {
          "CreditInstitution": {
            "taxonomyEligibleActivityInPercent": {
              "value": 0,
              "quality": "Audited",
              "dataSource": {
                "page": 0,
                "tagName": "string",
                "fileName": "string",
                "fileReference": "string"
              },
              "comment": "string"
            }
          },
          "InsuranceOrReinsurance": {
            "taxonomyEligibleActivityInPercent": {
              "value": 0,
              "quality": "Audited",
              "dataSource": {
                "page": 0,
                "tagName": "string",
                "fileName": "string",
                "fileReference": "string"
              },
              "comment": "string"
            }
          },
          "AssetManagement": {
            "taxonomyEligibleActivityInPercent": {
              "value": 0,
              "quality": "Audited",
              "dataSource": {
                "page": 0,
                "tagName": "string",
                "fileName": "string",
                "fileReference": "string"
              },
              "comment": "string"
            }
          },
          "InvestmentFirm": {
            "taxonomyEligibleActivityInPercent": {
              "value": 0,
              "quality": "Audited",
              "dataSource": {
                "page": 0,
                "tagName": "string",
                "fileName": "string",
                "fileReference": "string"
              },
              "comment": "string"
            }
          }
        }
      },
      "EuTaxonomyDataForFinancials": {
        "type": "object",
        "properties": {
          "financialServicesTypes": {
            "type": "array",
            "nullable": true,
            "items": {
              "type": "string",
              "enum": [
                "CreditInstitution",
                "InsuranceOrReinsurance",
                "AssetManagement",
                "InvestmentFirm"
              ]
            }
          },
          "eligibilityKpis": {
            "type": "object",
            "additionalProperties": {
              "$ref": "#/components/schemas/EligibilityKpis"
            },
            "nullable": true,
            "example": {
              "CreditInstitution": {
                "taxonomyEligibleActivityInPercent": {
                  "value": 0,
                  "quality": "Audited",
                  "dataSource": {
                    "page": 0,
                    "tagName": "string",
                    "fileName": "string",
                    "fileReference": "string"
                  },
                  "comment": "string"
                }
              },
              "InsuranceOrReinsurance": {
                "taxonomyEligibleActivityInPercent": {
                  "value": 0,
                  "quality": "Audited",
                  "dataSource": {
                    "page": 0,
                    "tagName": "string",
                    "fileName": "string",
                    "fileReference": "string"
                  },
                  "comment": "string"
                }
              },
              "AssetManagement": {
                "taxonomyEligibleActivityInPercent": {
                  "value": 0,
                  "quality": "Audited",
                  "dataSource": {
                    "page": 0,
                    "tagName": "string",
                    "fileName": "string",
                    "fileReference": "string"
                  },
                  "comment": "string"
                }
              },
              "InvestmentFirm": {
                "taxonomyEligibleActivityInPercent": {
                  "value": 0,
                  "quality": "Audited",
                  "dataSource": {
                    "page": 0,
                    "tagName": "string",
                    "fileName": "string",
                    "fileReference": "string"
                  },
                  "comment": "string"
                }
              }
            }
          },
          "creditInstitutionKpis": {
            "nullable": true,
            "allOf": [
              {
                "$ref": "#/components/schemas/CreditInstitutionKpis"
              }
            ]
          },
          "investmentFirmKpis": {
            "nullable": true,
            "allOf": [
              {
                "$ref": "#/components/schemas/InvestmentFirmKpis"
              }
            ]
          },
          "insuranceKpis": {
            "nullable": true,
            "allOf": [
              {
                "$ref": "#/components/schemas/InsuranceKpis"
              }
            ]
          },
          "fiscalYearDeviation": {
            "nullable": true,
            "allOf": [
              {
                "$ref": "#/components/schemas/FiscalYearDeviation"
              }
            ]
          },
          "fiscalYearEnd": {
            "type": "string",
            "format": "date",
            "nullable": true
          },
          "scopeOfEntities": {
            "nullable": true,
            "allOf": [
              {
                "$ref": "#/components/schemas/YesNoNa"
              }
            ]
          },
          "nfrdMandatory": {
            "nullable": true,
            "allOf": [
              {
                "$ref": "#/components/schemas/YesNo"
              }
            ]
          },
          "euTaxonomyActivityLevelReporting": {
            "nullable": true,
            "allOf": [
              {
                "$ref": "#/components/schemas/YesNo"
              }
            ]
          },
          "assurance": {
            "nullable": true,
            "allOf": [
              {
                "$ref": "#/components/schemas/AssuranceDataPoint"
              }
            ]
          },
          "numberOfEmployees": {
            "type": "number",
            "nullable": true
          },
          "referencedReports": {
            "type": "object",
            "additionalProperties": {
              "$ref": "#/components/schemas/CompanyReport"
            },
            "nullable": true,
            "example": {
              "string": {
                "fileReference": "string",
                "fileName": "string",
                "isGroupLevel": "Yes",
                "reportDate": "2023-10-12",
                "currency": "string"
              }
            }
          }
        }
      },
      "FiscalYearDeviation": {
        "type": "string",
        "enum": [
          "Deviation",
          "NoDeviation"
        ]
      },
      "InsuranceKpis": {
        "type": "object",
        "properties": {
          "taxonomyEligibleNonLifeInsuranceActivitiesInPercent": {
            "nullable": true,
            "allOf": [
              {
                "$ref": "#/components/schemas/ExtendedDataPointBigDecimal"
              }
            ]
          }
        }
      },
      "InvestmentFirmKpis": {
        "type": "object",
        "properties": {
          "greenAssetRatioInPercent": {
            "nullable": true,
            "allOf": [
              {
                "$ref": "#/components/schemas/ExtendedDataPointBigDecimal"
              }
            ]
          }
        }
      },
      "AuflistungDerSektorenOptions": {
        "type": "string",
        "enum": [
          "ALandwirtschaftForstwirtschaftUndFischerei",
          "BBergbauUndGewinnungVonSteinenUndErden",
          "CVerarbeitendesGewerbeHerstellungVonWaren",
          "DEnergieversorgung",
          "EWasserversorgungAbwasserAndAbfallentsorgungBeseitigungenVonUmweltverschmutzungen",
          "FBaugewerbeBau",
          "GHandelInstandhaltungUndReparaturVonKraftfahrzeugen",
          "HVerkehrUndLagerhaltung",
          "LGrundstuecksUndWohnungswesen"
        ]
      },
      "AuswirkungenAufAnteilBefristerVertraegeUndFluktuationValues": {
        "type": "object",
        "properties": {
          "anzahlDerBefristetenVertraege": {
            "type": "number",
            "nullable": true
          },
          "fluktuation": {
            "type": "number",
            "nullable": true
          }
        }
      },
      "BerichterstattungAbfallproduktionValues": {
        "type": "object",
        "properties": {
          "gesamteAbfallmenge": {
            "type": "number",
            "nullable": true
          },
          "prozentAbfallRecyclet": {
            "type": "number",
            "nullable": true
          },
          "prozentGefaehrlicherAbfall": {
            "type": "number",
            "nullable": true
          }
        }
      },
      "BerichterstattungEinnahmenAusFossilenBrennstoffenValues": {
        "type": "object",
        "properties": {
          "prozentDerEinnahmenAusFossilenBrennstoffen": {
            "type": "number",
            "nullable": true
          }
        }
      },
      "BerichterstattungEnergieverbrauchValues": {
        "type": "object",
        "properties": {
          "energieverbrauch": {
            "type": "number",
            "nullable": true
          },
          "prozentDesVerbrauchsErneuerbarerEnergien": {
            "type": "number",
            "nullable": true
          },
          "ggfProzentDerErneuerbarenEnergieerzeugung": {
            "type": "number",
            "nullable": true
          }
        }
      },
      "BerichterstattungEnergieverbrauchVonImmobilienvermoegenValues": {
        "type": "object",
        "properties": {
          "engagementAnteilInEnergieineffizientenImmobilienanlagen": {
            "type": "number",
            "nullable": true
          }
        }
      },
      "BerichterstattungWasserverbrauchValues": {
        "type": "object",
        "properties": {
          "wasserverbrauch": {
            "type": "number",
            "nullable": true
          },
          "emissionenInWasser": {
            "type": "number",
            "nullable": true
          }
        }
      },
      "BudgetFuerSchulungAusbildungValues": {
        "type": "object",
        "properties": {
          "budgetProMitarbeiter": {
            "type": "number",
            "nullable": true
          }
        }
      },
      "CompanyAssociatedDataEsgQuestionnaireData": {
        "required": [
          "companyId",
          "data",
          "reportingPeriod"
        ],
        "type": "object",
        "properties": {
          "companyId": {
            "type": "string"
          },
          "reportingPeriod": {
            "type": "string"
          },
          "data": {
            "$ref": "#/components/schemas/EsgQuestionnaireData"
          }
        },
        "example": "{\n  \"companyId\": \"string\",\n  \"reportingPeriod\": \"2022\",\n  \"data\": {\n    \"general\": {\n      \"masterData\": {\n        \"berichtspflichtUndEinwilligungZurVeroeffentlichung\": \"Yes\",\n        \"gueltigkeitsDatum\": \"2022-12-31\"\n      }\n    },\n    \"allgemein\": {\n      \"esgZiele\": {\n        \"existenzVonEsgZielen\": \"Yes\",\n        \"beschreibungDerEsgZiele\": \"Transitioning to energy consumption from 100% renewable resources\",\n        \"investitionenInZielerreichung\": \"50000 EUR\"\n      },\n      \"sektoren\": {\n        \"sektorenMitHohenKlimaauswirkungen\": \"Yes\",\n        \"auflistungDerSektoren\": [\n          \"GHandelInstandhaltungUndReparaturVonKraftfahrzeugen\",\n          \"LGrundstuecksUndWohnungswesen\"\n        ]\n      },\n      \"esgBerichte\": {\n        \"nachhaltigkeitsberichte\": \"Yes\",\n        \"frequenzDerBerichterstattung\": \"Halbjaehrlich\",\n        \"aktuelleBerichte\": [\n          {\n            \"value\": \"Bayer Geschäftsbericht 2022\",\n            \"dataSource\": {\n              \"fileName\": \"Bayer-Geschaeftsbericht-2022\",\n              \"fileReference\": \"3bbdc1879acbc211af4b87a8593cfd7523adedd7100ca59326df05f8adbfe881\"\n            }\n          }\n        ]\n      },\n      \"akkreditierungen\": {\n        \"iso14001\": {\n          \"value\": \"Yes\",\n          \"dataSource\": {\n            \"fileName\": \"\",\n            \"fileReference\": \"\"\n          }\n        },\n        \"iso45001\": {\n          \"value\": \"No\",\n          \"dataSource\": null\n        },\n        \"iso27001\": {\n          \"value\": \"No\",\n          \"dataSource\": null\n        },\n        \"iso50001\": {\n          \"value\": \"No\",\n          \"dataSource\": null\n        },\n        \"weitereAkkreditierungen\": [\n          {\n            \"value\": \"Data quality\",\n            \"dataSource\": {\n              \"fileName\": \"Data_Quality_1_28_2019_FINAL_1\",\n              \"fileReference\": \"21567034fc692753175270d7eadeb135e9e885c77f71b79358a1fb897d992a7d\"\n            }\n          }\n        ]\n      },\n      \"unGlobalConceptPrinzipien\": {\n        \"mechanismenZurUeberwachungDerEinhaltungDerUngcp\": \"No\",\n        \"richtlinienZurEinhaltungDerUngcp\": null,\n        \"erklaerungDerEinhaltungDerUngcp\": null\n      },\n      \"oecdLeitsaetze\": {\n        \"mechanismenZurUeberwachungDerEinhaltungDerOecdLeitsaetze\": \"Yes\",\n        \"richtlinienZurEinhaltungDerOecdLeitsaetze\": [\n          {\n            \"value\": \"Annual report\",\n            \"dataSource\": {\n              \"fileName\": \"Bayer-Geschaeftsbericht-2022\",\n              \"fileReference\": \"3bbdc1879acbc211af4b87a8593cfd7523adedd7100ca59326df05f8adbfe881\"\n            }\n          }\n        ],\n        \"erklaerungDerEinhaltungDerOecdLeitsaetze\": \"Erklärung der Einhaltung\"\n      },\n      \"sonstige\": {\n        \"ausrichtungAufDieUnSdgsUndAktivesVerfolgen\": \"n/a\",\n        \"ausschlusslistenAufBasisVonEsgKriterien\": \"Yes\",\n        \"ausschlusslisten\": \"controversial weapons, tobacco, alcohol, gambling, adult entertainment, fossil fuels\"\n      },\n      \"fuehrungsstandards\": {\n        \"oekologischeSozialeFuehrungsstandardsOderPrinzipien\": \"Yes\",\n        \"anreizmechanismenFuerDasManagementUmwelt\": \"JaGeschaeftsleitung\",\n        \"anreizmechanismenFuerDasManagementSoziales\": \"JaAufsichtsrat\"\n      },\n      \"rechtsstreitigkeiten\": {\n        \"esgBezogeneRechtsstreitigkeiten\": \"Yes\",\n        \"rechtsstreitigkeitenMitBezugZuE\": \"Yes\",\n        \"statusZuE\": \"Geklaert\",\n        \"einzelheitenZuDenRechtsstreitigkeitenZuE\": \"Wasserverschmutzung\",\n        \"rechtsstreitigkeitenMitBezugZuS\": \"No\",\n        \"statusZuS\": null,\n        \"einzelheitenZuDenRechtsstreitigkeitenZuS\": null,\n        \"rechtsstreitigkeitenMitBezugZuG\": \"No\",\n        \"statusZuG\": null,\n        \"einzelheitenZuDenRechtsstreitigkeitenZuG\": null\n      },\n      \"rating\": {\n        \"esgRating\": \"Yes\",\n        \"agentur\": \"MSCI\",\n        \"ergebnis\": \"A\",\n        \"ratingbericht\": {\n          \"value\": \"No\",\n          \"dataSource\": null\n        },\n        \"kritischePunkte\": \"n/a\"\n      },\n      \"anleihen\": {\n        \"grueneSozialeUndOderNachhaltigeEmissionen\": \"Yes\",\n        \"ausstehendeGrueneSozialeUndOderNachhaltigeEmissionen\": 10000,\n        \"sustainibilityLinkedDebt\": \"Yes\",\n        \"ausstehendeSustainibilityLinkedDebt\": 20000\n      },\n      \"risiken\": {\n        \"wichtigsteESUndGRisikenUndBewertung\": \"Risiken und Bewertung\",\n        \"hindernisseBeimUmgangMitEsgBedenken\": \"Hindernisse 1, Hindernisse 2\"\n      }\n    },\n    \"umwelt\": {\n      \"treibhausgasemissionen\": {\n        \"treibhausgasBerichterstattungUndPrognosen\": {\n          \"currentYear\": 2023,\n          \"yearlyData\": {\n            \"2019\": {\n              \"scope1\": null,\n              \"scope2\": null,\n              \"scope3\": null\n            },\n            \"2020\": {\n              \"scope1\": null,\n              \"scope2\": null,\n              \"scope3\": null\n            },\n            \"2021\": {\n              \"scope1\": 305000,\n              \"scope2\": 51900,\n              \"scope3\": 223000\n            },\n            \"2022\": {\n              \"scope1\": 351000,\n              \"scope2\": 195000,\n              \"scope3\": 405000\n            },\n            \"2023\": {\n              \"scope1\": 293000,\n              \"scope2\": 318000,\n              \"scope3\": 561000\n            },\n            \"2024\": {\n              \"scope1\": null,\n              \"scope2\": null,\n              \"scope3\": null\n            },\n            \"2025\": {\n              \"scope1\": null,\n              \"scope2\": null,\n              \"scope3\": null\n            }\n          }\n        },\n        \"treibhausgasEmissionsintensitaetDerUnternehmenInDieInvestiertWird\": \"223000\",\n        \"strategieUndZieleZurReduzierungVonTreibhausgasEmissionen\": \"Strategie und Ziele\"\n      },\n      \"produktion\": {\n        \"produkteZurVerringerungDerUmweltbelastung\": \"Yes\",\n        \"verringerungenDerUmweltbelastung\": null,\n        \"oekologischerMindestStandardFuerProduktionsprozesse\": \"No\"\n      },\n      \"energieverbrauch\": {\n        \"berichterstattungEnergieverbrauch\": {\n          \"currentYear\": 2023,\n          \"yearlyData\": {\n            \"2019\": {\n              \"energieverbrauch\": null,\n              \"prozentDesVerbrauchsErneuerbarerEnergien\": null,\n              \"ggfProzentDerErneuerbarenEnergieerzeugung\": null\n            },\n            \"2020\": {\n              \"energieverbrauch\": null,\n              \"prozentDesVerbrauchsErneuerbarerEnergien\": null,\n              \"ggfProzentDerErneuerbarenEnergieerzeugung\": null\n            },\n            \"2021\": {\n              \"energieverbrauch\": 195000,\n              \"prozentDesVerbrauchsErneuerbarerEnergien\": 25,\n              \"ggfProzentDerErneuerbarenEnergieerzeugung\": null\n            },\n            \"2022\": {\n              \"energieverbrauch\": 561000,\n              \"prozentDesVerbrauchsErneuerbarerEnergien\": 70,\n              \"ggfProzentDerErneuerbarenEnergieerzeugung\": null\n            },\n            \"2023\": {\n              \"energieverbrauch\": 51900,\n              \"prozentDesVerbrauchsErneuerbarerEnergien\": 100,\n              \"ggfProzentDerErneuerbarenEnergieerzeugung\": 5\n            },\n            \"2024\": {\n              \"energieverbrauch\": null,\n              \"prozentDesVerbrauchsErneuerbarerEnergien\": null,\n              \"ggfProzentDerErneuerbarenEnergieerzeugung\": null\n            },\n            \"2025\": {\n              \"energieverbrauch\": null,\n              \"prozentDesVerbrauchsErneuerbarerEnergien\": null,\n              \"ggfProzentDerErneuerbarenEnergieerzeugung\": null\n            }\n          }\n        },\n        \"unternehmensGruppenStrategieBzglEnergieverbrauch\": null\n      },\n      \"energieeffizienzImmobilienanlagen\": {\n        \"berichterstattungEnergieverbrauchVonImmobilienvermoegen\": {\n          \"currentYear\": 2023,\n          \"yearlyData\": {\n            \"2019\": {\n              \"engagementAnteilInEnergieineffizientenImmobilienanlagen\": null\n            },\n            \"2020\": {\n              \"engagementAnteilInEnergieineffizientenImmobilienanlagen\": null\n            },\n            \"2021\": {\n              \"engagementAnteilInEnergieineffizientenImmobilienanlagen\": 30\n            },\n            \"2022\": {\n              \"engagementAnteilInEnergieineffizientenImmobilienanlagen\": 70\n            },\n            \"2023\": {\n              \"engagementAnteilInEnergieineffizientenImmobilienanlagen\": 90\n            },\n            \"2024\": {\n              \"engagementAnteilInEnergieineffizientenImmobilienanlagen\": null\n            },\n            \"2025\": {\n              \"engagementAnteilInEnergieineffizientenImmobilienanlagen\": null\n            }\n          }\n        },\n        \"unternehmensGruppenStrategieBzglEnergieeffizientenImmobilienanlagen\": null\n      },\n      \"wasserverbrauch\": {\n        \"berichterstattungWasserverbrauch\": {\n          \"currentYear\": 2023,\n          \"yearlyData\": {\n            \"2019\": {\n              \"wasserverbrauch\": null,\n              \"emissionenInWasser\": null\n            },\n            \"2020\": {\n              \"wasserverbrauch\": null,\n              \"emissionenInWasser\": null\n            },\n            \"2021\": {\n              \"wasserverbrauch\": 30000,\n              \"emissionenInWasser\": 5\n            },\n            \"2022\": {\n              \"wasserverbrauch\": 15000,\n              \"emissionenInWasser\": 0\n            },\n            \"2023\": {\n              \"wasserverbrauch\": 10000,\n              \"emissionenInWasser\": 0\n            },\n            \"2024\": {\n              \"wasserverbrauch\": null,\n              \"emissionenInWasser\": null\n            },\n            \"2025\": {\n              \"wasserverbrauch\": null,\n              \"emissionenInWasser\": null\n            }\n          }\n        },\n        \"unternehmensGruppenStrategieBzglWasserverbrauch\": null\n      },\n      \"abfallproduktion\": {\n        \"berichterstattungAbfallproduktion\": {\n          \"currentYear\": 2023,\n          \"yearlyData\": {\n            \"2019\": {\n              \"gesamteAbfallmenge\": null,\n              \"prozentAbfallRecyclet\": null,\n              \"prozentGefaehrlicherAbfall\": null\n            },\n            \"2020\": {\n              \"gesamteAbfallmenge\": null,\n              \"prozentAbfallRecyclet\": null,\n              \"prozentGefaehrlicherAbfall\": null\n            },\n            \"2021\": {\n              \"gesamteAbfallmenge\": 30,\n              \"prozentAbfallRecyclet\": 15,\n              \"prozentGefaehrlicherAbfall\": 0\n            },\n            \"2022\": {\n              \"gesamteAbfallmenge\": 20,\n              \"prozentAbfallRecyclet\": 47,\n              \"prozentGefaehrlicherAbfall\": 0\n            },\n            \"2023\": {\n              \"gesamteAbfallmenge\": 10,\n              \"prozentAbfallRecyclet\": 68,\n              \"prozentGefaehrlicherAbfall\": 0\n            },\n            \"2024\": {\n              \"gesamteAbfallmenge\": null,\n              \"prozentAbfallRecyclet\": null,\n              \"prozentGefaehrlicherAbfall\": null\n            },\n            \"2025\": {\n              \"gesamteAbfallmenge\": null,\n              \"prozentAbfallRecyclet\": null,\n              \"prozentGefaehrlicherAbfall\": null\n            }\n          }\n        },\n        \"unternehmensGruppenStrategieBzglAbfallproduktion\": null,\n        \"recyclingImProduktionsprozess\": {\n          \"currentYear\": 2023,\n          \"yearlyData\": {\n            \"2019\": {\n              \"prozentRecycelteWerkstoffeImProduktionsprozess\": null\n            },\n            \"2020\": {\n              \"prozentRecycelteWerkstoffeImProduktionsprozess\": null\n            },\n            \"2021\": {\n              \"prozentRecycelteWerkstoffeImProduktionsprozess\": 0\n            },\n            \"2022\": {\n              \"prozentRecycelteWerkstoffeImProduktionsprozess\": 0\n            },\n            \"2023\": {\n              \"prozentRecycelteWerkstoffeImProduktionsprozess\": 0\n            },\n            \"2024\": {\n              \"prozentRecycelteWerkstoffeImProduktionsprozess\": null\n            },\n            \"2025\": {\n              \"prozentRecycelteWerkstoffeImProduktionsprozess\": null\n            }\n          }\n        },\n        \"gefaehrlicherAbfall\": \"0\"\n      },\n      \"biodiversitaet\": {\n        \"negativeAktivitaetenFuerDieBiologischeVielfalt\": \"No\",\n        \"negativeMassnahmenFuerDieBiologischeVielfalt\": null,\n        \"positiveAktivitaetenFuerDieBiologischeVielfalt\": \"Yes\",\n        \"positiveMassnahmenFuerDieBiologischeVielfalt\": \"Positive Maßnahme\"\n      },\n      \"fossileBrennstoffe\": {\n        \"einnahmenAusFossilenBrennstoffen\": \"Yes\",\n        \"berichterstattungEinnahmenAusFossilenBrennstoffen\": {\n          \"currentYear\": 2022,\n          \"yearlyData\": {\n            \"2019\": {\n              \"prozentDerEinnahmenAusFossilenBrennstoffen\": null\n            },\n            \"2020\": {\n              \"prozentDerEinnahmenAusFossilenBrennstoffen\": null\n            },\n            \"2021\": {\n              \"prozentDerEinnahmenAusFossilenBrennstoffen\": 60\n            },\n            \"2022\": {\n              \"prozentDerEinnahmenAusFossilenBrennstoffen\": 15\n            },\n            \"2023\": {\n              \"prozentDerEinnahmenAusFossilenBrennstoffen\": 0\n            },\n            \"2024\": {\n              \"prozentDerEinnahmenAusFossilenBrennstoffen\": null\n            },\n            \"2025\": {\n              \"prozentDerEinnahmenAusFossilenBrennstoffen\": null\n            }\n          }\n        }\n      },\n      \"taxonomie\": {\n        \"taxonomieBerichterstattung\": \"Nfrd\",\n        \"euTaxonomieKompassAktivitaeten\": [\n          \"ForestManagement\",\n          \"ManufactureOfLowCarbonTechnologiesForTransport\",\n          \"ManufactureOfIronAndSteel\"\n        ],\n        \"umsatzInvestitionsaufwandFuerNachhaltigeAktivitaeten\": {\n          \"currentYear\": 2023,\n          \"yearlyData\": {\n            \"2019\": {\n              \"taxonomieGeeignetNachProzentUmsatz\": null,\n              \"taxonomieGeeignetNachProzentCapex\": null,\n              \"taxonomieKonformNachProzentUmsatz\": null,\n              \"taxonomieKonformNachProzentCapex\": null\n            },\n            \"2020\": {\n              \"taxonomieGeeignetNachProzentUmsatz\": null,\n              \"taxonomieGeeignetNachProzentCapex\": null,\n              \"taxonomieKonformNachProzentUmsatz\": null,\n              \"taxonomieKonformNachProzentCapex\": null\n            },\n            \"2021\": {\n              \"taxonomieGeeignetNachProzentUmsatz\": 25,\n              \"taxonomieGeeignetNachProzentCapex\": 7,\n              \"taxonomieKonformNachProzentUmsatz\": 15,\n              \"taxonomieKonformNachProzentCapex\": 5\n            },\n            \"2022\": {\n              \"taxonomieGeeignetNachProzentUmsatz\": 56,\n              \"taxonomieGeeignetNachProzentCapex\": 8,\n              \"taxonomieKonformNachProzentUmsatz\": 18,\n              \"taxonomieKonformNachProzentCapex\": 6\n            },\n            \"2023\": {\n              \"taxonomieGeeignetNachProzentUmsatz\": 70,\n              \"taxonomieGeeignetNachProzentCapex\": 14,\n              \"taxonomieKonformNachProzentUmsatz\": 24,\n              \"taxonomieKonformNachProzentCapex\": 10\n            },\n            \"2024\": {\n              \"taxonomieGeeignetNachProzentUmsatz\": null,\n              \"taxonomieGeeignetNachProzentCapex\": null,\n              \"taxonomieKonformNachProzentUmsatz\": null,\n              \"taxonomieKonformNachProzentCapex\": null\n            },\n            \"2025\": {\n              \"taxonomieGeeignetNachProzentUmsatz\": null,\n              \"taxonomieGeeignetNachProzentCapex\": null,\n              \"taxonomieKonformNachProzentUmsatz\": null,\n              \"taxonomieKonformNachProzentCapex\": null\n            }\n          }\n        }\n      }\n    },\n    \"soziales\": {\n      \"unternehmensstrukturaenderungen\": {\n        \"vorhandenseinKuerzlicherAenderungenDerUnternehmensstruktur\": \"Yes\",\n        \"anzahlUnbefristeterVertraegeInDeutschland\": 543,\n        \"anzahlDerVonEinemVerkaufBetroffenenUnbefristetenVertraegeInDeutschland\": 63,\n        \"anzahlDerVonEinerAkquisitionBetroffenenUnbefristetenVertraegeInDeutschland\": 34,\n        \"anzahlUnbefristeterVertraegeInDerGesamtgruppe\": 453,\n        \"anzahlDerVonEinemVerkaufBetroffenenUnbefristetenVertraegeInDerGesamtgruppe\": 75,\n        \"anzahlDerVonEinerAkquisitionBetroffenenUnbefristetenVertraegeInDerGesamtgruppe\": 967,\n        \"auswirkungenAufAnteilBefristerVertraegeUndFluktuation\": {\n          \"currentYear\": 2022,\n          \"yearlyData\": {\n            \"2019\": {\n              \"anzahlDerBefristetenVertraege\": null,\n              \"fluktuation\": null\n            },\n            \"2020\": {\n              \"anzahlDerBefristetenVertraege\": null,\n              \"fluktuation\": null\n            },\n            \"2021\": {\n              \"anzahlDerBefristetenVertraege\": 456,\n              \"fluktuation\": 24\n            },\n            \"2022\": {\n              \"anzahlDerBefristetenVertraege\": 477,\n              \"fluktuation\": 57\n            }\n          }\n        }\n      },\n      \"sicherheitUndWeiterbildung\": {\n        \"sicherheitsmassnahmenFuerMitarbeiter\": \"Sicherheitsmaßnahme\",\n        \"unfallrate\": {\n          \"currentYear\": 2023,\n          \"yearlyData\": {\n            \"2019\": {\n              \"haeufigkeitsrateVonArbeitsunfaellenMitZeitverlust\": null\n            },\n            \"2020\": {\n              \"haeufigkeitsrateVonArbeitsunfaellenMitZeitverlust\": null\n            },\n            \"2021\": {\n              \"haeufigkeitsrateVonArbeitsunfaellenMitZeitverlust\": 8\n            },\n            \"2022\": {\n              \"haeufigkeitsrateVonArbeitsunfaellenMitZeitverlust\": 3\n            }\n          }\n        },\n        \"budgetFuerSchulungAusbildung\": {\n          \"currentYear\": 2023,\n          \"yearlyData\": {\n            \"2019\": {\n              \"budgetProMitarbeiter\": null\n            },\n            \"2020\": {\n              \"budgetProMitarbeiter\": null\n            },\n            \"2021\": {\n              \"budgetProMitarbeiter\": 500\n            },\n            \"2022\": {\n              \"budgetProMitarbeiter\": 1000\n            }\n          }\n        }\n      },\n      \"einkommensgleichheit\": {\n        \"ueberwachungDerEinkommensungleichheit\": {\n          \"currentYear\": 2023,\n          \"yearlyData\": {\n            \"2019\": {\n              \"unbereinigtesGeschlechtsspezifischesLohngefaelle\": null,\n              \"einkommensungleichheitsverhaeltnis\": null,\n              \"ceoEinkommensungleichheitsverhaeltnis\": null\n            },\n            \"2020\": {\n              \"unbereinigtesGeschlechtsspezifischesLohngefaelle\": null,\n              \"einkommensungleichheitsverhaeltnis\": null,\n              \"ceoEinkommensungleichheitsverhaeltnis\": null\n            },\n            \"2021\": {\n              \"unbereinigtesGeschlechtsspezifischesLohngefaelle\": 45,\n              \"einkommensungleichheitsverhaeltnis\": 23,\n              \"ceoEinkommensungleichheitsverhaeltnis\": 12\n            },\n            \"2022\": {\n              \"unbereinigtesGeschlechtsspezifischesLohngefaelle\": 34,\n              \"einkommensungleichheitsverhaeltnis\": 34,\n              \"ceoEinkommensungleichheitsverhaeltnis\": 76\n            }\n          }\n        },\n        \"massnahmenZurVerbesserungDerEinkommensungleichheit\": null\n      },\n      \"geschlechterdiversitaet\": {\n        \"mitarbeiterAufTopManagementEbene\": 2,\n        \"frauenAufTopManagementEbene\": 6,\n        \"mitgliederGeschaeftsfuehrung\": 4671,\n        \"frauenInDerGeschaeftsfuehrung\": 2,\n        \"definitionTopManagement\": \"Definition \",\n        \"einhaltungRechtlicherVorgaben\": null\n      },\n      \"audit\": {\n        \"auditsZurEinhaltungVonArbeitsstandards\": \"Yes\",\n        \"artDesAudits\": \"PruefungDurchDritte\",\n        \"auditErgebnisse\": \"\"\n      }\n    },\n    \"unternehmensfuehrungGovernance\": {\n      \"aufsichtsrat\": {\n        \"anzahlDerMitgliederImAufsichtsrat\": 34,\n        \"anzahlUnabhaengigerMitgliederImAufsichtsrat\": 23,\n        \"anzahlVonFrauenImAufsichtsrat\": 15\n      },\n      \"verguetungsausschuss\": {\n        \"anzahlDerMitgliederImVerguetungsausschuss\": 36,\n        \"anzahlUnabhaengigerMitgliederImVerguetungsausschuss\": null,\n        \"anzahlVonFrauenImVerguetungsausschuss\": null\n      },\n      \"nominierungsausschuss\": {\n        \"anzahlDerMitgliederImNominierungsausschuss\": 43,\n        \"anzahlUnabhaengigerMitgliederImNominierungsausschuss\": null,\n        \"anzahlVonFrauenImVerguetungsausschuss\": 23\n      },\n      \"pruefungsausschuss\": {\n        \"anzahlDerMitgliederImPruefungsausschuss\": 41,\n        \"anzahlUnabhaengigerMitgliederImPruefungsausschuss\": 35,\n        \"anzahlVonFrauenImPruefungsausschuss\": null\n      },\n      \"nachhaltigkeitsausschuss\": {\n        \"anzahlDerMitgliederImNachhaltigkeitsausschuss\": 12,\n        \"anzahlUnabhaengigerMitgliederImNachhaltigkeitsausschuss\": 4,\n        \"anzahlVonFrauenImNachhaltigkeitsausschuss\": 4\n      },\n      \"sonstige\": {\n        \"wirtschaftspruefer\": \"John Doe\",\n        \"trennungVonCeoOderVorsitzenden\": \"Yes\",\n        \"amtszeitBisZurTrennung\": \"4\"\n      },\n      \"stakeholder\": {\n        \"einbeziehungVonStakeholdern\": \"Yes\",\n        \"prozessDerEinbeziehungVonStakeholdern\": \"Prozess\",\n        \"mechanismenZurAusrichtungAufStakeholder\": null\n      },\n      \"unternehmensrichtlinien\": {\n        \"veroeffentlichteUnternehmensrichtlinien\": [\n          \"Verhaltenskodex\",\n          \"Zwangsarbeit\",\n          \"MgtVonUmweltgefahren\"\n        ],\n        \"weitereVeroeffentlicheUnternehmensrichtlinien\": \"Keine\"\n      },\n      \"lieferantenauswahl\": {\n        \"esgKriterienUndUeberwachungDerLieferanten\": \"Yes\",\n        \"auswahlkriterien\": null\n      }\n    }\n  }\n}"
      },
      "EsgQuestionnaireAllgemein": {
        "type": "object",
        "properties": {
          "esgZiele": {
            "nullable": true,
            "allOf": [
              {
                "$ref": "#/components/schemas/EsgQuestionnaireAllgemeinEsgZiele"
              }
            ]
          },
          "sektoren": {
            "nullable": true,
            "allOf": [
              {
                "$ref": "#/components/schemas/EsgQuestionnaireAllgemeinSektoren"
              }
            ]
          },
          "esgBerichte": {
            "nullable": true,
            "allOf": [
              {
                "$ref": "#/components/schemas/EsgQuestionnaireAllgemeinEsgBerichte"
              }
            ]
          },
          "akkreditierungen": {
            "nullable": true,
            "allOf": [
              {
                "$ref": "#/components/schemas/EsgQuestionnaireAllgemeinAkkreditierungen"
              }
            ]
          },
          "unGlobalConceptPrinzipien": {
            "nullable": true,
            "allOf": [
              {
                "$ref": "#/components/schemas/EsgQuestionnaireAllgemeinUnGlobalConceptPrinzipien"
              }
            ]
          },
          "oecdLeitsaetze": {
            "nullable": true,
            "allOf": [
              {
                "$ref": "#/components/schemas/EsgQuestionnaireAllgemeinOecdLeitsaetze"
              }
            ]
          },
          "sonstige": {
            "nullable": true,
            "allOf": [
              {
                "$ref": "#/components/schemas/EsgQuestionnaireAllgemeinSonstige"
              }
            ]
          },
          "fuehrungsstandards": {
            "nullable": true,
            "allOf": [
              {
                "$ref": "#/components/schemas/EsgQuestionnaireAllgemeinFuehrungsstandards"
              }
            ]
          },
          "rechtsstreitigkeiten": {
            "nullable": true,
            "allOf": [
              {
                "$ref": "#/components/schemas/EsgQuestionnaireAllgemeinRechtsstreitigkeiten"
              }
            ]
          },
          "rating": {
            "nullable": true,
            "allOf": [
              {
                "$ref": "#/components/schemas/EsgQuestionnaireAllgemeinRating"
              }
            ]
          },
          "anleihen": {
            "nullable": true,
            "allOf": [
              {
                "$ref": "#/components/schemas/EsgQuestionnaireAllgemeinAnleihen"
              }
            ]
          },
          "risiken": {
            "nullable": true,
            "allOf": [
              {
                "$ref": "#/components/schemas/EsgQuestionnaireAllgemeinRisiken"
              }
            ]
          }
        }
      },
      "EsgQuestionnaireAllgemeinAkkreditierungen": {
        "type": "object",
        "properties": {
          "iso14001": {
            "nullable": true,
            "allOf": [
              {
                "$ref": "#/components/schemas/BaseDataPointYesNo"
              }
            ]
          },
          "iso45001": {
            "nullable": true,
            "allOf": [
              {
                "$ref": "#/components/schemas/BaseDataPointYesNo"
              }
            ]
          },
          "iso27001": {
            "nullable": true,
            "allOf": [
              {
                "$ref": "#/components/schemas/BaseDataPointYesNo"
              }
            ]
          },
          "iso50001": {
            "nullable": true,
            "allOf": [
              {
                "$ref": "#/components/schemas/BaseDataPointYesNo"
              }
            ]
          },
          "weitereAkkreditierungen": {
            "type": "array",
            "nullable": true,
            "items": {
              "$ref": "#/components/schemas/BaseDataPointString"
            }
          }
        }
      },
      "EsgQuestionnaireAllgemeinAnleihen": {
        "type": "object",
        "properties": {
          "grueneSozialeUndOderNachhaltigeEmissionen": {
            "nullable": true,
            "allOf": [
              {
                "$ref": "#/components/schemas/YesNo"
              }
            ]
          },
          "ausstehendeGrueneSozialeUndOderNachhaltigeEmissionen": {
            "type": "number",
            "nullable": true
          },
          "sustainibilityLinkedDebt": {
            "nullable": true,
            "allOf": [
              {
                "$ref": "#/components/schemas/YesNo"
              }
            ]
          },
          "ausstehendeSustainibilityLinkedDebt": {
            "type": "number",
            "nullable": true
          }
        }
      },
      "EsgQuestionnaireAllgemeinEsgBerichte": {
        "type": "object",
        "properties": {
          "nachhaltigkeitsberichte": {
            "nullable": true,
            "allOf": [
              {
                "$ref": "#/components/schemas/YesNo"
              }
            ]
          },
          "frequenzDerBerichterstattung": {
            "nullable": true,
            "allOf": [
              {
                "$ref": "#/components/schemas/EsgQuestionnaireAllgemeinEsgberichteFrequenzDerBerichterstattungOptions"
              }
            ]
          },
          "aktuelleBerichte": {
            "type": "array",
            "nullable": true,
            "items": {
              "$ref": "#/components/schemas/BaseDataPointString"
            }
          }
        }
      },
      "EsgQuestionnaireAllgemeinEsgZiele": {
        "type": "object",
        "properties": {
          "existenzVonEsgZielen": {
            "nullable": true,
            "allOf": [
              {
                "$ref": "#/components/schemas/YesNo"
              }
            ]
          },
          "beschreibungDerEsgZiele": {
            "type": "string",
            "nullable": true
          },
          "investitionenInZielerreichung": {
            "type": "string",
            "nullable": true
          }
        }
      },
      "EsgQuestionnaireAllgemeinEsgberichteFrequenzDerBerichterstattungOptions": {
        "type": "string",
        "enum": [
          "Jaehrlich",
          "Halbjaehrlich",
          "Vierteljaehrlich",
          "Monatlich"
        ]
      },
      "EsgQuestionnaireAllgemeinFuehrungsstandards": {
        "type": "object",
        "properties": {
          "oekologischeSozialeFuehrungsstandardsOderPrinzipien": {
            "nullable": true,
            "allOf": [
              {
                "$ref": "#/components/schemas/YesNo"
              }
            ]
          },
          "anreizmechanismenFuerDasManagementUmwelt": {
            "nullable": true,
            "allOf": [
              {
                "$ref": "#/components/schemas/EsgQuestionnaireAllgemeinFuehrungsstandardsAnreizmechanismenFuerDasManagementUmweltOptions"
              }
            ]
          },
          "anreizmechanismenFuerDasManagementSoziales": {
            "nullable": true,
            "allOf": [
              {
                "$ref": "#/components/schemas/EsgQuestionnaireAllgemeinFuehrungsstandardsAnreizmechanismenFuerDasManagementSozialesOptions"
              }
            ]
          }
        }
      },
      "EsgQuestionnaireAllgemeinFuehrungsstandardsAnreizmechanismenFuerDasManagementSozialesOptions": {
        "type": "string",
        "enum": [
          "Nein",
          "JaAufsichtsrat",
          "JaGeschaeftsleitung",
          "JaAufsichtsratUndGeschaeftsleitung"
        ]
      },
      "EsgQuestionnaireAllgemeinFuehrungsstandardsAnreizmechanismenFuerDasManagementUmweltOptions": {
        "type": "string",
        "enum": [
          "Nein",
          "JaAufsichtsrat",
          "JaGeschaeftsleitung",
          "JaAufsichtsratUndGeschaeftsleitung"
        ]
      },
      "EsgQuestionnaireAllgemeinOecdLeitsaetze": {
        "type": "object",
        "properties": {
          "mechanismenZurUeberwachungDerEinhaltungDerOecdLeitsaetze": {
            "nullable": true,
            "allOf": [
              {
                "$ref": "#/components/schemas/YesNo"
              }
            ]
          },
          "richtlinienZurEinhaltungDerOecdLeitsaetze": {
            "type": "array",
            "nullable": true,
            "items": {
              "$ref": "#/components/schemas/BaseDataPointString"
            }
          },
          "erklaerungDerEinhaltungDerOecdLeitsaetze": {
            "type": "string",
            "nullable": true
          }
        }
      },
      "EsgQuestionnaireAllgemeinRating": {
        "type": "object",
        "properties": {
          "esgRating": {
            "nullable": true,
            "allOf": [
              {
                "$ref": "#/components/schemas/YesNo"
              }
            ]
          },
          "agentur": {
            "type": "string",
            "nullable": true
          },
          "ergebnis": {
            "type": "string",
            "nullable": true
          },
          "ratingbericht": {
            "nullable": true,
            "allOf": [
              {
                "$ref": "#/components/schemas/BaseDataPointYesNo"
              }
            ]
          },
          "kritischePunkte": {
            "type": "string",
            "nullable": true
          }
        }
      },
      "EsgQuestionnaireAllgemeinRechtsstreitigkeiten": {
        "type": "object",
        "properties": {
          "esgBezogeneRechtsstreitigkeiten": {
            "nullable": true,
            "allOf": [
              {
                "$ref": "#/components/schemas/YesNo"
              }
            ]
          },
          "rechtsstreitigkeitenMitBezugZuE": {
            "nullable": true,
            "allOf": [
              {
                "$ref": "#/components/schemas/YesNo"
              }
            ]
          },
          "statusZuE": {
            "nullable": true,
            "allOf": [
              {
                "$ref": "#/components/schemas/EsgQuestionnaireAllgemeinRechtsstreitigkeitenStatusZuEOptions"
              }
            ]
          },
          "einzelheitenZuDenRechtsstreitigkeitenZuE": {
            "type": "string",
            "nullable": true
          },
          "rechtsstreitigkeitenMitBezugZuS": {
            "nullable": true,
            "allOf": [
              {
                "$ref": "#/components/schemas/YesNo"
              }
            ]
          },
          "statusZuS": {
            "nullable": true,
            "allOf": [
              {
                "$ref": "#/components/schemas/EsgQuestionnaireAllgemeinRechtsstreitigkeitenStatusZuSOptions"
              }
            ]
          },
          "einzelheitenZuDenRechtsstreitigkeitenZuS": {
            "type": "string",
            "nullable": true
          },
          "rechtsstreitigkeitenMitBezugZuG": {
            "nullable": true,
            "allOf": [
              {
                "$ref": "#/components/schemas/YesNo"
              }
            ]
          },
          "statusZuG": {
            "nullable": true,
            "allOf": [
              {
                "$ref": "#/components/schemas/EsgQuestionnaireAllgemeinRechtsstreitigkeitenStatusZuGOptions"
              }
            ]
          },
          "einzelheitenZuDenRechtsstreitigkeitenZuG": {
            "type": "string",
            "nullable": true
          }
        }
      },
      "EsgQuestionnaireAllgemeinRechtsstreitigkeitenStatusZuEOptions": {
        "type": "string",
        "enum": [
          "Offen",
          "Geklaert"
        ]
      },
      "EsgQuestionnaireAllgemeinRechtsstreitigkeitenStatusZuGOptions": {
        "type": "string",
        "enum": [
          "Offen",
          "Geklaert"
        ]
      },
      "EsgQuestionnaireAllgemeinRechtsstreitigkeitenStatusZuSOptions": {
        "type": "string",
        "enum": [
          "Offen",
          "Geklaert"
        ]
      },
      "EsgQuestionnaireAllgemeinRisiken": {
        "type": "object",
        "properties": {
          "wichtigsteESUndGRisikenUndBewertung": {
            "type": "string",
            "nullable": true
          },
          "hindernisseBeimUmgangMitEsgBedenken": {
            "type": "string",
            "nullable": true
          }
        }
      },
      "EsgQuestionnaireAllgemeinSektoren": {
        "type": "object",
        "properties": {
          "sektorenMitHohenKlimaauswirkungen": {
            "nullable": true,
            "allOf": [
              {
                "$ref": "#/components/schemas/YesNo"
              }
            ]
          },
          "auflistungDerSektoren": {
            "type": "array",
            "nullable": true,
            "items": {
              "$ref": "#/components/schemas/AuflistungDerSektorenOptions"
            }
          }
        }
      },
      "EsgQuestionnaireAllgemeinSonstige": {
        "type": "object",
        "properties": {
          "ausrichtungAufDieUnSdgsUndAktivesVerfolgen": {
            "type": "string",
            "nullable": true
          },
          "ausschlusslistenAufBasisVonEsgKriterien": {
            "nullable": true,
            "allOf": [
              {
                "$ref": "#/components/schemas/YesNo"
              }
            ]
          },
          "ausschlusslisten": {
            "type": "string",
            "nullable": true
          }
        }
      },
      "EsgQuestionnaireAllgemeinUnGlobalConceptPrinzipien": {
        "type": "object",
        "properties": {
          "mechanismenZurUeberwachungDerEinhaltungDerUngcp": {
            "nullable": true,
            "allOf": [
              {
                "$ref": "#/components/schemas/YesNo"
              }
            ]
          },
          "richtlinienZurEinhaltungDerUngcp": {
            "type": "array",
            "nullable": true,
            "items": {
              "$ref": "#/components/schemas/BaseDataPointString"
            }
          },
          "erklaerungDerEinhaltungDerUngcp": {
            "type": "string",
            "nullable": true
          }
        }
      },
      "EsgQuestionnaireData": {
        "required": [
          "general"
        ],
        "type": "object",
        "properties": {
          "general": {
            "$ref": "#/components/schemas/EsgQuestionnaireGeneral"
          },
          "allgemein": {
            "nullable": true,
            "allOf": [
              {
                "$ref": "#/components/schemas/EsgQuestionnaireAllgemein"
              }
            ]
          },
          "umwelt": {
            "nullable": true,
            "allOf": [
              {
                "$ref": "#/components/schemas/EsgQuestionnaireUmwelt"
              }
            ]
          },
          "soziales": {
            "nullable": true,
            "allOf": [
              {
                "$ref": "#/components/schemas/EsgQuestionnaireSoziales"
              }
            ]
          },
          "unternehmensfuehrungGovernance": {
            "nullable": true,
            "allOf": [
              {
                "$ref": "#/components/schemas/EsgQuestionnaireUnternehmensfuehrungGovernance"
              }
            ]
          }
        }
      },
      "EsgQuestionnaireGeneral": {
        "required": [
          "masterData"
        ],
        "type": "object",
        "properties": {
          "masterData": {
            "$ref": "#/components/schemas/EsgQuestionnaireGeneralMasterData"
          }
        }
      },
      "EsgQuestionnaireGeneralMasterData": {
        "required": [
          "berichtspflichtUndEinwilligungZurVeroeffentlichung"
        ],
        "type": "object",
        "properties": {
          "berichtspflichtUndEinwilligungZurVeroeffentlichung": {
            "$ref": "#/components/schemas/YesNo"
          },
          "gueltigkeitsDatum": {
            "type": "string",
            "format": "date",
            "nullable": true
          }
        }
      },
      "EsgQuestionnaireSoziales": {
        "type": "object",
        "properties": {
          "unternehmensstrukturaenderungen": {
            "nullable": true,
            "allOf": [
              {
                "$ref": "#/components/schemas/EsgQuestionnaireSozialesUnternehmensstrukturaenderungen"
              }
            ]
          },
          "sicherheitUndWeiterbildung": {
            "nullable": true,
            "allOf": [
              {
                "$ref": "#/components/schemas/EsgQuestionnaireSozialesSicherheitUndWeiterbildung"
              }
            ]
          },
          "einkommensgleichheit": {
            "nullable": true,
            "allOf": [
              {
                "$ref": "#/components/schemas/EsgQuestionnaireSozialesEinkommensgleichheit"
              }
            ]
          },
          "geschlechterdiversitaet": {
            "nullable": true,
            "allOf": [
              {
                "$ref": "#/components/schemas/EsgQuestionnaireSozialesGeschlechterdiversitaet"
              }
            ]
          },
          "audit": {
            "nullable": true,
            "allOf": [
              {
                "$ref": "#/components/schemas/EsgQuestionnaireSozialesAudit"
              }
            ]
          }
        }
      },
      "EsgQuestionnaireSozialesAudit": {
        "type": "object",
        "properties": {
          "auditsZurEinhaltungVonArbeitsstandards": {
            "nullable": true,
            "allOf": [
              {
                "$ref": "#/components/schemas/YesNo"
              }
            ]
          },
          "artDesAudits": {
            "nullable": true,
            "allOf": [
              {
                "$ref": "#/components/schemas/EsgQuestionnaireSozialesAuditArtDesAuditsOptions"
              }
            ]
          },
          "auditErgebnisse": {
            "type": "string",
            "nullable": true
          }
        }
      },
      "EsgQuestionnaireSozialesAuditArtDesAuditsOptions": {
        "type": "string",
        "enum": [
          "InterneAnhoerung",
          "PruefungDurchDritte",
          "SowohlInternAlsAuchVonDrittanbietern"
        ]
      },
      "EsgQuestionnaireSozialesEinkommensgleichheit": {
        "type": "object",
        "properties": {
          "ueberwachungDerEinkommensungleichheit": {
            "nullable": true,
            "allOf": [
              {
                "$ref": "#/components/schemas/YearlyTimeseriesDataUeberwachungDerEinkommensungleichheitValues"
              }
            ]
          },
          "massnahmenZurVerbesserungDerEinkommensungleichheit": {
            "type": "string",
            "nullable": true
          }
        }
      },
      "EsgQuestionnaireSozialesGeschlechterdiversitaet": {
        "type": "object",
        "properties": {
          "mitarbeiterAufTopManagementEbene": {
            "type": "integer",
            "nullable": true
          },
          "frauenAufTopManagementEbene": {
            "type": "integer",
            "nullable": true
          },
          "mitgliederGeschaeftsfuehrung": {
            "type": "integer",
            "nullable": true
          },
          "frauenInDerGeschaeftsfuehrung": {
            "type": "integer",
            "nullable": true
          },
          "definitionTopManagement": {
            "type": "string",
            "nullable": true
          },
          "einhaltungRechtlicherVorgaben": {
            "type": "string",
            "nullable": true
          }
        }
      },
      "EsgQuestionnaireSozialesSicherheitUndWeiterbildung": {
        "type": "object",
        "properties": {
          "sicherheitsmassnahmenFuerMitarbeiter": {
            "type": "string",
            "nullable": true
          },
          "unfallrate": {
            "nullable": true,
            "allOf": [
              {
                "$ref": "#/components/schemas/YearlyTimeseriesDataUnfallrateValues"
              }
            ]
          },
          "budgetFuerSchulungAusbildung": {
            "nullable": true,
            "allOf": [
              {
                "$ref": "#/components/schemas/YearlyTimeseriesDataBudgetFuerSchulungAusbildungValues"
              }
            ]
          }
        }
      },
      "EsgQuestionnaireSozialesUnternehmensstrukturaenderungen": {
        "type": "object",
        "properties": {
          "vorhandenseinKuerzlicherAenderungenDerUnternehmensstruktur": {
            "nullable": true,
            "allOf": [
              {
                "$ref": "#/components/schemas/YesNo"
              }
            ]
          },
          "anzahlUnbefristeterVertraegeInDeutschland": {
            "type": "integer",
            "nullable": true
          },
          "anzahlDerVonEinemVerkaufBetroffenenUnbefristetenVertraegeInDeutschland": {
            "type": "integer",
            "nullable": true
          },
          "anzahlDerVonEinerAkquisitionBetroffenenUnbefristetenVertraegeInDeutschland": {
            "type": "integer",
            "nullable": true
          },
          "anzahlUnbefristeterVertraegeInDerGesamtgruppe": {
            "type": "integer",
            "nullable": true
          },
          "anzahlDerVonEinemVerkaufBetroffenenUnbefristetenVertraegeInDerGesamtgruppe": {
            "type": "integer",
            "nullable": true
          },
          "anzahlDerVonEinerAkquisitionBetroffenenUnbefristetenVertraegeInDerGesamtgruppe": {
            "type": "integer",
            "nullable": true
          },
          "auswirkungenAufAnteilBefristerVertraegeUndFluktuation": {
            "nullable": true,
            "allOf": [
              {
                "$ref": "#/components/schemas/YearlyTimeseriesDataAuswirkungenAufAnteilBefristerVertraegeUndFluktuationValues"
              }
            ]
          }
        }
      },
      "EsgQuestionnaireUmwelt": {
        "type": "object",
        "properties": {
          "treibhausgasemissionen": {
            "nullable": true,
            "allOf": [
              {
                "$ref": "#/components/schemas/EsgQuestionnaireUmweltTreibhausgasemissionen"
              }
            ]
          },
          "produktion": {
            "nullable": true,
            "allOf": [
              {
                "$ref": "#/components/schemas/EsgQuestionnaireUmweltProduktion"
              }
            ]
          },
          "energieverbrauch": {
            "nullable": true,
            "allOf": [
              {
                "$ref": "#/components/schemas/EsgQuestionnaireUmweltEnergieverbrauch"
              }
            ]
          },
          "energieeffizienzImmobilienanlagen": {
            "nullable": true,
            "allOf": [
              {
                "$ref": "#/components/schemas/EsgQuestionnaireUmweltEnergieeffizienzImmobilienanlagen"
              }
            ]
          },
          "wasserverbrauch": {
            "nullable": true,
            "allOf": [
              {
                "$ref": "#/components/schemas/EsgQuestionnaireUmweltWasserverbrauch"
              }
            ]
          },
          "abfallproduktion": {
            "nullable": true,
            "allOf": [
              {
                "$ref": "#/components/schemas/EsgQuestionnaireUmweltAbfallproduktion"
              }
            ]
          },
          "biodiversitaet": {
            "nullable": true,
            "allOf": [
              {
                "$ref": "#/components/schemas/EsgQuestionnaireUmweltBiodiversitaet"
              }
            ]
          },
          "fossileBrennstoffe": {
            "nullable": true,
            "allOf": [
              {
                "$ref": "#/components/schemas/EsgQuestionnaireUmweltFossileBrennstoffe"
              }
            ]
          },
          "taxonomie": {
            "nullable": true,
            "allOf": [
              {
                "$ref": "#/components/schemas/EsgQuestionnaireUmweltTaxonomie"
              }
            ]
          }
        }
      },
      "EsgQuestionnaireUmweltAbfallproduktion": {
        "type": "object",
        "properties": {
          "berichterstattungAbfallproduktion": {
            "nullable": true,
            "allOf": [
              {
                "$ref": "#/components/schemas/YearlyTimeseriesDataBerichterstattungAbfallproduktionValues"
              }
            ]
          },
          "unternehmensGruppenStrategieBzglAbfallproduktion": {
            "type": "string",
            "nullable": true
          },
          "recyclingImProduktionsprozess": {
            "nullable": true,
            "allOf": [
              {
                "$ref": "#/components/schemas/YearlyTimeseriesDataRecyclingImProduktionsprozessValues"
              }
            ]
          },
          "gefaehrlicherAbfall": {
            "type": "string",
            "nullable": true
          }
        }
      },
      "EsgQuestionnaireUmweltBiodiversitaet": {
        "type": "object",
        "properties": {
          "negativeAktivitaetenFuerDieBiologischeVielfalt": {
            "nullable": true,
            "allOf": [
              {
                "$ref": "#/components/schemas/YesNo"
              }
            ]
          },
          "negativeMassnahmenFuerDieBiologischeVielfalt": {
            "type": "string",
            "nullable": true
          },
          "positiveAktivitaetenFuerDieBiologischeVielfalt": {
            "nullable": true,
            "allOf": [
              {
                "$ref": "#/components/schemas/YesNo"
              }
            ]
          },
          "positiveMassnahmenFuerDieBiologischeVielfalt": {
            "type": "string",
            "nullable": true
          }
        }
      },
      "EsgQuestionnaireUmweltEnergieeffizienzImmobilienanlagen": {
        "type": "object",
        "properties": {
          "berichterstattungEnergieverbrauchVonImmobilienvermoegen": {
            "nullable": true,
            "allOf": [
              {
                "$ref": "#/components/schemas/YearlyTimeseriesDataBerichterstattungEnergieverbrauchVonImmobilienvermoegenValues"
              }
            ]
          },
          "unternehmensGruppenStrategieBzglEnergieeffizientenImmobilienanlagen": {
            "type": "string",
            "nullable": true
          }
        }
      },
      "EsgQuestionnaireUmweltEnergieverbrauch": {
        "type": "object",
        "properties": {
          "berichterstattungEnergieverbrauch": {
            "nullable": true,
            "allOf": [
              {
                "$ref": "#/components/schemas/YearlyTimeseriesDataBerichterstattungEnergieverbrauchValues"
              }
            ]
          },
          "unternehmensGruppenStrategieBzglEnergieverbrauch": {
            "type": "string",
            "nullable": true
          }
        }
      },
      "EsgQuestionnaireUmweltFossileBrennstoffe": {
        "type": "object",
        "properties": {
          "einnahmenAusFossilenBrennstoffen": {
            "nullable": true,
            "allOf": [
              {
                "$ref": "#/components/schemas/YesNo"
              }
            ]
          },
          "berichterstattungEinnahmenAusFossilenBrennstoffen": {
            "nullable": true,
            "allOf": [
              {
                "$ref": "#/components/schemas/YearlyTimeseriesDataBerichterstattungEinnahmenAusFossilenBrennstoffenValues"
              }
            ]
          }
        }
      },
      "EsgQuestionnaireUmweltProduktion": {
        "type": "object",
        "properties": {
          "produkteZurVerringerungDerUmweltbelastung": {
            "nullable": true,
            "allOf": [
              {
                "$ref": "#/components/schemas/YesNo"
              }
            ]
          },
          "verringerungenDerUmweltbelastung": {
            "type": "string",
            "nullable": true
          },
          "oekologischerMindestStandardFuerProduktionsprozesse": {
            "nullable": true,
            "allOf": [
              {
                "$ref": "#/components/schemas/YesNo"
              }
            ]
          }
        }
      },
      "EsgQuestionnaireUmweltTaxonomie": {
        "type": "object",
        "properties": {
          "taxonomieBerichterstattung": {
            "nullable": true,
            "allOf": [
              {
                "$ref": "#/components/schemas/EsgQuestionnaireUmweltTaxonomieTaxonomieBerichterstattungOptions"
              }
            ]
          },
          "euTaxonomieKompassAktivitaeten": {
            "type": "array",
            "nullable": true,
            "items": {
              "$ref": "#/components/schemas/Activity"
            }
          },
          "umsatzInvestitionsaufwandFuerNachhaltigeAktivitaeten": {
            "nullable": true,
            "allOf": [
              {
                "$ref": "#/components/schemas/YearlyTimeseriesDataUmsatzInvestitionsaufwandFuerNachhaltigeAktivitaetenValues"
              }
            ]
          }
        }
      },
      "EsgQuestionnaireUmweltTaxonomieTaxonomieBerichterstattungOptions": {
        "type": "string",
        "enum": [
          "Nfrd",
          "Csrd"
        ]
      },
      "EsgQuestionnaireUmweltTreibhausgasemissionen": {
        "type": "object",
        "properties": {
          "treibhausgasBerichterstattungUndPrognosen": {
            "nullable": true,
            "allOf": [
              {
                "$ref": "#/components/schemas/YearlyTimeseriesDataTreibhausgasBerichterstattungUndPrognosenValues"
              }
            ]
          },
          "treibhausgasEmissionsintensitaetDerUnternehmenInDieInvestiertWird": {
            "type": "string",
            "nullable": true
          },
          "strategieUndZieleZurReduzierungVonTreibhausgasEmissionen": {
            "type": "string",
            "nullable": true
          }
        }
      },
      "EsgQuestionnaireUmweltWasserverbrauch": {
        "type": "object",
        "properties": {
          "berichterstattungWasserverbrauch": {
            "nullable": true,
            "allOf": [
              {
                "$ref": "#/components/schemas/YearlyTimeseriesDataBerichterstattungWasserverbrauchValues"
              }
            ]
          },
          "unternehmensGruppenStrategieBzglWasserverbrauch": {
            "type": "string",
            "nullable": true
          }
        }
      },
      "EsgQuestionnaireUnternehmensfuehrungGovernance": {
        "type": "object",
        "properties": {
          "aufsichtsrat": {
            "nullable": true,
            "allOf": [
              {
                "$ref": "#/components/schemas/EsgQuestionnaireUnternehmensfuehrunggovernanceAufsichtsrat"
              }
            ]
          },
          "verguetungsausschuss": {
            "nullable": true,
            "allOf": [
              {
                "$ref": "#/components/schemas/EsgQuestionnaireUnternehmensfuehrunggovernanceVerguetungsausschuss"
              }
            ]
          },
          "nominierungsausschuss": {
            "nullable": true,
            "allOf": [
              {
                "$ref": "#/components/schemas/EsgQuestionnaireUnternehmensfuehrunggovernanceNominierungsausschuss"
              }
            ]
          },
          "pruefungsausschuss": {
            "nullable": true,
            "allOf": [
              {
                "$ref": "#/components/schemas/EsgQuestionnaireUnternehmensfuehrunggovernancePruefungsausschuss"
              }
            ]
          },
          "nachhaltigkeitsausschuss": {
            "nullable": true,
            "allOf": [
              {
                "$ref": "#/components/schemas/EsgQuestionnaireUnternehmensfuehrunggovernanceNachhaltigkeitsausschuss"
              }
            ]
          },
          "sonstige": {
            "nullable": true,
            "allOf": [
              {
                "$ref": "#/components/schemas/EsgQuestionnaireUnternehmensfuehrunggovernanceSonstige"
              }
            ]
          },
          "stakeholder": {
            "nullable": true,
            "allOf": [
              {
                "$ref": "#/components/schemas/EsgQuestionnaireUnternehmensfuehrunggovernanceStakeholder"
              }
            ]
          },
          "unternehmensrichtlinien": {
            "nullable": true,
            "allOf": [
              {
                "$ref": "#/components/schemas/EsgQuestionnaireUnternehmensfuehrunggovernanceUnternehmensrichtlinien"
              }
            ]
          },
          "lieferantenauswahl": {
            "nullable": true,
            "allOf": [
              {
                "$ref": "#/components/schemas/EsgQuestionnaireUnternehmensfuehrunggovernanceLieferantenauswahl"
              }
            ]
          }
        }
      },
      "EsgQuestionnaireUnternehmensfuehrunggovernanceAufsichtsrat": {
        "type": "object",
        "properties": {
          "anzahlDerMitgliederImAufsichtsrat": {
            "type": "integer",
            "nullable": true
          },
          "anzahlUnabhaengigerMitgliederImAufsichtsrat": {
            "type": "integer",
            "nullable": true
          },
          "anzahlVonFrauenImAufsichtsrat": {
            "type": "integer",
            "nullable": true
          }
        }
      },
      "EsgQuestionnaireUnternehmensfuehrunggovernanceLieferantenauswahl": {
        "type": "object",
        "properties": {
          "esgKriterienUndUeberwachungDerLieferanten": {
            "nullable": true,
            "allOf": [
              {
                "$ref": "#/components/schemas/YesNo"
              }
            ]
          },
          "auswahlkriterien": {
            "type": "string",
            "nullable": true
          }
        }
      },
      "EsgQuestionnaireUnternehmensfuehrunggovernanceNachhaltigkeitsausschuss": {
        "type": "object",
        "properties": {
          "anzahlDerMitgliederImNachhaltigkeitsausschuss": {
            "type": "integer",
            "nullable": true
          },
          "anzahlUnabhaengigerMitgliederImNachhaltigkeitsausschuss": {
            "type": "integer",
            "nullable": true
          },
          "anzahlVonFrauenImNachhaltigkeitsausschuss": {
            "type": "integer",
            "nullable": true
          }
        }
      },
      "EsgQuestionnaireUnternehmensfuehrunggovernanceNominierungsausschuss": {
        "type": "object",
        "properties": {
          "anzahlDerMitgliederImNominierungsausschuss": {
            "type": "integer",
            "nullable": true
          },
          "anzahlUnabhaengigerMitgliederImNominierungsausschuss": {
            "type": "integer",
            "nullable": true
          },
          "anzahlVonFrauenImVerguetungsausschuss": {
            "type": "integer",
            "nullable": true
          }
        }
      },
      "EsgQuestionnaireUnternehmensfuehrunggovernancePruefungsausschuss": {
        "type": "object",
        "properties": {
          "anzahlDerMitgliederImPruefungsausschuss": {
            "type": "integer",
            "nullable": true
          },
          "anzahlUnabhaengigerMitgliederImPruefungsausschuss": {
            "type": "integer",
            "nullable": true
          },
          "anzahlVonFrauenImPruefungsausschuss": {
            "type": "integer",
            "nullable": true
          }
        }
      },
      "EsgQuestionnaireUnternehmensfuehrunggovernanceSonstige": {
        "type": "object",
        "properties": {
          "wirtschaftspruefer": {
            "type": "string",
            "nullable": true
          },
          "trennungVonCeoOderVorsitzenden": {
            "nullable": true,
            "allOf": [
              {
                "$ref": "#/components/schemas/YesNo"
              }
            ]
          },
          "amtszeitBisZurTrennung": {
            "type": "integer",
            "nullable": true
          }
        }
      },
      "EsgQuestionnaireUnternehmensfuehrunggovernanceStakeholder": {
        "type": "object",
        "properties": {
          "einbeziehungVonStakeholdern": {
            "nullable": true,
            "allOf": [
              {
                "$ref": "#/components/schemas/YesNo"
              }
            ]
          },
          "prozessDerEinbeziehungVonStakeholdern": {
            "type": "string",
            "nullable": true
          },
          "mechanismenZurAusrichtungAufStakeholder": {
            "type": "string",
            "nullable": true
          }
        }
      },
      "EsgQuestionnaireUnternehmensfuehrunggovernanceUnternehmensrichtlinien": {
        "type": "object",
        "properties": {
          "veroeffentlichteUnternehmensrichtlinien": {
            "type": "array",
            "nullable": true,
            "items": {
              "$ref": "#/components/schemas/VeroeffentlichteUnternehmensrichtlinienOptions"
            }
          },
          "weitereVeroeffentlicheUnternehmensrichtlinien": {
            "type": "string",
            "nullable": true
          }
        }
      },
      "EsgQuestionnaireUnternehmensfuehrunggovernanceVerguetungsausschuss": {
        "type": "object",
        "properties": {
          "anzahlDerMitgliederImVerguetungsausschuss": {
            "type": "integer",
            "nullable": true
          },
          "anzahlUnabhaengigerMitgliederImVerguetungsausschuss": {
            "type": "integer",
            "nullable": true
          },
          "anzahlVonFrauenImVerguetungsausschuss": {
            "type": "integer",
            "nullable": true
          }
        }
      },
      "RecyclingImProduktionsprozessValues": {
        "type": "object",
        "properties": {
          "prozentRecycelteWerkstoffeImProduktionsprozess": {
            "type": "number",
            "nullable": true
          }
        }
      },
      "TreibhausgasBerichterstattungUndPrognosenValues": {
        "type": "object",
        "properties": {
          "scope1": {
            "type": "number",
            "nullable": true
          },
          "scope2": {
            "type": "number",
            "nullable": true
          },
          "scope3": {
            "type": "number",
            "nullable": true
          }
        }
      },
      "UeberwachungDerEinkommensungleichheitValues": {
        "type": "object",
        "properties": {
          "unbereinigtesGeschlechtsspezifischesLohngefaelle": {
            "type": "number",
            "nullable": true
          },
          "einkommensungleichheitsverhaeltnis": {
            "type": "number",
            "nullable": true
          },
          "ceoEinkommensungleichheitsverhaeltnis": {
            "type": "number",
            "nullable": true
          }
        }
      },
      "UmsatzInvestitionsaufwandFuerNachhaltigeAktivitaetenValues": {
        "type": "object",
        "properties": {
          "taxonomieGeeignetNachProzentUmsatz": {
            "type": "number",
            "nullable": true
          },
          "taxonomieGeeignetNachProzentCapex": {
            "type": "number",
            "nullable": true
          },
          "taxonomieKonformNachProzentUmsatz": {
            "type": "number",
            "nullable": true
          },
          "taxonomieKonformNachProzentCapex": {
            "type": "number",
            "nullable": true
          }
        }
      },
      "UnfallrateValues": {
        "type": "object",
        "properties": {
          "haeufigkeitsrateVonArbeitsunfaellenMitZeitverlust": {
            "type": "number",
            "nullable": true
          }
        }
      },
      "VeroeffentlichteUnternehmensrichtlinienOptions": {
        "type": "string",
        "enum": [
          "AntiKorruption",
          "Verhaltenskodex",
          "Interessenkonflikte",
          "Datenschutz",
          "DiversitaetAndInklusion",
          "FaireBehandlungVonKunden",
          "Zwangsarbeit",
          "GesundheitUndSicherheit",
          "MgtVonUmweltgefahren",
          "VerantwortungsvollesMarketing",
          "Whistleblowing",
          "Other"
        ]
      },
      "YearlyTimeseriesDataAuswirkungenAufAnteilBefristerVertraegeUndFluktuationValues": {
        "required": [
          "currentYear",
          "yearlyData"
        ],
        "type": "object",
        "properties": {
          "currentYear": {
            "type": "integer",
            "format": "int32"
          },
          "yearlyData": {
            "type": "object",
            "additionalProperties": {
              "$ref": "#/components/schemas/AuswirkungenAufAnteilBefristerVertraegeUndFluktuationValues"
            }
          }
        }
      },
      "YearlyTimeseriesDataBerichterstattungAbfallproduktionValues": {
        "required": [
          "currentYear",
          "yearlyData"
        ],
        "type": "object",
        "properties": {
          "currentYear": {
            "type": "integer",
            "format": "int32"
          },
          "yearlyData": {
            "type": "object",
            "additionalProperties": {
              "$ref": "#/components/schemas/BerichterstattungAbfallproduktionValues"
            }
          }
        }
      },
      "YearlyTimeseriesDataBerichterstattungEinnahmenAusFossilenBrennstoffenValues": {
        "required": [
          "currentYear",
          "yearlyData"
        ],
        "type": "object",
        "properties": {
          "currentYear": {
            "type": "integer",
            "format": "int32"
          },
          "yearlyData": {
            "type": "object",
            "additionalProperties": {
              "$ref": "#/components/schemas/BerichterstattungEinnahmenAusFossilenBrennstoffenValues"
            }
          }
        }
      },
      "YearlyTimeseriesDataBerichterstattungEnergieverbrauchValues": {
        "required": [
          "currentYear",
          "yearlyData"
        ],
        "type": "object",
        "properties": {
          "currentYear": {
            "type": "integer",
            "format": "int32"
          },
          "yearlyData": {
            "type": "object",
            "additionalProperties": {
              "$ref": "#/components/schemas/BerichterstattungEnergieverbrauchValues"
            }
          }
        }
      },
      "YearlyTimeseriesDataBerichterstattungEnergieverbrauchVonImmobilienvermoegenValues": {
        "required": [
          "currentYear",
          "yearlyData"
        ],
        "type": "object",
        "properties": {
          "currentYear": {
            "type": "integer",
            "format": "int32"
          },
          "yearlyData": {
            "type": "object",
            "additionalProperties": {
              "$ref": "#/components/schemas/BerichterstattungEnergieverbrauchVonImmobilienvermoegenValues"
            }
          }
        }
      },
      "YearlyTimeseriesDataBerichterstattungWasserverbrauchValues": {
        "required": [
          "currentYear",
          "yearlyData"
        ],
        "type": "object",
        "properties": {
          "currentYear": {
            "type": "integer",
            "format": "int32"
          },
          "yearlyData": {
            "type": "object",
            "additionalProperties": {
              "$ref": "#/components/schemas/BerichterstattungWasserverbrauchValues"
            }
          }
        }
      },
      "YearlyTimeseriesDataBudgetFuerSchulungAusbildungValues": {
        "required": [
          "currentYear",
          "yearlyData"
        ],
        "type": "object",
        "properties": {
          "currentYear": {
            "type": "integer",
            "format": "int32"
          },
          "yearlyData": {
            "type": "object",
            "additionalProperties": {
              "$ref": "#/components/schemas/BudgetFuerSchulungAusbildungValues"
            }
          }
        }
      },
      "YearlyTimeseriesDataRecyclingImProduktionsprozessValues": {
        "required": [
          "currentYear",
          "yearlyData"
        ],
        "type": "object",
        "properties": {
          "currentYear": {
            "type": "integer",
            "format": "int32"
          },
          "yearlyData": {
            "type": "object",
            "additionalProperties": {
              "$ref": "#/components/schemas/RecyclingImProduktionsprozessValues"
            }
          }
        }
      },
      "YearlyTimeseriesDataTreibhausgasBerichterstattungUndPrognosenValues": {
        "required": [
          "currentYear",
          "yearlyData"
        ],
        "type": "object",
        "properties": {
          "currentYear": {
            "type": "integer",
            "format": "int32"
          },
          "yearlyData": {
            "type": "object",
            "additionalProperties": {
              "$ref": "#/components/schemas/TreibhausgasBerichterstattungUndPrognosenValues"
            }
          }
        }
      },
      "YearlyTimeseriesDataUeberwachungDerEinkommensungleichheitValues": {
        "required": [
          "currentYear",
          "yearlyData"
        ],
        "type": "object",
        "properties": {
          "currentYear": {
            "type": "integer",
            "format": "int32"
          },
          "yearlyData": {
            "type": "object",
            "additionalProperties": {
              "$ref": "#/components/schemas/UeberwachungDerEinkommensungleichheitValues"
            }
          }
        }
      },
      "YearlyTimeseriesDataUmsatzInvestitionsaufwandFuerNachhaltigeAktivitaetenValues": {
        "required": [
          "currentYear",
          "yearlyData"
        ],
        "type": "object",
        "properties": {
          "currentYear": {
            "type": "integer",
            "format": "int32"
          },
          "yearlyData": {
            "type": "object",
            "additionalProperties": {
              "$ref": "#/components/schemas/UmsatzInvestitionsaufwandFuerNachhaltigeAktivitaetenValues"
            }
          }
        }
      },
      "YearlyTimeseriesDataUnfallrateValues": {
        "required": [
          "currentYear",
          "yearlyData"
        ],
        "type": "object",
        "properties": {
          "currentYear": {
            "type": "integer",
            "format": "int32"
          },
          "yearlyData": {
            "type": "object",
            "additionalProperties": {
              "$ref": "#/components/schemas/UnfallrateValues"
            }
          }
        }
      },
      "CompanyDataOwners": {
        "required": [
          "companyId",
          "dataOwners"
        ],
        "type": "object",
        "properties": {
          "companyId": {
            "type": "string"
          },
          "dataOwners": {
            "type": "array",
            "items": {
              "type": "string"
            }
          }
        }
      },
      "CompanyInformationPatch": {
        "type": "object",
        "properties": {
          "companyName": {
            "type": "string",
            "nullable": true
          },
          "companyAlternativeNames": {
            "type": "array",
            "nullable": true,
            "items": {
              "type": "string"
            }
          },
          "companyLegalForm": {
            "type": "string",
            "nullable": true
          },
          "headquarters": {
            "type": "string",
            "nullable": true
          },
          "headquartersPostalCode": {
            "type": "string",
            "nullable": true
          },
          "sector": {
            "type": "string",
            "nullable": true
          },
          "identifiers": {
            "type": "object",
            "additionalProperties": {
              "type": "array",
              "example": {
                "Lei": [
                  "ExampleLei"
                ]
              },
              "items": {
                "type": "string",
                "example": "{\"Lei\":[\"ExampleLei\"]}"
              }
            },
            "nullable": true,
            "example": {
              "Lei": [
                "ExampleLei"
              ]
            }
          },
          "countryCode": {
            "type": "string",
            "nullable": true
          },
          "isTeaserCompany": {
            "type": "boolean",
            "nullable": true
          },
          "website": {
            "type": "string",
            "nullable": true
          }
        }
      },
      "IdentifierType": {
        "type": "string",
        "enum": [
          "Lei",
          "Isin",
          "PermId",
          "Ticker",
          "Duns",
          "CompanyRegistrationNumber",
          "VatNumber"
        ]
      },
      "DataMetaInformationForMyDatasets": {
        "required": [
          "companyId",
          "companyName",
          "dataId",
          "dataType",
          "qualityStatus",
          "reportingPeriod",
          "uploadTime"
        ],
        "type": "object",
        "properties": {
          "companyId": {
            "type": "string"
          },
          "dataId": {
            "type": "string"
          },
          "companyName": {
            "type": "string"
          },
          "dataType": {
            "$ref": "#/components/schemas/DataTypeEnum"
          },
          "reportingPeriod": {
            "type": "string"
          },
          "qualityStatus": {
            "$ref": "#/components/schemas/QaStatus"
          },
          "currentlyActive": {
            "type": "boolean",
            "nullable": true
          },
          "uploadTime": {
            "type": "integer",
            "format": "int64"
          }
        }
      },
      "DataAndMetaInformationSmeData": {
        "required": [
          "data",
          "metaInfo"
        ],
        "type": "object",
        "properties": {
          "metaInfo": {
            "$ref": "#/components/schemas/DataMetaInformation"
          },
          "data": {
            "$ref": "#/components/schemas/SmeData"
          }
        }
      },
      "DataAndMetaInformationSfdrData": {
        "required": [
          "data",
          "metaInfo"
        ],
        "type": "object",
        "properties": {
          "metaInfo": {
            "$ref": "#/components/schemas/DataMetaInformation"
          },
          "data": {
            "$ref": "#/components/schemas/SfdrData"
          }
        }
      },
      "DataAndMetaInformationPathwaysToParisData": {
        "required": [
          "data",
          "metaInfo"
        ],
        "type": "object",
        "properties": {
          "metaInfo": {
            "$ref": "#/components/schemas/DataMetaInformation"
          },
          "data": {
            "$ref": "#/components/schemas/PathwaysToParisData"
          }
        }
      },
      "DataAndMetaInformationLksgData": {
        "required": [
          "data",
          "metaInfo"
        ],
        "type": "object",
        "properties": {
          "metaInfo": {
            "$ref": "#/components/schemas/DataMetaInformation"
          },
          "data": {
            "$ref": "#/components/schemas/LksgData"
          }
        }
      },
      "DataAndMetaInformationHeimathafenData": {
        "required": [
          "data",
          "metaInfo"
        ],
        "type": "object",
        "properties": {
          "metaInfo": {
            "$ref": "#/components/schemas/DataMetaInformation"
          },
          "data": {
            "$ref": "#/components/schemas/HeimathafenData"
          }
        }
      },
      "DataAndMetaInformationEutaxonomyNonFinancialsData": {
        "required": [
          "data",
          "metaInfo"
        ],
        "type": "object",
        "properties": {
          "metaInfo": {
            "$ref": "#/components/schemas/DataMetaInformation"
          },
          "data": {
            "$ref": "#/components/schemas/EutaxonomyNonFinancialsData"
          }
        }
      },
      "DataAndMetaInformationEuTaxonomyDataForFinancials": {
        "required": [
          "data",
          "metaInfo"
        ],
        "type": "object",
        "properties": {
          "metaInfo": {
            "$ref": "#/components/schemas/DataMetaInformation"
          },
          "data": {
            "$ref": "#/components/schemas/EuTaxonomyDataForFinancials"
          }
        }
      },
      "DataAndMetaInformationEsgQuestionnaireData": {
        "required": [
          "data",
          "metaInfo"
        ],
        "type": "object",
        "properties": {
          "metaInfo": {
            "$ref": "#/components/schemas/DataMetaInformation"
          },
          "data": {
            "$ref": "#/components/schemas/EsgQuestionnaireData"
          }
        }
      },
      "BasicCompanyInformation": {
        "required": [
          "companyId",
          "companyName",
          "countryCode",
          "headquarters"
        ],
        "type": "object",
        "properties": {
<<<<<<< HEAD
          "companyId": {
=======
          "countryCode": {
>>>>>>> cfa40ab2
            "type": "string"
          },
          "companyName": {
            "type": "string"
          },
<<<<<<< HEAD
          "countryCode": {
            "type": "string"
          },
          "headquarters": {
            "type": "string"
          },
=======
>>>>>>> cfa40ab2
          "sector": {
            "type": "string",
            "nullable": true
          },
          "permId": {
            "type": "string",
            "nullable": true
          },
          "companyName": {
            "type": "string"
          },
          "companyId": {
            "type": "string"
          }
        }
      },
      "AggregatedFrameworkDataSummary": {
        "required": [
          "numberOfProvidedReportingPeriods"
        ],
        "type": "object",
        "properties": {
          "numberOfProvidedReportingPeriods": {
            "type": "integer",
            "format": "int64"
          }
        }
      },
      "CompanyIdAndName": {
        "required": [
          "companyId",
          "companyName"
        ],
        "type": "object",
        "properties": {
          "companyId": {
            "type": "string"
          },
          "companyName": {
            "type": "string"
          }
        }
      },
      "CompanyAvailableDistinctValues": {
        "required": [
          "countryCodes",
          "sectors"
        ],
        "type": "object",
        "properties": {
          "countryCodes": {
            "uniqueItems": true,
            "type": "array",
            "items": {
              "type": "string"
            }
          },
          "sectors": {
            "uniqueItems": true,
            "type": "array",
            "items": {
              "type": "string"
            }
          }
        }
      },
      "CompanyId": {
        "required": [
          "companyId"
        ],
        "type": "object",
        "properties": {
          "companyId": {
            "type": "string"
          }
        }
      },
      "Link": {
        "type": "object",
        "properties": {
          "href": {
            "type": "string",
            "nullable": true
          },
          "templated": {
            "type": "boolean",
            "nullable": true
          }
        }
      },
      "DataTypeEnum": {
        "type": "string",
        "enum": [
          "eutaxonomy-financials",
          "eutaxonomy-non-financials",
          "lksg",
          "p2p",
          "sfdr",
          "sme",
          "esg-questionnaire",
          "heimathafen"
        ]
      },
      "ErrorDetails": {
        "required": [
          "errorType",
          "httpStatus",
          "message",
          "summary"
        ],
        "type": "object",
        "properties": {
          "errorType": {
            "type": "string"
          },
          "summary": {
            "type": "string"
          },
          "message": {
            "type": "string"
          },
          "httpStatus": {
            "type": "number"
          },
          "metaInformation": {
            "type": "object"
          }
        }
      },
      "ErrorResponse": {
        "required": [
          "errors"
        ],
        "type": "object",
        "properties": {
          "errors": {
            "type": "array",
            "items": {
              "$ref": "#/components/schemas/ErrorDetails"
            }
          }
        }
      }
    },
    "securitySchemes": {
      "default-bearer-auth": {
        "type": "http",
        "in": "header",
        "scheme": "bearer"
      },
      "default-oauth": {
        "type": "oauth2",
        "flows": {
          "authorizationCode": {
            "authorizationUrl": "/keycloak/realms/datalandsecurity/protocol/openid-connect/auth",
            "tokenUrl": "/keycloak/realms/datalandsecurity/protocol/openid-connect/token",
            "scopes": {}
          }
        }
      }
    }
  }
}<|MERGE_RESOLUTION|>--- conflicted
+++ resolved
@@ -6616,6 +6616,60 @@
             "$ref": "#/components/schemas/LksgData"
           }
         }
+      },
+      "ComplaintsRiskPositionOptions": {
+        "type": "string",
+        "enum": [
+          "ChildLabor",
+          "ForcedLabor",
+          "Slavery",
+          "DisregardForOccupationalHealthOrSafety",
+          "DisregardForFreedomOfAssociation",
+          "UnequalTreatmentOfEmployment",
+          "WithholdingAdequateWages",
+          "ContaminationOfSoilWaterAirOrNoiseEmissionsOrExcessiveWaterConsumption",
+          "UnlawfulEvictionOrDeprivationOfLandOrForestAndWater",
+          "UseOfPrivatePublicSecurityForcesWithDisregardForHumanRights",
+          "UseOfMercuryOrMercuryWaste",
+          "ProductionAndUseOfPersistentOrganicPollutants",
+          "ExportImportOfHazardousWaste"
+        ]
+      },
+      "HumanRightsOrEnvironmentalViolationsDefinitionOptions": {
+        "type": "string",
+        "enum": [
+          "ChildLabor",
+          "ForcedLabor",
+          "Slavery",
+          "DisregardForOccupationalHealthOrSafety",
+          "DisregardForFreedomOfAssociation",
+          "UnequalTreatmentOfEmployment",
+          "WithholdingAdequateWages",
+          "ContaminationOfSoilWaterAirOrNoiseEmissionsOrExcessiveWaterConsumption",
+          "UnlawfulEvictionOrDeprivationOfLandOrForestAndWater",
+          "UseOfPrivatePublicSecurityForcesWithDisregardForHumanRights",
+          "UseOfMercuryOrMercuryWaste",
+          "ProductionAndUseOfPersistentOrganicPollutants",
+          "ExportImportOfHazardousWaste"
+        ]
+      },
+      "IdentifiedRisksOptions": {
+        "type": "string",
+        "enum": [
+          "ChildLabor",
+          "ForcedLabor",
+          "Slavery",
+          "DisregardForOccupationalHealthOrSafety",
+          "DisregardForFreedomOfAssociation",
+          "UnequalTreatmentOfEmployment",
+          "WithholdingAdequateWages",
+          "ContaminationOfSoilWaterAirOrNoiseEmissionsOrExcessiveWaterConsumption",
+          "UnlawfulEvictionOrDeprivationOfLandOrForestAndWater",
+          "UseOfPrivatePublicSecurityForcesWithDisregardForHumanRights",
+          "UseOfMercuryOrMercuryWaste",
+          "ProductionAndUseOfPersistentOrganicPollutants",
+          "ExportImportOfHazardousWaste"
+        ]
       },
       "LksgData": {
         "required": [
@@ -7318,7 +7372,7 @@
             "type": "array",
             "nullable": true,
             "items": {
-              "$ref": "#/components/schemas/RiskPosition"
+              "$ref": "#/components/schemas/HumanRightsOrEnvironmentalViolationsDefinitionOptions"
             }
           },
           "humanRightsOrEnvironmentalViolationsMeasures": {
@@ -7443,7 +7497,7 @@
             "type": "array",
             "nullable": true,
             "items": {
-              "$ref": "#/components/schemas/RiskPosition"
+              "$ref": "#/components/schemas/ComplaintsRiskPositionOptions"
             }
           },
           "complaintsReason": {
@@ -7519,7 +7573,7 @@
             "type": "array",
             "nullable": true,
             "items": {
-              "$ref": "#/components/schemas/RiskPosition"
+              "$ref": "#/components/schemas/IdentifiedRisksOptions"
             }
           },
           "counteractingMeasures": {
@@ -8572,24 +8626,6 @@
             "nullable": true
           }
         }
-      },
-      "RiskPosition": {
-        "type": "string",
-        "enum": [
-          "ChildLabor",
-          "ForcedLabor",
-          "Slavery",
-          "DisregardForOccupationalHealthOrSafety",
-          "DisregardForFreedomOfAssociation",
-          "UnequalTreatmentOfEmployment",
-          "WithholdingAdequateWages",
-          "ContaminationOfSoilWaterAirOrNoiseEmissionsOrExcessiveWaterConsumption",
-          "UnlawfulEvictionOrDeprivationOfLandOrForestAndWater",
-          "UseOfPrivatePublicSecurityForcesWithDisregardForHumanRights",
-          "UseOfMercuryOrMercuryWaste",
-          "ProductionAndUseOfPersistentOrganicPollutants",
-          "ExportImportOfHazardousWaste"
-        ]
       },
       "SpecificProcurementOptions": {
         "type": "string",
@@ -13848,25 +13884,12 @@
         ],
         "type": "object",
         "properties": {
-<<<<<<< HEAD
-          "companyId": {
-=======
-          "countryCode": {
->>>>>>> cfa40ab2
-            "type": "string"
-          },
-          "companyName": {
-            "type": "string"
-          },
-<<<<<<< HEAD
           "countryCode": {
             "type": "string"
           },
           "headquarters": {
             "type": "string"
           },
-=======
->>>>>>> cfa40ab2
           "sector": {
             "type": "string",
             "nullable": true
@@ -13902,10 +13925,10 @@
         ],
         "type": "object",
         "properties": {
+          "companyName": {
+            "type": "string"
+          },
           "companyId": {
-            "type": "string"
-          },
-          "companyName": {
             "type": "string"
           }
         }
