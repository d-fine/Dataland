--- conflicted
+++ resolved
@@ -13343,7 +13343,7 @@
         ],
         "type": "object",
         "properties": {
-          "sector": {
+          "permId": {
             "type": "string",
             "nullable": true
           },
@@ -13356,20 +13356,10 @@
           "headquarters": {
             "type": "string"
           },
-<<<<<<< HEAD
-          "companyName": {
-            "type": "string"
-          },
-          "companyId": {
-            "type": "string"
-          },
-          "permId": {
-=======
           "countryCode": {
             "type": "string"
           },
           "sector": {
->>>>>>> 688d79aa
             "type": "string",
             "nullable": true
           }
