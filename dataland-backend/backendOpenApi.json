{
  "openapi": "3.0.1",
  "info": {
    "title": "Dataland Backend API documentation",
    "version": "1.0.0"
  },
  "servers": [
    {
      "url": "/api"
    }
  ],
  "tags": [
    {
      "name": "Actuator",
      "description": "Monitor and interact",
      "externalDocs": {
        "description": "Spring Boot Actuator Web API Documentation",
        "url": "https://docs.spring.io/spring-boot/docs/current/actuator-api/html/"
      }
    }
  ],
  "paths": {
    "/companies/{companyId}": {
      "get": {
        "tags": [
          "company-data-controller"
        ],
        "summary": "Retrieve company information.",
        "description": "Company information behind the given company Id is retrieved.",
        "operationId": "getCompanyById",
        "parameters": [
          {
            "name": "companyId",
            "in": "path",
            "required": true,
            "schema": {
              "type": "string"
            }
          }
        ],
        "responses": {
          "200": {
            "description": "Successfully retrieved company information.",
            "content": {
              "application/json": {
                "schema": {
                  "$ref": "#/components/schemas/StoredCompany"
                }
              }
            }
          },
          "default": {
            "description": "An error occurred",
            "content": {
              "application/json": {
                "schema": {
                  "$ref": "#/components/schemas/ErrorResponse"
                }
              }
            }
          },
          "401": {
            "description": "Unauthorized",
            "headers": {
              "WWW-Authenticate": {
                "schema": {
                  "type": "string"
                }
              }
            }
          }
        },
        "security": [
          {
            "default-oauth": []
          },
          {
            "default-bearer-auth": []
          }
        ]
      },
      "put": {
        "tags": [
          "company-data-controller"
        ],
        "summary": "Update company information entirely",
        "description": "Replace all company information of the company associated with the given company Id",
        "operationId": "putCompanyById",
        "parameters": [
          {
            "name": "companyId",
            "in": "path",
            "required": true,
            "schema": {
              "type": "string"
            }
          }
        ],
        "requestBody": {
          "content": {
            "application/json": {
              "schema": {
                "$ref": "#/components/schemas/CompanyInformation"
              }
            }
          },
          "required": true
        },
        "responses": {
          "200": {
            "description": "Successfully updated company information.",
            "content": {
              "application/json": {
                "schema": {
                  "$ref": "#/components/schemas/StoredCompany"
                }
              }
            }
          },
          "default": {
            "description": "An error occurred",
            "content": {
              "application/json": {
                "schema": {
                  "$ref": "#/components/schemas/ErrorResponse"
                }
              }
            }
          },
          "401": {
            "description": "Unauthorized",
            "headers": {
              "WWW-Authenticate": {
                "schema": {
                  "type": "string"
                }
              }
            }
          }
        },
        "security": [
          {
            "default-oauth": []
          },
          {
            "default-bearer-auth": []
          }
        ]
      },
      "patch": {
        "tags": [
          "company-data-controller"
        ],
        "summary": "Update company information selectively",
        "description": "Provided fields of the company associated with the given company Id are updated.",
        "operationId": "patchCompanyById",
        "parameters": [
          {
            "name": "companyId",
            "in": "path",
            "required": true,
            "schema": {
              "type": "string"
            }
          }
        ],
        "requestBody": {
          "content": {
            "application/json": {
              "schema": {
                "$ref": "#/components/schemas/CompanyInformationPatch"
              }
            }
          },
          "required": true
        },
        "responses": {
          "200": {
            "description": "Successfully updated company information.",
            "content": {
              "application/json": {
                "schema": {
                  "$ref": "#/components/schemas/StoredCompany"
                }
              }
            }
          },
          "default": {
            "description": "An error occurred",
            "content": {
              "application/json": {
                "schema": {
                  "$ref": "#/components/schemas/ErrorResponse"
                }
              }
            }
          },
          "401": {
            "description": "Unauthorized",
            "headers": {
              "WWW-Authenticate": {
                "schema": {
                  "type": "string"
                }
              }
            }
          }
        },
        "security": [
          {
            "default-oauth": []
          },
          {
            "default-bearer-auth": []
          }
        ]
      }
    },
    "/data/vsme": {
      "post": {
        "tags": [
          "vsme-data-controller"
        ],
        "operationId": "postVsmeJsonAndDocuments",
        "requestBody": {
          "content": {
            "multipart/form-data": {
              "schema": {
                "required": [
                  "companyAssociatedVsmeData",
                  "documents"
                ],
                "type": "object",
                "properties": {
                  "companyAssociatedVsmeData": {
                    "$ref": "#/components/schemas/CompanyAssociatedDataVsmeData"
                  },
                  "documents": {
                    "type": "array",
                    "items": {
                      "type": "string",
                      "format": "binary"
                    }
                  }
                }
              }
            }
          }
        },
        "responses": {
          "200": {
            "description": "Successfully added data to the private data store.",
            "content": {
              "application/json": {
                "schema": {
                  "$ref": "#/components/schemas/DataMetaInformation"
                }
              }
            }
          },
          "default": {
            "description": "An error occurred",
            "content": {
              "application/json": {
                "schema": {
                  "$ref": "#/components/schemas/ErrorResponse"
                }
              }
            }
          },
          "401": {
            "description": "Unauthorized",
            "headers": {
              "WWW-Authenticate": {
                "schema": {
                  "type": "string"
                }
              }
            }
          }
        },
        "security": [
          {
            "default-oauth": []
          },
          {
            "default-bearer-auth": []
          }
        ]
      }
    },
    "/data/sfdr": {
      "post": {
        "tags": [
          "sfdr-data-controller"
        ],
        "operationId": "postCompanyAssociatedSfdrData",
        "parameters": [
          {
            "name": "bypassQa",
            "in": "query",
            "required": false,
            "schema": {
              "type": "boolean",
              "default": false
            }
          }
        ],
        "requestBody": {
          "content": {
            "application/json": {
              "schema": {
                "$ref": "#/components/schemas/CompanyAssociatedDataSfdrData"
              }
            }
          },
          "required": true
        },
        "responses": {
          "200": {
            "description": "Successfully added data to the data store.",
            "content": {
              "application/json": {
                "schema": {
                  "$ref": "#/components/schemas/DataMetaInformation"
                }
              }
            }
          },
          "default": {
            "description": "An error occurred",
            "content": {
              "application/json": {
                "schema": {
                  "$ref": "#/components/schemas/ErrorResponse"
                }
              }
            }
          },
          "401": {
            "description": "Unauthorized",
            "headers": {
              "WWW-Authenticate": {
                "schema": {
                  "type": "string"
                }
              }
            }
          }
        },
        "security": [
          {
            "default-oauth": []
          },
          {
            "default-bearer-auth": []
          }
        ]
      }
    },
    "/data/p2p": {
      "post": {
        "tags": [
          "p-2p-data-controller"
        ],
        "operationId": "postCompanyAssociatedP2pData",
        "parameters": [
          {
            "name": "bypassQa",
            "in": "query",
            "required": false,
            "schema": {
              "type": "boolean",
              "default": false
            }
          }
        ],
        "requestBody": {
          "content": {
            "application/json": {
              "schema": {
                "$ref": "#/components/schemas/CompanyAssociatedDataPathwaysToParisData"
              }
            }
          },
          "required": true
        },
        "responses": {
          "200": {
            "description": "Successfully added data to the data store.",
            "content": {
              "application/json": {
                "schema": {
                  "$ref": "#/components/schemas/DataMetaInformation"
                }
              }
            }
          },
          "default": {
            "description": "An error occurred",
            "content": {
              "application/json": {
                "schema": {
                  "$ref": "#/components/schemas/ErrorResponse"
                }
              }
            }
          },
          "401": {
            "description": "Unauthorized",
            "headers": {
              "WWW-Authenticate": {
                "schema": {
                  "type": "string"
                }
              }
            }
          }
        },
        "security": [
          {
            "default-oauth": []
          },
          {
            "default-bearer-auth": []
          }
        ]
      }
    },
    "/data/lksg": {
      "post": {
        "tags": [
          "lksg-data-controller"
        ],
        "operationId": "postCompanyAssociatedLksgData",
        "parameters": [
          {
            "name": "bypassQa",
            "in": "query",
            "required": false,
            "schema": {
              "type": "boolean",
              "default": false
            }
          }
        ],
        "requestBody": {
          "content": {
            "application/json": {
              "schema": {
                "$ref": "#/components/schemas/CompanyAssociatedDataLksgData"
              }
            }
          },
          "required": true
        },
        "responses": {
          "200": {
            "description": "Successfully added data to the data store.",
            "content": {
              "application/json": {
                "schema": {
                  "$ref": "#/components/schemas/DataMetaInformation"
                }
              }
            }
          },
          "default": {
            "description": "An error occurred",
            "content": {
              "application/json": {
                "schema": {
                  "$ref": "#/components/schemas/ErrorResponse"
                }
              }
            }
          },
          "401": {
            "description": "Unauthorized",
            "headers": {
              "WWW-Authenticate": {
                "schema": {
                  "type": "string"
                }
              }
            }
          }
        },
        "security": [
          {
            "default-oauth": []
          },
          {
            "default-bearer-auth": []
          }
        ]
      }
    },
    "/data/heimathafen": {
      "post": {
        "tags": [
          "heimathafen-data-controller"
        ],
        "operationId": "postCompanyAssociatedHeimathafenData",
        "parameters": [
          {
            "name": "bypassQa",
            "in": "query",
            "required": false,
            "schema": {
              "type": "boolean",
              "default": false
            }
          }
        ],
        "requestBody": {
          "content": {
            "application/json": {
              "schema": {
                "$ref": "#/components/schemas/CompanyAssociatedDataHeimathafenData"
              }
            }
          },
          "required": true
        },
        "responses": {
          "200": {
            "description": "Successfully added data to the data store.",
            "content": {
              "application/json": {
                "schema": {
                  "$ref": "#/components/schemas/DataMetaInformation"
                }
              }
            }
          },
          "default": {
            "description": "An error occurred",
            "content": {
              "application/json": {
                "schema": {
                  "$ref": "#/components/schemas/ErrorResponse"
                }
              }
            }
          },
          "401": {
            "description": "Unauthorized",
            "headers": {
              "WWW-Authenticate": {
                "schema": {
                  "type": "string"
                }
              }
            }
          }
        },
        "security": [
          {
            "default-oauth": []
          },
          {
            "default-bearer-auth": []
          }
        ]
      }
    },
    "/data/eutaxonomy-non-financials": {
      "post": {
        "tags": [
          "eutaxonomy-non-financials-data-controller"
        ],
        "operationId": "postCompanyAssociatedEutaxonomyNonFinancialsData",
        "parameters": [
          {
            "name": "bypassQa",
            "in": "query",
            "required": false,
            "schema": {
              "type": "boolean",
              "default": false
            }
          }
        ],
        "requestBody": {
          "content": {
            "application/json": {
              "schema": {
                "$ref": "#/components/schemas/CompanyAssociatedDataEutaxonomyNonFinancialsData"
              }
            }
          },
          "required": true
        },
        "responses": {
          "200": {
            "description": "Successfully added data to the data store.",
            "content": {
              "application/json": {
                "schema": {
                  "$ref": "#/components/schemas/DataMetaInformation"
                }
              }
            }
          },
          "default": {
            "description": "An error occurred",
            "content": {
              "application/json": {
                "schema": {
                  "$ref": "#/components/schemas/ErrorResponse"
                }
              }
            }
          },
          "401": {
            "description": "Unauthorized",
            "headers": {
              "WWW-Authenticate": {
                "schema": {
                  "type": "string"
                }
              }
            }
          }
        },
        "security": [
          {
            "default-oauth": []
          },
          {
            "default-bearer-auth": []
          }
        ]
      }
    },
    "/data/eutaxonomy-financials": {
      "post": {
        "tags": [
          "eu-taxonomy-data-for-financials-controller"
        ],
        "operationId": "postCompanyAssociatedEuTaxonomyDataForFinancials",
        "parameters": [
          {
            "name": "bypassQa",
            "in": "query",
            "required": false,
            "schema": {
              "type": "boolean",
              "default": false
            }
          }
        ],
        "requestBody": {
          "content": {
            "application/json": {
              "schema": {
                "$ref": "#/components/schemas/CompanyAssociatedDataEuTaxonomyDataForFinancials"
              }
            }
          },
          "required": true
        },
        "responses": {
          "200": {
            "description": "Successfully added data to the data store.",
            "content": {
              "application/json": {
                "schema": {
                  "$ref": "#/components/schemas/DataMetaInformation"
                }
              }
            }
          },
          "default": {
            "description": "An error occurred",
            "content": {
              "application/json": {
                "schema": {
                  "$ref": "#/components/schemas/ErrorResponse"
                }
              }
            }
          },
          "401": {
            "description": "Unauthorized",
            "headers": {
              "WWW-Authenticate": {
                "schema": {
                  "type": "string"
                }
              }
            }
          }
        },
        "security": [
          {
            "default-oauth": []
          },
          {
            "default-bearer-auth": []
          }
        ]
      }
    },
    "/data/esg-questionnaire": {
      "post": {
        "tags": [
          "esg-questionnaire-data-controller"
        ],
        "operationId": "postCompanyAssociatedEsgQuestionnaireData",
        "parameters": [
          {
            "name": "bypassQa",
            "in": "query",
            "required": false,
            "schema": {
              "type": "boolean",
              "default": false
            }
          }
        ],
        "requestBody": {
          "content": {
            "application/json": {
              "schema": {
                "$ref": "#/components/schemas/CompanyAssociatedDataEsgQuestionnaireData"
              }
            }
          },
          "required": true
        },
        "responses": {
          "200": {
            "description": "Successfully added data to the data store.",
            "content": {
              "application/json": {
                "schema": {
                  "$ref": "#/components/schemas/DataMetaInformation"
                }
              }
            }
          },
          "default": {
            "description": "An error occurred",
            "content": {
              "application/json": {
                "schema": {
                  "$ref": "#/components/schemas/ErrorResponse"
                }
              }
            }
          },
          "401": {
            "description": "Unauthorized",
            "headers": {
              "WWW-Authenticate": {
                "schema": {
                  "type": "string"
                }
              }
            }
          }
        },
        "security": [
          {
            "default-oauth": []
          },
          {
            "default-bearer-auth": []
          }
        ]
      }
    },
    "/companies": {
      "get": {
        "tags": [
          "company-data-controller"
        ],
        "summary": "Retrieve just the basic information about specific companies.",
        "description": "The basic information about companies via the provided company name/identifier are retrieved and filtered by countryCode, sector and available framework data. Empty/Unspecified filters are ignored.",
        "operationId": "getCompanies",
        "parameters": [
          {
            "name": "searchString",
            "in": "query",
            "required": false,
            "schema": {
              "type": "string"
            }
          },
          {
            "name": "dataTypes",
            "in": "query",
            "required": false,
            "schema": {
              "uniqueItems": true,
              "type": "array",
              "items": {
                "$ref": "#/components/schemas/DataTypeEnum"
              }
            }
          },
          {
            "name": "countryCodes",
            "in": "query",
            "required": false,
            "schema": {
              "uniqueItems": true,
              "type": "array",
              "items": {
                "type": "string"
              }
            }
          },
          {
            "name": "sectors",
            "in": "query",
            "required": false,
            "schema": {
              "uniqueItems": true,
              "type": "array",
              "items": {
                "type": "string"
              }
            }
          },
          {
            "name": "chunkSize",
            "in": "query",
            "required": false,
            "schema": {
              "type": "integer",
              "format": "int32"
            }
          },
          {
            "name": "chunkIndex",
            "in": "query",
            "required": false,
            "schema": {
              "type": "integer",
              "format": "int32"
            }
          }
        ],
        "responses": {
          "200": {
            "description": "Successfully retrieved basic company information.",
            "content": {
              "application/json": {
                "schema": {
                  "type": "array",
                  "items": {
                    "$ref": "#/components/schemas/BasicCompanyInformation"
                  }
                }
              }
            }
          },
          "default": {
            "description": "An error occurred",
            "content": {
              "application/json": {
                "schema": {
                  "$ref": "#/components/schemas/ErrorResponse"
                }
              }
            }
          },
          "401": {
            "description": "Unauthorized",
            "headers": {
              "WWW-Authenticate": {
                "schema": {
                  "type": "string"
                }
              }
            }
          }
        },
        "security": [
          {
            "default-oauth": []
          },
          {
            "default-bearer-auth": []
          }
        ]
      },
      "post": {
        "tags": [
          "company-data-controller"
        ],
        "summary": "Add a new company.",
        "description": "A new company is added using the provided information, the generated company ID is returned.",
        "operationId": "postCompany",
        "requestBody": {
          "content": {
            "application/json": {
              "schema": {
                "$ref": "#/components/schemas/CompanyInformation"
              }
            }
          },
          "required": true
        },
        "responses": {
          "200": {
            "description": "Successfully added company.",
            "content": {
              "application/json": {
                "schema": {
                  "$ref": "#/components/schemas/StoredCompany"
                }
              }
            }
          },
          "default": {
            "description": "An error occurred",
            "content": {
              "application/json": {
                "schema": {
                  "$ref": "#/components/schemas/ErrorResponse"
                }
              }
            }
          },
          "401": {
            "description": "Unauthorized",
            "headers": {
              "WWW-Authenticate": {
                "schema": {
                  "type": "string"
                }
              }
            }
          }
        },
        "security": [
          {
            "default-oauth": []
          },
          {
            "default-bearer-auth": []
          }
        ]
      }
    },
    "/companies/identifiers/{identifierType}/{identifier}": {
      "get": {
        "tags": [
          "company-data-controller"
        ],
        "summary": "Gets the company ID for an identifier of specified type.",
        "description": "Get the company ID for an identifier of specified type.",
        "operationId": "getCompanyIdByIdentifier",
        "parameters": [
          {
            "name": "identifierType",
            "in": "path",
            "required": true,
            "schema": {
              "$ref": "#/components/schemas/IdentifierType"
            }
          },
          {
            "name": "identifier",
            "in": "path",
            "required": true,
            "schema": {
              "type": "string"
            }
          }
        ],
        "responses": {
          "404": {
            "description": "Found no company corresponding the identifier.",
            "content": {
              "application/json": {
                "schema": {
                  "$ref": "#/components/schemas/CompanyId"
                }
              }
            }
          },
          "200": {
            "description": "Found a company corresponding the identifier.",
            "content": {
              "application/json": {
                "schema": {
                  "$ref": "#/components/schemas/CompanyId"
                }
              }
            }
          },
          "default": {
            "description": "An error occurred",
            "content": {
              "application/json": {
                "schema": {
                  "$ref": "#/components/schemas/ErrorResponse"
                }
              }
            }
          },
          "401": {
            "description": "Unauthorized",
            "headers": {
              "WWW-Authenticate": {
                "schema": {
                  "type": "string"
                }
              }
            }
          }
        },
        "security": [
          {
            "default-oauth": []
          },
          {
            "default-bearer-auth": []
          }
        ]
      },
      "head": {
        "tags": [
          "company-data-controller"
        ],
        "summary": "Checks that an identifier of specified type exists.",
        "description": "Checks that an identifier of specified type exists.",
        "operationId": "existsIdentifier",
        "parameters": [
          {
            "name": "identifierType",
            "in": "path",
            "required": true,
            "schema": {
              "$ref": "#/components/schemas/IdentifierType"
            }
          },
          {
            "name": "identifier",
            "in": "path",
            "required": true,
            "schema": {
              "type": "string"
            }
          }
        ],
        "responses": {
          "200": {
            "description": "Successfully checked that identifier exists."
          },
          "404": {
            "description": "Successfully checked that identifier does not exist."
          },
          "default": {
            "description": "An error occurred",
            "content": {
              "application/json": {
                "schema": {
                  "$ref": "#/components/schemas/ErrorResponse"
                }
              }
            }
          },
          "401": {
            "description": "Unauthorized",
            "headers": {
              "WWW-Authenticate": {
                "schema": {
                  "type": "string"
                }
              }
            }
          }
        },
        "security": [
          {
            "default-oauth": []
          },
          {
            "default-bearer-auth": []
          }
        ]
      }
    },
    "/users/{userId}/uploads": {
      "get": {
        "tags": [
          "user-uploads-controller"
        ],
        "summary": "Retrieve an augmented dataset meta information uploaded by a specific user.",
        "description": "Retrieve an augmented dataset meta information uploaded by a specific user for the \"My Datasets\" page.",
        "operationId": "getUserUploadsDataMetaInformation",
        "parameters": [
          {
            "name": "userId",
            "in": "path",
            "required": true,
            "schema": {
              "type": "string"
            }
          }
        ],
        "responses": {
          "200": {
            "description": "Successfully retrieved augmented dataset meta information.",
            "content": {
              "application/json": {
                "schema": {
                  "type": "array",
                  "items": {
                    "$ref": "#/components/schemas/DataMetaInformationForMyDatasets"
                  }
                }
              }
            }
          },
          "default": {
            "description": "An error occurred",
            "content": {
              "application/json": {
                "schema": {
                  "$ref": "#/components/schemas/ErrorResponse"
                }
              }
            }
          },
          "401": {
            "description": "Unauthorized",
            "headers": {
              "WWW-Authenticate": {
                "schema": {
                  "type": "string"
                }
              }
            }
          }
        },
        "security": [
          {
            "default-oauth": []
          },
          {
            "default-bearer-auth": []
          }
        ]
      }
    },
    "/token": {
      "get": {
        "tags": [
          "token-validity-controller"
        ],
        "summary": "Validates if a token is valid",
        "description": "Validates if a token is valid",
        "operationId": "validateToken",
        "responses": {
          "200": {
            "description": "OK"
          },
          "default": {
            "description": "An error occurred",
            "content": {
              "application/json": {
                "schema": {
                  "$ref": "#/components/schemas/ErrorResponse"
                }
              }
            }
          },
          "401": {
            "description": "Unauthorized",
            "headers": {
              "WWW-Authenticate": {
                "schema": {
                  "type": "string"
                }
              }
            }
          }
        },
        "security": [
          {
            "default-oauth": []
          },
          {
            "default-bearer-auth": []
          }
        ]
      }
    },
    "/metadata": {
      "get": {
        "tags": [
          "meta-data-controller"
        ],
        "summary": "Search in Dataland for meta info about data.",
        "description": "Meta info about data sets registered by Dataland can be retrieved.",
        "operationId": "getListOfDataMetaInfo",
        "parameters": [
          {
            "name": "companyId",
            "in": "query",
            "required": false,
            "schema": {
              "type": "string"
            }
          },
          {
            "name": "dataType",
            "in": "query",
            "required": false,
            "schema": {
              "$ref": "#/components/schemas/DataTypeEnum"
            }
          },
          {
            "name": "showOnlyActive",
            "in": "query",
            "required": false,
            "schema": {
              "type": "boolean",
              "default": true
            }
          },
          {
            "name": "reportingPeriod",
            "in": "query",
            "required": false,
            "schema": {
              "type": "string"
            }
          }
        ],
        "responses": {
          "200": {
            "description": "Successfully retrieved meta info.",
            "content": {
              "application/json": {
                "schema": {
                  "type": "array",
                  "items": {
                    "$ref": "#/components/schemas/DataMetaInformation"
                  }
                }
              }
            }
          },
          "default": {
            "description": "An error occurred",
            "content": {
              "application/json": {
                "schema": {
                  "$ref": "#/components/schemas/ErrorResponse"
                }
              }
            }
          },
          "401": {
            "description": "Unauthorized",
            "headers": {
              "WWW-Authenticate": {
                "schema": {
                  "type": "string"
                }
              }
            }
          }
        },
        "security": [
          {
            "default-oauth": []
          },
          {
            "default-bearer-auth": []
          }
        ]
      }
    },
    "/metadata/{dataId}": {
      "get": {
        "tags": [
          "meta-data-controller"
        ],
        "summary": "Look up meta info about a specific data set.",
        "description": "Meta info about a specific data set registered by Dataland and identified by its data ID is retrieved.",
        "operationId": "getDataMetaInfo",
        "parameters": [
          {
            "name": "dataId",
            "in": "path",
            "required": true,
            "schema": {
              "type": "string"
            }
          }
        ],
        "responses": {
          "200": {
            "description": "Successfully retrieved specific meta info.",
            "content": {
              "application/json": {
                "schema": {
                  "$ref": "#/components/schemas/DataMetaInformation"
                }
              }
            }
          },
          "default": {
            "description": "An error occurred",
            "content": {
              "application/json": {
                "schema": {
                  "$ref": "#/components/schemas/ErrorResponse"
                }
              }
            }
          },
          "401": {
            "description": "Unauthorized",
            "headers": {
              "WWW-Authenticate": {
                "schema": {
                  "type": "string"
                }
              }
            }
          }
        },
        "security": [
          {
            "default-oauth": []
          },
          {
            "default-bearer-auth": []
          }
        ]
      }
    },
    "/internal/cached/public/{dataId}": {
      "get": {
        "tags": [
          "temporarily-cached-data-controller"
        ],
        "summary": "Retrieve specific data from the cache store of the backend.",
        "description": "Data identified by the provided data ID is retrieved.",
        "operationId": "getReceivedPublicData",
        "parameters": [
          {
            "name": "dataId",
            "in": "path",
            "required": true,
            "schema": {
              "type": "string"
            }
          }
        ],
        "responses": {
          "200": {
            "description": "Successfully retrieved data set.",
            "content": {
              "application/json": {
                "schema": {
                  "type": "string"
                }
              }
            }
          },
          "default": {
            "description": "An error occurred",
            "content": {
              "application/json": {
                "schema": {
                  "$ref": "#/components/schemas/ErrorResponse"
                }
              }
            }
          },
          "401": {
            "description": "Unauthorized",
            "headers": {
              "WWW-Authenticate": {
                "schema": {
                  "type": "string"
                }
              }
            }
          }
        }
      }
    },
    "/internal/cached/private/{dataId}": {
      "get": {
        "tags": [
          "temporarily-cached-data-controller"
        ],
        "summary": "Retrieve specific data from the cache store of the backend.",
        "description": "Data identified by the provided data ID is retrieved.",
        "operationId": "getReceivedPrivateJson",
        "parameters": [
          {
            "name": "dataId",
            "in": "path",
            "required": true,
            "schema": {
              "type": "string"
            }
          }
        ],
        "responses": {
          "200": {
            "description": "Successfully retrieved data set.",
            "content": {
              "application/json": {
                "schema": {
                  "type": "string"
                }
              }
            }
          },
          "default": {
            "description": "An error occurred",
            "content": {
              "application/json": {
                "schema": {
                  "$ref": "#/components/schemas/ErrorResponse"
                }
              }
            }
          },
          "401": {
            "description": "Unauthorized",
            "headers": {
              "WWW-Authenticate": {
                "schema": {
                  "type": "string"
                }
              }
            }
          }
        }
      }
    },
    "/internal/cached/private/document/{hash}": {
      "get": {
        "tags": [
          "temporarily-cached-data-controller"
        ],
        "summary": "Retrieve specific data from the cache store of the backend.",
        "description": "Data identified by the provided sha256 hash is retrieved.",
        "operationId": "getReceivedPrivateDocument",
        "parameters": [
          {
            "name": "hash",
            "in": "path",
            "required": true,
            "schema": {
              "type": "string"
            }
          }
        ],
        "responses": {
          "200": {
            "description": "Successfully retrieved blob.",
            "content": {
              "application/octet-stream": {
                "schema": {
                  "type": "string",
                  "format": "binary"
                }
              }
            }
          },
          "default": {
            "description": "An error occurred",
            "content": {
              "application/json": {
                "schema": {
                  "$ref": "#/components/schemas/ErrorResponse"
                }
              }
            }
          },
          "401": {
            "description": "Unauthorized",
            "headers": {
              "WWW-Authenticate": {
                "schema": {
                  "type": "string"
                }
              }
            }
          }
        }
      }
    },
    "/data/vsme/{dataId}": {
      "get": {
        "tags": [
          "vsme-data-controller"
        ],
        "operationId": "getCompanyAssociatedVsmeData",
        "parameters": [
          {
            "name": "dataId",
            "in": "path",
            "required": true,
            "schema": {
              "type": "string"
            }
          }
        ],
        "responses": {
          "200": {
            "description": "Successfully retrieved data set.",
            "content": {
              "application/json": {
                "schema": {
                  "$ref": "#/components/schemas/CompanyAssociatedDataVsmeData"
                }
              }
            }
          },
          "default": {
            "description": "An error occurred",
            "content": {
              "application/json": {
                "schema": {
                  "$ref": "#/components/schemas/ErrorResponse"
                }
              }
            }
          },
          "401": {
            "description": "Unauthorized",
            "headers": {
              "WWW-Authenticate": {
                "schema": {
                  "type": "string"
                }
              }
            }
          }
        },
        "security": [
          {
            "default-oauth": []
          },
          {
            "default-bearer-auth": []
          }
        ]
      }
    },
    "/data/vsme/documents": {
      "get": {
        "tags": [
          "vsme-data-controller"
        ],
        "operationId": "getPrivateDocument",
        "parameters": [
          {
            "name": "dataId",
            "in": "query",
            "required": true,
            "schema": {
              "type": "string"
            }
          },
          {
            "name": "hash",
            "in": "query",
            "required": true,
            "schema": {
              "type": "string"
            }
          }
        ],
        "responses": {
          "200": {
            "description": "Successfully received document.",
            "headers": {
              "Content-Disposition": {
                "style": "simple",
                "schema": {
                  "type": "string"
                }
              }
            },
            "content": {
              "application/json": {
                "schema": {
                  "type": "string",
                  "format": "binary"
                }
              },
              "application/pdf": {
                "schema": {
                  "type": "string",
                  "format": "binary"
                }
              }
            }
          },
          "default": {
            "description": "An error occurred",
            "content": {
              "application/json": {
                "schema": {
                  "$ref": "#/components/schemas/ErrorResponse"
                }
              }
            }
          },
          "401": {
            "description": "Unauthorized",
            "headers": {
              "WWW-Authenticate": {
                "schema": {
                  "type": "string"
                }
              }
            }
          }
        },
        "security": [
          {
            "default-oauth": []
          },
          {
            "default-bearer-auth": []
          }
        ]
      }
    },
    "/data/vsme/companies/{companyId}": {
      "get": {
        "tags": [
          "vsme-data-controller"
        ],
        "operationId": "getFrameworkDatasetsForCompany",
        "parameters": [
          {
            "name": "companyId",
            "in": "path",
            "required": true,
            "schema": {
              "type": "string"
            }
          },
          {
            "name": "showOnlyActive",
            "in": "query",
            "required": false,
            "schema": {
              "type": "boolean",
              "default": true
            }
          },
          {
            "name": "reportingPeriod",
            "in": "query",
            "required": false,
            "schema": {
              "type": "string"
            }
          }
        ],
        "responses": {
          "200": {
            "description": "Successfully retrieved vsme datasets with meta info.",
            "content": {
              "application/json": {
                "schema": {
                  "type": "array",
                  "items": {
                    "$ref": "#/components/schemas/DataAndMetaInformationVsmeData"
                  }
                }
              }
            }
          },
          "default": {
            "description": "An error occurred",
            "content": {
              "application/json": {
                "schema": {
                  "$ref": "#/components/schemas/ErrorResponse"
                }
              }
            }
          },
          "401": {
            "description": "Unauthorized",
            "headers": {
              "WWW-Authenticate": {
                "schema": {
                  "type": "string"
                }
              }
            }
          }
        },
        "security": [
          {
            "default-oauth": []
          },
          {
            "default-bearer-auth": []
          }
        ]
      }
    },
    "/data/sfdr/{dataId}": {
      "get": {
        "tags": [
          "sfdr-data-controller"
        ],
        "operationId": "getCompanyAssociatedSfdrData",
        "parameters": [
          {
            "name": "dataId",
            "in": "path",
            "required": true,
            "schema": {
              "type": "string"
            }
          }
        ],
        "responses": {
          "200": {
            "description": "Successfully retrieved data set.",
            "content": {
              "application/json": {
                "schema": {
                  "$ref": "#/components/schemas/CompanyAssociatedDataSfdrData"
                }
              }
            }
          },
          "default": {
            "description": "An error occurred",
            "content": {
              "application/json": {
                "schema": {
                  "$ref": "#/components/schemas/ErrorResponse"
                }
              }
            }
          },
          "401": {
            "description": "Unauthorized",
            "headers": {
              "WWW-Authenticate": {
                "schema": {
                  "type": "string"
                }
              }
            }
          }
        },
        "security": [
          {
            "default-oauth": []
          },
          {
            "default-bearer-auth": []
          }
        ]
      }
    },
    "/data/sfdr/companies/{companyId}": {
      "get": {
        "tags": [
          "sfdr-data-controller"
        ],
        "operationId": "getAllCompanySfdrData",
        "parameters": [
          {
            "name": "companyId",
            "in": "path",
            "required": true,
            "schema": {
              "type": "string"
            }
          },
          {
            "name": "showOnlyActive",
            "in": "query",
            "required": false,
            "schema": {
              "type": "boolean",
              "default": true
            }
          },
          {
            "name": "reportingPeriod",
            "in": "query",
            "required": false,
            "schema": {
              "type": "string"
            }
          }
        ],
        "responses": {
          "200": {
            "description": "Successfully retrieved framework datasets with meta info.",
            "content": {
              "application/json": {
                "schema": {
                  "type": "array",
                  "items": {
                    "$ref": "#/components/schemas/DataAndMetaInformationSfdrData"
                  }
                }
              }
            }
          },
          "default": {
            "description": "An error occurred",
            "content": {
              "application/json": {
                "schema": {
                  "$ref": "#/components/schemas/ErrorResponse"
                }
              }
            }
          },
          "401": {
            "description": "Unauthorized",
            "headers": {
              "WWW-Authenticate": {
                "schema": {
                  "type": "string"
                }
              }
            }
          }
        },
        "security": [
          {
            "default-oauth": []
          },
          {
            "default-bearer-auth": []
          }
        ]
      }
    },
    "/data/p2p/{dataId}": {
      "get": {
        "tags": [
          "p-2p-data-controller"
        ],
        "operationId": "getCompanyAssociatedP2pData",
        "parameters": [
          {
            "name": "dataId",
            "in": "path",
            "required": true,
            "schema": {
              "type": "string"
            }
          }
        ],
        "responses": {
          "200": {
            "description": "Successfully retrieved data set.",
            "content": {
              "application/json": {
                "schema": {
                  "$ref": "#/components/schemas/CompanyAssociatedDataPathwaysToParisData"
                }
              }
            }
          },
          "default": {
            "description": "An error occurred",
            "content": {
              "application/json": {
                "schema": {
                  "$ref": "#/components/schemas/ErrorResponse"
                }
              }
            }
          },
          "401": {
            "description": "Unauthorized",
            "headers": {
              "WWW-Authenticate": {
                "schema": {
                  "type": "string"
                }
              }
            }
          }
        },
        "security": [
          {
            "default-oauth": []
          },
          {
            "default-bearer-auth": []
          }
        ]
      }
    },
    "/data/p2p/companies/{companyId}": {
      "get": {
        "tags": [
          "p-2p-data-controller"
        ],
        "operationId": "getAllCompanyP2pData",
        "parameters": [
          {
            "name": "companyId",
            "in": "path",
            "required": true,
            "schema": {
              "type": "string"
            }
          },
          {
            "name": "showOnlyActive",
            "in": "query",
            "required": false,
            "schema": {
              "type": "boolean",
              "default": true
            }
          },
          {
            "name": "reportingPeriod",
            "in": "query",
            "required": false,
            "schema": {
              "type": "string"
            }
          }
        ],
        "responses": {
          "200": {
            "description": "Successfully retrieved framework datasets with meta info.",
            "content": {
              "application/json": {
                "schema": {
                  "type": "array",
                  "items": {
                    "$ref": "#/components/schemas/DataAndMetaInformationPathwaysToParisData"
                  }
                }
              }
            }
          },
          "default": {
            "description": "An error occurred",
            "content": {
              "application/json": {
                "schema": {
                  "$ref": "#/components/schemas/ErrorResponse"
                }
              }
            }
          },
          "401": {
            "description": "Unauthorized",
            "headers": {
              "WWW-Authenticate": {
                "schema": {
                  "type": "string"
                }
              }
            }
          }
        },
        "security": [
          {
            "default-oauth": []
          },
          {
            "default-bearer-auth": []
          }
        ]
      }
    },
    "/data/lksg/{dataId}": {
      "get": {
        "tags": [
          "lksg-data-controller"
        ],
        "operationId": "getCompanyAssociatedLksgData",
        "parameters": [
          {
            "name": "dataId",
            "in": "path",
            "required": true,
            "schema": {
              "type": "string"
            }
          }
        ],
        "responses": {
          "200": {
            "description": "Successfully retrieved data set.",
            "content": {
              "application/json": {
                "schema": {
                  "$ref": "#/components/schemas/CompanyAssociatedDataLksgData"
                }
              }
            }
          },
          "default": {
            "description": "An error occurred",
            "content": {
              "application/json": {
                "schema": {
                  "$ref": "#/components/schemas/ErrorResponse"
                }
              }
            }
          },
          "401": {
            "description": "Unauthorized",
            "headers": {
              "WWW-Authenticate": {
                "schema": {
                  "type": "string"
                }
              }
            }
          }
        },
        "security": [
          {
            "default-oauth": []
          },
          {
            "default-bearer-auth": []
          }
        ]
      }
    },
    "/data/lksg/companies/{companyId}": {
      "get": {
        "tags": [
          "lksg-data-controller"
        ],
        "operationId": "getAllCompanyLksgData",
        "parameters": [
          {
            "name": "companyId",
            "in": "path",
            "required": true,
            "schema": {
              "type": "string"
            }
          },
          {
            "name": "showOnlyActive",
            "in": "query",
            "required": false,
            "schema": {
              "type": "boolean",
              "default": true
            }
          },
          {
            "name": "reportingPeriod",
            "in": "query",
            "required": false,
            "schema": {
              "type": "string"
            }
          }
        ],
        "responses": {
          "200": {
            "description": "Successfully retrieved framework datasets with meta info.",
            "content": {
              "application/json": {
                "schema": {
                  "type": "array",
                  "items": {
                    "$ref": "#/components/schemas/DataAndMetaInformationLksgData"
                  }
                }
              }
            }
          },
          "default": {
            "description": "An error occurred",
            "content": {
              "application/json": {
                "schema": {
                  "$ref": "#/components/schemas/ErrorResponse"
                }
              }
            }
          },
          "401": {
            "description": "Unauthorized",
            "headers": {
              "WWW-Authenticate": {
                "schema": {
                  "type": "string"
                }
              }
            }
          }
        },
        "security": [
          {
            "default-oauth": []
          },
          {
            "default-bearer-auth": []
          }
        ]
      }
    },
    "/data/heimathafen/{dataId}": {
      "get": {
        "tags": [
          "heimathafen-data-controller"
        ],
        "operationId": "getCompanyAssociatedHeimathafenData",
        "parameters": [
          {
            "name": "dataId",
            "in": "path",
            "required": true,
            "schema": {
              "type": "string"
            }
          }
        ],
        "responses": {
          "200": {
            "description": "Successfully retrieved data set.",
            "content": {
              "application/json": {
                "schema": {
                  "$ref": "#/components/schemas/CompanyAssociatedDataHeimathafenData"
                }
              }
            }
          },
          "default": {
            "description": "An error occurred",
            "content": {
              "application/json": {
                "schema": {
                  "$ref": "#/components/schemas/ErrorResponse"
                }
              }
            }
          },
          "401": {
            "description": "Unauthorized",
            "headers": {
              "WWW-Authenticate": {
                "schema": {
                  "type": "string"
                }
              }
            }
          }
        },
        "security": [
          {
            "default-oauth": []
          },
          {
            "default-bearer-auth": []
          }
        ]
      }
    },
    "/data/heimathafen/companies/{companyId}": {
      "get": {
        "tags": [
          "heimathafen-data-controller"
        ],
        "operationId": "getAllCompanyHeimathafenData",
        "parameters": [
          {
            "name": "companyId",
            "in": "path",
            "required": true,
            "schema": {
              "type": "string"
            }
          },
          {
            "name": "showOnlyActive",
            "in": "query",
            "required": false,
            "schema": {
              "type": "boolean",
              "default": true
            }
          },
          {
            "name": "reportingPeriod",
            "in": "query",
            "required": false,
            "schema": {
              "type": "string"
            }
          }
        ],
        "responses": {
          "200": {
            "description": "Successfully retrieved framework datasets with meta info.",
            "content": {
              "application/json": {
                "schema": {
                  "type": "array",
                  "items": {
                    "$ref": "#/components/schemas/DataAndMetaInformationHeimathafenData"
                  }
                }
              }
            }
          },
          "default": {
            "description": "An error occurred",
            "content": {
              "application/json": {
                "schema": {
                  "$ref": "#/components/schemas/ErrorResponse"
                }
              }
            }
          },
          "401": {
            "description": "Unauthorized",
            "headers": {
              "WWW-Authenticate": {
                "schema": {
                  "type": "string"
                }
              }
            }
          }
        },
        "security": [
          {
            "default-oauth": []
          },
          {
            "default-bearer-auth": []
          }
        ]
      }
    },
    "/data/eutaxonomy-non-financials/{dataId}": {
      "get": {
        "tags": [
          "eutaxonomy-non-financials-data-controller"
        ],
        "operationId": "getCompanyAssociatedEutaxonomyNonFinancialsData",
        "parameters": [
          {
            "name": "dataId",
            "in": "path",
            "required": true,
            "schema": {
              "type": "string"
            }
          }
        ],
        "responses": {
          "200": {
            "description": "Successfully retrieved data set.",
            "content": {
              "application/json": {
                "schema": {
                  "$ref": "#/components/schemas/CompanyAssociatedDataEutaxonomyNonFinancialsData"
                }
              }
            }
          },
          "default": {
            "description": "An error occurred",
            "content": {
              "application/json": {
                "schema": {
                  "$ref": "#/components/schemas/ErrorResponse"
                }
              }
            }
          },
          "401": {
            "description": "Unauthorized",
            "headers": {
              "WWW-Authenticate": {
                "schema": {
                  "type": "string"
                }
              }
            }
          }
        },
        "security": [
          {
            "default-oauth": []
          },
          {
            "default-bearer-auth": []
          }
        ]
      }
    },
    "/data/eutaxonomy-non-financials/companies/{companyId}": {
      "get": {
        "tags": [
          "eutaxonomy-non-financials-data-controller"
        ],
        "operationId": "getAllCompanyEutaxonomyNonFinancialsData",
        "parameters": [
          {
            "name": "companyId",
            "in": "path",
            "required": true,
            "schema": {
              "type": "string"
            }
          },
          {
            "name": "showOnlyActive",
            "in": "query",
            "required": false,
            "schema": {
              "type": "boolean",
              "default": true
            }
          },
          {
            "name": "reportingPeriod",
            "in": "query",
            "required": false,
            "schema": {
              "type": "string"
            }
          }
        ],
        "responses": {
          "200": {
            "description": "Successfully retrieved framework datasets with meta info.",
            "content": {
              "application/json": {
                "schema": {
                  "type": "array",
                  "items": {
                    "$ref": "#/components/schemas/DataAndMetaInformationEutaxonomyNonFinancialsData"
                  }
                }
              }
            }
          },
          "default": {
            "description": "An error occurred",
            "content": {
              "application/json": {
                "schema": {
                  "$ref": "#/components/schemas/ErrorResponse"
                }
              }
            }
          },
          "401": {
            "description": "Unauthorized",
            "headers": {
              "WWW-Authenticate": {
                "schema": {
                  "type": "string"
                }
              }
            }
          }
        },
        "security": [
          {
            "default-oauth": []
          },
          {
            "default-bearer-auth": []
          }
        ]
      }
    },
    "/data/eutaxonomy-financials/{dataId}": {
      "get": {
        "tags": [
          "eu-taxonomy-data-for-financials-controller"
        ],
        "operationId": "getCompanyAssociatedEuTaxonomyDataForFinancials",
        "parameters": [
          {
            "name": "dataId",
            "in": "path",
            "required": true,
            "schema": {
              "type": "string"
            }
          }
        ],
        "responses": {
          "200": {
            "description": "Successfully retrieved data set.",
            "content": {
              "application/json": {
                "schema": {
                  "$ref": "#/components/schemas/CompanyAssociatedDataEuTaxonomyDataForFinancials"
                }
              }
            }
          },
          "default": {
            "description": "An error occurred",
            "content": {
              "application/json": {
                "schema": {
                  "$ref": "#/components/schemas/ErrorResponse"
                }
              }
            }
          },
          "401": {
            "description": "Unauthorized",
            "headers": {
              "WWW-Authenticate": {
                "schema": {
                  "type": "string"
                }
              }
            }
          }
        },
        "security": [
          {
            "default-oauth": []
          },
          {
            "default-bearer-auth": []
          }
        ]
      }
    },
    "/data/eutaxonomy-financials/companies/{companyId}": {
      "get": {
        "tags": [
          "eu-taxonomy-data-for-financials-controller"
        ],
        "operationId": "getAllCompanyEuTaxonomyDataForFinancials",
        "parameters": [
          {
            "name": "companyId",
            "in": "path",
            "required": true,
            "schema": {
              "type": "string"
            }
          },
          {
            "name": "showOnlyActive",
            "in": "query",
            "required": false,
            "schema": {
              "type": "boolean",
              "default": true
            }
          },
          {
            "name": "reportingPeriod",
            "in": "query",
            "required": false,
            "schema": {
              "type": "string"
            }
          }
        ],
        "responses": {
          "200": {
            "description": "Successfully retrieved framework datasets with meta info.",
            "content": {
              "application/json": {
                "schema": {
                  "type": "array",
                  "items": {
                    "$ref": "#/components/schemas/DataAndMetaInformationEuTaxonomyDataForFinancials"
                  }
                }
              }
            }
          },
          "default": {
            "description": "An error occurred",
            "content": {
              "application/json": {
                "schema": {
                  "$ref": "#/components/schemas/ErrorResponse"
                }
              }
            }
          },
          "401": {
            "description": "Unauthorized",
            "headers": {
              "WWW-Authenticate": {
                "schema": {
                  "type": "string"
                }
              }
            }
          }
        },
        "security": [
          {
            "default-oauth": []
          },
          {
            "default-bearer-auth": []
          }
        ]
      }
    },
    "/data/esg-questionnaire/{dataId}": {
      "get": {
        "tags": [
          "esg-questionnaire-data-controller"
        ],
        "operationId": "getCompanyAssociatedEsgQuestionnaireData",
        "parameters": [
          {
            "name": "dataId",
            "in": "path",
            "required": true,
            "schema": {
              "type": "string"
            }
          }
        ],
        "responses": {
          "200": {
            "description": "Successfully retrieved data set.",
            "content": {
              "application/json": {
                "schema": {
                  "$ref": "#/components/schemas/CompanyAssociatedDataEsgQuestionnaireData"
                }
              }
            }
          },
          "default": {
            "description": "An error occurred",
            "content": {
              "application/json": {
                "schema": {
                  "$ref": "#/components/schemas/ErrorResponse"
                }
              }
            }
          },
          "401": {
            "description": "Unauthorized",
            "headers": {
              "WWW-Authenticate": {
                "schema": {
                  "type": "string"
                }
              }
            }
          }
        },
        "security": [
          {
            "default-oauth": []
          },
          {
            "default-bearer-auth": []
          }
        ]
      }
    },
    "/data/esg-questionnaire/companies/{companyId}": {
      "get": {
        "tags": [
          "esg-questionnaire-data-controller"
        ],
        "operationId": "getAllCompanyEsgQuestionnaireData",
        "parameters": [
          {
            "name": "companyId",
            "in": "path",
            "required": true,
            "schema": {
              "type": "string"
            }
          },
          {
            "name": "showOnlyActive",
            "in": "query",
            "required": false,
            "schema": {
              "type": "boolean",
              "default": true
            }
          },
          {
            "name": "reportingPeriod",
            "in": "query",
            "required": false,
            "schema": {
              "type": "string"
            }
          }
        ],
        "responses": {
          "200": {
            "description": "Successfully retrieved framework datasets with meta info.",
            "content": {
              "application/json": {
                "schema": {
                  "type": "array",
                  "items": {
                    "$ref": "#/components/schemas/DataAndMetaInformationEsgQuestionnaireData"
                  }
                }
              }
            }
          },
          "default": {
            "description": "An error occurred",
            "content": {
              "application/json": {
                "schema": {
                  "$ref": "#/components/schemas/ErrorResponse"
                }
              }
            }
          },
          "401": {
            "description": "Unauthorized",
            "headers": {
              "WWW-Authenticate": {
                "schema": {
                  "type": "string"
                }
              }
            }
          }
        },
        "security": [
          {
            "default-oauth": []
          },
          {
            "default-bearer-auth": []
          }
        ]
      }
    },
    "/companies/{companyId}/info": {
      "get": {
        "tags": [
          "company-data-controller"
        ],
        "summary": "Retrieve company information.",
        "description": "Company information behind the given company ID is retrieved.",
        "operationId": "getCompanyInfo",
        "parameters": [
          {
            "name": "companyId",
            "in": "path",
            "required": true,
            "schema": {
              "type": "string"
            }
          }
        ],
        "responses": {
          "200": {
            "description": "Successfully retrieved company information.",
            "content": {
              "application/json": {
                "schema": {
                  "$ref": "#/components/schemas/CompanyInformation"
                }
              }
            }
          },
          "default": {
            "description": "An error occurred",
            "content": {
              "application/json": {
                "schema": {
                  "$ref": "#/components/schemas/ErrorResponse"
                }
              }
            }
          },
          "401": {
            "description": "Unauthorized",
            "headers": {
              "WWW-Authenticate": {
                "schema": {
                  "type": "string"
                }
              }
            }
          }
        },
        "security": [
          {
            "default-oauth": []
          },
          {
            "default-bearer-auth": []
          }
        ]
      }
    },
    "/companies/{companyId}/aggregated-framework-data-summary": {
      "get": {
        "tags": [
          "company-data-controller"
        ],
        "summary": "Retrieve aggregated data summary for all frameworks",
        "description": "For each framework retrieves the amount of available reporting periods",
        "operationId": "getAggregatedFrameworkDataSummary",
        "parameters": [
          {
            "name": "companyId",
            "in": "path",
            "required": true,
            "schema": {
              "type": "string"
            }
          }
        ],
        "responses": {
          "200": {
            "description": "Successfully retrieved values.",
            "content": {
              "application/json": {
                "schema": {
                  "type": "object",
                  "additionalProperties": {
                    "$ref": "#/components/schemas/AggregatedFrameworkDataSummary"
                  }
                }
              }
            }
          },
          "default": {
            "description": "An error occurred",
            "content": {
              "application/json": {
                "schema": {
                  "$ref": "#/components/schemas/ErrorResponse"
                }
              }
            }
          },
          "401": {
            "description": "Unauthorized",
            "headers": {
              "WWW-Authenticate": {
                "schema": {
                  "type": "string"
                }
              }
            }
          }
        },
        "security": [
          {
            "default-oauth": []
          },
          {
            "default-bearer-auth": []
          }
        ]
      }
    },
    "/companies/teaser": {
      "get": {
        "tags": [
          "company-data-controller"
        ],
        "summary": "Get the company IDs of the teaser companies.",
        "description": "A list of all company IDs that are currently set as teaser companies (accessible without authentication).",
        "operationId": "getTeaserCompanies",
        "responses": {
          "200": {
            "description": "Successfully returned teaser companies.",
            "content": {
              "application/json": {
                "schema": {
                  "type": "array",
                  "items": {
                    "type": "string"
                  }
                }
              }
            }
          },
          "default": {
            "description": "An error occurred",
            "content": {
              "application/json": {
                "schema": {
                  "$ref": "#/components/schemas/ErrorResponse"
                }
              }
            }
          },
          "401": {
            "description": "Unauthorized",
            "headers": {
              "WWW-Authenticate": {
                "schema": {
                  "type": "string"
                }
              }
            }
          }
        },
        "security": [
          {
            "default-oauth": []
          },
          {
            "default-bearer-auth": []
          }
        ]
      }
    },
    "/companies/numberOfCompanies": {
      "get": {
        "tags": [
          "company-data-controller"
        ],
        "summary": "Retrieve the number of companies satisfying different filters.",
        "description": "The number of companies via the provided company name/identifier are retrieved and filtered by countryCode, sector and available framework data. Empty/Unspecified filters are ignored.",
        "operationId": "getNumberOfCompanies",
        "parameters": [
          {
            "name": "searchString",
            "in": "query",
            "required": false,
            "schema": {
              "type": "string"
            }
          },
          {
            "name": "dataTypes",
            "in": "query",
            "required": false,
            "schema": {
              "uniqueItems": true,
              "type": "array",
              "items": {
                "$ref": "#/components/schemas/DataTypeEnum"
              }
            }
          },
          {
            "name": "countryCodes",
            "in": "query",
            "required": false,
            "schema": {
              "uniqueItems": true,
              "type": "array",
              "items": {
                "type": "string"
              }
            }
          },
          {
            "name": "sectors",
            "in": "query",
            "required": false,
            "schema": {
              "uniqueItems": true,
              "type": "array",
              "items": {
                "type": "string"
              }
            }
          }
        ],
        "responses": {
          "200": {
            "description": "Successfully retrieved number of companies.",
            "content": {
              "application/json": {
                "schema": {
                  "type": "integer",
                  "format": "int32"
                }
              }
            }
          },
          "default": {
            "description": "An error occurred",
            "content": {
              "application/json": {
                "schema": {
                  "$ref": "#/components/schemas/ErrorResponse"
                }
              }
            }
          },
          "401": {
            "description": "Unauthorized",
            "headers": {
              "WWW-Authenticate": {
                "schema": {
                  "type": "string"
                }
              }
            }
          }
        },
        "security": [
          {
            "default-oauth": []
          },
          {
            "default-bearer-auth": []
          }
        ]
      }
    },
    "/companies/names": {
      "get": {
        "tags": [
          "company-data-controller"
        ],
        "summary": "Retrieve specific companies by searching their names and identifiers",
        "description": "Companies identified via the provided company name/identifier are retrieved",
        "operationId": "getCompaniesBySearchString",
        "parameters": [
          {
            "name": "searchString",
            "in": "query",
            "required": true,
            "schema": {
              "type": "string"
            }
          },
          {
            "name": "resultLimit",
            "in": "query",
            "required": false,
            "schema": {
              "type": "integer",
              "format": "int32",
              "default": 100
            }
          }
        ],
        "responses": {
          "200": {
            "description": "Successfully retrieved company names.",
            "content": {
              "application/json": {
                "schema": {
                  "type": "array",
                  "items": {
                    "$ref": "#/components/schemas/CompanyIdAndName"
                  }
                }
              }
            }
          },
          "default": {
            "description": "An error occurred",
            "content": {
              "application/json": {
                "schema": {
                  "$ref": "#/components/schemas/ErrorResponse"
                }
              }
            }
          },
          "401": {
            "description": "Unauthorized",
            "headers": {
              "WWW-Authenticate": {
                "schema": {
                  "type": "string"
                }
              }
            }
          }
        },
        "security": [
          {
            "default-oauth": []
          },
          {
            "default-bearer-auth": []
          }
        ]
      }
    },
    "/companies/meta-information": {
      "get": {
        "tags": [
          "company-data-controller"
        ],
        "summary": "Retrieve available distinct values for company search filters",
        "description": "Distinct values for the parameter countryCode and sector are returned",
        "operationId": "getAvailableCompanySearchFilters",
        "responses": {
          "200": {
            "description": "Successfully retrieved values.",
            "content": {
              "application/json": {
                "schema": {
                  "$ref": "#/components/schemas/CompanyAvailableDistinctValues"
                }
              }
            }
          },
          "default": {
            "description": "An error occurred",
            "content": {
              "application/json": {
                "schema": {
                  "$ref": "#/components/schemas/ErrorResponse"
                }
              }
            }
          },
          "401": {
            "description": "Unauthorized",
            "headers": {
              "WWW-Authenticate": {
                "schema": {
                  "type": "string"
                }
              }
            }
          }
        },
        "security": [
          {
            "default-oauth": []
          },
          {
            "default-bearer-auth": []
          }
        ]
      }
    },
    "/actuator": {
      "get": {
        "tags": [
          "Actuator"
        ],
        "summary": "Actuator root web endpoint",
        "operationId": "links",
        "responses": {
          "200": {
            "description": "OK",
            "content": {
              "application/vnd.spring-boot.actuator.v3+json": {
                "schema": {
                  "type": "object",
                  "additionalProperties": {
                    "type": "object",
                    "additionalProperties": {
                      "$ref": "#/components/schemas/Link"
                    }
                  }
                }
              },
              "application/vnd.spring-boot.actuator.v2+json": {
                "schema": {
                  "type": "object",
                  "additionalProperties": {
                    "type": "object",
                    "additionalProperties": {
                      "$ref": "#/components/schemas/Link"
                    }
                  }
                }
              },
              "application/json": {
                "schema": {
                  "type": "object",
                  "additionalProperties": {
                    "type": "object",
                    "additionalProperties": {
                      "$ref": "#/components/schemas/Link"
                    }
                  }
                }
              }
            }
          },
          "default": {
            "description": "An error occurred",
            "content": {
              "application/json": {
                "schema": {
                  "$ref": "#/components/schemas/ErrorResponse"
                }
              }
            }
          },
          "401": {
            "description": "Unauthorized",
            "headers": {
              "WWW-Authenticate": {
                "schema": {
                  "type": "string"
                }
              }
            }
          }
        }
      }
    },
    "/actuator/info": {
      "get": {
        "tags": [
          "Actuator"
        ],
        "summary": "Actuator web endpoint \u0027info\u0027",
        "operationId": "info",
        "responses": {
          "200": {
            "description": "OK",
            "content": {
              "application/vnd.spring-boot.actuator.v3+json": {
                "schema": {
                  "type": "object"
                }
              },
              "application/vnd.spring-boot.actuator.v2+json": {
                "schema": {
                  "type": "object"
                }
              },
              "application/json": {
                "schema": {
                  "type": "object"
                }
              }
            }
          },
          "default": {
            "description": "An error occurred",
            "content": {
              "application/json": {
                "schema": {
                  "$ref": "#/components/schemas/ErrorResponse"
                }
              }
            }
          },
          "401": {
            "description": "Unauthorized",
            "headers": {
              "WWW-Authenticate": {
                "schema": {
                  "type": "string"
                }
              }
            }
          }
        }
      }
    },
    "/actuator/health": {
      "get": {
        "tags": [
          "Actuator"
        ],
        "summary": "Actuator web endpoint \u0027health\u0027",
        "operationId": "health",
        "responses": {
          "200": {
            "description": "OK",
            "content": {
              "application/vnd.spring-boot.actuator.v3+json": {
                "schema": {
                  "type": "object"
                }
              },
              "application/vnd.spring-boot.actuator.v2+json": {
                "schema": {
                  "type": "object"
                }
              },
              "application/json": {
                "schema": {
                  "type": "object"
                }
              }
            }
          },
          "default": {
            "description": "An error occurred",
            "content": {
              "application/json": {
                "schema": {
                  "$ref": "#/components/schemas/ErrorResponse"
                }
              }
            }
          },
          "401": {
            "description": "Unauthorized",
            "headers": {
              "WWW-Authenticate": {
                "schema": {
                  "type": "string"
                }
              }
            }
          }
        }
      }
    },
    "/actuator/health/**": {
      "get": {
        "tags": [
          "Actuator"
        ],
        "summary": "Actuator web endpoint \u0027health-path\u0027",
        "operationId": "health-path",
        "responses": {
          "200": {
            "description": "OK",
            "content": {
              "application/vnd.spring-boot.actuator.v3+json": {
                "schema": {
                  "type": "object"
                }
              },
              "application/vnd.spring-boot.actuator.v2+json": {
                "schema": {
                  "type": "object"
                }
              },
              "application/json": {
                "schema": {
                  "type": "object"
                }
              }
            }
          },
          "default": {
            "description": "An error occurred",
            "content": {
              "application/json": {
                "schema": {
                  "$ref": "#/components/schemas/ErrorResponse"
                }
              }
            }
          },
          "401": {
            "description": "Unauthorized",
            "headers": {
              "WWW-Authenticate": {
                "schema": {
                  "type": "string"
                }
              }
            }
          }
        }
      }
    },
    "/data/{dataId}": {
      "delete": {
        "tags": [
          "data-deletion-controller"
        ],
        "summary": "Delete a data set.",
        "description": "The data is removed from the data store.",
        "operationId": "deleteCompanyAssociatedData",
        "parameters": [
          {
            "name": "dataId",
            "in": "path",
            "required": true,
            "schema": {
              "type": "string"
            }
          }
        ],
        "responses": {
          "200": {
            "description": "Successfully deleted the dataset."
          },
          "default": {
            "description": "An error occurred",
            "content": {
              "application/json": {
                "schema": {
                  "$ref": "#/components/schemas/ErrorResponse"
                }
              }
            }
          },
          "401": {
            "description": "Unauthorized",
            "headers": {
              "WWW-Authenticate": {
                "schema": {
                  "type": "string"
                }
              }
            }
          }
        },
        "security": [
          {
            "default-oauth": []
          },
          {
            "default-bearer-auth": []
          }
        ]
      }
    }
  },
  "components": {
    "schemas": {
      "CompanyInformation": {
        "required": [
          "companyName",
          "countryCode",
          "headquarters",
          "identifiers"
        ],
        "type": "object",
        "properties": {
          "companyName": {
            "type": "string"
          },
          "companyAlternativeNames": {
            "type": "array",
            "nullable": true,
            "items": {
              "type": "string"
            }
          },
          "companyContactDetails": {
            "type": "array",
            "nullable": true,
            "items": {
              "type": "string"
            }
          },
          "companyLegalForm": {
            "type": "string",
            "nullable": true
          },
          "headquarters": {
            "type": "string"
          },
          "headquartersPostalCode": {
            "type": "string",
            "nullable": true
          },
          "sector": {
            "type": "string",
            "nullable": true
          },
          "identifiers": {
            "type": "object",
            "additionalProperties": {
              "type": "array",
              "example": {
                "Lei": [
                  "ExampleLei"
                ]
              },
              "items": {
                "type": "string",
                "example": "{\"Lei\":[\"ExampleLei\"]}"
              }
            },
            "example": {
              "Lei": [
                "ExampleLei"
              ]
            }
          },
          "countryCode": {
            "type": "string"
          },
          "isTeaserCompany": {
            "type": "boolean",
            "nullable": true
          },
          "website": {
            "type": "string",
            "nullable": true
          },
          "parentCompanyLei": {
            "type": "string",
            "nullable": true
          }
        }
      },
      "DataMetaInformation": {
        "required": [
          "companyId",
          "currentlyActive",
          "dataId",
          "dataType",
          "qaStatus",
          "reportingPeriod",
          "uploadTime"
        ],
        "type": "object",
        "properties": {
          "dataId": {
            "type": "string"
          },
          "companyId": {
            "type": "string"
          },
          "dataType": {
            "$ref": "#/components/schemas/DataTypeEnum"
          },
          "uploaderUserId": {
            "type": "string",
            "nullable": true
          },
          "uploadTime": {
            "type": "integer",
            "format": "int64"
          },
          "reportingPeriod": {
            "type": "string"
          },
          "currentlyActive": {
            "type": "boolean"
          },
          "qaStatus": {
            "$ref": "#/components/schemas/QaStatus"
          }
        }
      },
      "QaStatus": {
        "type": "string",
        "enum": [
          "Pending",
          "Accepted",
          "Rejected"
        ]
      },
      "StoredCompany": {
        "required": [
          "companyId",
          "companyInformation",
          "dataRegisteredByDataland"
        ],
        "type": "object",
        "properties": {
          "companyId": {
            "type": "string"
          },
          "companyInformation": {
            "$ref": "#/components/schemas/CompanyInformation"
          },
          "dataRegisteredByDataland": {
            "type": "array",
            "items": {
              "$ref": "#/components/schemas/DataMetaInformation"
            }
          }
        }
      },
      "Address": {
        "required": [
          "city",
          "country"
        ],
        "type": "object",
        "properties": {
          "streetAndHouseNumber": {
            "type": "string",
            "nullable": true
          },
          "postalCode": {
            "type": "string",
            "nullable": true
          },
          "city": {
            "type": "string"
          },
          "state": {
            "type": "string",
            "nullable": true
          },
          "country": {
            "type": "string"
          }
        }
      },
      "AreaAdjointness": {
        "type": "string",
        "enum": [
          "In",
          "Near"
        ]
      },
      "BaseDataPointString": {
        "type": "object",
        "properties": {
          "value": {
            "type": "string",
            "nullable": true
          },
          "dataSource": {
            "nullable": true,
            "allOf": [
              {
                "$ref": "#/components/schemas/BaseDocumentReference"
              }
            ]
          }
        }
      },
      "BaseDataPointYesNo": {
        "type": "object",
        "properties": {
          "value": {
            "nullable": true,
            "allOf": [
              {
                "$ref": "#/components/schemas/YesNo"
              }
            ]
          },
          "dataSource": {
            "nullable": true,
            "allOf": [
              {
                "$ref": "#/components/schemas/BaseDocumentReference"
              }
            ]
          }
        }
      },
      "BaseDocumentReference": {
        "required": [
          "fileReference"
        ],
        "type": "object",
        "properties": {
          "fileName": {
            "type": "string",
            "nullable": true
          },
          "fileReference": {
            "type": "string"
          }
        }
      },
      "CompanyAssociatedDataVsmeData": {
        "required": [
          "companyId",
          "data",
          "reportingPeriod"
        ],
        "type": "object",
        "properties": {
          "companyId": {
            "type": "string"
          },
          "reportingPeriod": {
            "type": "string"
          },
          "data": {
            "$ref": "#/components/schemas/VsmeData"
          }
        }
      },
      "CompanyReport": {
        "required": [
          "fileReference"
        ],
        "type": "object",
        "properties": {
          "fileReference": {
            "type": "string"
          },
          "fileName": {
            "type": "string",
            "nullable": true
          },
          "publicationDate": {
            "type": "string",
            "format": "date",
            "nullable": true
          }
        },
        "example": "{\"string\": {\"fileReference\": \"string\",\"fileName\": \"string\",\"publicationDate\": \"2023-10-12\",}}"
      },
      "ExtendedDataPointBigDecimal": {
        "type": "object",
        "properties": {
          "value": {
            "type": "number",
            "nullable": true
          },
          "quality": {
            "nullable": true,
            "allOf": [
              {
                "$ref": "#/components/schemas/QualityOptions"
              }
            ]
          },
          "comment": {
            "type": "string",
            "nullable": true
          },
          "dataSource": {
            "nullable": true,
            "allOf": [
              {
                "$ref": "#/components/schemas/ExtendedDocumentReference"
              }
            ]
          }
        }
      },
      "ExtendedDocumentReference": {
        "required": [
          "fileReference"
        ],
        "type": "object",
        "properties": {
          "page": {
            "type": "integer",
            "format": "int64",
            "nullable": true
          },
          "tagName": {
            "type": "string",
            "nullable": true
          },
          "fileName": {
            "type": "string",
            "nullable": true
          },
          "fileReference": {
            "type": "string"
          }
        }
      },
      "QualityOptions": {
        "type": "string",
        "enum": [
          "Audited",
          "Reported",
          "Estimated",
          "Incomplete"
        ]
      },
      "ReleaseMedium": {
        "type": "string",
        "enum": [
          "Air",
          "Soil",
          "Water"
        ]
      },
      "VsmeBasic": {
        "type": "object",
        "properties": {
          "basisForPreparation": {
            "nullable": true,
            "allOf": [
              {
                "$ref": "#/components/schemas/VsmeBasicBasisForPreparation"
              }
            ]
          },
          "practicesForTransitioningTowardsAMoreSustainableEconomy": {
            "nullable": true,
            "allOf": [
              {
                "$ref": "#/components/schemas/VsmeBasicPracticesForTransitioningTowardsAMoreSustainableEconomy"
              }
            ]
          },
          "energyAndGreenhousGasEmissions": {
            "nullable": true,
            "allOf": [
              {
                "$ref": "#/components/schemas/VsmeBasicEnergyAndGreenhousGasEmissions"
              }
            ]
          },
          "pollutionOfAirWaterSoil": {
            "nullable": true,
            "allOf": [
              {
                "$ref": "#/components/schemas/VsmeBasicPollutionOfAirWaterSoil"
              }
            ]
          },
          "biodiversity": {
            "nullable": true,
            "allOf": [
              {
                "$ref": "#/components/schemas/VsmeBasicBiodiversity"
              }
            ]
          },
          "water": {
            "nullable": true,
            "allOf": [
              {
                "$ref": "#/components/schemas/VsmeBasicWater"
              }
            ]
          },
          "resourceUseCircularEconomyAndWasteManagement": {
            "nullable": true,
            "allOf": [
              {
                "$ref": "#/components/schemas/VsmeBasicResourceUseCircularEconomyAndWasteManagement"
              }
            ]
          },
          "workforceGeneralCharacteristics": {
            "nullable": true,
            "allOf": [
              {
                "$ref": "#/components/schemas/VsmeBasicWorkforceGeneralCharacteristics"
              }
            ]
          },
          "workforceHealthAndSafety": {
            "nullable": true,
            "allOf": [
              {
                "$ref": "#/components/schemas/VsmeBasicWorkforceHealthAndSafety"
              }
            ]
          },
          "workforceRenumerationCollectiveBargainingAndTraining": {
            "nullable": true,
            "allOf": [
              {
                "$ref": "#/components/schemas/VsmeBasicWorkforceRenumerationCollectiveBargainingAndTraining"
              }
            ]
          },
          "workersInTheValueChainAffectedCommunitiesConsumersAndEndUsers": {
            "nullable": true,
            "allOf": [
              {
                "$ref": "#/components/schemas/VsmeBasicWorkersInTheValueChainAffectedCommunitiesConsumersAndEndUsers"
              }
            ]
          }
        }
      },
      "VsmeBasicBasisForPreparation": {
        "type": "object",
        "properties": {
          "reportingBasis": {
            "nullable": true,
            "allOf": [
              {
                "$ref": "#/components/schemas/BaseDataPointYesNo"
              }
            ]
          },
          "subsidiary": {
            "type": "array",
            "nullable": true,
            "items": {
              "$ref": "#/components/schemas/VsmeSubsidiary"
            }
          },
          "referencedReports": {
            "type": "object",
            "additionalProperties": {
              "$ref": "#/components/schemas/CompanyReport"
            },
            "nullable": true,
            "example": "{\"string\": {\"fileReference\": \"string\",\"fileName\": \"string\",\"publicationDate\": \"2023-10-12\",}}"
          }
        }
      },
      "VsmeBasicBiodiversity": {
        "type": "object",
        "properties": {
          "sitesAndAreas": {
            "type": "array",
            "nullable": true,
            "items": {
              "$ref": "#/components/schemas/VsmeSiteAndArea"
            }
          },
          "totalSealedAreaPreviousYearInHectare": {
            "type": "number",
            "nullable": true
          },
          "totalSealedAreaReportingYearInHectare": {
            "type": "number",
            "nullable": true
          },
          "relativeChangeSealedArea": {
            "type": "number",
            "nullable": true
          },
          "totalNatureOrientedAreaOnSitePreviousYearInHectare": {
            "type": "number",
            "nullable": true
          },
          "totalNatureOrientedAreaOnSiteReportingYearInHectare": {
            "type": "number",
            "nullable": true
          },
          "relativeChangeNatureOrientedOnSite": {
            "type": "number",
            "nullable": true
          },
          "totalNatureOrientedAreaOffSitePreviousYearInHectare": {
            "type": "number",
            "nullable": true
          },
          "totalNatureOrientedAreaOffSiteReportingYearInHectare": {
            "type": "number",
            "nullable": true
          },
          "relativeChangeNatureOrientedOffSite": {
            "type": "number",
            "nullable": true
          },
          "totalUseOfLandPreviousYearInHectare": {
            "type": "number",
            "nullable": true
          },
          "totalUseOfLandReportingYearInHectare": {
            "type": "number",
            "nullable": true
          },
          "relativeChangeLandUse": {
            "type": "number",
            "nullable": true
          }
        }
      },
      "VsmeBasicEnergyAndGreenhousGasEmissions": {
        "type": "object",
        "properties": {
          "energyFossilFuelsInMWh": {
            "type": "number",
            "nullable": true
          },
          "electricityTotalInMWh": {
            "nullable": true,
            "allOf": [
              {
                "$ref": "#/components/schemas/ExtendedDataPointBigDecimal"
              }
            ]
          },
          "electricityNonRenewableInMWh": {
            "type": "number",
            "nullable": true
          },
          "electricityRenewableInMWh": {
            "type": "number",
            "nullable": true
          },
          "totalEmissionsInTonnesOfCO2Equivalents": {
            "nullable": true,
            "allOf": [
              {
                "$ref": "#/components/schemas/ExtendedDataPointBigDecimal"
              }
            ]
          },
          "scope1EmissionsInTonnesOfCO2Equivalents": {
            "nullable": true,
            "allOf": [
              {
                "$ref": "#/components/schemas/ExtendedDataPointBigDecimal"
              }
            ]
          },
          "scope2EmissionsInTonnesOfCO2Equivalents": {
            "nullable": true,
            "allOf": [
              {
                "$ref": "#/components/schemas/ExtendedDataPointBigDecimal"
              }
            ]
          },
          "scope3EmissionsInTonnesOfCO2Equivalents": {
            "nullable": true,
            "allOf": [
              {
                "$ref": "#/components/schemas/ExtendedDataPointBigDecimal"
              }
            ]
          }
        }
      },
      "VsmeBasicPollutionOfAirWaterSoil": {
        "type": "object",
        "properties": {
          "pollutionEmission": {
            "type": "array",
            "nullable": true,
            "items": {
              "$ref": "#/components/schemas/VsmePollutionEmission"
            }
          }
        }
      },
      "VsmeBasicPracticesForTransitioningTowardsAMoreSustainableEconomy": {
        "type": "object",
        "properties": {
          "undertakenMeasures": {
            "type": "array",
            "nullable": true,
            "items": {
              "$ref": "#/components/schemas/BaseDataPointString"
            }
          }
        }
      },
      "VsmeBasicResourceUseCircularEconomyAndWasteManagement": {
        "type": "object",
        "properties": {
          "totalWeightMaterialsInTonnes": {
            "type": "number",
            "nullable": true
          },
          "weightRecycledMaterialsInTonnes": {
            "type": "number",
            "nullable": true
          },
          "percentageRecycledMaterials": {
            "type": "number",
            "nullable": true
          },
          "weightRecyclableMaterialsInTonnes": {
            "type": "number",
            "nullable": true
          },
          "percentageRecyclableMaterials": {
            "type": "number",
            "nullable": true
          },
          "measureWaste": {
            "nullable": true,
            "allOf": [
              {
                "$ref": "#/components/schemas/VsmeBasicResourceusecirculareconomyandwastemanagementMeasureWasteOptions"
              }
            ]
          },
          "wasteClassification": {
            "type": "array",
            "nullable": true,
            "items": {
              "$ref": "#/components/schemas/VsmeWasteClassificationObject"
            }
          }
        }
      },
      "VsmeBasicResourceusecirculareconomyandwastemanagementMeasureWasteOptions": {
        "type": "string",
        "enum": [
          "WeightPreferred",
          "Volume"
        ]
      },
      "VsmeBasicWater": {
        "type": "object",
        "properties": {
          "waterWithdrawalAllSitesInCubicMeters": {
            "nullable": true,
            "allOf": [
              {
                "$ref": "#/components/schemas/ExtendedDataPointBigDecimal"
              }
            ]
          },
          "waterWithdrawalStressSitesInCubicMeters": {
            "type": "number",
            "nullable": true
          },
          "waterDischargeAllSitesInCubicMeters": {
            "type": "number",
            "nullable": true
          },
          "waterDischargeStressSitesInCubicMeters": {
            "type": "number",
            "nullable": true
          },
          "rainwaterAllSitesInCubicMeters": {
            "type": "number",
            "nullable": true
          },
          "rainwaterStressSitesInCubicMeters": {
            "type": "number",
            "nullable": true
          },
          "waterConsumptionAllSitesInCubicMeters": {
            "type": "number",
            "nullable": true
          },
          "waterConsumptionStressSitesInCubicMeters": {
            "type": "number",
            "nullable": true
          }
        }
      },
      "VsmeBasicWorkersInTheValueChainAffectedCommunitiesConsumersAndEndUsers": {
        "type": "object",
        "properties": {
          "negativeEffects": {
            "type": "array",
            "nullable": true,
            "items": {
              "$ref": "#/components/schemas/BaseDataPointString"
            }
          },
          "numberOfConvictions": {
            "type": "number",
            "nullable": true
          },
          "sumOfFinesInEuro": {
            "type": "number",
            "nullable": true
          }
        }
      },
      "VsmeBasicWorkforceGeneralCharacteristics": {
        "type": "object",
        "properties": {
          "measureEmployees": {
            "nullable": true,
            "allOf": [
              {
                "$ref": "#/components/schemas/VsmeBasicWorkforcegeneralcharacteristicsMeasureEmployeesOptions"
              }
            ]
          },
          "numberOfEmployeesInFte": {
            "type": "number",
            "nullable": true
          },
          "numberOfEmployeesInHeadcount": {
            "type": "number",
            "nullable": true
          },
          "numberOfTemporaryContractEmployeesInFte": {
            "type": "number",
            "nullable": true
          },
          "numberOfTemporaryContractEmployeesInHeadcount": {
            "type": "number",
            "nullable": true
          },
          "numberOfPermanentContractEmployeesInFte": {
            "type": "number",
            "nullable": true
          },
          "numberOfPermanentContractEmployeesInHeadcount": {
            "type": "number",
            "nullable": true
          },
          "numberOfMaleEmployeesInFte": {
            "type": "number",
            "nullable": true
          },
          "numberOfMaleEmployeesInHeadcount": {
            "type": "number",
            "nullable": true
          },
          "numberFemaleEmployeesInFte": {
            "type": "number",
            "nullable": true
          },
          "numberOfFemaleEmployeesInHeadcount": {
            "type": "number",
            "nullable": true
          },
          "numberOfOtherEmployeesInFte": {
            "type": "number",
            "nullable": true
          },
          "numberOfOtherEmployeesInHeadcount": {
            "type": "number",
            "nullable": true
          },
          "numberOfNotReportedEmployeesInFte": {
            "type": "number",
            "nullable": true
          },
          "numberOfNotReportedEmployeesInHeadcount": {
            "type": "number",
            "nullable": true
          },
          "employeesPerCountry": {
            "type": "array",
            "nullable": true,
            "items": {
              "$ref": "#/components/schemas/VsmeEmployeesPerCountry"
            }
          }
        }
      },
      "VsmeBasicWorkforceHealthAndSafety": {
        "type": "object",
        "properties": {
          "totalHours": {
            "type": "number",
            "nullable": true
          },
          "numberOfAccidents": {
            "type": "integer",
            "nullable": true
          },
          "accidentLevel": {
            "type": "number",
            "nullable": true
          },
          "numberOfTotalFatalitiesInFte": {
            "type": "integer",
            "nullable": true
          },
          "numberOfTotalFatalitiesInHeadcount": {
            "type": "integer",
            "nullable": true
          },
          "numberOfFatalitiesOfAccidentsInFte": {
            "type": "integer",
            "nullable": true
          },
          "numberOfFatalitiesOfAccidentsInHeadcount": {
            "type": "integer",
            "nullable": true
          },
          "numberOfHealthFatalitiesInFte": {
            "type": "integer",
            "nullable": true
          },
          "numberOfHealthFatalitiesInHeadcount": {
            "type": "integer",
            "nullable": true
          }
        }
      },
      "VsmeBasicWorkforceRenumerationCollectiveBargainingAndTraining": {
        "type": "object",
        "properties": {
          "numberOfMinimumWageEmployeesInFte": {
            "type": "number",
            "nullable": true
          },
          "numberOfMinimumWageEmployeesInHeadcount": {
            "type": "number",
            "nullable": true
          },
          "percentageOfMinimumWageEmployees": {
            "type": "number",
            "nullable": true
          },
          "majorityOfMinimumWageEmployees": {
            "nullable": true,
            "allOf": [
              {
                "$ref": "#/components/schemas/YesNo"
              }
            ]
          },
          "entryLevelWageInEuro": {
            "type": "number",
            "nullable": true
          },
          "minimumWageInEuro": {
            "type": "number",
            "nullable": true
          },
          "wageRatio": {
            "type": "number",
            "nullable": true
          },
          "payGapBasis": {
            "nullable": true,
            "allOf": [
              {
                "$ref": "#/components/schemas/VsmeBasicWorkforcerenumerationcollectivebargainingandtrainingPayGapBasisOptions"
              }
            ]
          },
          "grossPayMaleInEuro": {
            "type": "number",
            "nullable": true
          },
          "grossPayFemaleInEuro": {
            "type": "number",
            "nullable": true
          },
          "totalWorkHoursMale": {
            "type": "number",
            "nullable": true
          },
          "totalWorkHoursFemale": {
            "type": "number",
            "nullable": true
          },
          "averageWorkHoursMale": {
            "type": "number",
            "nullable": true
          },
          "averageWorkHoursFemale": {
            "type": "number",
            "nullable": true
          },
          "averageHourlyPayMaleInEuroPerHour": {
            "type": "number",
            "nullable": true
          },
          "averageHourlyPayFemaleInEuroPerHour": {
            "type": "number",
            "nullable": true
          },
          "payGap": {
            "type": "number",
            "nullable": true
          },
          "numberBargainingAgreementsInFte": {
            "type": "number",
            "nullable": true
          },
          "numberBargainingAgreementsInHeadcount": {
            "type": "number",
            "nullable": true
          },
          "ratioBargainingAgreement": {
            "type": "number",
            "nullable": true
          },
          "totalTrainingHoursMale": {
            "type": "number",
            "nullable": true
          },
          "totalTrainingHoursFemale": {
            "type": "number",
            "nullable": true
          },
          "averageTrainingHoursMale": {
            "type": "number",
            "nullable": true
          },
          "averageTrainingHoursFemale": {
            "type": "number",
            "nullable": true
          }
        }
      },
      "VsmeBasicWorkforcegeneralcharacteristicsMeasureEmployeesOptions": {
        "type": "string",
        "enum": [
          "FullTimeEquivalents",
          "HeadCount"
        ]
      },
      "VsmeBasicWorkforcerenumerationcollectivebargainingandtrainingPayGapBasisOptions": {
        "type": "string",
        "enum": [
          "Annual",
          "Weekly"
        ]
      },
      "VsmeData": {
        "type": "object",
        "properties": {
          "basic": {
            "nullable": true,
            "allOf": [
              {
                "$ref": "#/components/schemas/VsmeBasic"
              }
            ]
          }
        }
      },
      "VsmeEmployeesPerCountry": {
        "required": [
          "country"
        ],
        "type": "object",
        "properties": {
          "country": {
            "type": "string"
          },
          "numberOfEmployeesInHeadCount": {
            "type": "integer",
            "format": "int32",
            "nullable": true
          },
          "numberOfEmployeesInFullTimeEquivalent": {
            "type": "number",
            "nullable": true
          }
        }
      },
      "VsmePollutionEmission": {
        "required": [
          "pollutionType",
          "releaseMedium"
        ],
        "type": "object",
        "properties": {
          "pollutionType": {
            "type": "string"
          },
          "emissionInKilograms": {
            "type": "number",
            "nullable": true
          },
          "releaseMedium": {
            "$ref": "#/components/schemas/ReleaseMedium"
          }
        }
      },
      "VsmeSiteAndArea": {
        "required": [
          "areaAddress",
          "siteAddress",
          "siteName",
          "specificationOfAdjointness"
        ],
        "type": "object",
        "properties": {
          "siteName": {
            "type": "string"
          },
          "siteAddress": {
            "$ref": "#/components/schemas/Address"
          },
          "siteGeocoordinateLongitudeval": {
            "type": "number",
            "nullable": true
          },
          "siteGeocoordinateLatitude": {
            "type": "number",
            "nullable": true
          },
          "areaInHectare": {
            "type": "number",
            "nullable": true
          },
          "biodiversitySensitiveArea": {
            "type": "string",
            "nullable": true
          },
          "areaAddress": {
            "$ref": "#/components/schemas/Address"
          },
          "areaGeocoordinateLongitude": {
            "type": "number",
            "nullable": true
          },
          "areaGeocoordinateLatitude": {
            "type": "number",
            "nullable": true
          },
          "specificationOfAdjointness": {
            "$ref": "#/components/schemas/AreaAdjointness"
          }
        }
      },
      "VsmeSubsidiary": {
        "required": [
          "addressOfSubsidiary",
          "nameOfSubsidiary"
        ],
        "type": "object",
        "properties": {
          "nameOfSubsidiary": {
            "type": "string"
          },
          "addressOfSubsidiary": {
            "$ref": "#/components/schemas/Address"
          }
        }
      },
      "VsmeWasteClassificationObject": {
        "required": [
          "typeOfWaste",
          "wasteClassification"
        ],
        "type": "object",
        "properties": {
          "wasteClassification": {
            "$ref": "#/components/schemas/WasteClassifications"
          },
          "typeOfWaste": {
            "type": "string"
          },
          "totalAmountOfWasteInTonnes": {
            "type": "number",
            "nullable": true
          },
          "wasteRecycleOrReuseInTonnes": {
            "type": "number",
            "nullable": true
          },
          "wasteDisposalInTonnes": {
            "type": "number",
            "nullable": true
          },
          "totalAmountOfWasteInCubicMeters": {
            "type": "number",
            "nullable": true
          },
          "wasteRecycleOrReuseInCubicMeters": {
            "type": "number",
            "nullable": true
          },
          "wasteDisposalInCubicMeters": {
            "type": "number",
            "nullable": true
          }
        }
      },
      "WasteClassifications": {
        "type": "string",
        "enum": [
          "NonHazardous",
          "Hazardous"
        ]
      },
      "YesNo": {
        "type": "string",
        "enum": [
          "Yes",
          "No"
        ]
      },
      "CompanyAssociatedDataSfdrData": {
        "required": [
          "companyId",
          "data",
          "reportingPeriod"
        ],
        "type": "object",
        "properties": {
          "companyId": {
            "type": "string"
          },
          "reportingPeriod": {
            "type": "string"
          },
          "data": {
            "$ref": "#/components/schemas/SfdrData"
          }
        }
      },
      "CurrencyDataPoint": {
        "type": "object",
        "properties": {
          "value": {
            "type": "number",
            "nullable": true
          },
          "quality": {
            "nullable": true,
            "allOf": [
              {
                "$ref": "#/components/schemas/QualityOptions"
              }
            ]
          },
          "comment": {
            "type": "string",
            "nullable": true
          },
          "dataSource": {
            "nullable": true,
            "allOf": [
              {
                "$ref": "#/components/schemas/ExtendedDocumentReference"
              }
            ]
          },
          "currency": {
            "type": "string",
            "nullable": true
          }
        }
      },
      "ExtendedDataPointBigInteger": {
        "type": "object",
        "properties": {
          "value": {
            "type": "integer",
            "nullable": true
          },
          "quality": {
            "nullable": true,
            "allOf": [
              {
                "$ref": "#/components/schemas/QualityOptions"
              }
            ]
          },
          "comment": {
            "type": "string",
            "nullable": true
          },
          "dataSource": {
            "nullable": true,
            "allOf": [
              {
                "$ref": "#/components/schemas/ExtendedDocumentReference"
              }
            ]
          }
        }
      },
      "ExtendedDataPointYesNoNoEvidenceFound": {
        "type": "object",
        "properties": {
          "value": {
            "nullable": true,
            "allOf": [
              {
                "$ref": "#/components/schemas/YesNoNoEvidenceFound"
              }
            ]
          },
          "quality": {
            "nullable": true,
            "allOf": [
              {
                "$ref": "#/components/schemas/QualityOptions"
              }
            ]
          },
          "comment": {
            "type": "string",
            "nullable": true
          },
          "dataSource": {
            "nullable": true,
            "allOf": [
              {
                "$ref": "#/components/schemas/ExtendedDocumentReference"
              }
            ]
          }
        }
      },
      "SfdrData": {
        "required": [
          "general"
        ],
        "type": "object",
        "properties": {
          "general": {
            "$ref": "#/components/schemas/SfdrGeneral"
          },
          "environmental": {
            "nullable": true,
            "allOf": [
              {
                "$ref": "#/components/schemas/SfdrEnvironmental"
              }
            ]
          },
          "social": {
            "nullable": true,
            "allOf": [
              {
                "$ref": "#/components/schemas/SfdrSocial"
              }
            ]
          }
        }
      },
      "SfdrEnvironmental": {
        "type": "object",
        "properties": {
          "greenhouseGasEmissions": {
            "nullable": true,
            "allOf": [
              {
                "$ref": "#/components/schemas/SfdrEnvironmentalGreenhouseGasEmissions"
              }
            ]
          },
          "energyPerformance": {
            "nullable": true,
            "allOf": [
              {
                "$ref": "#/components/schemas/SfdrEnvironmentalEnergyPerformance"
              }
            ]
          },
          "biodiversity": {
            "nullable": true,
            "allOf": [
              {
                "$ref": "#/components/schemas/SfdrEnvironmentalBiodiversity"
              }
            ]
          },
          "water": {
            "nullable": true,
            "allOf": [
              {
                "$ref": "#/components/schemas/SfdrEnvironmentalWater"
              }
            ]
          },
          "waste": {
            "nullable": true,
            "allOf": [
              {
                "$ref": "#/components/schemas/SfdrEnvironmentalWaste"
              }
            ]
          },
          "emissions": {
            "nullable": true,
            "allOf": [
              {
                "$ref": "#/components/schemas/SfdrEnvironmentalEmissions"
              }
            ]
          }
        }
      },
      "SfdrEnvironmentalBiodiversity": {
        "type": "object",
        "properties": {
          "primaryForestAndWoodedLandOfNativeSpeciesExposure": {
            "nullable": true,
            "allOf": [
              {
                "$ref": "#/components/schemas/ExtendedDataPointYesNoNoEvidenceFound"
              }
            ]
          },
          "protectedAreasExposure": {
            "nullable": true,
            "allOf": [
              {
                "$ref": "#/components/schemas/ExtendedDataPointYesNoNoEvidenceFound"
              }
            ]
          },
          "rareOrEndangeredEcosystemsExposure": {
            "nullable": true,
            "allOf": [
              {
                "$ref": "#/components/schemas/ExtendedDataPointYesNoNoEvidenceFound"
              }
            ]
          },
          "highlyBiodiverseGrasslandExposure": {
            "nullable": true,
            "allOf": [
              {
                "$ref": "#/components/schemas/ExtendedDataPointYesNoNoEvidenceFound"
              }
            ]
          },
          "manufactureOfAgrochemicalPesticidesProducts": {
            "nullable": true,
            "allOf": [
              {
                "$ref": "#/components/schemas/ExtendedDataPointYesNoNoEvidenceFound"
              }
            ]
          },
          "landDegradationDesertificationSoilSealingExposure": {
            "nullable": true,
            "allOf": [
              {
                "$ref": "#/components/schemas/ExtendedDataPointYesNoNoEvidenceFound"
              }
            ]
          },
          "sustainableAgriculturePolicy": {
            "nullable": true,
            "allOf": [
              {
                "$ref": "#/components/schemas/ExtendedDataPointYesNoNoEvidenceFound"
              }
            ]
          },
          "sustainableOceansAndSeasPolicy": {
            "nullable": true,
            "allOf": [
              {
                "$ref": "#/components/schemas/ExtendedDataPointYesNoNoEvidenceFound"
              }
            ]
          },
          "threatenedSpeciesExposure": {
            "nullable": true,
            "allOf": [
              {
                "$ref": "#/components/schemas/ExtendedDataPointYesNoNoEvidenceFound"
              }
            ]
          },
          "biodiversityProtectionPolicy": {
            "nullable": true,
            "allOf": [
              {
                "$ref": "#/components/schemas/ExtendedDataPointYesNoNoEvidenceFound"
              }
            ]
          },
          "deforestationPolicy": {
            "nullable": true,
            "allOf": [
              {
                "$ref": "#/components/schemas/ExtendedDataPointYesNoNoEvidenceFound"
              }
            ]
          }
        }
      },
      "SfdrEnvironmentalEmissions": {
        "type": "object",
        "properties": {
          "emissionsOfInorganicPollutantsInTonnes": {
            "nullable": true,
            "allOf": [
              {
                "$ref": "#/components/schemas/ExtendedDataPointBigDecimal"
              }
            ]
          },
          "emissionsOfAirPollutantsInTonnes": {
            "nullable": true,
            "allOf": [
              {
                "$ref": "#/components/schemas/ExtendedDataPointBigDecimal"
              }
            ]
          },
          "emissionsOfOzoneDepletionSubstancesInTonnes": {
            "nullable": true,
            "allOf": [
              {
                "$ref": "#/components/schemas/ExtendedDataPointBigDecimal"
              }
            ]
          },
          "carbonReductionInitiatives": {
            "nullable": true,
            "allOf": [
              {
                "$ref": "#/components/schemas/ExtendedDataPointYesNoNoEvidenceFound"
              }
            ]
          }
        }
      },
      "SfdrEnvironmentalEnergyPerformance": {
        "type": "object",
        "properties": {
          "renewableEnergyProductionInGWh": {
            "nullable": true,
            "allOf": [
              {
                "$ref": "#/components/schemas/ExtendedDataPointBigDecimal"
              }
            ]
          },
          "renewableEnergyConsumptionInGWh": {
            "nullable": true,
            "allOf": [
              {
                "$ref": "#/components/schemas/ExtendedDataPointBigDecimal"
              }
            ]
          },
          "nonRenewableEnergyProductionInGWh": {
            "nullable": true,
            "allOf": [
              {
                "$ref": "#/components/schemas/ExtendedDataPointBigDecimal"
              }
            ]
          },
          "relativeNonRenewableEnergyProductionInPercent": {
            "nullable": true,
            "allOf": [
              {
                "$ref": "#/components/schemas/ExtendedDataPointBigDecimal"
              }
            ]
          },
          "nonRenewableEnergyConsumptionInGWh": {
            "nullable": true,
            "allOf": [
              {
                "$ref": "#/components/schemas/ExtendedDataPointBigDecimal"
              }
            ]
          },
          "relativeNonRenewableEnergyConsumptionInPercent": {
            "nullable": true,
            "allOf": [
              {
                "$ref": "#/components/schemas/ExtendedDataPointBigDecimal"
              }
            ]
          },
          "applicableHighImpactClimateSectors": {
            "type": "object",
            "additionalProperties": {
              "$ref": "#/components/schemas/SfdrHighImpactClimateSectorEnergyConsumption"
            },
            "nullable": true,
            "example": {
              "NaceCodeA": {
                "highImpactClimateSectorEnergyConsumptionInGWh": {
                  "quality": "Audited",
                  "dataSource": {
                    "page": 0,
                    "tagName": "string",
                    "fileName": "string",
                    "fileReference": "string"
                  },
                  "comment": "string",
                  "value": 0
                },
                "highImpactClimateSectorEnergyConsumptionInGWhPerMillionEURRevenue": {
                  "quality": "Audited",
                  "dataSource": {
                    "page": 0,
                    "tagName": "string",
                    "fileName": "string",
                    "fileReference": "string"
                  },
                  "comment": "string",
                  "value": 0
                }
              },
              "NaceCodeB": {
                "highImpactClimateSectorEnergyConsumptionInGWh": {
                  "quality": "Audited",
                  "dataSource": {
                    "page": 0,
                    "tagName": "string",
                    "fileName": "string",
                    "fileReference": "string"
                  },
                  "comment": "string",
                  "value": 0
                },
                "highImpactClimateSectorEnergyConsumptionInGWhPerMillionEURRevenue": {
                  "quality": "Audited",
                  "dataSource": {
                    "page": 0,
                    "tagName": "string",
                    "fileName": "string",
                    "fileReference": "string"
                  },
                  "comment": "string",
                  "value": 0
                }
              },
              "NaceCodeC": {
                "highImpactClimateSectorEnergyConsumptionInGWh": {
                  "quality": "Audited",
                  "dataSource": {
                    "page": 0,
                    "tagName": "string",
                    "fileName": "string",
                    "fileReference": "string"
                  },
                  "comment": "string",
                  "value": 0
                },
                "highImpactClimateSectorEnergyConsumptionInGWhPerMillionEURRevenue": {
                  "quality": "Audited",
                  "dataSource": {
                    "page": 0,
                    "tagName": "string",
                    "fileName": "string",
                    "fileReference": "string"
                  },
                  "comment": "string",
                  "value": 0
                }
              },
              "NaceCodeD": {
                "highImpactClimateSectorEnergyConsumptionInGWh": {
                  "quality": "Audited",
                  "dataSource": {
                    "page": 0,
                    "tagName": "string",
                    "fileName": "string",
                    "fileReference": "string"
                  },
                  "comment": "string",
                  "value": 0
                },
                "highImpactClimateSectorEnergyConsumptionInGWhPerMillionEURRevenue": {
                  "quality": "Audited",
                  "dataSource": {
                    "page": 0,
                    "tagName": "string",
                    "fileName": "string",
                    "fileReference": "string"
                  },
                  "comment": "string",
                  "value": 0
                }
              },
              "NaceCodeE": {
                "highImpactClimateSectorEnergyConsumptionInGWh": {
                  "quality": "Audited",
                  "dataSource": {
                    "page": 0,
                    "tagName": "string",
                    "fileName": "string",
                    "fileReference": "string"
                  },
                  "comment": "string",
                  "value": 0
                },
                "highImpactClimateSectorEnergyConsumptionInGWhPerMillionEURRevenue": {
                  "quality": "Audited",
                  "dataSource": {
                    "page": 0,
                    "tagName": "string",
                    "fileName": "string",
                    "fileReference": "string"
                  },
                  "comment": "string",
                  "value": 0
                }
              },
              "NaceCodeF": {
                "highImpactClimateSectorEnergyConsumptionInGWh": {
                  "quality": "Audited",
                  "dataSource": {
                    "page": 0,
                    "tagName": "string",
                    "fileName": "string",
                    "fileReference": "string"
                  },
                  "comment": "string",
                  "value": 0
                },
                "highImpactClimateSectorEnergyConsumptionInGWhPerMillionEURRevenue": {
                  "quality": "Audited",
                  "dataSource": {
                    "page": 0,
                    "tagName": "string",
                    "fileName": "string",
                    "fileReference": "string"
                  },
                  "comment": "string",
                  "value": 0
                }
              },
              "NaceCodeG": {
                "highImpactClimateSectorEnergyConsumptionInGWh": {
                  "quality": "Audited",
                  "dataSource": {
                    "page": 0,
                    "tagName": "string",
                    "fileName": "string",
                    "fileReference": "string"
                  },
                  "comment": "string",
                  "value": 0
                },
                "highImpactClimateSectorEnergyConsumptionInGWhPerMillionEURRevenue": {
                  "quality": "Audited",
                  "dataSource": {
                    "page": 0,
                    "tagName": "string",
                    "fileName": "string",
                    "fileReference": "string"
                  },
                  "comment": "string",
                  "value": 0
                }
              },
              "NaceCodeH": {
                "highImpactClimateSectorEnergyConsumptionInGWh": {
                  "quality": "Audited",
                  "dataSource": {
                    "page": 0,
                    "tagName": "string",
                    "fileName": "string",
                    "fileReference": "string"
                  },
                  "comment": "string",
                  "value": 0
                },
                "highImpactClimateSectorEnergyConsumptionInGWhPerMillionEURRevenue": {
                  "quality": "Audited",
                  "dataSource": {
                    "page": 0,
                    "tagName": "string",
                    "fileName": "string",
                    "fileReference": "string"
                  },
                  "comment": "string",
                  "value": 0
                }
              },
              "NaceCodeL": {
                "highImpactClimateSectorEnergyConsumptionInGWh": {
                  "quality": "Audited",
                  "dataSource": {
                    "page": 0,
                    "tagName": "string",
                    "fileName": "string",
                    "fileReference": "string"
                  },
                  "comment": "string",
                  "value": 0
                },
                "highImpactClimateSectorEnergyConsumptionInGWhPerMillionEURRevenue": {
                  "quality": "Audited",
                  "dataSource": {
                    "page": 0,
                    "tagName": "string",
                    "fileName": "string",
                    "fileReference": "string"
                  },
                  "comment": "string",
                  "value": 0
                }
              }
            }
          },
          "totalHighImpactClimateSectorEnergyConsumptionInGWh": {
            "nullable": true,
            "allOf": [
              {
                "$ref": "#/components/schemas/ExtendedDataPointBigDecimal"
              }
            ]
          },
          "nonRenewableEnergyConsumptionFossilFuelsInGWh": {
            "nullable": true,
            "allOf": [
              {
                "$ref": "#/components/schemas/ExtendedDataPointBigDecimal"
              }
            ]
          },
          "nonRenewableEnergyConsumptionCrudeOilInGWh": {
            "nullable": true,
            "allOf": [
              {
                "$ref": "#/components/schemas/ExtendedDataPointBigDecimal"
              }
            ]
          },
          "nonRenewableEnergyConsumptionNaturalGasInGWh": {
            "nullable": true,
            "allOf": [
              {
                "$ref": "#/components/schemas/ExtendedDataPointBigDecimal"
              }
            ]
          },
          "nonRenewableEnergyConsumptionLigniteInGWh": {
            "nullable": true,
            "allOf": [
              {
                "$ref": "#/components/schemas/ExtendedDataPointBigDecimal"
              }
            ]
          },
          "nonRenewableEnergyConsumptionCoalInGWh": {
            "nullable": true,
            "allOf": [
              {
                "$ref": "#/components/schemas/ExtendedDataPointBigDecimal"
              }
            ]
          },
          "nonRenewableEnergyConsumptionNuclearEnergyInGWh": {
            "nullable": true,
            "allOf": [
              {
                "$ref": "#/components/schemas/ExtendedDataPointBigDecimal"
              }
            ]
          },
          "nonRenewableEnergyConsumptionOtherInGWh": {
            "nullable": true,
            "allOf": [
              {
                "$ref": "#/components/schemas/ExtendedDataPointBigDecimal"
              }
            ]
          }
        }
      },
      "SfdrEnvironmentalGreenhouseGasEmissions": {
        "type": "object",
        "properties": {
          "scope1GhgEmissionsInTonnes": {
            "nullable": true,
            "allOf": [
              {
                "$ref": "#/components/schemas/ExtendedDataPointBigDecimal"
              }
            ]
          },
          "scope2GhgEmissionsInTonnes": {
            "nullable": true,
            "allOf": [
              {
                "$ref": "#/components/schemas/ExtendedDataPointBigDecimal"
              }
            ]
          },
          "scope2GhgEmissionsLocationBasedInTonnes": {
            "nullable": true,
            "allOf": [
              {
                "$ref": "#/components/schemas/ExtendedDataPointBigDecimal"
              }
            ]
          },
          "scope2GhgEmissionsMarketBasedInTonnes": {
            "nullable": true,
            "allOf": [
              {
                "$ref": "#/components/schemas/ExtendedDataPointBigDecimal"
              }
            ]
          },
          "scope1And2GhgEmissionsInTonnes": {
            "nullable": true,
            "allOf": [
              {
                "$ref": "#/components/schemas/ExtendedDataPointBigDecimal"
              }
            ]
          },
          "scope1And2GhgEmissionsLocationBasedInTonnes": {
            "nullable": true,
            "allOf": [
              {
                "$ref": "#/components/schemas/ExtendedDataPointBigDecimal"
              }
            ]
          },
          "scope1And2GhgEmissionsMarketBasedInTonnes": {
            "nullable": true,
            "allOf": [
              {
                "$ref": "#/components/schemas/ExtendedDataPointBigDecimal"
              }
            ]
          },
          "scope3GhgEmissionsInTonnes": {
            "nullable": true,
            "allOf": [
              {
                "$ref": "#/components/schemas/ExtendedDataPointBigDecimal"
              }
            ]
          },
          "scope1And2And3GhgEmissionsInTonnes": {
            "nullable": true,
            "allOf": [
              {
                "$ref": "#/components/schemas/ExtendedDataPointBigDecimal"
              }
            ]
          },
          "scope1And2And3GhgEmissionsLocationBasedInTonnes": {
            "nullable": true,
            "allOf": [
              {
                "$ref": "#/components/schemas/ExtendedDataPointBigDecimal"
              }
            ]
          },
          "scope1And2And3GhgEmissionsMarketBasedInTonnes": {
            "nullable": true,
            "allOf": [
              {
                "$ref": "#/components/schemas/ExtendedDataPointBigDecimal"
              }
            ]
          },
          "enterpriseValue": {
            "nullable": true,
            "allOf": [
              {
                "$ref": "#/components/schemas/CurrencyDataPoint"
              }
            ]
          },
          "totalRevenue": {
            "nullable": true,
            "allOf": [
              {
                "$ref": "#/components/schemas/CurrencyDataPoint"
              }
            ]
          },
          "carbonFootprintInTonnesPerMillionEURRevenue": {
            "nullable": true,
            "allOf": [
              {
                "$ref": "#/components/schemas/ExtendedDataPointBigDecimal"
              }
            ]
          },
          "ghgIntensityInTonnesPerMillionEURRevenue": {
            "nullable": true,
            "allOf": [
              {
                "$ref": "#/components/schemas/ExtendedDataPointBigDecimal"
              }
            ]
          },
          "fossilFuelSectorExposure": {
            "nullable": true,
            "allOf": [
              {
                "$ref": "#/components/schemas/ExtendedDataPointYesNoNoEvidenceFound"
              }
            ]
          }
        }
      },
      "SfdrEnvironmentalWaste": {
        "type": "object",
        "properties": {
          "hazardousAndRadioactiveWasteInTonnes": {
            "nullable": true,
            "allOf": [
              {
                "$ref": "#/components/schemas/ExtendedDataPointBigDecimal"
              }
            ]
          },
          "nonRecycledWasteInTonnes": {
            "nullable": true,
            "allOf": [
              {
                "$ref": "#/components/schemas/ExtendedDataPointBigDecimal"
              }
            ]
          }
        }
      },
      "SfdrEnvironmentalWater": {
        "type": "object",
        "properties": {
          "emissionsToWaterInTonnes": {
            "nullable": true,
            "allOf": [
              {
                "$ref": "#/components/schemas/ExtendedDataPointBigDecimal"
              }
            ]
          },
          "waterConsumptionInCubicMeters": {
            "nullable": true,
            "allOf": [
              {
                "$ref": "#/components/schemas/ExtendedDataPointBigDecimal"
              }
            ]
          },
          "waterReusedInCubicMeters": {
            "nullable": true,
            "allOf": [
              {
                "$ref": "#/components/schemas/ExtendedDataPointBigDecimal"
              }
            ]
          },
          "relativeWaterUsageInCubicMetersPerMillionEURRevenue": {
            "nullable": true,
            "allOf": [
              {
                "$ref": "#/components/schemas/ExtendedDataPointBigDecimal"
              }
            ]
          },
          "waterManagementPolicy": {
            "nullable": true,
            "allOf": [
              {
                "$ref": "#/components/schemas/ExtendedDataPointYesNoNoEvidenceFound"
              }
            ]
          },
          "highWaterStressAreaExposure": {
            "nullable": true,
            "allOf": [
              {
                "$ref": "#/components/schemas/ExtendedDataPointYesNoNoEvidenceFound"
              }
            ]
          }
        }
      },
      "SfdrGeneral": {
        "required": [
          "general"
        ],
        "type": "object",
        "properties": {
          "general": {
            "$ref": "#/components/schemas/SfdrGeneralGeneral"
          }
        }
      },
      "SfdrGeneralGeneral": {
        "required": [
          "dataDate",
          "fiscalYearDeviation",
          "fiscalYearEnd"
        ],
        "type": "object",
        "properties": {
          "dataDate": {
            "type": "string",
            "format": "date"
          },
          "fiscalYearDeviation": {
            "$ref": "#/components/schemas/SfdrGeneralGeneralFiscalYearDeviationOptions"
          },
          "fiscalYearEnd": {
            "type": "string",
            "format": "date"
          },
          "referencedReports": {
            "type": "object",
            "additionalProperties": {
              "$ref": "#/components/schemas/CompanyReport"
            },
            "nullable": true,
            "example": "{\"string\": {\"fileReference\": \"string\",\"fileName\": \"string\",\"publicationDate\": \"2023-10-12\",}}"
          }
        }
      },
      "SfdrGeneralGeneralFiscalYearDeviationOptions": {
        "type": "string",
        "enum": [
          "Deviation",
          "NoDeviation"
        ]
      },
      "SfdrHighImpactClimateSectorEnergyConsumption": {
        "type": "object",
        "properties": {
          "highImpactClimateSectorEnergyConsumptionInGWh": {
            "nullable": true,
            "allOf": [
              {
                "$ref": "#/components/schemas/ExtendedDataPointBigDecimal"
              }
            ]
          },
          "highImpactClimateSectorEnergyConsumptionInGWhPerMillionEURRevenue": {
            "nullable": true,
            "allOf": [
              {
                "$ref": "#/components/schemas/ExtendedDataPointBigDecimal"
              }
            ]
          }
        },
        "example": {
          "NaceCodeA": {
            "highImpactClimateSectorEnergyConsumptionInGWh": {
              "quality": "Audited",
              "dataSource": {
                "page": 0,
                "tagName": "string",
                "fileName": "string",
                "fileReference": "string"
              },
              "comment": "string",
              "value": 0
            },
            "highImpactClimateSectorEnergyConsumptionInGWhPerMillionEURRevenue": {
              "quality": "Audited",
              "dataSource": {
                "page": 0,
                "tagName": "string",
                "fileName": "string",
                "fileReference": "string"
              },
              "comment": "string",
              "value": 0
            }
          },
          "NaceCodeB": {
            "highImpactClimateSectorEnergyConsumptionInGWh": {
              "quality": "Audited",
              "dataSource": {
                "page": 0,
                "tagName": "string",
                "fileName": "string",
                "fileReference": "string"
              },
              "comment": "string",
              "value": 0
            },
            "highImpactClimateSectorEnergyConsumptionInGWhPerMillionEURRevenue": {
              "quality": "Audited",
              "dataSource": {
                "page": 0,
                "tagName": "string",
                "fileName": "string",
                "fileReference": "string"
              },
              "comment": "string",
              "value": 0
            }
          },
          "NaceCodeC": {
            "highImpactClimateSectorEnergyConsumptionInGWh": {
              "quality": "Audited",
              "dataSource": {
                "page": 0,
                "tagName": "string",
                "fileName": "string",
                "fileReference": "string"
              },
              "comment": "string",
              "value": 0
            },
            "highImpactClimateSectorEnergyConsumptionInGWhPerMillionEURRevenue": {
              "quality": "Audited",
              "dataSource": {
                "page": 0,
                "tagName": "string",
                "fileName": "string",
                "fileReference": "string"
              },
              "comment": "string",
              "value": 0
            }
          },
          "NaceCodeD": {
            "highImpactClimateSectorEnergyConsumptionInGWh": {
              "quality": "Audited",
              "dataSource": {
                "page": 0,
                "tagName": "string",
                "fileName": "string",
                "fileReference": "string"
              },
              "comment": "string",
              "value": 0
            },
            "highImpactClimateSectorEnergyConsumptionInGWhPerMillionEURRevenue": {
              "quality": "Audited",
              "dataSource": {
                "page": 0,
                "tagName": "string",
                "fileName": "string",
                "fileReference": "string"
              },
              "comment": "string",
              "value": 0
            }
          },
          "NaceCodeE": {
            "highImpactClimateSectorEnergyConsumptionInGWh": {
              "quality": "Audited",
              "dataSource": {
                "page": 0,
                "tagName": "string",
                "fileName": "string",
                "fileReference": "string"
              },
              "comment": "string",
              "value": 0
            },
            "highImpactClimateSectorEnergyConsumptionInGWhPerMillionEURRevenue": {
              "quality": "Audited",
              "dataSource": {
                "page": 0,
                "tagName": "string",
                "fileName": "string",
                "fileReference": "string"
              },
              "comment": "string",
              "value": 0
            }
          },
          "NaceCodeF": {
            "highImpactClimateSectorEnergyConsumptionInGWh": {
              "quality": "Audited",
              "dataSource": {
                "page": 0,
                "tagName": "string",
                "fileName": "string",
                "fileReference": "string"
              },
              "comment": "string",
              "value": 0
            },
            "highImpactClimateSectorEnergyConsumptionInGWhPerMillionEURRevenue": {
              "quality": "Audited",
              "dataSource": {
                "page": 0,
                "tagName": "string",
                "fileName": "string",
                "fileReference": "string"
              },
              "comment": "string",
              "value": 0
            }
          },
          "NaceCodeG": {
            "highImpactClimateSectorEnergyConsumptionInGWh": {
              "quality": "Audited",
              "dataSource": {
                "page": 0,
                "tagName": "string",
                "fileName": "string",
                "fileReference": "string"
              },
              "comment": "string",
              "value": 0
            },
            "highImpactClimateSectorEnergyConsumptionInGWhPerMillionEURRevenue": {
              "quality": "Audited",
              "dataSource": {
                "page": 0,
                "tagName": "string",
                "fileName": "string",
                "fileReference": "string"
              },
              "comment": "string",
              "value": 0
            }
          },
          "NaceCodeH": {
            "highImpactClimateSectorEnergyConsumptionInGWh": {
              "quality": "Audited",
              "dataSource": {
                "page": 0,
                "tagName": "string",
                "fileName": "string",
                "fileReference": "string"
              },
              "comment": "string",
              "value": 0
            },
            "highImpactClimateSectorEnergyConsumptionInGWhPerMillionEURRevenue": {
              "quality": "Audited",
              "dataSource": {
                "page": 0,
                "tagName": "string",
                "fileName": "string",
                "fileReference": "string"
              },
              "comment": "string",
              "value": 0
            }
          },
          "NaceCodeL": {
            "highImpactClimateSectorEnergyConsumptionInGWh": {
              "quality": "Audited",
              "dataSource": {
                "page": 0,
                "tagName": "string",
                "fileName": "string",
                "fileReference": "string"
              },
              "comment": "string",
              "value": 0
            },
            "highImpactClimateSectorEnergyConsumptionInGWhPerMillionEURRevenue": {
              "quality": "Audited",
              "dataSource": {
                "page": 0,
                "tagName": "string",
                "fileName": "string",
                "fileReference": "string"
              },
              "comment": "string",
              "value": 0
            }
          }
        }
      },
      "SfdrSocial": {
        "type": "object",
        "properties": {
          "socialAndEmployeeMatters": {
            "nullable": true,
            "allOf": [
              {
                "$ref": "#/components/schemas/SfdrSocialSocialAndEmployeeMatters"
              }
            ]
          },
          "greenSecurities": {
            "nullable": true,
            "allOf": [
              {
                "$ref": "#/components/schemas/SfdrSocialGreenSecurities"
              }
            ]
          },
          "humanRights": {
            "nullable": true,
            "allOf": [
              {
                "$ref": "#/components/schemas/SfdrSocialHumanRights"
              }
            ]
          },
          "antiCorruptionAndAntiBribery": {
            "nullable": true,
            "allOf": [
              {
                "$ref": "#/components/schemas/SfdrSocialAntiCorruptionAndAntiBribery"
              }
            ]
          }
        }
      },
      "SfdrSocialAntiCorruptionAndAntiBribery": {
        "type": "object",
        "properties": {
          "casesOfInsufficientActionAgainstBriberyAndCorruption": {
            "nullable": true,
            "allOf": [
              {
                "$ref": "#/components/schemas/ExtendedDataPointBigInteger"
              }
            ]
          },
          "reportedConvictionsOfBriberyAndCorruption": {
            "nullable": true,
            "allOf": [
              {
                "$ref": "#/components/schemas/ExtendedDataPointBigInteger"
              }
            ]
          },
          "totalAmountOfReportedFinesOfBriberyAndCorruption": {
            "nullable": true,
            "allOf": [
              {
                "$ref": "#/components/schemas/CurrencyDataPoint"
              }
            ]
          }
        }
      },
      "SfdrSocialGreenSecurities": {
        "type": "object",
        "properties": {
          "securitiesNotCertifiedAsGreen": {
            "nullable": true,
            "allOf": [
              {
                "$ref": "#/components/schemas/ExtendedDataPointYesNoNoEvidenceFound"
              }
            ]
          }
        }
      },
      "SfdrSocialHumanRights": {
        "type": "object",
        "properties": {
          "humanRightsPolicy": {
            "nullable": true,
            "allOf": [
              {
                "$ref": "#/components/schemas/ExtendedDataPointYesNoNoEvidenceFound"
              }
            ]
          },
          "humanRightsDueDiligence": {
            "nullable": true,
            "allOf": [
              {
                "$ref": "#/components/schemas/ExtendedDataPointYesNoNoEvidenceFound"
              }
            ]
          },
          "traffickingInHumanBeingsPolicy": {
            "nullable": true,
            "allOf": [
              {
                "$ref": "#/components/schemas/ExtendedDataPointYesNoNoEvidenceFound"
              }
            ]
          },
          "reportedChildLabourIncidents": {
            "nullable": true,
            "allOf": [
              {
                "$ref": "#/components/schemas/ExtendedDataPointYesNoNoEvidenceFound"
              }
            ]
          },
          "reportedForcedOrCompulsoryLabourIncidents": {
            "nullable": true,
            "allOf": [
              {
                "$ref": "#/components/schemas/ExtendedDataPointYesNoNoEvidenceFound"
              }
            ]
          },
          "numberOfReportedIncidentsOfHumanRightsViolations": {
            "nullable": true,
            "allOf": [
              {
                "$ref": "#/components/schemas/ExtendedDataPointBigInteger"
              }
            ]
          }
        }
      },
      "SfdrSocialSocialAndEmployeeMatters": {
        "type": "object",
        "properties": {
          "humanRightsLegalProceedings": {
            "nullable": true,
            "allOf": [
              {
                "$ref": "#/components/schemas/ExtendedDataPointYesNoNoEvidenceFound"
              }
            ]
          },
          "iloCoreLabourStandards": {
            "nullable": true,
            "allOf": [
              {
                "$ref": "#/components/schemas/ExtendedDataPointYesNoNoEvidenceFound"
              }
            ]
          },
          "environmentalPolicy": {
            "nullable": true,
            "allOf": [
              {
                "$ref": "#/components/schemas/ExtendedDataPointYesNoNoEvidenceFound"
              }
            ]
          },
          "corruptionLegalProceedings": {
            "nullable": true,
            "allOf": [
              {
                "$ref": "#/components/schemas/ExtendedDataPointYesNoNoEvidenceFound"
              }
            ]
          },
          "transparencyDisclosurePolicy": {
            "nullable": true,
            "allOf": [
              {
                "$ref": "#/components/schemas/ExtendedDataPointYesNoNoEvidenceFound"
              }
            ]
          },
          "humanRightsDueDiligencePolicy": {
            "nullable": true,
            "allOf": [
              {
                "$ref": "#/components/schemas/ExtendedDataPointYesNoNoEvidenceFound"
              }
            ]
          },
          "policyAgainstChildLabour": {
            "nullable": true,
            "allOf": [
              {
                "$ref": "#/components/schemas/ExtendedDataPointYesNoNoEvidenceFound"
              }
            ]
          },
          "policyAgainstForcedLabour": {
            "nullable": true,
            "allOf": [
              {
                "$ref": "#/components/schemas/ExtendedDataPointYesNoNoEvidenceFound"
              }
            ]
          },
          "policyAgainstDiscriminationInTheWorkplace": {
            "nullable": true,
            "allOf": [
              {
                "$ref": "#/components/schemas/ExtendedDataPointYesNoNoEvidenceFound"
              }
            ]
          },
          "iso14001Certificate": {
            "nullable": true,
            "allOf": [
              {
                "$ref": "#/components/schemas/ExtendedDataPointYesNoNoEvidenceFound"
              }
            ]
          },
          "policyAgainstBriberyAndCorruption": {
            "nullable": true,
            "allOf": [
              {
                "$ref": "#/components/schemas/ExtendedDataPointYesNoNoEvidenceFound"
              }
            ]
          },
          "fairBusinessMarketingAdvertisingPolicy": {
            "nullable": true,
            "allOf": [
              {
                "$ref": "#/components/schemas/ExtendedDataPointYesNoNoEvidenceFound"
              }
            ]
          },
          "technologiesExpertiseTransferPolicy": {
            "nullable": true,
            "allOf": [
              {
                "$ref": "#/components/schemas/ExtendedDataPointYesNoNoEvidenceFound"
              }
            ]
          },
          "fairCompetitionPolicy": {
            "nullable": true,
            "allOf": [
              {
                "$ref": "#/components/schemas/ExtendedDataPointYesNoNoEvidenceFound"
              }
            ]
          },
          "violationOfTaxRulesAndRegulation": {
            "nullable": true,
            "allOf": [
              {
                "$ref": "#/components/schemas/ExtendedDataPointYesNoNoEvidenceFound"
              }
            ]
          },
          "unGlobalCompactPrinciplesCompliancePolicy": {
            "nullable": true,
            "allOf": [
              {
                "$ref": "#/components/schemas/ExtendedDataPointYesNoNoEvidenceFound"
              }
            ]
          },
          "oecdGuidelinesForMultinationalEnterprisesGrievanceHandling": {
            "nullable": true,
            "allOf": [
              {
                "$ref": "#/components/schemas/ExtendedDataPointYesNoNoEvidenceFound"
              }
            ]
          },
          "averageGrossHourlyEarningsMaleEmployees": {
            "nullable": true,
            "allOf": [
              {
                "$ref": "#/components/schemas/CurrencyDataPoint"
              }
            ]
          },
          "averageGrossHourlyEarningsFemaleEmployees": {
            "nullable": true,
            "allOf": [
              {
                "$ref": "#/components/schemas/CurrencyDataPoint"
              }
            ]
          },
          "unadjustedGenderPayGapInPercent": {
            "nullable": true,
            "allOf": [
              {
                "$ref": "#/components/schemas/ExtendedDataPointBigDecimal"
              }
            ]
          },
          "femaleBoardMembers": {
            "nullable": true,
            "allOf": [
              {
                "$ref": "#/components/schemas/ExtendedDataPointBigInteger"
              }
            ]
          },
          "maleBoardMembers": {
            "nullable": true,
            "allOf": [
              {
                "$ref": "#/components/schemas/ExtendedDataPointBigInteger"
              }
            ]
          },
          "boardGenderDiversityInPercent": {
            "nullable": true,
            "allOf": [
              {
                "$ref": "#/components/schemas/ExtendedDataPointBigDecimal"
              }
            ]
          },
          "controversialWeaponsExposure": {
            "nullable": true,
            "allOf": [
              {
                "$ref": "#/components/schemas/ExtendedDataPointYesNoNoEvidenceFound"
              }
            ]
          },
          "workplaceAccidentPreventionPolicy": {
            "nullable": true,
            "allOf": [
              {
                "$ref": "#/components/schemas/ExtendedDataPointYesNoNoEvidenceFound"
              }
            ]
          },
          "rateOfAccidentsInPercent": {
            "nullable": true,
            "allOf": [
              {
                "$ref": "#/components/schemas/ExtendedDataPointBigDecimal"
              }
            ]
          },
          "workdaysLostInDays": {
            "nullable": true,
            "allOf": [
              {
                "$ref": "#/components/schemas/ExtendedDataPointBigDecimal"
              }
            ]
          },
          "supplierCodeOfConduct": {
            "nullable": true,
            "allOf": [
              {
                "$ref": "#/components/schemas/ExtendedDataPointYesNoNoEvidenceFound"
              }
            ]
          },
          "grievanceHandlingMechanism": {
            "nullable": true,
            "allOf": [
              {
                "$ref": "#/components/schemas/ExtendedDataPointYesNoNoEvidenceFound"
              }
            ]
          },
          "whistleblowerProtectionPolicy": {
            "nullable": true,
            "allOf": [
              {
                "$ref": "#/components/schemas/ExtendedDataPointYesNoNoEvidenceFound"
              }
            ]
          },
          "reportedIncidentsOfDiscrimination": {
            "nullable": true,
            "allOf": [
              {
                "$ref": "#/components/schemas/ExtendedDataPointBigInteger"
              }
            ]
          },
          "sanctionedIncidentsOfDiscrimination": {
            "nullable": true,
            "allOf": [
              {
                "$ref": "#/components/schemas/ExtendedDataPointBigInteger"
              }
            ]
          },
          "ceoToEmployeePayGapRatio": {
            "nullable": true,
            "allOf": [
              {
                "$ref": "#/components/schemas/ExtendedDataPointBigDecimal"
              }
            ]
          },
          "excessiveCeoPayRatioInPercent": {
            "nullable": true,
            "allOf": [
              {
                "$ref": "#/components/schemas/ExtendedDataPointBigDecimal"
              }
            ]
          }
        }
      },
      "YesNoNoEvidenceFound": {
        "type": "string",
        "enum": [
          "Yes",
          "No",
          "NoEvidenceFound"
        ]
      },
      "CompanyAssociatedDataPathwaysToParisData": {
        "required": [
          "companyId",
          "data",
          "reportingPeriod"
        ],
        "type": "object",
        "properties": {
          "companyId": {
            "type": "string"
          },
          "reportingPeriod": {
            "type": "string"
          },
          "data": {
            "$ref": "#/components/schemas/PathwaysToParisData"
          }
        }
      },
      "P2pAmmonia": {
        "type": "object",
        "properties": {
          "decarbonisation": {
            "nullable": true,
            "allOf": [
              {
                "$ref": "#/components/schemas/P2pAmmoniaDecarbonisation"
              }
            ]
          },
          "defossilisation": {
            "nullable": true,
            "allOf": [
              {
                "$ref": "#/components/schemas/P2pAmmoniaDefossilisation"
              }
            ]
          }
        }
      },
      "P2pAmmoniaDecarbonisation": {
        "type": "object",
        "properties": {
          "energyMixInPercent": {
            "type": "number",
            "nullable": true
          },
          "ccsTechnologyAdoptionInPercent": {
            "type": "number",
            "nullable": true
          },
          "electrificationInPercent": {
            "type": "number",
            "nullable": true
          }
        }
      },
      "P2pAmmoniaDefossilisation": {
        "type": "object",
        "properties": {
          "useOfRenewableFeedstocksInPercent": {
            "type": "number",
            "nullable": true
          }
        }
      },
      "P2pAutomotive": {
        "type": "object",
        "properties": {
          "energy": {
            "nullable": true,
            "allOf": [
              {
                "$ref": "#/components/schemas/P2pAutomotiveEnergy"
              }
            ]
          },
          "technologyValueCreation": {
            "nullable": true,
            "allOf": [
              {
                "$ref": "#/components/schemas/P2pAutomotiveTechnologyValueCreation"
              }
            ]
          },
          "materials": {
            "nullable": true,
            "allOf": [
              {
                "$ref": "#/components/schemas/P2pAutomotiveMaterials"
              }
            ]
          }
        }
      },
      "P2pAutomotiveEnergy": {
        "type": "object",
        "properties": {
          "productionSiteEnergyConsumptionInMWh": {
            "type": "number",
            "nullable": true
          },
          "energyMixInPercent": {
            "type": "number",
            "nullable": true
          }
        }
      },
      "P2pAutomotiveMaterials": {
        "type": "object",
        "properties": {
          "materialUseManagementInPercent": {
            "type": "number",
            "nullable": true
          },
          "useOfSecondaryMaterialsInPercent": {
            "type": "number",
            "nullable": true
          }
        }
      },
      "P2pAutomotiveTechnologyValueCreation": {
        "type": "object",
        "properties": {
          "driveMixInPercent": {
            "type": "number",
            "nullable": true
          },
          "icAndHybridEnginePhaseOutDate": {
            "type": "string",
            "format": "date",
            "nullable": true
          },
          "futureValueCreationStrategy": {
            "nullable": true,
            "allOf": [
              {
                "$ref": "#/components/schemas/YesNo"
              }
            ]
          }
        }
      },
      "P2pCement": {
        "type": "object",
        "properties": {
          "energy": {
            "nullable": true,
            "allOf": [
              {
                "$ref": "#/components/schemas/P2pCementEnergy"
              }
            ]
          },
          "technology": {
            "nullable": true,
            "allOf": [
              {
                "$ref": "#/components/schemas/P2pCementTechnology"
              }
            ]
          },
          "material": {
            "nullable": true,
            "allOf": [
              {
                "$ref": "#/components/schemas/P2pCementMaterial"
              }
            ]
          }
        }
      },
      "P2pCementEnergy": {
        "type": "object",
        "properties": {
          "energyMixInPercent": {
            "type": "number",
            "nullable": true
          },
          "fuelMixInPercent": {
            "type": "number",
            "nullable": true
          },
          "thermalEnergyEfficiencyInPercent": {
            "type": "number",
            "nullable": true
          },
          "compositionOfThermalInputInPercent": {
            "type": "number",
            "nullable": true
          }
        }
      },
      "P2pCementMaterial": {
        "type": "object",
        "properties": {
          "clinkerFactorReduction": {
            "type": "number",
            "nullable": true
          },
          "preCalcinedClayUsageInPercent": {
            "type": "number",
            "nullable": true
          },
          "circularEconomyContribution": {
            "nullable": true,
            "allOf": [
              {
                "$ref": "#/components/schemas/YesNo"
              }
            ]
          }
        }
      },
      "P2pCementTechnology": {
        "type": "object",
        "properties": {
          "carbonCaptureAndUseTechnologyUsage": {
            "nullable": true,
            "allOf": [
              {
                "$ref": "#/components/schemas/YesNo"
              }
            ]
          },
          "electrificationOfProcessHeatInPercent": {
            "type": "number",
            "nullable": true
          }
        }
      },
      "P2pDriveMix": {
        "type": "object",
        "properties": {
          "driveMixPerFleetSegmentInPercent": {
            "type": "number",
            "nullable": true
          },
          "totalAmountOfVehicles": {
            "type": "number",
            "nullable": true
          }
        },
        "example": {
          "SmallTrucks": {
            "driveMixPerFleetSegmentInPercent": 0,
            "totalAmountOfVehicles": 0
          },
          "MediumTrucks": {
            "driveMixPerFleetSegmentInPercent": 0,
            "totalAmountOfVehicles": 0
          },
          "LargeTrucks": {
            "driveMixPerFleetSegmentInPercent": 0,
            "totalAmountOfVehicles": 0
          }
        }
      },
      "P2pElectricityGeneration": {
        "type": "object",
        "properties": {
          "technology": {
            "nullable": true,
            "allOf": [
              {
                "$ref": "#/components/schemas/P2pElectricityGenerationTechnology"
              }
            ]
          }
        }
      },
      "P2pElectricityGenerationTechnology": {
        "type": "object",
        "properties": {
          "electricityMixEmissionsInCorrespondingUnit": {
            "type": "number",
            "nullable": true
          },
          "shareOfRenewableElectricityInPercent": {
            "type": "number",
            "nullable": true
          },
          "naturalGasPhaseOut": {
            "type": "string",
            "format": "date",
            "nullable": true
          },
          "coalPhaseOut": {
            "type": "string",
            "format": "date",
            "nullable": true
          },
          "storageCapacityExpansionInPercent": {
            "type": "number",
            "nullable": true
          }
        }
      },
      "P2pFreightTransportByRoad": {
        "type": "object",
        "properties": {
          "technology": {
            "nullable": true,
            "allOf": [
              {
                "$ref": "#/components/schemas/P2pFreightTransportByRoadTechnology"
              }
            ]
          },
          "energy": {
            "nullable": true,
            "allOf": [
              {
                "$ref": "#/components/schemas/P2pFreightTransportByRoadEnergy"
              }
            ]
          }
        }
      },
      "P2pFreightTransportByRoadEnergy": {
        "type": "object",
        "properties": {
          "fuelMixInPercent": {
            "type": "number",
            "nullable": true
          }
        }
      },
      "P2pFreightTransportByRoadTechnology": {
        "type": "object",
        "properties": {
          "driveMixPerFleetSegment": {
            "type": "object",
            "additionalProperties": {
              "$ref": "#/components/schemas/P2pDriveMix"
            },
            "nullable": true,
            "example": {
              "SmallTrucks": {
                "driveMixPerFleetSegmentInPercent": 0,
                "totalAmountOfVehicles": 0
              },
              "MediumTrucks": {
                "driveMixPerFleetSegmentInPercent": 0,
                "totalAmountOfVehicles": 0
              },
              "LargeTrucks": {
                "driveMixPerFleetSegmentInPercent": 0,
                "totalAmountOfVehicles": 0
              }
            }
          },
          "icePhaseOut": {
            "type": "string",
            "format": "date",
            "nullable": true
          }
        }
      },
      "P2pGeneral": {
        "required": [
          "general"
        ],
        "type": "object",
        "properties": {
          "general": {
            "$ref": "#/components/schemas/P2pGeneralGeneral"
          },
          "governance": {
            "nullable": true,
            "allOf": [
              {
                "$ref": "#/components/schemas/P2pGeneralGovernance"
              }
            ]
          },
          "climateTargets": {
            "nullable": true,
            "allOf": [
              {
                "$ref": "#/components/schemas/P2pGeneralClimateTargets"
              }
            ]
          },
          "emissionsPlanning": {
            "nullable": true,
            "allOf": [
              {
                "$ref": "#/components/schemas/P2pGeneralEmissionsPlanning"
              }
            ]
          },
          "investmentPlanning": {
            "nullable": true,
            "allOf": [
              {
                "$ref": "#/components/schemas/P2pGeneralInvestmentPlanning"
              }
            ]
          }
        }
      },
      "P2pGeneralClimateTargets": {
        "type": "object",
        "properties": {
          "shortTermScienceBasedClimateTarget": {
            "nullable": true,
            "allOf": [
              {
                "$ref": "#/components/schemas/YesNo"
              }
            ]
          },
          "longTermScienceBasedClimateTarget": {
            "nullable": true,
            "allOf": [
              {
                "$ref": "#/components/schemas/YesNo"
              }
            ]
          }
        }
      },
      "P2pGeneralEmissionsPlanning": {
        "type": "object",
        "properties": {
          "absoluteEmissionsInTonnesCO2e": {
            "type": "number",
            "nullable": true
          },
          "relativeEmissionsInPercent": {
            "type": "number",
            "nullable": true
          },
          "reductionOfAbsoluteEmissionsInTonnesCO2e": {
            "type": "number",
            "nullable": true
          },
          "reductionOfRelativeEmissionsInPercent": {
            "type": "number",
            "nullable": true
          },
          "climateActionPlan": {
            "nullable": true,
            "allOf": [
              {
                "$ref": "#/components/schemas/YesNo"
              }
            ]
          },
          "useOfInternalCarbonPrice": {
            "nullable": true,
            "allOf": [
              {
                "$ref": "#/components/schemas/YesNo"
              }
            ]
          }
        }
      },
      "P2pGeneralGeneral": {
        "required": [
          "dataDate",
          "sectors"
        ],
        "type": "object",
        "properties": {
          "dataDate": {
            "type": "string",
            "format": "date"
          },
          "sectors": {
            "type": "array",
            "items": {
              "$ref": "#/components/schemas/P2pSector"
            }
          }
        }
      },
      "P2pGeneralGovernance": {
        "type": "object",
        "properties": {
          "organisationalResponsibilityForParisCompatibility": {
            "nullable": true,
            "allOf": [
              {
                "$ref": "#/components/schemas/YesNo"
              }
            ]
          },
          "parisCompatibilityInExecutiveRemunerationInPercent": {
            "type": "number",
            "nullable": true
          },
          "parisCompatibilityInAverageRemunerationInPercent": {
            "type": "number",
            "nullable": true
          },
          "shareOfEmployeesTrainedOnParisCompatibilityInPercent": {
            "type": "number",
            "nullable": true
          },
          "qualificationRequirementsOnParisCompatibility": {
            "nullable": true,
            "allOf": [
              {
                "$ref": "#/components/schemas/YesNo"
              }
            ]
          },
          "mobilityAndTravelPolicy": {
            "nullable": true,
            "allOf": [
              {
                "$ref": "#/components/schemas/YesNo"
              }
            ]
          },
          "upstreamSupplierEngagementStrategy": {
            "nullable": true,
            "allOf": [
              {
                "$ref": "#/components/schemas/YesNo"
              }
            ]
          },
          "upstreamSupplierProcurementPolicy": {
            "nullable": true,
            "allOf": [
              {
                "$ref": "#/components/schemas/BaseDataPointYesNo"
              }
            ]
          },
          "downstreamCustomerEngagement": {
            "nullable": true,
            "allOf": [
              {
                "$ref": "#/components/schemas/YesNo"
              }
            ]
          },
          "policymakerEngagement": {
            "nullable": true,
            "allOf": [
              {
                "$ref": "#/components/schemas/YesNo"
              }
            ]
          }
        }
      },
      "P2pGeneralInvestmentPlanning": {
        "type": "object",
        "properties": {
          "investmentPlanForClimateTargets": {
            "nullable": true,
            "allOf": [
              {
                "$ref": "#/components/schemas/YesNo"
              }
            ]
          },
          "capexShareInNetZeroSolutionsInPercent": {
            "type": "number",
            "nullable": true
          },
          "capexShareInGhgIntensivePlantsInPercent": {
            "type": "number",
            "nullable": true
          },
          "researchAndDevelopmentExpenditureForNetZeroSolutionsInPercent": {
            "type": "number",
            "nullable": true
          }
        }
      },
      "P2pHvcPlastics": {
        "type": "object",
        "properties": {
          "decarbonisation": {
            "nullable": true,
            "allOf": [
              {
                "$ref": "#/components/schemas/P2pHvcPlasticsDecarbonisation"
              }
            ]
          },
          "defossilisation": {
            "nullable": true,
            "allOf": [
              {
                "$ref": "#/components/schemas/P2pHvcPlasticsDefossilisation"
              }
            ]
          },
          "recycling": {
            "nullable": true,
            "allOf": [
              {
                "$ref": "#/components/schemas/P2pHvcPlasticsRecycling"
              }
            ]
          }
        }
      },
      "P2pHvcPlasticsDecarbonisation": {
        "type": "object",
        "properties": {
          "energyMixInPercent": {
            "type": "number",
            "nullable": true
          },
          "electrificationInPercent": {
            "type": "number",
            "nullable": true
          }
        }
      },
      "P2pHvcPlasticsDefossilisation": {
        "type": "object",
        "properties": {
          "useOfRenewableFeedstocksInPercent": {
            "type": "number",
            "nullable": true
          },
          "useOfBioplasticsInPercent": {
            "type": "number",
            "nullable": true
          },
          "useOfCo2FromCarbonCaptureAndReUseTechnologiesInPercent": {
            "type": "number",
            "nullable": true
          },
          "carbonCaptureAndUseStorageTechnologies": {
            "nullable": true,
            "allOf": [
              {
                "$ref": "#/components/schemas/YesNo"
              }
            ]
          }
        }
      },
      "P2pHvcPlasticsRecycling": {
        "type": "object",
        "properties": {
          "contributionToCircularEconomy": {
            "nullable": true,
            "allOf": [
              {
                "$ref": "#/components/schemas/YesNo"
              }
            ]
          },
          "materialRecyclingInPercent": {
            "type": "number",
            "nullable": true
          },
          "chemicalRecyclingInPercent": {
            "type": "number",
            "nullable": true
          }
        }
      },
      "P2pLivestockFarming": {
        "type": "object",
        "properties": {
          "emissionsFromManureAndFertiliserAndLivestock": {
            "nullable": true,
            "allOf": [
              {
                "$ref": "#/components/schemas/P2pLivestockFarmingEmissionsFromManureAndFertiliserAndLivestock"
              }
            ]
          },
          "animalWelfare": {
            "nullable": true,
            "allOf": [
              {
                "$ref": "#/components/schemas/P2pLivestockFarmingAnimalWelfare"
              }
            ]
          },
          "animalFeed": {
            "nullable": true,
            "allOf": [
              {
                "$ref": "#/components/schemas/P2pLivestockFarmingAnimalFeed"
              }
            ]
          },
          "energy": {
            "nullable": true,
            "allOf": [
              {
                "$ref": "#/components/schemas/P2pLivestockFarmingEnergy"
              }
            ]
          }
        }
      },
      "P2pLivestockFarmingAnimalFeed": {
        "type": "object",
        "properties": {
          "ownFeedInPercent": {
            "type": "number",
            "nullable": true
          },
          "externalFeedCertification": {
            "nullable": true,
            "allOf": [
              {
                "$ref": "#/components/schemas/BaseDataPointYesNo"
              }
            ]
          },
          "originOfExternalFeed": {
            "type": "string",
            "nullable": true
          },
          "excessNitrogenInKilogramsPerHectare": {
            "type": "number",
            "nullable": true
          },
          "cropRotation": {
            "type": "number",
            "nullable": true
          },
          "climateFriendlyProteinProductionInPercent": {
            "type": "number",
            "nullable": true
          },
          "greenFodderInPercent": {
            "type": "number",
            "nullable": true
          }
        }
      },
      "P2pLivestockFarmingAnimalWelfare": {
        "type": "object",
        "properties": {
          "mortalityRateInPercent": {
            "type": "number",
            "nullable": true
          }
        }
      },
      "P2pLivestockFarmingEmissionsFromManureAndFertiliserAndLivestock": {
        "type": "object",
        "properties": {
          "compostedFermentedManureInPercent": {
            "type": "number",
            "nullable": true
          },
          "emissionProofFertiliserStorageInPercent": {
            "type": "number",
            "nullable": true
          }
        }
      },
      "P2pLivestockFarmingEnergy": {
        "type": "object",
        "properties": {
          "renewableElectricityInPercent": {
            "type": "number",
            "nullable": true
          },
          "renewableHeatingInPercent": {
            "type": "number",
            "nullable": true
          },
          "electricGasPoweredMachineryVehicleInPercent": {
            "type": "number",
            "nullable": true
          }
        }
      },
      "P2pRealEstate": {
        "type": "object",
        "properties": {
          "buildingEfficiency": {
            "nullable": true,
            "allOf": [
              {
                "$ref": "#/components/schemas/P2pRealEstateBuildingEfficiency"
              }
            ]
          },
          "energySource": {
            "nullable": true,
            "allOf": [
              {
                "$ref": "#/components/schemas/P2pRealEstateEnergySource"
              }
            ]
          },
          "technology": {
            "nullable": true,
            "allOf": [
              {
                "$ref": "#/components/schemas/P2plRealEstateTechnology"
              }
            ]
          }
        }
      },
      "P2pRealEstateBuildingEfficiency": {
        "type": "object",
        "properties": {
          "buildingSpecificRefurbishmentRoadmapInPercent": {
            "type": "number",
            "nullable": true
          },
          "zeroEmissionBuildingShareInPercent": {
            "type": "number",
            "nullable": true
          },
          "buildingEnergyEfficiencyInCorrespondingUnit": {
            "type": "number",
            "nullable": true
          }
        }
      },
      "P2pRealEstateEnergySource": {
        "type": "object",
        "properties": {
          "renewableHeatingInPercent": {
            "type": "number",
            "nullable": true
          }
        }
      },
      "P2pSector": {
        "type": "string",
        "enum": [
          "Ammonia",
          "Automotive",
          "Cement",
          "CommercialRealEstate",
          "ElectricityGeneration",
          "FreightTransportByRoad",
          "HVCPlastics",
          "LivestockFarming",
          "ResidentialRealEstate",
          "Steel",
          "Other"
        ]
      },
      "P2pSteel": {
        "type": "object",
        "properties": {
          "energy": {
            "nullable": true,
            "allOf": [
              {
                "$ref": "#/components/schemas/P2pSteelEnergy"
              }
            ]
          },
          "technology": {
            "nullable": true,
            "allOf": [
              {
                "$ref": "#/components/schemas/P2pSteelTechnology"
              }
            ]
          }
        }
      },
      "P2pSteelEnergy": {
        "type": "object",
        "properties": {
          "emissionIntensityOfElectricityInCorrespondingUnit": {
            "type": "number",
            "nullable": true
          },
          "greenHydrogenUsage": {
            "nullable": true,
            "allOf": [
              {
                "$ref": "#/components/schemas/YesNo"
              }
            ]
          }
        }
      },
      "P2pSteelTechnology": {
        "type": "object",
        "properties": {
          "blastFurnacePhaseOutInPercent": {
            "type": "number",
            "nullable": true
          },
          "lowCarbonSteelScaleUpInPercent": {
            "type": "number",
            "nullable": true
          }
        }
      },
      "P2plRealEstateTechnology": {
        "type": "object",
        "properties": {
          "useOfDistrictHeatingNetworksInPercent": {
            "type": "number",
            "nullable": true
          },
          "heatPumpUsageInPercent": {
            "type": "number",
            "nullable": true
          }
        }
      },
      "PathwaysToParisData": {
        "required": [
          "general"
        ],
        "type": "object",
        "properties": {
          "general": {
            "$ref": "#/components/schemas/P2pGeneral"
          },
          "ammonia": {
            "nullable": true,
            "allOf": [
              {
                "$ref": "#/components/schemas/P2pAmmonia"
              }
            ]
          },
          "automotive": {
            "nullable": true,
            "allOf": [
              {
                "$ref": "#/components/schemas/P2pAutomotive"
              }
            ]
          },
          "hvcPlastics": {
            "nullable": true,
            "allOf": [
              {
                "$ref": "#/components/schemas/P2pHvcPlastics"
              }
            ]
          },
          "commercialRealEstate": {
            "nullable": true,
            "allOf": [
              {
                "$ref": "#/components/schemas/P2pRealEstate"
              }
            ]
          },
          "residentialRealEstate": {
            "nullable": true,
            "allOf": [
              {
                "$ref": "#/components/schemas/P2pRealEstate"
              }
            ]
          },
          "steel": {
            "nullable": true,
            "allOf": [
              {
                "$ref": "#/components/schemas/P2pSteel"
              }
            ]
          },
          "freightTransportByRoad": {
            "nullable": true,
            "allOf": [
              {
                "$ref": "#/components/schemas/P2pFreightTransportByRoad"
              }
            ]
          },
          "electricityGeneration": {
            "nullable": true,
            "allOf": [
              {
                "$ref": "#/components/schemas/P2pElectricityGeneration"
              }
            ]
          },
          "livestockFarming": {
            "nullable": true,
            "allOf": [
              {
                "$ref": "#/components/schemas/P2pLivestockFarming"
              }
            ]
          },
          "cement": {
            "nullable": true,
            "allOf": [
              {
                "$ref": "#/components/schemas/P2pCement"
              }
            ]
          }
        }
      },
      "AmountWithCurrency": {
        "type": "object",
        "properties": {
          "amount": {
            "type": "number",
            "nullable": true
          },
          "currency": {
            "type": "string",
            "nullable": true
          }
        }
      },
      "BaseDataPointYesNoNa": {
        "type": "object",
        "properties": {
          "value": {
            "nullable": true,
            "allOf": [
              {
                "$ref": "#/components/schemas/YesNoNa"
              }
            ]
          },
          "dataSource": {
            "nullable": true,
            "allOf": [
              {
                "$ref": "#/components/schemas/BaseDocumentReference"
              }
            ]
          }
        }
      },
      "CompanyAssociatedDataLksgData": {
        "required": [
          "companyId",
          "data",
          "reportingPeriod"
        ],
        "type": "object",
        "properties": {
          "companyId": {
            "type": "string"
          },
          "reportingPeriod": {
            "type": "string"
          },
          "data": {
            "$ref": "#/components/schemas/LksgData"
          }
        }
      },
      "LksgAttachment": {
        "type": "object",
        "properties": {
          "attachment": {
            "nullable": true,
            "allOf": [
              {
                "$ref": "#/components/schemas/LksgAttachmentAttachment"
              }
            ]
          }
        }
      },
      "LksgAttachmentAttachment": {
        "type": "object",
        "properties": {
          "attachment": {
            "nullable": true,
            "allOf": [
              {
                "$ref": "#/components/schemas/BaseDataPointYesNo"
              }
            ]
          }
        }
      },
      "LksgData": {
        "required": [
          "general"
        ],
        "type": "object",
        "properties": {
          "general": {
            "$ref": "#/components/schemas/LksgGeneral"
          },
          "governance": {
            "nullable": true,
            "allOf": [
              {
                "$ref": "#/components/schemas/LksgGovernance"
              }
            ]
          },
          "social": {
            "nullable": true,
            "allOf": [
              {
                "$ref": "#/components/schemas/LksgSocial"
              }
            ]
          },
          "environmental": {
            "nullable": true,
            "allOf": [
              {
                "$ref": "#/components/schemas/LksgEnvironmental"
              }
            ]
          },
          "attachment": {
            "nullable": true,
            "allOf": [
              {
                "$ref": "#/components/schemas/LksgAttachment"
              }
            ]
          }
        }
      },
      "LksgEnvironmental": {
        "type": "object",
        "properties": {
          "useOfMercuryMercuryWasteMinamataConvention": {
            "nullable": true,
            "allOf": [
              {
                "$ref": "#/components/schemas/LksgEnvironmentalUseOfMercuryMercuryWasteMinamataConvention"
              }
            ]
          },
          "productionAndUseOfPersistentOrganicPollutantsPopsConvention": {
            "nullable": true,
            "allOf": [
              {
                "$ref": "#/components/schemas/LksgEnvironmentalProductionAndUseOfPersistentOrganicPollutantsPopsConvention"
              }
            ]
          },
          "exportImportOfHazardousWasteBaselConvention": {
            "nullable": true,
            "allOf": [
              {
                "$ref": "#/components/schemas/LksgEnvironmentalExportImportOfHazardousWasteBaselConvention"
              }
            ]
          }
        }
      },
      "LksgEnvironmentalExportImportOfHazardousWasteBaselConvention": {
        "type": "object",
        "properties": {
          "persistentOrganicPollutantsProductionAndUseTransboundaryMovements": {
            "nullable": true,
            "allOf": [
              {
                "$ref": "#/components/schemas/YesNo"
              }
            ]
          },
          "persistentOrganicPollutantsProductionAndUseRiskForImportingState": {
            "nullable": true,
            "allOf": [
              {
                "$ref": "#/components/schemas/YesNo"
              }
            ]
          },
          "hazardousWasteTransboundaryMovementsLocatedOecdEuLiechtenstein": {
            "nullable": true,
            "allOf": [
              {
                "$ref": "#/components/schemas/YesNo"
              }
            ]
          },
          "hazardousWasteTransboundaryMovementsOutsideOecdEuOrLiechtenstein": {
            "nullable": true,
            "allOf": [
              {
                "$ref": "#/components/schemas/YesNo"
              }
            ]
          },
          "hazardousWasteTransportPreventionMeasures": {
            "nullable": true,
            "allOf": [
              {
                "$ref": "#/components/schemas/YesNo"
              }
            ]
          },
          "wastePolicy": {
            "nullable": true,
            "allOf": [
              {
                "$ref": "#/components/schemas/BaseDataPointYesNo"
              }
            ]
          },
          "hazardousWasteTransportPreventionOtherMeasures": {
            "nullable": true,
            "allOf": [
              {
                "$ref": "#/components/schemas/BaseDataPointYesNo"
              }
            ]
          },
          "hazardousWasteTransportPreventionOtherMeasuresDescription": {
            "type": "string",
            "nullable": true
          },
          "hazardousWasteDisposal": {
            "nullable": true,
            "allOf": [
              {
                "$ref": "#/components/schemas/YesNo"
              }
            ]
          },
          "hazardousWasteDisposalRiskOfImport": {
            "nullable": true,
            "allOf": [
              {
                "$ref": "#/components/schemas/YesNo"
              }
            ]
          },
          "hazardousWasteDisposalOtherWasteImport": {
            "nullable": true,
            "allOf": [
              {
                "$ref": "#/components/schemas/YesNo"
              }
            ]
          },
          "hazardousWasteDisposalOtherWasteImportDescription": {
            "type": "string",
            "nullable": true
          }
        }
      },
      "LksgEnvironmentalProductionAndUseOfPersistentOrganicPollutantsPopsConvention": {
        "type": "object",
        "properties": {
          "persistentOrganicPollutantsProductionAndUse": {
            "nullable": true,
            "allOf": [
              {
                "$ref": "#/components/schemas/YesNo"
              }
            ]
          },
          "persistentOrganicPollutantsUsed": {
            "type": "string",
            "nullable": true
          },
          "persistentOrganicPollutantsProductionAndUseRiskOfExposure": {
            "nullable": true,
            "allOf": [
              {
                "$ref": "#/components/schemas/YesNo"
              }
            ]
          },
          "persistentOrganicPollutantsProductionAndUseRiskOfDisposal": {
            "nullable": true,
            "allOf": [
              {
                "$ref": "#/components/schemas/YesNo"
              }
            ]
          },
          "persistentOrganicPollutantsUsePreventionMeasures": {
            "nullable": true,
            "allOf": [
              {
                "$ref": "#/components/schemas/YesNo"
              }
            ]
          },
          "persistentOrganicPollutantsUsePolicy": {
            "nullable": true,
            "allOf": [
              {
                "$ref": "#/components/schemas/BaseDataPointYesNo"
              }
            ]
          },
          "persistentOrganicPollutantsUsePreventionOtherMeasures": {
            "nullable": true,
            "allOf": [
              {
                "$ref": "#/components/schemas/BaseDataPointYesNo"
              }
            ]
          },
          "persistentOrganicPollutantsUsePreventionOtherMeasuresDescription": {
            "type": "string",
            "nullable": true
          }
        }
      },
      "LksgEnvironmentalUseOfMercuryMercuryWasteMinamataConvention": {
        "type": "object",
        "properties": {
          "mercuryAndMercuryWasteHandling": {
            "nullable": true,
            "allOf": [
              {
                "$ref": "#/components/schemas/YesNo"
              }
            ]
          },
          "mercuryAddedProductsHandling": {
            "nullable": true,
            "allOf": [
              {
                "$ref": "#/components/schemas/YesNo"
              }
            ]
          },
          "mercuryAddedProductsHandlingRiskOfExposure": {
            "nullable": true,
            "allOf": [
              {
                "$ref": "#/components/schemas/YesNo"
              }
            ]
          },
          "mercuryAddedProductsHandlingRiskOfDisposal": {
            "nullable": true,
            "allOf": [
              {
                "$ref": "#/components/schemas/YesNo"
              }
            ]
          },
          "mercuryAndMercuryCompoundsProductionAndUse": {
            "nullable": true,
            "allOf": [
              {
                "$ref": "#/components/schemas/YesNo"
              }
            ]
          },
          "mercuryAndMercuryCompoundsProductionAndUseRiskOfExposure": {
            "nullable": true,
            "allOf": [
              {
                "$ref": "#/components/schemas/YesNo"
              }
            ]
          },
          "mercuryAndMercuryWasteUsePreventionMeasures": {
            "nullable": true,
            "allOf": [
              {
                "$ref": "#/components/schemas/YesNo"
              }
            ]
          },
          "mercuryAndMercuryWasteHandlingPolicy": {
            "nullable": true,
            "allOf": [
              {
                "$ref": "#/components/schemas/BaseDataPointYesNo"
              }
            ]
          },
          "mercuryAndMercuryWasteUsePreventionOtherMeasures": {
            "nullable": true,
            "allOf": [
              {
                "$ref": "#/components/schemas/BaseDataPointYesNo"
              }
            ]
          },
          "mercuryAndMercuryWasteUsePreventionOtherMeasuresDescription": {
            "type": "string",
            "nullable": true
          }
        }
      },
      "LksgGeneral": {
        "required": [
          "masterData"
        ],
        "type": "object",
        "properties": {
          "masterData": {
            "$ref": "#/components/schemas/LksgGeneralMasterData"
          },
          "productionSpecific": {
            "nullable": true,
            "allOf": [
              {
                "$ref": "#/components/schemas/LksgGeneralProductionSpecific"
              }
            ]
          },
          "productionSpecificOwnOperations": {
            "nullable": true,
            "allOf": [
              {
                "$ref": "#/components/schemas/LksgGeneralProductionSpecificOwnOperations"
              }
            ]
          }
        }
      },
      "LksgGeneralMasterData": {
        "required": [
          "dataDate"
        ],
        "type": "object",
        "properties": {
          "dataDate": {
            "type": "string",
            "format": "date"
          },
          "headOfficeInGermany": {
            "nullable": true,
            "allOf": [
              {
                "$ref": "#/components/schemas/YesNo"
              }
            ]
          },
          "groupOfCompanies": {
            "nullable": true,
            "allOf": [
              {
                "$ref": "#/components/schemas/YesNo"
              }
            ]
          },
          "groupOfCompaniesName": {
            "type": "string",
            "nullable": true
          },
          "industry": {
            "type": "array",
            "nullable": true,
            "items": {
              "type": "string"
            }
          },
          "numberOfEmployees": {
            "type": "number",
            "nullable": true
          },
          "seasonalOrMigrantWorkers": {
            "nullable": true,
            "allOf": [
              {
                "$ref": "#/components/schemas/YesNo"
              }
            ]
          },
          "shareOfTemporaryWorkers": {
            "nullable": true,
            "allOf": [
              {
                "$ref": "#/components/schemas/LksgGeneralMasterdataShareOfTemporaryWorkersOptions"
              }
            ]
          },
          "annualTotalRevenue": {
            "nullable": true,
            "allOf": [
              {
                "$ref": "#/components/schemas/AmountWithCurrency"
              }
            ]
          },
          "fixedAndWorkingCapital": {
            "nullable": true,
            "allOf": [
              {
                "$ref": "#/components/schemas/AmountWithCurrency"
              }
            ]
          }
        }
      },
      "LksgGeneralMasterdataShareOfTemporaryWorkersOptions": {
        "type": "string",
        "enum": [
          "Smaller10",
          "Between10And25",
          "Between25And50",
          "Greater50"
        ]
      },
      "LksgGeneralProductionSpecific": {
        "type": "object",
        "properties": {
          "manufacturingCompany": {
            "nullable": true,
            "allOf": [
              {
                "$ref": "#/components/schemas/YesNo"
              }
            ]
          },
          "capacity": {
            "type": "string",
            "nullable": true
          },
          "productionViaSubcontracting": {
            "nullable": true,
            "allOf": [
              {
                "$ref": "#/components/schemas/YesNo"
              }
            ]
          },
          "subcontractingCompaniesCountries": {
            "type": "object",
            "additionalProperties": {
              "type": "array",
              "example": {
                "DE": [
                  "NaceCodeA, NaceCodeB"
                ],
                "GB": [
                  "NaceCodeC"
                ]
              },
              "items": {
                "type": "string",
                "example": "{\"DE\":[\"NaceCodeA, NaceCodeB\"],\"GB\":[\"NaceCodeC\"]}"
              }
            },
            "nullable": true,
            "example": {
              "DE": [
                "NaceCodeA, NaceCodeB"
              ],
              "GB": [
                "NaceCodeC"
              ]
            }
          },
          "productionSites": {
            "nullable": true,
            "allOf": [
              {
                "$ref": "#/components/schemas/YesNo"
              }
            ]
          },
          "numberOfProductionSites": {
            "type": "number",
            "nullable": true
          },
          "listOfProductionSites": {
            "type": "array",
            "nullable": true,
            "items": {
              "$ref": "#/components/schemas/LksgProductionSite"
            }
          },
          "market": {
            "nullable": true,
            "allOf": [
              {
                "$ref": "#/components/schemas/LksgGeneralProductionspecificMarketOptions"
              }
            ]
          },
          "specificProcurement": {
            "type": "array",
            "nullable": true,
            "items": {
              "$ref": "#/components/schemas/SpecificProcurementOptions"
            }
          }
        }
      },
      "LksgGeneralProductionSpecificOwnOperations": {
        "type": "object",
        "properties": {
          "mostImportantProducts": {
            "type": "array",
            "nullable": true,
            "items": {
              "$ref": "#/components/schemas/LksgProduct"
            }
          },
          "procurementCategories": {
            "type": "object",
            "additionalProperties": {
              "$ref": "#/components/schemas/LksgProcurementCategory"
            },
            "nullable": true,
            "example": {
              "Products": {
                "procuredProductTypesAndServicesNaceCodes": [
                  "string"
                ],
                "numberOfSuppliersPerCountryCode": {
                  "GB": 2
                },
                "shareOfTotalProcurementInPercent": 0
              },
              "Services": {
                "procuredProductTypesAndServicesNaceCodes": [
                  "string"
                ],
                "numberOfSuppliersPerCountryCode": {
                  "GB": 2
                },
                "shareOfTotalProcurementInPercent": 0
              },
              "RawMaterials": {
                "procuredProductTypesAndServicesNaceCodes": [
                  "string"
                ],
                "numberOfSuppliersPerCountryCode": {
                  "GB": 2
                },
                "shareOfTotalProcurementInPercent": 0
              }
            }
          }
        }
      },
      "LksgGeneralProductionspecificMarketOptions": {
        "type": "string",
        "enum": [
          "National",
          "International",
          "Both"
        ]
      },
      "LksgGovernance": {
        "type": "object",
        "properties": {
          "riskManagementOwnOperations": {
            "nullable": true,
            "allOf": [
              {
                "$ref": "#/components/schemas/LksgGovernanceRiskManagementOwnOperations"
              }
            ]
          },
          "grievanceMechanismOwnOperations": {
            "nullable": true,
            "allOf": [
              {
                "$ref": "#/components/schemas/LksgGovernanceGrievanceMechanismOwnOperations"
              }
            ]
          },
          "certificationsPoliciesAndResponsibilities": {
            "nullable": true,
            "allOf": [
              {
                "$ref": "#/components/schemas/LksgGovernanceCertificationsPoliciesAndResponsibilities"
              }
            ]
          },
          "generalViolations": {
            "nullable": true,
            "allOf": [
              {
                "$ref": "#/components/schemas/LksgGovernanceGeneralViolations"
              }
            ]
          }
        }
      },
      "LksgGovernanceCertificationsPoliciesAndResponsibilities": {
        "type": "object",
        "properties": {
          "codeOfConduct": {
            "nullable": true,
            "allOf": [
              {
                "$ref": "#/components/schemas/BaseDataPointYesNo"
              }
            ]
          },
          "codeOfConductTraining": {
            "nullable": true,
            "allOf": [
              {
                "$ref": "#/components/schemas/YesNo"
              }
            ]
          },
          "supplierCodeOfConduct": {
            "nullable": true,
            "allOf": [
              {
                "$ref": "#/components/schemas/BaseDataPointYesNo"
              }
            ]
          },
          "policyStatement": {
            "nullable": true,
            "allOf": [
              {
                "$ref": "#/components/schemas/BaseDataPointYesNo"
              }
            ]
          },
          "humanRightsStrategy": {
            "type": "string",
            "nullable": true
          },
          "environmentalImpactPolicy": {
            "nullable": true,
            "allOf": [
              {
                "$ref": "#/components/schemas/BaseDataPointYesNo"
              }
            ]
          },
          "fairWorkingConditionsPolicy": {
            "nullable": true,
            "allOf": [
              {
                "$ref": "#/components/schemas/BaseDataPointYesNo"
              }
            ]
          },
          "responsibilitiesForFairWorkingConditions": {
            "nullable": true,
            "allOf": [
              {
                "$ref": "#/components/schemas/YesNo"
              }
            ]
          },
          "responsibilitiesForTheEnvironment": {
            "nullable": true,
            "allOf": [
              {
                "$ref": "#/components/schemas/YesNo"
              }
            ]
          },
          "responsibilitiesForOccupationalSafety": {
            "nullable": true,
            "allOf": [
              {
                "$ref": "#/components/schemas/YesNo"
              }
            ]
          },
          "amforiBsci": {
            "nullable": true,
            "allOf": [
              {
                "$ref": "#/components/schemas/BaseDataPointYesNo"
              }
            ]
          },
          "betterWorkProgram": {
            "nullable": true,
            "allOf": [
              {
                "$ref": "#/components/schemas/BaseDataPointYesNo"
              }
            ]
          },
          "ecoManagementAndAuditSchemeEmas": {
            "nullable": true,
            "allOf": [
              {
                "$ref": "#/components/schemas/BaseDataPointYesNo"
              }
            ]
          },
          "flaFairLaborCodeAndComplianceBenchmarksForAgriculture": {
            "nullable": true,
            "allOf": [
              {
                "$ref": "#/components/schemas/BaseDataPointYesNo"
              }
            ]
          },
          "flaFairLaborCodeAndComplianceBenchmarksForManufacturing": {
            "nullable": true,
            "allOf": [
              {
                "$ref": "#/components/schemas/BaseDataPointYesNo"
              }
            ]
          },
          "fairtradeTraderStandard": {
            "nullable": true,
            "allOf": [
              {
                "$ref": "#/components/schemas/BaseDataPointYesNo"
              }
            ]
          },
          "globalOrganicTextileStandardGots": {
            "nullable": true,
            "allOf": [
              {
                "$ref": "#/components/schemas/BaseDataPointYesNo"
              }
            ]
          },
          "gotsOrganicInConversion": {
            "nullable": true,
            "allOf": [
              {
                "$ref": "#/components/schemas/BaseDataPointYesNo"
              }
            ]
          },
          "iatf16949": {
            "nullable": true,
            "allOf": [
              {
                "$ref": "#/components/schemas/BaseDataPointYesNo"
              }
            ]
          },
          "iso10007": {
            "nullable": true,
            "allOf": [
              {
                "$ref": "#/components/schemas/BaseDataPointYesNo"
              }
            ]
          },
          "iso14001": {
            "nullable": true,
            "allOf": [
              {
                "$ref": "#/components/schemas/BaseDataPointYesNo"
              }
            ]
          },
          "iso20400": {
            "nullable": true,
            "allOf": [
              {
                "$ref": "#/components/schemas/BaseDataPointYesNo"
              }
            ]
          },
          "iso26000": {
            "nullable": true,
            "allOf": [
              {
                "$ref": "#/components/schemas/BaseDataPointYesNo"
              }
            ]
          },
          "iso31000": {
            "nullable": true,
            "allOf": [
              {
                "$ref": "#/components/schemas/BaseDataPointYesNo"
              }
            ]
          },
          "iso37001": {
            "nullable": true,
            "allOf": [
              {
                "$ref": "#/components/schemas/BaseDataPointYesNo"
              }
            ]
          },
          "iso37002": {
            "nullable": true,
            "allOf": [
              {
                "$ref": "#/components/schemas/BaseDataPointYesNo"
              }
            ]
          },
          "iso37301": {
            "nullable": true,
            "allOf": [
              {
                "$ref": "#/components/schemas/BaseDataPointYesNo"
              }
            ]
          },
          "iso44001": {
            "nullable": true,
            "allOf": [
              {
                "$ref": "#/components/schemas/BaseDataPointYesNo"
              }
            ]
          },
          "iso45001": {
            "nullable": true,
            "allOf": [
              {
                "$ref": "#/components/schemas/BaseDataPointYesNo"
              }
            ]
          },
          "iso50001": {
            "nullable": true,
            "allOf": [
              {
                "$ref": "#/components/schemas/BaseDataPointYesNo"
              }
            ]
          },
          "iso9001": {
            "nullable": true,
            "allOf": [
              {
                "$ref": "#/components/schemas/BaseDataPointYesNo"
              }
            ]
          },
          "isoIec27001": {
            "nullable": true,
            "allOf": [
              {
                "$ref": "#/components/schemas/BaseDataPointYesNo"
              }
            ]
          },
          "isoIecTs33061": {
            "nullable": true,
            "allOf": [
              {
                "$ref": "#/components/schemas/BaseDataPointYesNo"
              }
            ]
          },
          "isoIecIeee15288": {
            "nullable": true,
            "allOf": [
              {
                "$ref": "#/components/schemas/BaseDataPointYesNo"
              }
            ]
          },
          "naturlandStandards": {
            "nullable": true,
            "allOf": [
              {
                "$ref": "#/components/schemas/BaseDataPointYesNo"
              }
            ]
          },
          "responsibleBusinessAlliance": {
            "nullable": true,
            "allOf": [
              {
                "$ref": "#/components/schemas/BaseDataPointYesNo"
              }
            ]
          },
          "sa8000": {
            "nullable": true,
            "allOf": [
              {
                "$ref": "#/components/schemas/BaseDataPointYesNo"
              }
            ]
          },
          "sedexMembersEthicalTradeAuditSmeta": {
            "nullable": true,
            "allOf": [
              {
                "$ref": "#/components/schemas/BaseDataPointYesNo"
              }
            ]
          },
          "textileExchangeGlobalRecycledStandard": {
            "nullable": true,
            "allOf": [
              {
                "$ref": "#/components/schemas/BaseDataPointYesNo"
              }
            ]
          },
          "znuStandardNachhaltigerWirtschaften": {
            "nullable": true,
            "allOf": [
              {
                "$ref": "#/components/schemas/BaseDataPointYesNo"
              }
            ]
          },
          "additionalCertifications": {
            "nullable": true,
            "allOf": [
              {
                "$ref": "#/components/schemas/BaseDataPointYesNo"
              }
            ]
          }
        }
      },
      "LksgGovernanceGeneralViolations": {
        "type": "object",
        "properties": {
          "legalProceedings": {
            "nullable": true,
            "allOf": [
              {
                "$ref": "#/components/schemas/YesNo"
              }
            ]
          },
          "humanRightsOrEnvironmentalViolations": {
            "nullable": true,
            "allOf": [
              {
                "$ref": "#/components/schemas/YesNo"
              }
            ]
          },
          "humanRightsOrEnvironmentalViolationsDefinition": {
            "type": "array",
            "nullable": true,
            "items": {
              "$ref": "#/components/schemas/LksgRiskOrViolationAssessment"
            }
          },
          "highRiskCountriesRawMaterials": {
            "nullable": true,
            "allOf": [
              {
                "$ref": "#/components/schemas/YesNo"
              }
            ]
          },
          "highRiskCountriesRawMaterialsLocation": {
            "type": "array",
            "nullable": true,
            "items": {
              "type": "string"
            }
          },
          "highRiskCountriesActivity": {
            "nullable": true,
            "allOf": [
              {
                "$ref": "#/components/schemas/YesNo"
              }
            ]
          },
          "highRiskCountries": {
            "type": "array",
            "nullable": true,
            "items": {
              "type": "string"
            }
          },
          "highRiskCountriesProcurement": {
            "nullable": true,
            "allOf": [
              {
                "$ref": "#/components/schemas/YesNo"
              }
            ]
          },
          "highRiskCountriesProcurementName": {
            "type": "array",
            "nullable": true,
            "items": {
              "type": "string"
            }
          }
        }
      },
      "LksgGovernanceGrievanceMechanismOwnOperations": {
        "type": "object",
        "properties": {
          "grievanceHandlingMechanism": {
            "nullable": true,
            "allOf": [
              {
                "$ref": "#/components/schemas/BaseDataPointYesNo"
              }
            ]
          },
          "grievanceHandlingReportingAccessible": {
            "nullable": true,
            "allOf": [
              {
                "$ref": "#/components/schemas/YesNo"
              }
            ]
          },
          "appropriateGrievanceHandlingInformation": {
            "nullable": true,
            "allOf": [
              {
                "$ref": "#/components/schemas/YesNo"
              }
            ]
          },
          "appropriateGrievanceHandlingSupport": {
            "nullable": true,
            "allOf": [
              {
                "$ref": "#/components/schemas/YesNo"
              }
            ]
          },
          "accessToExpertiseForGrievanceHandling": {
            "nullable": true,
            "allOf": [
              {
                "$ref": "#/components/schemas/YesNo"
              }
            ]
          },
          "grievanceComplaints": {
            "nullable": true,
            "allOf": [
              {
                "$ref": "#/components/schemas/YesNo"
              }
            ]
          },
          "complaintsNumber": {
            "type": "number",
            "nullable": true
          },
          "complaintsRiskPosition": {
            "type": "array",
            "nullable": true,
            "items": {
              "$ref": "#/components/schemas/LksgGrievanceAssessmentMechanism"
            }
          },
          "publicAccessToGrievanceHandling": {
            "nullable": true,
            "allOf": [
              {
                "$ref": "#/components/schemas/YesNo"
              }
            ]
          },
          "whistleblowerProtection": {
            "nullable": true,
            "allOf": [
              {
                "$ref": "#/components/schemas/YesNo"
              }
            ]
          },
          "dueDiligenceProcessForGrievanceHandling": {
            "nullable": true,
            "allOf": [
              {
                "$ref": "#/components/schemas/YesNo"
              }
            ]
          }
        }
      },
      "LksgGovernanceRiskManagementOwnOperations": {
        "type": "object",
        "properties": {
          "riskManagementSystem": {
            "nullable": true,
            "allOf": [
              {
                "$ref": "#/components/schemas/BaseDataPointYesNo"
              }
            ]
          },
          "riskAnalysisInFiscalYear": {
            "nullable": true,
            "allOf": [
              {
                "$ref": "#/components/schemas/YesNo"
              }
            ]
          },
          "risksIdentified": {
            "nullable": true,
            "allOf": [
              {
                "$ref": "#/components/schemas/YesNo"
              }
            ]
          },
          "identifiedRisks": {
            "type": "array",
            "nullable": true,
            "items": {
              "$ref": "#/components/schemas/LksgRiskOrViolationAssessment"
            }
          },
          "regulatedRiskManagementResponsibility": {
            "nullable": true,
            "allOf": [
              {
                "$ref": "#/components/schemas/YesNo"
              }
            ]
          }
        }
      },
      "LksgGrievanceAssessmentMechanism": {
        "required": [
          "measuresTaken",
          "riskPositions",
          "specifiedComplaint"
        ],
        "type": "object",
        "properties": {
          "riskPositions": {
            "type": "array",
            "items": {
              "$ref": "#/components/schemas/RiskPositionType"
            }
          },
          "specifiedComplaint": {
            "type": "string"
          },
          "measuresTaken": {
            "$ref": "#/components/schemas/YesNo"
          },
          "listedMeasures": {
            "type": "string",
            "nullable": true
          }
        }
      },
      "LksgProcurementCategory": {
        "required": [
          "procuredProductTypesAndServicesNaceCodes"
        ],
        "type": "object",
        "properties": {
          "procuredProductTypesAndServicesNaceCodes": {
            "type": "array",
            "items": {
              "type": "string"
            }
          },
          "numberOfSuppliersPerCountryCode": {
            "type": "object",
            "additionalProperties": {
              "type": "integer",
              "format": "int32"
            },
            "nullable": true
          },
          "shareOfTotalProcurementInPercent": {
            "type": "number",
            "nullable": true
          }
        },
        "example": {
          "Products": {
            "procuredProductTypesAndServicesNaceCodes": [
              "string"
            ],
            "numberOfSuppliersPerCountryCode": {
              "GB": 2
            },
            "shareOfTotalProcurementInPercent": 0
          },
          "Services": {
            "procuredProductTypesAndServicesNaceCodes": [
              "string"
            ],
            "numberOfSuppliersPerCountryCode": {
              "GB": 2
            },
            "shareOfTotalProcurementInPercent": 0
          },
          "RawMaterials": {
            "procuredProductTypesAndServicesNaceCodes": [
              "string"
            ],
            "numberOfSuppliersPerCountryCode": {
              "GB": 2
            },
            "shareOfTotalProcurementInPercent": 0
          }
        }
      },
      "LksgProduct": {
        "required": [
          "name"
        ],
        "type": "object",
        "properties": {
          "name": {
            "type": "string"
          },
          "productionSteps": {
            "type": "array",
            "nullable": true,
            "items": {
              "type": "string"
            }
          },
          "relatedCorporateSupplyChain": {
            "type": "string",
            "nullable": true
          }
        }
      },
      "LksgProductionSite": {
        "required": [
          "addressOfProductionSite"
        ],
        "type": "object",
        "properties": {
          "nameOfProductionSite": {
            "type": "string",
            "nullable": true
          },
          "addressOfProductionSite": {
            "$ref": "#/components/schemas/Address"
          },
          "listOfGoodsOrServices": {
            "type": "array",
            "nullable": true,
            "items": {
              "type": "string"
            }
          }
        }
      },
      "LksgRiskOrViolationAssessment": {
        "required": [
          "measuresTaken",
          "riskPosition"
        ],
        "type": "object",
        "properties": {
          "riskPosition": {
            "$ref": "#/components/schemas/RiskPositionType"
          },
          "measuresTaken": {
            "$ref": "#/components/schemas/YesNo"
          },
          "listedMeasures": {
            "type": "string",
            "nullable": true
          }
        }
      },
      "LksgSocial": {
        "type": "object",
        "properties": {
          "childLabor": {
            "nullable": true,
            "allOf": [
              {
                "$ref": "#/components/schemas/LksgSocialChildLabor"
              }
            ]
          },
          "forcedLaborSlavery": {
            "nullable": true,
            "allOf": [
              {
                "$ref": "#/components/schemas/LksgSocialForcedLaborSlavery"
              }
            ]
          },
          "withholdingAdequateWages": {
            "nullable": true,
            "allOf": [
              {
                "$ref": "#/components/schemas/LksgSocialWithholdingAdequateWages"
              }
            ]
          },
          "disregardForOccupationalHealthSafety": {
            "nullable": true,
            "allOf": [
              {
                "$ref": "#/components/schemas/LksgSocialDisregardForOccupationalHealthSafety"
              }
            ]
          },
          "disregardForFreedomOfAssociation": {
            "nullable": true,
            "allOf": [
              {
                "$ref": "#/components/schemas/LksgSocialDisregardForFreedomOfAssociation"
              }
            ]
          },
          "unequalTreatmentOfEmployment": {
            "nullable": true,
            "allOf": [
              {
                "$ref": "#/components/schemas/LksgSocialUnequalTreatmentOfEmployment"
              }
            ]
          },
          "contaminationOfSoilWaterAirNoiseEmissionsExcessiveWaterConsumption": {
            "nullable": true,
            "allOf": [
              {
                "$ref": "#/components/schemas/LksgSocialContaminationOfSoilWaterAirNoiseEmissionsExcessiveWaterConsumption"
              }
            ]
          },
          "unlawfulEvictionDeprivationOfLandForestAndWater": {
            "nullable": true,
            "allOf": [
              {
                "$ref": "#/components/schemas/LksgSocialUnlawfulEvictionDeprivationOfLandForestAndWater"
              }
            ]
          },
          "useOfPrivatePublicSecurityForcesWithDisregardForHumanRights": {
            "nullable": true,
            "allOf": [
              {
                "$ref": "#/components/schemas/LksgSocialUseOfPrivatePublicSecurityForcesWithDisregardForHumanRights"
              }
            ]
          }
        }
      },
      "LksgSocialChildLabor": {
        "type": "object",
        "properties": {
          "employeeSUnder18": {
            "nullable": true,
            "allOf": [
              {
                "$ref": "#/components/schemas/YesNo"
              }
            ]
          },
          "employeeSUnder15": {
            "nullable": true,
            "allOf": [
              {
                "$ref": "#/components/schemas/YesNo"
              }
            ]
          },
          "employeeSUnder18InApprenticeship": {
            "nullable": true,
            "allOf": [
              {
                "$ref": "#/components/schemas/YesNo"
              }
            ]
          },
          "worstFormsOfChildLaborProhibition": {
            "nullable": true,
            "allOf": [
              {
                "$ref": "#/components/schemas/YesNo"
              }
            ]
          },
          "worstFormsOfChildLaborForms": {
            "type": "string",
            "nullable": true
          },
          "measuresForPreventionOfEmploymentUnderLocalMinimumAge": {
            "nullable": true,
            "allOf": [
              {
                "$ref": "#/components/schemas/YesNo"
              }
            ]
          },
          "employmentUnderLocalMinimumAgePreventionEmploymentContracts": {
            "nullable": true,
            "allOf": [
              {
                "$ref": "#/components/schemas/YesNo"
              }
            ]
          },
          "employmentUnderLocalMinimumAgePreventionJobDescription": {
            "nullable": true,
            "allOf": [
              {
                "$ref": "#/components/schemas/YesNo"
              }
            ]
          },
          "employmentUnderLocalMinimumAgePreventionIdentityDocuments": {
            "nullable": true,
            "allOf": [
              {
                "$ref": "#/components/schemas/YesNo"
              }
            ]
          },
          "employmentUnderLocalMinimumAgePreventionTraining": {
            "nullable": true,
            "allOf": [
              {
                "$ref": "#/components/schemas/BaseDataPointYesNo"
              }
            ]
          },
          "employmentUnderLocalMinimumAgePreventionCheckingOfLegalMinimumAge": {
            "nullable": true,
            "allOf": [
              {
                "$ref": "#/components/schemas/YesNo"
              }
            ]
          },
          "childLaborPreventionPolicy": {
            "nullable": true,
            "allOf": [
              {
                "$ref": "#/components/schemas/BaseDataPointYesNo"
              }
            ]
          },
          "additionalChildLaborOtherMeasures": {
            "nullable": true,
            "allOf": [
              {
                "$ref": "#/components/schemas/BaseDataPointYesNo"
              }
            ]
          },
          "additionalChildLaborOtherMeasuresDescription": {
            "type": "string",
            "nullable": true
          }
        }
      },
      "LksgSocialContaminationOfSoilWaterAirNoiseEmissionsExcessiveWaterConsumption": {
        "type": "object",
        "properties": {
          "harmfulSoilChange": {
            "nullable": true,
            "allOf": [
              {
                "$ref": "#/components/schemas/YesNo"
              }
            ]
          },
          "soilDegradation": {
            "nullable": true,
            "allOf": [
              {
                "$ref": "#/components/schemas/YesNo"
              }
            ]
          },
          "soilErosion": {
            "nullable": true,
            "allOf": [
              {
                "$ref": "#/components/schemas/YesNo"
              }
            ]
          },
          "soilBorneDiseases": {
            "nullable": true,
            "allOf": [
              {
                "$ref": "#/components/schemas/YesNo"
              }
            ]
          },
          "soilContamination": {
            "nullable": true,
            "allOf": [
              {
                "$ref": "#/components/schemas/YesNo"
              }
            ]
          },
          "soilSalinization": {
            "nullable": true,
            "allOf": [
              {
                "$ref": "#/components/schemas/YesNo"
              }
            ]
          },
          "soilProtectionPolicy": {
            "nullable": true,
            "allOf": [
              {
                "$ref": "#/components/schemas/BaseDataPointYesNo"
              }
            ]
          },
          "soilSpotChecks": {
            "nullable": true,
            "allOf": [
              {
                "$ref": "#/components/schemas/BaseDataPointYesNo"
              }
            ]
          },
          "harmfulWaterPollution": {
            "nullable": true,
            "allOf": [
              {
                "$ref": "#/components/schemas/YesNo"
              }
            ]
          },
          "fertilizersOrPollutants": {
            "nullable": true,
            "allOf": [
              {
                "$ref": "#/components/schemas/YesNo"
              }
            ]
          },
          "wasteWaterFiltration": {
            "nullable": true,
            "allOf": [
              {
                "$ref": "#/components/schemas/YesNo"
              }
            ]
          },
          "waterProtectionPolicy": {
            "nullable": true,
            "allOf": [
              {
                "$ref": "#/components/schemas/BaseDataPointYesNo"
              }
            ]
          },
          "waterSpotChecks": {
            "nullable": true,
            "allOf": [
              {
                "$ref": "#/components/schemas/BaseDataPointYesNo"
              }
            ]
          },
          "harmfulAirPollution": {
            "nullable": true,
            "allOf": [
              {
                "$ref": "#/components/schemas/YesNo"
              }
            ]
          },
          "airFiltration": {
            "nullable": true,
            "allOf": [
              {
                "$ref": "#/components/schemas/YesNo"
              }
            ]
          },
          "airQualityProtectionPolicy": {
            "nullable": true,
            "allOf": [
              {
                "$ref": "#/components/schemas/BaseDataPointYesNo"
              }
            ]
          },
          "airQualitySpotChecks": {
            "nullable": true,
            "allOf": [
              {
                "$ref": "#/components/schemas/BaseDataPointYesNo"
              }
            ]
          },
          "harmfulNoiseEmission": {
            "nullable": true,
            "allOf": [
              {
                "$ref": "#/components/schemas/YesNo"
              }
            ]
          },
          "reductionOfNoiseEmissions": {
            "nullable": true,
            "allOf": [
              {
                "$ref": "#/components/schemas/YesNo"
              }
            ]
          },
          "noiseReductionPolicy": {
            "nullable": true,
            "allOf": [
              {
                "$ref": "#/components/schemas/BaseDataPointYesNo"
              }
            ]
          },
          "noiseEmissionsSpotChecks": {
            "nullable": true,
            "allOf": [
              {
                "$ref": "#/components/schemas/BaseDataPointYesNo"
              }
            ]
          },
          "excessiveWaterConsumption": {
            "nullable": true,
            "allOf": [
              {
                "$ref": "#/components/schemas/YesNo"
              }
            ]
          },
          "waterSavingMeasures": {
            "nullable": true,
            "allOf": [
              {
                "$ref": "#/components/schemas/YesNo"
              }
            ]
          },
          "waterSavingMeasuresName": {
            "type": "string",
            "nullable": true
          },
          "waterUseReductionPolicy": {
            "nullable": true,
            "allOf": [
              {
                "$ref": "#/components/schemas/BaseDataPointYesNo"
              }
            ]
          },
          "waterConsumptionSpotChecks": {
            "nullable": true,
            "allOf": [
              {
                "$ref": "#/components/schemas/BaseDataPointYesNo"
              }
            ]
          },
          "waterSources": {
            "nullable": true,
            "allOf": [
              {
                "$ref": "#/components/schemas/YesNo"
              }
            ]
          },
          "contaminationPreventionMeasures": {
            "nullable": true,
            "allOf": [
              {
                "$ref": "#/components/schemas/BaseDataPointYesNo"
              }
            ]
          },
          "contaminationPreventionMeasuresDescription": {
            "type": "string",
            "nullable": true
          }
        }
      },
      "LksgSocialDisregardForFreedomOfAssociation": {
        "type": "object",
        "properties": {
          "freedomOfAssociation": {
            "nullable": true,
            "allOf": [
              {
                "$ref": "#/components/schemas/YesNo"
              }
            ]
          },
          "employeeRepresentation": {
            "type": "number",
            "nullable": true
          },
          "freedomOfAssociationDisregardPrevention": {
            "nullable": true,
            "allOf": [
              {
                "$ref": "#/components/schemas/YesNo"
              }
            ]
          },
          "discriminationForTradeUnionMembers": {
            "nullable": true,
            "allOf": [
              {
                "$ref": "#/components/schemas/YesNo"
              }
            ]
          },
          "freedomOfOperationForTradeUnion": {
            "nullable": true,
            "allOf": [
              {
                "$ref": "#/components/schemas/YesNo"
              }
            ]
          },
          "freedomOfAssociationTraining": {
            "nullable": true,
            "allOf": [
              {
                "$ref": "#/components/schemas/BaseDataPointYesNo"
              }
            ]
          },
          "worksCouncil": {
            "nullable": true,
            "allOf": [
              {
                "$ref": "#/components/schemas/BaseDataPointYesNo"
              }
            ]
          },
          "freedomOfAssociationOtherMeasures": {
            "nullable": true,
            "allOf": [
              {
                "$ref": "#/components/schemas/BaseDataPointYesNo"
              }
            ]
          },
          "freedomOfAssociationOtherMeasuresDescription": {
            "type": "string",
            "nullable": true
          }
        }
      },
      "LksgSocialDisregardForOccupationalHealthSafety": {
        "type": "object",
        "properties": {
          "lowSkillWork": {
            "nullable": true,
            "allOf": [
              {
                "$ref": "#/components/schemas/YesNo"
              }
            ]
          },
          "hazardousMachines": {
            "nullable": true,
            "allOf": [
              {
                "$ref": "#/components/schemas/YesNo"
              }
            ]
          },
          "oshMeasures": {
            "nullable": true,
            "allOf": [
              {
                "$ref": "#/components/schemas/YesNo"
              }
            ]
          },
          "oshPolicy": {
            "nullable": true,
            "allOf": [
              {
                "$ref": "#/components/schemas/BaseDataPointYesNo"
              }
            ]
          },
          "oshTraining": {
            "nullable": true,
            "allOf": [
              {
                "$ref": "#/components/schemas/BaseDataPointYesNo"
              }
            ]
          },
          "healthAndSafetyPolicy": {
            "nullable": true,
            "allOf": [
              {
                "$ref": "#/components/schemas/BaseDataPointYesNo"
              }
            ]
          },
          "otherOshMeasures": {
            "nullable": true,
            "allOf": [
              {
                "$ref": "#/components/schemas/BaseDataPointYesNo"
              }
            ]
          },
          "otherOshMeasuresDescription": {
            "type": "string",
            "nullable": true
          },
          "under10WorkplaceAccidents": {
            "nullable": true,
            "allOf": [
              {
                "$ref": "#/components/schemas/YesNo"
              }
            ]
          }
        }
      },
      "LksgSocialForcedLaborSlavery": {
        "type": "object",
        "properties": {
          "forcedLaborAndSlaveryPractices": {
            "nullable": true,
            "allOf": [
              {
                "$ref": "#/components/schemas/YesNo"
              }
            ]
          },
          "forcedLaborAndSlaveryPracticesSpecification": {
            "type": "string",
            "nullable": true
          },
          "forcedLaborAndSlaveryPreventionMeasures": {
            "nullable": true,
            "allOf": [
              {
                "$ref": "#/components/schemas/YesNo"
              }
            ]
          },
          "forcedLaborAndSlaveryPreventionEmploymentContracts": {
            "nullable": true,
            "allOf": [
              {
                "$ref": "#/components/schemas/YesNo"
              }
            ]
          },
          "forcedLaborAndSlaveryPreventionIdentityDocuments": {
            "nullable": true,
            "allOf": [
              {
                "$ref": "#/components/schemas/YesNo"
              }
            ]
          },
          "forcedLaborAndSlaveryPreventionFreeMovement": {
            "nullable": true,
            "allOf": [
              {
                "$ref": "#/components/schemas/YesNo"
              }
            ]
          },
          "forcedLaborAndSlaveryPreventionProvisionSocialRoomsAndToilets": {
            "nullable": true,
            "allOf": [
              {
                "$ref": "#/components/schemas/YesNo"
              }
            ]
          },
          "forcedLaborAndSlaveryPreventionTraining": {
            "nullable": true,
            "allOf": [
              {
                "$ref": "#/components/schemas/BaseDataPointYesNo"
              }
            ]
          },
          "forcedLaborPreventionPolicy": {
            "nullable": true,
            "allOf": [
              {
                "$ref": "#/components/schemas/BaseDataPointYesNo"
              }
            ]
          },
          "forcedLaborAndSlaveryPreventionOtherMeasures": {
            "nullable": true,
            "allOf": [
              {
                "$ref": "#/components/schemas/BaseDataPointYesNo"
              }
            ]
          },
          "forcedLaborAndSlaveryPreventionOtherMeasuresDescription": {
            "type": "string",
            "nullable": true
          }
        }
      },
      "LksgSocialUnequalTreatmentOfEmployment": {
        "type": "object",
        "properties": {
          "unequalTreatmentOfEmployment": {
            "nullable": true,
            "allOf": [
              {
                "$ref": "#/components/schemas/YesNo"
              }
            ]
          },
          "unequalTreatmentOfEmploymentPreventionMeasures": {
            "nullable": true,
            "allOf": [
              {
                "$ref": "#/components/schemas/YesNo"
              }
            ]
          },
          "diversityAndInclusionRole": {
            "nullable": true,
            "allOf": [
              {
                "$ref": "#/components/schemas/YesNo"
              }
            ]
          },
          "preventionOfMistreatments": {
            "nullable": true,
            "allOf": [
              {
                "$ref": "#/components/schemas/YesNo"
              }
            ]
          },
          "unequalTreatmentPreventionTraining": {
            "nullable": true,
            "allOf": [
              {
                "$ref": "#/components/schemas/BaseDataPointYesNo"
              }
            ]
          },
          "equalOpportunitiesOfficer": {
            "nullable": true,
            "allOf": [
              {
                "$ref": "#/components/schemas/YesNo"
              }
            ]
          },
          "equalEmploymentPolicy": {
            "nullable": true,
            "allOf": [
              {
                "$ref": "#/components/schemas/BaseDataPointYesNo"
              }
            ]
          },
          "unequalTreatmentPreventionOtherMeasures": {
            "nullable": true,
            "allOf": [
              {
                "$ref": "#/components/schemas/BaseDataPointYesNo"
              }
            ]
          },
          "unequalTreatmentPreventionOtherMeasuresDescription": {
            "type": "string",
            "nullable": true
          }
        }
      },
      "LksgSocialUnlawfulEvictionDeprivationOfLandForestAndWater": {
        "type": "object",
        "properties": {
          "unlawfulEvictionAndTakingOfLand": {
            "nullable": true,
            "allOf": [
              {
                "$ref": "#/components/schemas/YesNo"
              }
            ]
          },
          "unlawfulEvictionAndTakingOfLandRisk": {
            "type": "string",
            "nullable": true
          },
          "unlawfulEvictionAndTakingOfLandMeasures": {
            "nullable": true,
            "allOf": [
              {
                "$ref": "#/components/schemas/YesNo"
              }
            ]
          },
          "modelContractsForLandPurchaseOrLeasing": {
            "nullable": true,
            "allOf": [
              {
                "$ref": "#/components/schemas/BaseDataPointYesNo"
              }
            ]
          },
          "involvementOfLocalsInDecisionMaking": {
            "nullable": true,
            "allOf": [
              {
                "$ref": "#/components/schemas/YesNo"
              }
            ]
          },
          "governanceOfTenurePolicy": {
            "nullable": true,
            "allOf": [
              {
                "$ref": "#/components/schemas/BaseDataPointYesNo"
              }
            ]
          },
          "unlawfulEvictionAndTakingOfLandOtherMeasures": {
            "nullable": true,
            "allOf": [
              {
                "$ref": "#/components/schemas/BaseDataPointYesNo"
              }
            ]
          },
          "unlawfulEvictionAndTakingOfLandOtherMeasuresDescription": {
            "type": "string",
            "nullable": true
          }
        }
      },
      "LksgSocialUseOfPrivatePublicSecurityForcesWithDisregardForHumanRights": {
        "type": "object",
        "properties": {
          "useOfPrivatePublicSecurityForces": {
            "nullable": true,
            "allOf": [
              {
                "$ref": "#/components/schemas/YesNo"
              }
            ]
          },
          "useOfPrivatePublicSecurityForcesAndRiskOfViolationOfHumanRights": {
            "nullable": true,
            "allOf": [
              {
                "$ref": "#/components/schemas/YesNo"
              }
            ]
          },
          "instructionOfSecurityForces": {
            "nullable": true,
            "allOf": [
              {
                "$ref": "#/components/schemas/BaseDataPointYesNo"
              }
            ]
          },
          "humanRightsTraining": {
            "nullable": true,
            "allOf": [
              {
                "$ref": "#/components/schemas/BaseDataPointYesNo"
              }
            ]
          },
          "stateSecurityForces": {
            "nullable": true,
            "allOf": [
              {
                "$ref": "#/components/schemas/YesNoNa"
              }
            ]
          },
          "privateSecurityForces": {
            "nullable": true,
            "allOf": [
              {
                "$ref": "#/components/schemas/BaseDataPointYesNoNa"
              }
            ]
          },
          "useOfPrivatePublicSecurityForcesMeasures": {
            "nullable": true,
            "allOf": [
              {
                "$ref": "#/components/schemas/BaseDataPointYesNo"
              }
            ]
          },
          "useOfPrivatePublicSecurityForcesMeasuresDescription": {
            "type": "string",
            "nullable": true
          }
        }
      },
      "LksgSocialWithholdingAdequateWages": {
        "type": "object",
        "properties": {
          "adequateWageWithholding": {
            "nullable": true,
            "allOf": [
              {
                "$ref": "#/components/schemas/YesNo"
              }
            ]
          },
          "adequateWagesMeasures": {
            "nullable": true,
            "allOf": [
              {
                "$ref": "#/components/schemas/YesNo"
              }
            ]
          },
          "documentedWorkingHoursAndWages": {
            "nullable": true,
            "allOf": [
              {
                "$ref": "#/components/schemas/BaseDataPointYesNo"
              }
            ]
          },
          "adequateLivingWage": {
            "nullable": true,
            "allOf": [
              {
                "$ref": "#/components/schemas/BaseDataPointYesNo"
              }
            ]
          },
          "regularWagesProcessFlow": {
            "nullable": true,
            "allOf": [
              {
                "$ref": "#/components/schemas/YesNo"
              }
            ]
          },
          "fixedHourlyWages": {
            "nullable": true,
            "allOf": [
              {
                "$ref": "#/components/schemas/YesNoNa"
              }
            ]
          },
          "fixedPieceworkWages": {
            "nullable": true,
            "allOf": [
              {
                "$ref": "#/components/schemas/YesNoNa"
              }
            ]
          },
          "adequateWageOtherMeasures": {
            "nullable": true,
            "allOf": [
              {
                "$ref": "#/components/schemas/BaseDataPointYesNo"
              }
            ]
          },
          "adequateWageOtherMeasuresDescription": {
            "type": "string",
            "nullable": true
          }
        }
      },
      "RiskPositionType": {
        "type": "string",
        "enum": [
          "ChildLabor",
          "ForcedLabor",
          "Slavery",
          "DisregardForOccupationalHealthOrSafety",
          "DisregardForFreedomOfAssociation",
          "UnequalTreatmentOfEmployment",
          "WithholdingAdequateWages",
          "ContaminationOfSoilWaterAirOrNoiseEmissionsOrExcessiveWaterConsumption",
          "UnlawfulEvictionOrDeprivationOfLandOrForestAndWater",
          "UseOfPrivatePublicSecurityForcesWithDisregardForHumanRights",
          "UseOfMercuryOrMercuryWaste",
          "ProductionAndUseOfPersistentOrganicPollutants",
          "ExportImportOfHazardousWaste"
        ]
      },
      "SpecificProcurementOptions": {
        "type": "string",
        "enum": [
          "ShortLivedAndChangingBusinessRelationships",
          "HighPricePressure",
          "TightlyTimedOrShortTermAdjustedDeliveryDeadlinesAndConditionsWithSuppliers",
          "NoneOfTheAbove"
        ]
      },
      "YesNoNa": {
        "type": "string",
        "enum": [
          "Yes",
          "No",
          "NA"
        ]
      },
      "CompanyAssociatedDataHeimathafenData": {
        "required": [
          "companyId",
          "data",
          "reportingPeriod"
        ],
        "type": "object",
        "properties": {
          "companyId": {
            "type": "string"
          },
          "reportingPeriod": {
            "type": "string"
          },
          "data": {
            "$ref": "#/components/schemas/HeimathafenData"
          }
        }
      },
      "HeimathafenData": {
        "type": "object",
        "properties": {
          "general": {
            "nullable": true,
            "allOf": [
              {
                "$ref": "#/components/schemas/HeimathafenGeneral"
              }
            ]
          },
          "environmental": {
            "nullable": true,
            "allOf": [
              {
                "$ref": "#/components/schemas/HeimathafenEnvironmental"
              }
            ]
          },
          "social": {
            "nullable": true,
            "allOf": [
              {
                "$ref": "#/components/schemas/HeimathafenSocial"
              }
            ]
          },
          "governance": {
            "nullable": true,
            "allOf": [
              {
                "$ref": "#/components/schemas/HeimathafenGovernance"
              }
            ]
          }
        }
      },
      "HeimathafenEnvironmental": {
        "type": "object",
        "properties": {
          "nachhaltigskeitsrisiken": {
            "nullable": true,
            "allOf": [
              {
                "$ref": "#/components/schemas/HeimathafenEnvironmentalNachhaltigskeitsrisiken"
              }
            ]
          },
          "pais": {
            "nullable": true,
            "allOf": [
              {
                "$ref": "#/components/schemas/HeimathafenEnvironmentalPais"
              }
            ]
          },
          "paiBiologischeVielfalt": {
            "nullable": true,
            "allOf": [
              {
                "$ref": "#/components/schemas/HeimathafenEnvironmentalPaiBiologischeVielfalt"
              }
            ]
          },
          "paiWasser": {
            "nullable": true,
            "allOf": [
              {
                "$ref": "#/components/schemas/HeimathafenEnvironmentalPaiWasser"
              }
            ]
          },
          "paiAbfall": {
            "nullable": true,
            "allOf": [
              {
                "$ref": "#/components/schemas/HeimathafenEnvironmentalPaiAbfall"
              }
            ]
          },
          "paiUmweltAufDemLand": {
            "nullable": true,
            "allOf": [
              {
                "$ref": "#/components/schemas/HeimathafenEnvironmentalPaiUmweltAufDemLand"
              }
            ]
          },
          "sfdr": {
            "nullable": true,
            "allOf": [
              {
                "$ref": "#/components/schemas/HeimathafenEnvironmentalSfdr"
              }
            ]
          },
          "kontroverseGeschaeftsfelderTabakerzeugung": {
            "nullable": true,
            "allOf": [
              {
                "$ref": "#/components/schemas/HeimathafenEnvironmentalKontroverseGeschaeftsfelderTabakerzeugung"
              }
            ]
          },
          "kontroverseGeschaeftsfelderKohlefoerderungUndVerteilung": {
            "nullable": true,
            "allOf": [
              {
                "$ref": "#/components/schemas/HeimathafenEnvironmentalKontroverseGeschaeftsfelderKohlefoerderungUndVerteilung"
              }
            ]
          }
        }
      },
      "HeimathafenEnvironmentalKontroverseGeschaeftsfelderKohlefoerderungUndVerteilung": {
        "type": "object",
        "properties": {
          "ausschlussDerKohlefoerderungUndVerteilung": {
            "nullable": true,
            "allOf": [
              {
                "$ref": "#/components/schemas/YesNo"
              }
            ]
          },
          "wennNeinBitteBegruenden": {
            "type": "string",
            "nullable": true
          },
          "verwendeteKennzahl": {
            "type": "string",
            "nullable": true
          },
          "methodikDerBerechnung": {
            "type": "string",
            "nullable": true
          },
          "verwendeteQuellen": {
            "type": "array",
            "nullable": true,
            "items": {
              "$ref": "#/components/schemas/BaseDataPointString"
            }
          }
        }
      },
      "HeimathafenEnvironmentalKontroverseGeschaeftsfelderTabakerzeugung": {
        "type": "object",
        "properties": {
          "ausschlussDerTabakerzeugung": {
            "nullable": true,
            "allOf": [
              {
                "$ref": "#/components/schemas/YesNo"
              }
            ]
          },
          "wennNeinBitteBegruenden": {
            "type": "string",
            "nullable": true
          },
          "verwendeteKennzahl": {
            "type": "string",
            "nullable": true
          },
          "methodikDerBerechnung": {
            "type": "string",
            "nullable": true
          },
          "verwendeteQuellen": {
            "type": "array",
            "nullable": true,
            "items": {
              "$ref": "#/components/schemas/BaseDataPointString"
            }
          }
        }
      },
      "HeimathafenEnvironmentalNachhaltigskeitsrisiken": {
        "type": "object",
        "properties": {
          "methodikFuerOekologischeNachhaltigkeitsrisiken": {
            "nullable": true,
            "allOf": [
              {
                "$ref": "#/components/schemas/YesNo"
              }
            ]
          },
          "wennNeinBitteBegruenden": {
            "type": "string",
            "nullable": true
          },
          "kartierteRisikenFuerDieOekologischeNachhaltigkeit": {
            "type": "string",
            "nullable": true
          },
          "identifizierungDerWesentlichenRisikenFuerDieOekologischeNachhaltigkeitUndDerKonstruktionsmethodik": {
            "type": "string",
            "nullable": true
          },
          "umweltbewertungUnterBeruecksichtigungVonNachhaltigkeitsrisiken": {
            "type": "string",
            "nullable": true
          },
          "risikenFuerDieOekologischeNachhaltigkeitAbsichern": {
            "type": "string",
            "nullable": true
          },
          "quellen": {
            "type": "array",
            "nullable": true,
            "items": {
              "$ref": "#/components/schemas/BaseDataPointString"
            }
          },
          "vierAugenPruefung": {
            "nullable": true,
            "allOf": [
              {
                "$ref": "#/components/schemas/YesNo"
              }
            ]
          },
          "wennKeineVierAugenPruefungBitteBegruenden": {
            "type": "string",
            "nullable": true
          },
          "beschreibungDerVierAugenPruefung": {
            "type": "string",
            "nullable": true
          }
        }
      },
      "HeimathafenEnvironmentalPaiAbfall": {
        "type": "object",
        "properties": {
          "paiAbfall": {
            "nullable": true,
            "allOf": [
              {
                "$ref": "#/components/schemas/YesNo"
              }
            ]
          },
          "wennNeinBitteBegruenden": {
            "type": "string",
            "nullable": true
          },
          "verwendeteSchluesselzahlen": {
            "type": "string",
            "nullable": true
          },
          "datenerfassung": {
            "type": "string",
            "nullable": true
          },
          "datenPlausibilitaetspruefung": {
            "type": "string",
            "nullable": true
          },
          "datenquellen": {
            "type": "array",
            "nullable": true,
            "items": {
              "$ref": "#/components/schemas/BaseDataPointString"
            }
          }
        }
      },
      "HeimathafenEnvironmentalPaiBiologischeVielfalt": {
        "type": "object",
        "properties": {
          "paisBiologischeVielfalt": {
            "nullable": true,
            "allOf": [
              {
                "$ref": "#/components/schemas/YesNo"
              }
            ]
          },
          "wennNeinBitteBegruenden": {
            "type": "string",
            "nullable": true
          },
          "verwendeteSchluesselzahlen": {
            "type": "string",
            "nullable": true
          },
          "datenerfassung": {
            "type": "string",
            "nullable": true
          },
          "datenPlausibilitaetspruefung": {
            "type": "string",
            "nullable": true
          },
          "datenquellen": {
            "type": "array",
            "nullable": true,
            "items": {
              "$ref": "#/components/schemas/BaseDataPointString"
            }
          }
        }
      },
      "HeimathafenEnvironmentalPaiUmweltAufDemLand": {
        "type": "object",
        "properties": {
          "paiUmweltAufDemLand": {
            "nullable": true,
            "allOf": [
              {
                "$ref": "#/components/schemas/YesNo"
              }
            ]
          },
          "wennNeinBitteBegruenden": {
            "type": "string",
            "nullable": true
          },
          "verwendeteSchluesselzahlen": {
            "type": "string",
            "nullable": true
          },
          "datenerfassung": {
            "type": "string",
            "nullable": true
          },
          "datenPlausibilitaetspruefung": {
            "type": "string",
            "nullable": true
          },
          "datenquellen": {
            "type": "array",
            "nullable": true,
            "items": {
              "$ref": "#/components/schemas/BaseDataPointString"
            }
          }
        }
      },
      "HeimathafenEnvironmentalPaiWasser": {
        "type": "object",
        "properties": {
          "paiWasser": {
            "nullable": true,
            "allOf": [
              {
                "$ref": "#/components/schemas/YesNo"
              }
            ]
          },
          "wennNeinBitteBegruenden": {
            "type": "string",
            "nullable": true
          },
          "verwendeteSchluesselzahlen": {
            "type": "string",
            "nullable": true
          },
          "datenerfassung": {
            "type": "string",
            "nullable": true
          },
          "datenPlausibilitaetspruefung": {
            "type": "string",
            "nullable": true
          },
          "datenquellen": {
            "type": "array",
            "nullable": true,
            "items": {
              "$ref": "#/components/schemas/BaseDataPointString"
            }
          }
        }
      },
      "HeimathafenEnvironmentalPais": {
        "type": "object",
        "properties": {
          "sechsPaisTreibhausgasemissionen": {
            "nullable": true,
            "allOf": [
              {
                "$ref": "#/components/schemas/YesNo"
              }
            ]
          },
          "wennNeinBitteBegruenden": {
            "type": "string",
            "nullable": true
          },
          "wennJaBitteDiePaisAuflisten": {
            "type": "string",
            "nullable": true
          },
          "verwendeteSchluesselzahlen": {
            "type": "string",
            "nullable": true
          },
          "datenerfassung": {
            "type": "string",
            "nullable": true
          },
          "datenPlausibilitaetspruefung": {
            "type": "string",
            "nullable": true
          },
          "datenquellen": {
            "type": "array",
            "nullable": true,
            "items": {
              "$ref": "#/components/schemas/BaseDataPointString"
            }
          }
        }
      },
      "HeimathafenEnvironmentalSfdr": {
        "type": "object",
        "properties": {
          "methodikZurMessungEinesSignifikantenBeitragsZuEinemUmweltziel": {
            "type": "string",
            "nullable": true
          }
        }
      },
      "HeimathafenGeneral": {
        "type": "object",
        "properties": {
          "unternehmen": {
            "nullable": true,
            "allOf": [
              {
                "$ref": "#/components/schemas/HeimathafenGeneralUnternehmen"
              }
            ]
          },
          "methodik": {
            "nullable": true,
            "allOf": [
              {
                "$ref": "#/components/schemas/HeimathafenGeneralMethodik"
              }
            ]
          },
          "impactmerkmaleKeineArmut": {
            "nullable": true,
            "allOf": [
              {
                "$ref": "#/components/schemas/HeimathafenGeneralImpactmerkmaleKeineArmut"
              }
            ]
          },
          "impactmerkmaleKeinHunger": {
            "nullable": true,
            "allOf": [
              {
                "$ref": "#/components/schemas/HeimathafenGeneralImpactmerkmaleKeinHunger"
              }
            ]
          },
          "impactmerkmaleGesundheitUndWohlergehen": {
            "nullable": true,
            "allOf": [
              {
                "$ref": "#/components/schemas/HeimathafenGeneralImpactmerkmaleGesundheitUndWohlergehen"
              }
            ]
          },
          "impactmerkmaleHochwertigeBildung": {
            "nullable": true,
            "allOf": [
              {
                "$ref": "#/components/schemas/HeimathafenGeneralImpactmerkmaleHochwertigeBildung"
              }
            ]
          },
          "impactmerkmaleGeschlechtergleichheit": {
            "nullable": true,
            "allOf": [
              {
                "$ref": "#/components/schemas/HeimathafenGeneralImpactmerkmaleGeschlechtergleichheit"
              }
            ]
          },
          "impactmerkmaleSauberesWasserUndSanitaereEinrichtungen": {
            "nullable": true,
            "allOf": [
              {
                "$ref": "#/components/schemas/HeimathafenGeneralImpactmerkmaleSauberesWasserUndSanitaereEinrichtungen"
              }
            ]
          },
          "impactmerkmaleBezahlbareUndSaubereEnergie": {
            "nullable": true,
            "allOf": [
              {
                "$ref": "#/components/schemas/HeimathafenGeneralImpactmerkmaleBezahlbareUndSaubereEnergie"
              }
            ]
          },
          "impactmerkmaleMenschenwuerdigeArbeitUndWirtschaftswachstum": {
            "nullable": true,
            "allOf": [
              {
                "$ref": "#/components/schemas/HeimathafenGeneralImpactmerkmaleMenschenwuerdigeArbeitUndWirtschaftswachstum"
              }
            ]
          },
          "impactmerkmaleIndustrieInnovationUndInfrastruktur": {
            "nullable": true,
            "allOf": [
              {
                "$ref": "#/components/schemas/HeimathafenGeneralImpactmerkmaleIndustrieInnovationUndInfrastruktur"
              }
            ]
          },
          "impactmerkmaleWenigerUngleichheiten": {
            "nullable": true,
            "allOf": [
              {
                "$ref": "#/components/schemas/HeimathafenGeneralImpactmerkmaleWenigerUngleichheiten"
              }
            ]
          },
          "impactmerkmaleNachhaltigeStaedteUndGemeinden": {
            "nullable": true,
            "allOf": [
              {
                "$ref": "#/components/schemas/HeimathafenGeneralImpactmerkmaleNachhaltigeStaedteUndGemeinden"
              }
            ]
          },
          "impactmerkmaleNachhaltigerKonsumUndProduktion": {
            "nullable": true,
            "allOf": [
              {
                "$ref": "#/components/schemas/HeimathafenGeneralImpactmerkmaleNachhaltigerKonsumUndProduktion"
              }
            ]
          },
          "impactmerkmaleMassnahmenZumKlimaschutz": {
            "nullable": true,
            "allOf": [
              {
                "$ref": "#/components/schemas/HeimathafenGeneralImpactmerkmaleMassnahmenZumKlimaschutz"
              }
            ]
          },
          "impactmerkmaleLebenUnterWasser": {
            "nullable": true,
            "allOf": [
              {
                "$ref": "#/components/schemas/HeimathafenGeneralImpactmerkmaleLebenUnterWasser"
              }
            ]
          },
          "impactmerkmaleLebenAndLand": {
            "nullable": true,
            "allOf": [
              {
                "$ref": "#/components/schemas/HeimathafenGeneralImpactmerkmaleLebenAndLand"
              }
            ]
          },
          "impactmerkmaleFriedenGerechtigkeitUndStarkeInstitutionen": {
            "nullable": true,
            "allOf": [
              {
                "$ref": "#/components/schemas/HeimathafenGeneralImpactmerkmaleFriedenGerechtigkeitUndStarkeInstitutionen"
              }
            ]
          },
          "impactmerkmalePartnerschaftenZurErreichungDerZiele": {
            "nullable": true,
            "allOf": [
              {
                "$ref": "#/components/schemas/HeimathafenGeneralImpactmerkmalePartnerschaftenZurErreichungDerZiele"
              }
            ]
          },
          "implementierung": {
            "nullable": true,
            "allOf": [
              {
                "$ref": "#/components/schemas/HeimathafenGeneralImplementierung"
              }
            ]
          }
        }
      },
      "HeimathafenGeneralImpactmerkmaleBezahlbareUndSaubereEnergie": {
        "type": "object",
        "properties": {
          "sdgBezahlbareUndSaubereEnergie": {
            "nullable": true,
            "allOf": [
              {
                "$ref": "#/components/schemas/YesNo"
              }
            ]
          },
          "wennNeinBitteBegruenden": {
            "type": "string",
            "nullable": true
          },
          "verwendeteSchluesselzahlen": {
            "type": "string",
            "nullable": true
          },
          "datenerfassung": {
            "type": "string",
            "nullable": true
          },
          "datenPlausibilitaetspruefung": {
            "type": "string",
            "nullable": true
          },
          "datenquellen": {
            "type": "array",
            "nullable": true,
            "items": {
              "$ref": "#/components/schemas/BaseDataPointString"
            }
          }
        }
      },
      "HeimathafenGeneralImpactmerkmaleFriedenGerechtigkeitUndStarkeInstitutionen": {
        "type": "object",
        "properties": {
          "sdgFriedenGerechtigkeitUndStarkeInstitutionen": {
            "nullable": true,
            "allOf": [
              {
                "$ref": "#/components/schemas/YesNo"
              }
            ]
          },
          "wennNeinBitteBegruenden": {
            "type": "string",
            "nullable": true
          },
          "verwendeteSchluesselzahlen": {
            "type": "string",
            "nullable": true
          },
          "datenerfassung": {
            "type": "string",
            "nullable": true
          },
          "datenPlausibilitaetspruefung": {
            "type": "string",
            "nullable": true
          },
          "datenquellen": {
            "type": "array",
            "nullable": true,
            "items": {
              "$ref": "#/components/schemas/BaseDataPointString"
            }
          }
        }
      },
      "HeimathafenGeneralImpactmerkmaleGeschlechtergleichheit": {
        "type": "object",
        "properties": {
          "sdgGeschlechtergleichheit": {
            "nullable": true,
            "allOf": [
              {
                "$ref": "#/components/schemas/YesNo"
              }
            ]
          },
          "wennNeinBitteBegruenden": {
            "type": "string",
            "nullable": true
          },
          "verwendeteSchluesselzahlen": {
            "type": "string",
            "nullable": true
          },
          "datenerfassung": {
            "type": "string",
            "nullable": true
          },
          "datenPlausibilitaetspruefung": {
            "type": "string",
            "nullable": true
          },
          "datenquellen": {
            "type": "array",
            "nullable": true,
            "items": {
              "$ref": "#/components/schemas/BaseDataPointString"
            }
          }
        }
      },
      "HeimathafenGeneralImpactmerkmaleGesundheitUndWohlergehen": {
        "type": "object",
        "properties": {
          "sdgGesundheitUndWohlergehen": {
            "nullable": true,
            "allOf": [
              {
                "$ref": "#/components/schemas/YesNo"
              }
            ]
          },
          "wennNeinBitteBegruenden": {
            "type": "string",
            "nullable": true
          },
          "verwendeteSchluesselzahlen": {
            "type": "string",
            "nullable": true
          },
          "datenerfassung": {
            "type": "string",
            "nullable": true
          },
          "datenPlausibilitaetspruefung": {
            "type": "string",
            "nullable": true
          },
          "datenquellen": {
            "type": "array",
            "nullable": true,
            "items": {
              "$ref": "#/components/schemas/BaseDataPointString"
            }
          }
        }
      },
      "HeimathafenGeneralImpactmerkmaleHochwertigeBildung": {
        "type": "object",
        "properties": {
          "sdgHochwertigeBildung": {
            "nullable": true,
            "allOf": [
              {
                "$ref": "#/components/schemas/YesNo"
              }
            ]
          },
          "wennNeinBitteBegruenden": {
            "type": "string",
            "nullable": true
          },
          "verwendeteSchluesselzahlen": {
            "type": "string",
            "nullable": true
          },
          "datenerfassung": {
            "type": "string",
            "nullable": true
          },
          "datenPlausibilitaetspruefung": {
            "type": "string",
            "nullable": true
          },
          "datenquellen": {
            "type": "array",
            "nullable": true,
            "items": {
              "$ref": "#/components/schemas/BaseDataPointString"
            }
          }
        }
      },
      "HeimathafenGeneralImpactmerkmaleIndustrieInnovationUndInfrastruktur": {
        "type": "object",
        "properties": {
          "sdgIndustrieInnovationUndInfrastruktur": {
            "nullable": true,
            "allOf": [
              {
                "$ref": "#/components/schemas/YesNo"
              }
            ]
          },
          "wennNeinBitteBegruenden": {
            "type": "string",
            "nullable": true
          },
          "verwendeteSchluesselzahlen": {
            "type": "string",
            "nullable": true
          },
          "datenerfassung": {
            "type": "string",
            "nullable": true
          },
          "datenPlausibilitaetspruefung": {
            "type": "string",
            "nullable": true
          },
          "datenquellen": {
            "type": "array",
            "nullable": true,
            "items": {
              "$ref": "#/components/schemas/BaseDataPointString"
            }
          }
        }
      },
      "HeimathafenGeneralImpactmerkmaleKeinHunger": {
        "type": "object",
        "properties": {
          "sdgKeinHunger": {
            "nullable": true,
            "allOf": [
              {
                "$ref": "#/components/schemas/YesNo"
              }
            ]
          },
          "wennNeinBitteBegruenden": {
            "type": "string",
            "nullable": true
          },
          "verwendeteSchluesselzahlen": {
            "type": "string",
            "nullable": true
          },
          "datenerfassung": {
            "type": "string",
            "nullable": true
          },
          "datenPlausibilitaetspruefung": {
            "type": "string",
            "nullable": true
          },
          "datenquellen": {
            "type": "array",
            "nullable": true,
            "items": {
              "$ref": "#/components/schemas/BaseDataPointString"
            }
          }
        }
      },
      "HeimathafenGeneralImpactmerkmaleKeineArmut": {
        "type": "object",
        "properties": {
          "sdgKeineArmut": {
            "nullable": true,
            "allOf": [
              {
                "$ref": "#/components/schemas/YesNo"
              }
            ]
          },
          "wennNeinBitteBegruenden": {
            "type": "string",
            "nullable": true
          },
          "verwendeteSchluesselzahlen": {
            "type": "string",
            "nullable": true
          },
          "datenerfassung": {
            "type": "string",
            "nullable": true
          },
          "datenPlausibilitaetspruefung": {
            "type": "string",
            "nullable": true
          },
          "datenquellen": {
            "type": "array",
            "nullable": true,
            "items": {
              "$ref": "#/components/schemas/BaseDataPointString"
            }
          }
        }
      },
      "HeimathafenGeneralImpactmerkmaleLebenAndLand": {
        "type": "object",
        "properties": {
          "sdgLebenAnLand": {
            "nullable": true,
            "allOf": [
              {
                "$ref": "#/components/schemas/YesNo"
              }
            ]
          },
          "wennNeinBitteBegruenden": {
            "type": "string",
            "nullable": true
          },
          "verwendeteSchluesselzahlen": {
            "type": "string",
            "nullable": true
          },
          "datenerfassung": {
            "type": "string",
            "nullable": true
          },
          "datenPlausibilitaetspruefung": {
            "type": "string",
            "nullable": true
          },
          "datenquellen": {
            "type": "array",
            "nullable": true,
            "items": {
              "$ref": "#/components/schemas/BaseDataPointString"
            }
          }
        }
      },
      "HeimathafenGeneralImpactmerkmaleLebenUnterWasser": {
        "type": "object",
        "properties": {
          "sdgLebenUnterWasser": {
            "nullable": true,
            "allOf": [
              {
                "$ref": "#/components/schemas/YesNo"
              }
            ]
          },
          "wennNeinBitteBegruenden": {
            "type": "string",
            "nullable": true
          },
          "verwendeteSchluesselzahlen": {
            "type": "string",
            "nullable": true
          },
          "datenerfassung": {
            "type": "string",
            "nullable": true
          },
          "datenPlausibilitaetspruefung": {
            "type": "string",
            "nullable": true
          },
          "datenquellen": {
            "type": "array",
            "nullable": true,
            "items": {
              "$ref": "#/components/schemas/BaseDataPointString"
            }
          }
        }
      },
      "HeimathafenGeneralImpactmerkmaleMassnahmenZumKlimaschutz": {
        "type": "object",
        "properties": {
          "sdgMassnahmenZumKlimaschutz": {
            "nullable": true,
            "allOf": [
              {
                "$ref": "#/components/schemas/YesNo"
              }
            ]
          },
          "wennNeinBitteBegruenden": {
            "type": "string",
            "nullable": true
          },
          "verwendeteSchluesselzahlen": {
            "type": "string",
            "nullable": true
          },
          "datenerfassung": {
            "type": "string",
            "nullable": true
          },
          "datenPlausibilitaetspruefung": {
            "type": "string",
            "nullable": true
          },
          "datenquellen": {
            "type": "array",
            "nullable": true,
            "items": {
              "$ref": "#/components/schemas/BaseDataPointString"
            }
          }
        }
      },
      "HeimathafenGeneralImpactmerkmaleMenschenwuerdigeArbeitUndWirtschaftswachstum": {
        "type": "object",
        "properties": {
          "sdgMenschenwuerdigeArbeitUndWirtschaftswachstum": {
            "nullable": true,
            "allOf": [
              {
                "$ref": "#/components/schemas/YesNo"
              }
            ]
          },
          "wennNeinBitteBegruenden": {
            "type": "string",
            "nullable": true
          },
          "verwendeteSchluesselzahlen": {
            "type": "string",
            "nullable": true
          },
          "datenerfassung": {
            "type": "string",
            "nullable": true
          },
          "datenPlausibilitaetspruefung": {
            "type": "string",
            "nullable": true
          },
          "datenquellen": {
            "type": "array",
            "nullable": true,
            "items": {
              "$ref": "#/components/schemas/BaseDataPointString"
            }
          }
        }
      },
      "HeimathafenGeneralImpactmerkmaleNachhaltigeStaedteUndGemeinden": {
        "type": "object",
        "properties": {
          "sdgNachhaltigeStaedteUndGemeinden": {
            "nullable": true,
            "allOf": [
              {
                "$ref": "#/components/schemas/YesNo"
              }
            ]
          },
          "wennNeinBitteBegruenden": {
            "type": "string",
            "nullable": true
          },
          "verwendeteSchluesselzahlen": {
            "type": "string",
            "nullable": true
          },
          "datenerfassung": {
            "type": "string",
            "nullable": true
          },
          "datenPlausibilitaetspruefung": {
            "type": "string",
            "nullable": true
          },
          "datenquellen": {
            "type": "array",
            "nullable": true,
            "items": {
              "$ref": "#/components/schemas/BaseDataPointString"
            }
          }
        }
      },
      "HeimathafenGeneralImpactmerkmaleNachhaltigerKonsumUndProduktion": {
        "type": "object",
        "properties": {
          "sdgNachhaligerKonsumUndProduktion": {
            "nullable": true,
            "allOf": [
              {
                "$ref": "#/components/schemas/YesNo"
              }
            ]
          },
          "wennNeinBitteBegruenden": {
            "type": "string",
            "nullable": true
          },
          "verwendeteSchluesselzahlen": {
            "type": "string",
            "nullable": true
          },
          "datenerfassung": {
            "type": "string",
            "nullable": true
          },
          "datenPlausibilitaetspruefung": {
            "type": "string",
            "nullable": true
          },
          "datenquellen": {
            "type": "array",
            "nullable": true,
            "items": {
              "$ref": "#/components/schemas/BaseDataPointString"
            }
          }
        }
      },
      "HeimathafenGeneralImpactmerkmalePartnerschaftenZurErreichungDerZiele": {
        "type": "object",
        "properties": {
          "sdgPartnerschaftenZurErreichungDerZiele": {
            "nullable": true,
            "allOf": [
              {
                "$ref": "#/components/schemas/YesNo"
              }
            ]
          },
          "wennNeinBitteBegruenden": {
            "type": "string",
            "nullable": true
          },
          "verwendeteSchluesselzahlen": {
            "type": "string",
            "nullable": true
          },
          "datenerfassung": {
            "type": "string",
            "nullable": true
          },
          "datenPlausibilitaetspruefung": {
            "type": "string",
            "nullable": true
          },
          "datenquellen": {
            "type": "array",
            "nullable": true,
            "items": {
              "$ref": "#/components/schemas/BaseDataPointString"
            }
          }
        }
      },
      "HeimathafenGeneralImpactmerkmaleSauberesWasserUndSanitaereEinrichtungen": {
        "type": "object",
        "properties": {
          "sdgSauberesWasserUndSanitaereEinrichtungen": {
            "nullable": true,
            "allOf": [
              {
                "$ref": "#/components/schemas/YesNo"
              }
            ]
          },
          "wennNeinBitteBegruenden": {
            "type": "string",
            "nullable": true
          },
          "verwendeteSchluesselzahlen": {
            "type": "string",
            "nullable": true
          },
          "datenerfassung": {
            "type": "string",
            "nullable": true
          },
          "datenPlausibilitaetspruefung": {
            "type": "string",
            "nullable": true
          },
          "datenquellen": {
            "type": "array",
            "nullable": true,
            "items": {
              "$ref": "#/components/schemas/BaseDataPointString"
            }
          }
        }
      },
      "HeimathafenGeneralImpactmerkmaleWenigerUngleichheiten": {
        "type": "object",
        "properties": {
          "sdgWenigerUngleichheiten": {
            "nullable": true,
            "allOf": [
              {
                "$ref": "#/components/schemas/YesNo"
              }
            ]
          },
          "wennNeinBitteBegruenden": {
            "type": "string",
            "nullable": true
          },
          "verwendeteSchluesselzahlen": {
            "type": "string",
            "nullable": true
          },
          "datenerfassung": {
            "type": "string",
            "nullable": true
          },
          "datenPlausibilitaetspruefung": {
            "type": "string",
            "nullable": true
          },
          "datenquellen": {
            "type": "array",
            "nullable": true,
            "items": {
              "$ref": "#/components/schemas/BaseDataPointString"
            }
          }
        }
      },
      "HeimathafenGeneralImplementierung": {
        "type": "object",
        "properties": {
          "angeboteneSprachen": {
            "type": "string",
            "nullable": true
          },
          "bereitgestellteDokumentationsarten": {
            "type": "string",
            "nullable": true
          },
          "bereitgestellteDokumentationAufDeutsch": {
            "nullable": true,
            "allOf": [
              {
                "$ref": "#/components/schemas/YesNo"
              }
            ]
          },
          "leistungstests": {
            "nullable": true,
            "allOf": [
              {
                "$ref": "#/components/schemas/YesNo"
              }
            ]
          },
          "sicherheitstests": {
            "nullable": true,
            "allOf": [
              {
                "$ref": "#/components/schemas/YesNo"
              }
            ]
          },
          "beschreibungDerSystemarchitektur": {
            "type": "string",
            "nullable": true
          },
          "erforderlichesClientBetriebssystem": {
            "type": "string",
            "nullable": true
          },
          "angebotFuerFetteDuenneZitrischeKunden": {
            "nullable": true,
            "allOf": [
              {
                "$ref": "#/components/schemas/YesNo"
              }
            ]
          },
          "serverBackup": {
            "type": "string",
            "nullable": true
          },
          "standardisiertesKonzeptZurWiederherstellungImKatastrophenfall": {
            "nullable": true,
            "allOf": [
              {
                "$ref": "#/components/schemas/BaseDataPointYesNo"
              }
            ]
          },
          "stammUndBewegungsdatenLesen": {
            "nullable": true,
            "allOf": [
              {
                "$ref": "#/components/schemas/YesNo"
              }
            ]
          },
          "kompatibilitaetMitAnderenDatenquellen": {
            "nullable": true,
            "allOf": [
              {
                "$ref": "#/components/schemas/YesNo"
              }
            ]
          },
          "importDerErgebnisseInDasDataWarehouse": {
            "nullable": true,
            "allOf": [
              {
                "$ref": "#/components/schemas/YesNo"
              }
            ]
          },
          "erforderlichesDatenbanksystem": {
            "type": "string",
            "nullable": true
          },
          "beschreibungDesDesignsUndDerStrukturDerDatenbankEn": {
            "type": "string",
            "nullable": true
          },
          "direkterZugriffAufDieDatenbank": {
            "nullable": true,
            "allOf": [
              {
                "$ref": "#/components/schemas/YesNo"
              }
            ]
          },
          "schreibenderZugriffAufDieDatenbank": {
            "nullable": true,
            "allOf": [
              {
                "$ref": "#/components/schemas/YesNo"
              }
            ]
          },
          "unterstuetzungDerEchtzeitverarbeitung": {
            "nullable": true,
            "allOf": [
              {
                "$ref": "#/components/schemas/YesNo"
              }
            ]
          },
          "unterstuetzungFuerZeitnaheVerarbeitung": {
            "nullable": true,
            "allOf": [
              {
                "$ref": "#/components/schemas/YesNo"
              }
            ]
          },
          "unterstuetzungDerStapelverarbeitung": {
            "nullable": true,
            "allOf": [
              {
                "$ref": "#/components/schemas/YesNo"
              }
            ]
          },
          "unterstuetzteBiLoesung": {
            "type": "string",
            "nullable": true
          },
          "flexibilitaetBeimImportExportVonDaten": {
            "nullable": true,
            "allOf": [
              {
                "$ref": "#/components/schemas/YesNo"
              }
            ]
          },
          "rundUmDieUhrVerfuegbarkeit": {
            "nullable": true,
            "allOf": [
              {
                "$ref": "#/components/schemas/YesNo"
              }
            ]
          },
          "uebertragenVonDatenhistorien": {
            "type": "string",
            "nullable": true
          },
          "unterstuetzterZeitraumDerDatenhistorien": {
            "type": "string",
            "nullable": true
          },
          "fruehesterStartterminFuerEinIntegrationsprojekt": {
            "type": "string",
            "format": "date",
            "nullable": true
          },
          "geschaetzterZeitrahmenFuerDieVollstaendigeIntegrationDesProjekts": {
            "type": "string",
            "nullable": true
          },
          "durchschnittlicheAnzahlDerBenoetigtenRessourcen": {
            "type": "integer",
            "nullable": true
          },
          "anzahlDerVerfuegbarenRessourcen": {
            "type": "string",
            "nullable": true
          },
          "kundenbetreuung": {
            "type": "integer",
            "nullable": true
          }
        }
      },
      "HeimathafenGeneralMethodik": {
        "type": "object",
        "properties": {
          "verstaendnisVonNachhaltigkeitAlsTeilDerBewertung": {
            "type": "string",
            "nullable": true
          },
          "kriterienFuerIhreNachhaltigkeitsratings": {
            "type": "string",
            "nullable": true
          },
          "verfahrenZurVorbereitungDerAnalyseOderMethodik": {
            "type": "string",
            "nullable": true
          },
          "definitionBewertungsskala": {
            "type": "string",
            "nullable": true
          },
          "aktualitaetDerRatings": {
            "type": "string",
            "nullable": true
          },
          "unabhaengigkeitDerRatings": {
            "type": "string",
            "nullable": true
          },
          "datenerfassung": {
            "type": "string",
            "nullable": true
          },
          "methodikUmfasstUmweltSozialesUndGovernance": {
            "type": "string",
            "nullable": true
          },
          "datenquellen": {
            "type": "array",
            "nullable": true,
            "items": {
              "$ref": "#/components/schemas/BaseDataPointString"
            }
          },
          "datenPlausibilitaetspruefung": {
            "type": "string",
            "nullable": true
          },
          "intervalleFuerDieDatenaktualisierung": {
            "type": "string",
            "nullable": true
          },
          "zuverlaessigkeitDerMethodikSicherstellen": {
            "type": "string",
            "nullable": true
          },
          "minimierungOderVerhinderungSubjektiverFaktoren": {
            "type": "string",
            "nullable": true
          },
          "listePotenziellerInteressenkonflikte": {
            "type": "string",
            "nullable": true
          },
          "interessenkonfliktenEntgegenwirken": {
            "type": "string",
            "nullable": true
          },
          "dokumentationDerDatenerfassungUndSicherstellungDesProzesses": {
            "type": "string",
            "nullable": true
          },
          "bewertungVonQualitaetsstandards": {
            "type": "string",
            "nullable": true
          },
          "ratingTransparenzstandards": {
            "type": "string",
            "nullable": true
          },
          "qualitaetssicherungsprozess": {
            "nullable": true,
            "allOf": [
              {
                "$ref": "#/components/schemas/YesNo"
              }
            ]
          },
          "fallsNeinGebenSieBitteDieGruendeAn": {
            "type": "string",
            "nullable": true
          },
          "strukturDesQualitaetssicherungsprozesses": {
            "type": "string",
            "nullable": true
          },
          "dieAktualitaetDerMethodik": {
            "type": "string",
            "nullable": true
          },
          "paisInDieAnalyseEinbezogen": {
            "nullable": true,
            "allOf": [
              {
                "$ref": "#/components/schemas/YesNo"
              }
            ]
          },
          "listeDerEingeschlossenenPais": {
            "type": "string",
            "nullable": true
          },
          "quelleDerPaiSammlung": {
            "type": "array",
            "nullable": true,
            "items": {
              "$ref": "#/components/schemas/BaseDataPointString"
            }
          },
          "umgangMitAusreissern": {
            "type": "string",
            "nullable": true
          },
          "identifizierungVonKontroversenGeschaeften": {
            "type": "string",
            "nullable": true
          },
          "aktuelleKontroversen": {
            "type": "string",
            "nullable": true
          },
          "quellenZurErfassungVonKontroversen": {
            "type": "array",
            "nullable": true,
            "items": {
              "$ref": "#/components/schemas/BaseDataPointString"
            }
          }
        }
      },
      "HeimathafenGeneralUnternehmen": {
        "type": "object",
        "properties": {
          "unternehmenseigentumUndEigentuemerstruktur": {
            "type": "string",
            "nullable": true
          },
          "kernkompetenzenUndGeschaeftsbereiche": {
            "type": "array",
            "nullable": true,
            "items": {
              "type": "string"
            }
          },
          "anzahlDerFuerEsgZustaendigenMitarbeiter": {
            "type": "integer",
            "nullable": true
          }
        }
      },
      "HeimathafenGovernance": {
        "type": "object",
        "properties": {
          "goodGovernance": {
            "nullable": true,
            "allOf": [
              {
                "$ref": "#/components/schemas/HeimathafenGovernanceGoodGovernance"
              }
            ]
          },
          "goodGovernanceUngc": {
            "nullable": true,
            "allOf": [
              {
                "$ref": "#/components/schemas/HeimathafenGovernanceGoodGovernanceUngc"
              }
            ]
          },
          "bestechungUndKorruption": {
            "nullable": true,
            "allOf": [
              {
                "$ref": "#/components/schemas/HeimathafenGovernanceBestechungUndKorruption"
              }
            ]
          }
        }
      },
      "HeimathafenGovernanceBestechungUndKorruption": {
        "type": "object",
        "properties": {
          "kontroversenImBereichDerBestechungUndKorruption": {
            "nullable": true,
            "allOf": [
              {
                "$ref": "#/components/schemas/YesNo"
              }
            ]
          },
          "wennNeinBitteBegruenden": {
            "type": "string",
            "nullable": true
          },
          "verwendeteMetrikenUndMethodik": {
            "type": "string",
            "nullable": true
          },
          "verwendeteQuellen": {
            "type": "array",
            "nullable": true,
            "items": {
              "$ref": "#/components/schemas/BaseDataPointString"
            }
          },
          "dieAktualitaetDerKontroversenImBereichBestechungUndKorruption": {
            "type": "string",
            "nullable": true
          }
        }
      },
      "HeimathafenGovernanceGoodGovernance": {
        "type": "object",
        "properties": {
          "methodikDerGutenRegierungsfuehrung": {
            "nullable": true,
            "allOf": [
              {
                "$ref": "#/components/schemas/YesNo"
              }
            ]
          },
          "wennNeinBitteBegruenden": {
            "type": "string",
            "nullable": true
          },
          "definitionVonGuterRegierungsfuehrung": {
            "type": "string",
            "nullable": true
          },
          "listeDerKpisFuerGuteUnternehmensfuehrung": {
            "type": "string",
            "nullable": true
          },
          "verwendeteQuellen": {
            "type": "array",
            "nullable": true,
            "items": {
              "$ref": "#/components/schemas/BaseDataPointString"
            }
          }
        }
      },
      "HeimathafenGovernanceGoodGovernanceUngc": {
        "type": "object",
        "properties": {
          "beruecksichtigungDesUngc": {
            "nullable": true,
            "allOf": [
              {
                "$ref": "#/components/schemas/YesNo"
              }
            ]
          },
          "wennNeinBitteBegruenden": {
            "type": "string",
            "nullable": true
          },
          "beruecksichtigungDerUngcBeschreibung": {
            "type": "string",
            "nullable": true
          },
          "verwendeteQuellen": {
            "type": "array",
            "nullable": true,
            "items": {
              "$ref": "#/components/schemas/BaseDataPointString"
            }
          }
        }
      },
      "HeimathafenSocial": {
        "type": "object",
        "properties": {
          "nachhaltigskeitsrisiken": {
            "nullable": true,
            "allOf": [
              {
                "$ref": "#/components/schemas/HeimathafenSocialNachhaltigskeitsrisiken"
              }
            ]
          },
          "paiSozial": {
            "nullable": true,
            "allOf": [
              {
                "$ref": "#/components/schemas/HeimathafenSocialPaiSozial"
              }
            ]
          },
          "paiSozialesAufDemLand": {
            "nullable": true,
            "allOf": [
              {
                "$ref": "#/components/schemas/HeimathafenSocialPaiSozialesAufDemLand"
              }
            ]
          },
          "sfdr": {
            "nullable": true,
            "allOf": [
              {
                "$ref": "#/components/schemas/HeimathafenSocialSfdr"
              }
            ]
          },
          "kontroverseGeschaeftsfelderWaffen": {
            "nullable": true,
            "allOf": [
              {
                "$ref": "#/components/schemas/HeimathafenSocialKontroverseGeschaeftsfelderWaffen"
              }
            ]
          },
          "kontroverseGeschaeftsfelder": {
            "nullable": true,
            "allOf": [
              {
                "$ref": "#/components/schemas/HeimathafenSocialKontroverseGeschaeftsfelder"
              }
            ]
          }
        }
      },
      "HeimathafenSocialKontroverseGeschaeftsfelder": {
        "type": "object",
        "properties": {
          "verwendeteQuellen": {
            "type": "array",
            "nullable": true,
            "items": {
              "$ref": "#/components/schemas/BaseDataPointString"
            }
          }
        }
      },
      "HeimathafenSocialKontroverseGeschaeftsfelderWaffen": {
        "type": "object",
        "properties": {
          "herstellungOderVertriebVonWaffenAusschluss": {
            "nullable": true,
            "allOf": [
              {
                "$ref": "#/components/schemas/YesNo"
              }
            ]
          },
          "wennNeinBitteBegruenden": {
            "type": "string",
            "nullable": true
          },
          "verwendeteKennzahlFuerDieUmsatzmessung": {
            "type": "string",
            "nullable": true
          },
          "methodikDerBerechnung": {
            "type": "string",
            "nullable": true
          },
          "verwendeteQuellen": {
            "type": "array",
            "nullable": true,
            "items": {
              "$ref": "#/components/schemas/BaseDataPointString"
            }
          },
          "ausschlussVerbotenerWaffen": {
            "nullable": true,
            "allOf": [
              {
                "$ref": "#/components/schemas/YesNo"
              }
            ]
          },
          "wennAuschlussNichtMoeglichBitteBegruenden": {
            "type": "string",
            "nullable": true
          },
          "verwendeteKennzahlZurAbbildungGeaechteterWaffen": {
            "type": "string",
            "nullable": true
          }
        }
      },
      "HeimathafenSocialNachhaltigskeitsrisiken": {
        "type": "object",
        "properties": {
          "methodikSozialeNachhaltigkeitsrisiken": {
            "nullable": true,
            "allOf": [
              {
                "$ref": "#/components/schemas/YesNo"
              }
            ]
          },
          "wennNeinBitteBegruenden": {
            "type": "string",
            "nullable": true
          },
          "kartierteSozialeNachhaltigkeitsrisiken": {
            "type": "string",
            "nullable": true
          },
          "identifizierungWesentlicherSozialerNachhaltigkeitsrisikenUndKonstruktionsmethodik": {
            "type": "string",
            "nullable": true
          },
          "sozialeBewertungUnterBeruecksichtigungVonNachhaltigkeitsrisiken": {
            "type": "string",
            "nullable": true
          },
          "sozialeNachhaltigkeitsrisikenAbsichern": {
            "type": "string",
            "nullable": true
          },
          "quelle": {
            "type": "array",
            "nullable": true,
            "items": {
              "$ref": "#/components/schemas/BaseDataPointString"
            }
          },
          "vierAugenPruefung": {
            "nullable": true,
            "allOf": [
              {
                "$ref": "#/components/schemas/YesNo"
              }
            ]
          },
          "wennKeineVierAugenPruefungBitteBegruenden": {
            "type": "string",
            "nullable": true
          },
          "beschreibungDerVierAugenPruefung": {
            "type": "string",
            "nullable": true
          }
        }
      },
      "HeimathafenSocialPaiSozial": {
        "type": "object",
        "properties": {
          "paiSozial": {
            "nullable": true,
            "allOf": [
              {
                "$ref": "#/components/schemas/YesNo"
              }
            ]
          },
          "wennNeinBitteBegruenden": {
            "type": "string",
            "nullable": true
          },
          "verwendeteSchluesselzahlen": {
            "type": "string",
            "nullable": true
          },
          "datenerfassung": {
            "type": "string",
            "nullable": true
          },
          "datenPlausibilitaetspruefung": {
            "type": "string",
            "nullable": true
          },
          "datenquellen": {
            "type": "array",
            "nullable": true,
            "items": {
              "$ref": "#/components/schemas/BaseDataPointString"
            }
          }
        }
      },
      "HeimathafenSocialPaiSozialesAufDemLand": {
        "type": "object",
        "properties": {
          "paiSozialesAufDemLand": {
            "nullable": true,
            "allOf": [
              {
                "$ref": "#/components/schemas/YesNo"
              }
            ]
          },
          "wennNeinBitteBegruenden": {
            "type": "string",
            "nullable": true
          },
          "verwendeteSchluesselzahlen": {
            "type": "string",
            "nullable": true
          },
          "datenerfassung": {
            "type": "string",
            "nullable": true
          },
          "datenPlausibilitaetspruefung": {
            "type": "string",
            "nullable": true
          },
          "datenquellen": {
            "type": "array",
            "nullable": true,
            "items": {
              "$ref": "#/components/schemas/BaseDataPointString"
            }
          }
        }
      },
      "HeimathafenSocialSfdr": {
        "type": "object",
        "properties": {
          "methodikZurMessungDesSignifikantenBeitragsZuEinemGesellschaftlichenZiel": {
            "type": "string",
            "nullable": true
          }
        }
      },
      "Activity": {
        "type": "string",
        "enum": [
          "Afforestation",
          "RehabilitationAndRestorationOfForestsIncludingReforestationAndNaturalForestRegenerationAfterAnExtremeEvent",
          "ForestManagement",
          "ConservationForestry",
          "RestorationOfWetlands",
          "ManufactureOfRenewableEnergyTechnologies",
          "ManufactureOfEquipmentForTheProductionAndUseOfHydrogen",
          "ManufactureOfLowCarbonTechnologiesForTransport",
          "ManufactureOfBatteries",
          "ManufactureOfEnergyEfficiencyEquipmentForBuildings",
          "ManufactureOfOtherLowCarbonTechnologies",
          "ManufactureOfCement",
          "ManufactureOfAluminium",
          "ManufactureOfIronAndSteel",
          "ManufactureOfHydrogen",
          "ManufactureOfCarbonBlack",
          "ManufactureOfSodaAsh",
          "ManufactureOfChlorine",
          "ManufactureOfOrganicBasicChemicals",
          "ManufactureOfAnhydrousAmmonia",
          "ManufactureOfNitricAcid",
          "ManufactureOfPlasticsInPrimaryForm",
          "ElectricityGenerationUsingSolarPhotovoltaicTechnology",
          "ElectricityGenerationUsingConcentratedSolarPowerCspTechnology",
          "ElectricityGenerationFromWindPower",
          "ElectricityGenerationFromOceanEnergyTechnologies",
          "ElectricityGenerationFromHydropower",
          "ElectricityGenerationFromGeothermalEnergy",
          "ElectricityGenerationFromRenewableNonFossilGaseousAndLiquidFuels",
          "ElectricityGenerationFromBioenergy",
          "TransmissionAndDistributionOfElectricity",
          "StorageOfElectricity",
          "StorageOfThermalEnergy",
          "StorageOfHydrogen",
          "ManufactureOfBiogasAndBiofuelsForUseInTransportAndOfBioliquids",
          "TransmissionAndDistributionNetworksForRenewableAndLowCarbonGases",
          "DistrictHeatingCoolingDistribution",
          "InstallationAndOperationOfElectricHeatPumps",
          "CogenerationOfHeatCoolAndPowerFromSolarEnergy",
          "CogenerationOfHeatCoolAndPowerFromGeothermalEnergy",
          "CogenerationOfHeatCoolAndPowerFromRenewableNonFossilGaseousAndLiquidFuels",
          "CogenerationOfHeatCoolAndPowerFromBioenergy",
          "ProductionOfHeatCoolFromSolarThermalHeating",
          "ProductionOfHeatCoolFromGeothermalEnergy",
          "ProductionOfHeatCoolFromRenewableNonFossilGaseousAndLiquidFuels",
          "ProductionOfHeatCoolFromBioenergy",
          "ProductionOfHeatCoolUsingWasteHeat",
          "PreCommercialStagesOfAdvancedTechnologiesToProduceEnergyFromNuclearProcessesWithMinimalWasteFromTheFuelCycle",
          "ConstructionAndSafeOperationOfNewNuclearPowerPlantsForTheGenerationOfElectricityAndOrHeatIncludingForHydrogenProductionUsingBestAvailableTechnologies",
          "ElectricityGenerationFromNuclearEnergyInExistingInstallations",
          "ElectricityGenerationFromFossilGaseousFuels",
          "HighEfficiencyCoGenerationOfHeatCoolAndPowerFromFossilGaseousFuels",
          "ProductionOfHeatCoolFromFossilGaseousFuelsInAnEfficientDistrictHeatingAndCoolingSystem",
          "ConstructionExtensionAndOperationOfWaterCollectionTreatmentAndSupplySystems",
          "RenewalOfWaterCollectionTreatmentAndSupplySystems",
          "ConstructionExtensionAndOperationOfWasteWaterCollectionAndTreatment",
          "RenewalOfWasteWaterCollectionAndTreatment",
          "CollectionAndTransportOfNonHazardousWasteInSourceSegregatedFractions",
          "AnaerobicDigestionOfSewageSludge",
          "AnaerobicDigestionOfBioWaste",
          "CompostingOfBioWaste",
          "MaterialRecoveryFromNonHazardousWaste",
          "LandfillGasCaptureAndUtilisation",
          "TransportOfCo2",
          "UndergroundPermanentGeologicalStorageOfCo2",
          "PassengerInterurbanRailTransport",
          "FreightRailTransport",
          "UrbanAndSuburbanTransportRoadPassengerTransport",
          "OperationOfPersonalMobilityDevicesCycleLogistics",
          "TransportByMotorbikesPassengerCarsAndLightCommercialVehicles",
          "FreightTransportServicesByRoad",
          "InlandPassengerWaterTransport",
          "InlandFreightWaterTransport",
          "RetrofittingOfInlandWaterPassengerAndFreightTransport",
          "SeaAndCoastalFreightWaterTransportVesselsForPortOperationsAndAuxiliaryActivities",
          "SeaAndCoastalPassengerWaterTransport",
          "RetrofittingOfSeaAndCoastalFreightAndPassengerWaterTransport",
          "InfrastructureForPersonalMobilityCycleLogistics",
          "InfrastructureForRailTransport",
          "InfrastructureEnablingLowCarbonRoadTransportAndPublicTransport",
          "InfrastructureEnablingLowCarbonWaterTransport",
          "LowCarbonAirportInfrastructure",
          "ConstructionOfNewBuildings",
          "RenovationOfExistingBuildings",
          "InstallationMaintenanceAndRepairOfEnergyEfficiencyEquipment",
          "InstallationMaintenanceAndRepairOfChargingStationsForElectricVehiclesInBuildingsAndParkingSpacesAttachedToBuildings",
          "InstallationMaintenanceAndRepairOfInstrumentsAndDevicesForMeasuringRegulationAndControllingEnergyPerformanceOfBuildings",
          "InstallationMaintenanceAndRepairOfRenewableEnergyTechnologies",
          "AcquisitionAndOwnershipOfBuildings",
          "DataProcessingHostingAndRelatedActivities",
          "DataDrivenSolutionsForGhgEmissionsReductions",
          "CloseToMarketResearchDevelopmentAndInnovation",
          "ResearchDevelopmentAndInnovationForDirectAirCaptureOfCo2",
          "ProfessionalServicesRelatedToEnergyPerformanceOfBuildings",
          "InfrastructureEnablingRoadTransportAndPublicTransport",
          "InfrastructureForWaterTransport",
          "AirportInfrastructure",
          "ComputerProgrammingConsultancyAndRelatedActivities",
          "ProgrammingAndBroadcastingActivities",
          "EngineeringActivitiesAndRelatedTechnicalConsultancyDedicatedToAdaptationToClimateChange",
          "NonLifeInsuranceUnderwritingOfClimateRelatedPerils",
          "Reinsurance",
          "Education",
          "ResidentialCareActivities",
          "CreativeArtsAndEntertainmentActivities",
          "LibrariesArchivesMuseumsAndCulturalActivities",
          "MotionPictureVideoAndTelevisionProgrammeProductionSoundRecordingAndMusicPublishingActivities"
        ]
      },
      "AssuranceDataPoint": {
        "required": [
          "value"
        ],
        "type": "object",
        "properties": {
          "value": {
            "type": "string",
            "enum": [
              "None",
              "LimitedAssurance",
              "ReasonableAssurance"
            ]
          },
          "dataSource": {
            "nullable": true,
            "allOf": [
              {
                "$ref": "#/components/schemas/ExtendedDocumentReference"
              }
            ]
          },
          "provider": {
            "type": "string",
            "nullable": true
          }
        }
      },
      "CompanyAssociatedDataEutaxonomyNonFinancialsData": {
        "required": [
          "companyId",
          "data",
          "reportingPeriod"
        ],
        "type": "object",
        "properties": {
          "companyId": {
            "type": "string"
          },
          "reportingPeriod": {
            "type": "string"
          },
          "data": {
            "$ref": "#/components/schemas/EutaxonomyNonFinancialsData"
          }
        }
      },
      "EuTaxonomyActivity": {
        "required": [
          "activityName"
        ],
        "type": "object",
        "properties": {
          "activityName": {
            "$ref": "#/components/schemas/Activity"
          },
          "naceCodes": {
            "type": "array",
            "nullable": true,
            "items": {
              "type": "string"
            }
          },
          "share": {
            "nullable": true,
            "allOf": [
              {
                "$ref": "#/components/schemas/RelativeAndAbsoluteFinancialShare"
              }
            ]
          }
        }
      },
      "EuTaxonomyAlignedActivity": {
        "required": [
          "activityName"
        ],
        "type": "object",
        "properties": {
          "activityName": {
            "$ref": "#/components/schemas/Activity"
          },
          "naceCodes": {
            "type": "array",
            "nullable": true,
            "items": {
              "type": "string"
            }
          },
          "share": {
            "nullable": true,
            "allOf": [
              {
                "$ref": "#/components/schemas/RelativeAndAbsoluteFinancialShare"
              }
            ]
          },
          "substantialContributionToClimateChangeMitigationInPercent": {
            "type": "number",
            "nullable": true
          },
          "substantialContributionToClimateChangeAdaptationInPercent": {
            "type": "number",
            "nullable": true
          },
          "substantialContributionToSustainableUseAndProtectionOfWaterAndMarineResourcesInPercent": {
            "type": "number",
            "nullable": true
          },
          "substantialContributionToTransitionToACircularEconomyInPercent": {
            "type": "number",
            "nullable": true
          },
          "substantialContributionToPollutionPreventionAndControlInPercent": {
            "type": "number",
            "nullable": true
          },
          "substantialContributionToProtectionAndRestorationOfBiodiversityAndEcosystemsInPercent": {
            "type": "number",
            "nullable": true
          },
          "dnshToClimateChangeMitigation": {
            "nullable": true,
            "allOf": [
              {
                "$ref": "#/components/schemas/YesNo"
              }
            ]
          },
          "dnshToClimateChangeAdaptation": {
            "nullable": true,
            "allOf": [
              {
                "$ref": "#/components/schemas/YesNo"
              }
            ]
          },
          "dnshToSustainableUseAndProtectionOfWaterAndMarineResources": {
            "nullable": true,
            "allOf": [
              {
                "$ref": "#/components/schemas/YesNo"
              }
            ]
          },
          "dnshToTransitionToACircularEconomy": {
            "nullable": true,
            "allOf": [
              {
                "$ref": "#/components/schemas/YesNo"
              }
            ]
          },
          "dnshToPollutionPreventionAndControl": {
            "nullable": true,
            "allOf": [
              {
                "$ref": "#/components/schemas/YesNo"
              }
            ]
          },
          "dnshToProtectionAndRestorationOfBiodiversityAndEcosystems": {
            "nullable": true,
            "allOf": [
              {
                "$ref": "#/components/schemas/YesNo"
              }
            ]
          },
          "minimumSafeguards": {
            "nullable": true,
            "allOf": [
              {
                "$ref": "#/components/schemas/YesNo"
              }
            ]
          }
        }
      },
      "EutaxonomyNonFinancialsCapex": {
        "type": "object",
        "properties": {
          "totalAmount": {
            "nullable": true,
            "allOf": [
              {
                "$ref": "#/components/schemas/CurrencyDataPoint"
              }
            ]
          },
          "nonEligibleShare": {
            "nullable": true,
            "allOf": [
              {
                "$ref": "#/components/schemas/EutaxonomyNonFinancialsCapexNonEligibleShare"
              }
            ]
          },
          "eligibleShare": {
            "nullable": true,
            "allOf": [
              {
                "$ref": "#/components/schemas/EutaxonomyNonFinancialsCapexEligibleShare"
              }
            ]
          },
          "nonAlignedShare": {
            "nullable": true,
            "allOf": [
              {
                "$ref": "#/components/schemas/EutaxonomyNonFinancialsCapexNonAlignedShare"
              }
            ]
          },
          "nonAlignedActivities": {
            "type": "array",
            "nullable": true,
            "items": {
              "$ref": "#/components/schemas/EuTaxonomyActivity"
            }
          },
          "alignedShare": {
            "nullable": true,
            "allOf": [
              {
                "$ref": "#/components/schemas/EutaxonomyNonFinancialsCapexAlignedShare"
              }
            ]
          },
          "substantialContributionToClimateChangeMitigationInPercent": {
            "type": "number",
            "nullable": true
          },
          "substantialContributionToClimateChangeAdaptationInPercent": {
            "type": "number",
            "nullable": true
          },
          "substantialContributionToSustainableUseAndProtectionOfWaterAndMarineResourcesInPercent": {
            "type": "number",
            "nullable": true
          },
          "substantialContributionToTransitionToACircularEconomyInPercent": {
            "type": "number",
            "nullable": true
          },
          "substantialContributionToPollutionPreventionAndControlInPercent": {
            "type": "number",
            "nullable": true
          },
          "substantialContributionToProtectionAndRestorationOfBiodiversityAndEcosystemsInPercent": {
            "type": "number",
            "nullable": true
          },
          "alignedActivities": {
            "type": "array",
            "nullable": true,
            "items": {
              "$ref": "#/components/schemas/EuTaxonomyAlignedActivity"
            }
          },
          "enablingShareInPercent": {
            "type": "number",
            "nullable": true
          },
          "transitionalShareInPercent": {
            "type": "number",
            "nullable": true
          }
        }
      },
      "EutaxonomyNonFinancialsCapexAlignedShare": {
        "type": "object",
        "properties": {
          "relativeShareInPercent": {
            "type": "number",
            "nullable": true
          },
          "absoluteShare": {
            "nullable": true,
            "allOf": [
              {
                "$ref": "#/components/schemas/AmountWithCurrency"
              }
            ]
          }
        }
      },
      "EutaxonomyNonFinancialsCapexEligibleShare": {
        "type": "object",
        "properties": {
          "relativeShareInPercent": {
            "type": "number",
            "nullable": true
          },
          "absoluteShare": {
            "nullable": true,
            "allOf": [
              {
                "$ref": "#/components/schemas/AmountWithCurrency"
              }
            ]
          }
        }
      },
      "EutaxonomyNonFinancialsCapexNonAlignedShare": {
        "type": "object",
        "properties": {
          "relativeShareInPercent": {
            "type": "number",
            "nullable": true
          },
          "absoluteShare": {
            "nullable": true,
            "allOf": [
              {
                "$ref": "#/components/schemas/AmountWithCurrency"
              }
            ]
          }
        }
      },
      "EutaxonomyNonFinancialsCapexNonEligibleShare": {
        "type": "object",
        "properties": {
          "relativeShareInPercent": {
            "type": "number",
            "nullable": true
          },
          "absoluteShare": {
            "nullable": true,
            "allOf": [
              {
                "$ref": "#/components/schemas/AmountWithCurrency"
              }
            ]
          }
        }
      },
      "EutaxonomyNonFinancialsData": {
        "type": "object",
        "properties": {
          "general": {
            "nullable": true,
            "allOf": [
              {
                "$ref": "#/components/schemas/EutaxonomyNonFinancialsGeneral"
              }
            ]
          },
          "revenue": {
            "nullable": true,
            "allOf": [
              {
                "$ref": "#/components/schemas/EutaxonomyNonFinancialsRevenue"
              }
            ]
          },
          "capex": {
            "nullable": true,
            "allOf": [
              {
                "$ref": "#/components/schemas/EutaxonomyNonFinancialsCapex"
              }
            ]
          },
          "opex": {
            "nullable": true,
            "allOf": [
              {
                "$ref": "#/components/schemas/EutaxonomyNonFinancialsOpex"
              }
            ]
          }
        }
      },
      "EutaxonomyNonFinancialsGeneral": {
        "type": "object",
        "properties": {
          "fiscalYearDeviation": {
            "nullable": true,
            "allOf": [
              {
                "$ref": "#/components/schemas/EutaxonomyNonFinancialsGeneralFiscalYearDeviationOptions"
              }
            ]
          },
          "fiscalYearEnd": {
            "type": "string",
            "format": "date",
            "nullable": true
          },
          "scopeOfEntities": {
            "nullable": true,
            "allOf": [
              {
                "$ref": "#/components/schemas/YesNoNa"
              }
            ]
          },
          "nfrdMandatory": {
            "nullable": true,
            "allOf": [
              {
                "$ref": "#/components/schemas/YesNo"
              }
            ]
          },
          "euTaxonomyActivityLevelReporting": {
            "nullable": true,
            "allOf": [
              {
                "$ref": "#/components/schemas/YesNo"
              }
            ]
          },
          "assurance": {
            "nullable": true,
            "allOf": [
              {
                "$ref": "#/components/schemas/AssuranceDataPoint"
              }
            ]
          },
          "numberOfEmployees": {
            "type": "number",
            "nullable": true
          },
          "referencedReports": {
            "type": "object",
            "additionalProperties": {
              "$ref": "#/components/schemas/CompanyReport"
            },
            "nullable": true,
            "example": "{\"string\": {\"fileReference\": \"string\",\"fileName\": \"string\",\"publicationDate\": \"2023-10-12\",}}"
          }
        }
      },
      "EutaxonomyNonFinancialsGeneralFiscalYearDeviationOptions": {
        "type": "string",
        "enum": [
          "Deviation",
          "NoDeviation"
        ]
      },
      "EutaxonomyNonFinancialsOpex": {
        "type": "object",
        "properties": {
          "totalAmount": {
            "nullable": true,
            "allOf": [
              {
                "$ref": "#/components/schemas/CurrencyDataPoint"
              }
            ]
          },
          "nonEligibleShare": {
            "nullable": true,
            "allOf": [
              {
                "$ref": "#/components/schemas/EutaxonomyNonFinancialsOpexNonEligibleShare"
              }
            ]
          },
          "eligibleShare": {
            "nullable": true,
            "allOf": [
              {
                "$ref": "#/components/schemas/EutaxonomyNonFinancialsOpexEligibleShare"
              }
            ]
          },
          "nonAlignedShare": {
            "nullable": true,
            "allOf": [
              {
                "$ref": "#/components/schemas/EutaxonomyNonFinancialsOpexNonAlignedShare"
              }
            ]
          },
          "nonAlignedActivities": {
            "type": "array",
            "nullable": true,
            "items": {
              "$ref": "#/components/schemas/EuTaxonomyActivity"
            }
          },
          "alignedShare": {
            "nullable": true,
            "allOf": [
              {
                "$ref": "#/components/schemas/EutaxonomyNonFinancialsOpexAlignedShare"
              }
            ]
          },
          "substantialContributionToClimateChangeMitigationInPercent": {
            "type": "number",
            "nullable": true
          },
          "substantialContributionToClimateChangeAdaptationInPercent": {
            "type": "number",
            "nullable": true
          },
          "substantialContributionToSustainableUseAndProtectionOfWaterAndMarineResourcesInPercent": {
            "type": "number",
            "nullable": true
          },
          "substantialContributionToTransitionToACircularEconomyInPercent": {
            "type": "number",
            "nullable": true
          },
          "substantialContributionToPollutionPreventionAndControlInPercent": {
            "type": "number",
            "nullable": true
          },
          "substantialContributionToProtectionAndRestorationOfBiodiversityAndEcosystemsInPercent": {
            "type": "number",
            "nullable": true
          },
          "alignedActivities": {
            "type": "array",
            "nullable": true,
            "items": {
              "$ref": "#/components/schemas/EuTaxonomyAlignedActivity"
            }
          },
          "enablingShareInPercent": {
            "type": "number",
            "nullable": true
          },
          "transitionalShareInPercent": {
            "type": "number",
            "nullable": true
          }
        }
      },
      "EutaxonomyNonFinancialsOpexAlignedShare": {
        "type": "object",
        "properties": {
          "relativeShareInPercent": {
            "type": "number",
            "nullable": true
          },
          "absoluteShare": {
            "nullable": true,
            "allOf": [
              {
                "$ref": "#/components/schemas/AmountWithCurrency"
              }
            ]
          }
        }
      },
      "EutaxonomyNonFinancialsOpexEligibleShare": {
        "type": "object",
        "properties": {
          "relativeShareInPercent": {
            "type": "number",
            "nullable": true
          },
          "absoluteShare": {
            "nullable": true,
            "allOf": [
              {
                "$ref": "#/components/schemas/AmountWithCurrency"
              }
            ]
          }
        }
      },
      "EutaxonomyNonFinancialsOpexNonAlignedShare": {
        "type": "object",
        "properties": {
          "relativeShareInPercent": {
            "type": "number",
            "nullable": true
          },
          "absoluteShare": {
            "nullable": true,
            "allOf": [
              {
                "$ref": "#/components/schemas/AmountWithCurrency"
              }
            ]
          }
        }
      },
      "EutaxonomyNonFinancialsOpexNonEligibleShare": {
        "type": "object",
        "properties": {
          "relativeShareInPercent": {
            "type": "number",
            "nullable": true
          },
          "absoluteShare": {
            "nullable": true,
            "allOf": [
              {
                "$ref": "#/components/schemas/AmountWithCurrency"
              }
            ]
          }
        }
      },
      "EutaxonomyNonFinancialsRevenue": {
        "type": "object",
        "properties": {
          "totalAmount": {
            "nullable": true,
            "allOf": [
              {
                "$ref": "#/components/schemas/CurrencyDataPoint"
              }
            ]
          },
          "nonEligibleShare": {
            "nullable": true,
            "allOf": [
              {
                "$ref": "#/components/schemas/EutaxonomyNonFinancialsRevenueNonEligibleShare"
              }
            ]
          },
          "eligibleShare": {
            "nullable": true,
            "allOf": [
              {
                "$ref": "#/components/schemas/EutaxonomyNonFinancialsRevenueEligibleShare"
              }
            ]
          },
          "nonAlignedShare": {
            "nullable": true,
            "allOf": [
              {
                "$ref": "#/components/schemas/EutaxonomyNonFinancialsRevenueNonAlignedShare"
              }
            ]
          },
          "nonAlignedActivities": {
            "type": "array",
            "nullable": true,
            "items": {
              "$ref": "#/components/schemas/EuTaxonomyActivity"
            }
          },
          "alignedShare": {
            "nullable": true,
            "allOf": [
              {
                "$ref": "#/components/schemas/EutaxonomyNonFinancialsRevenueAlignedShare"
              }
            ]
          },
          "substantialContributionToClimateChangeMitigationInPercent": {
            "type": "number",
            "nullable": true
          },
          "substantialContributionToClimateChangeAdaptationInPercent": {
            "type": "number",
            "nullable": true
          },
          "substantialContributionToSustainableUseAndProtectionOfWaterAndMarineResourcesInPercent": {
            "type": "number",
            "nullable": true
          },
          "substantialContributionToTransitionToACircularEconomyInPercent": {
            "type": "number",
            "nullable": true
          },
          "substantialContributionToPollutionPreventionAndControlInPercent": {
            "type": "number",
            "nullable": true
          },
          "substantialContributionToProtectionAndRestorationOfBiodiversityAndEcosystemsInPercent": {
            "type": "number",
            "nullable": true
          },
          "alignedActivities": {
            "type": "array",
            "nullable": true,
            "items": {
              "$ref": "#/components/schemas/EuTaxonomyAlignedActivity"
            }
          },
          "enablingShareInPercent": {
            "type": "number",
            "nullable": true
          },
          "transitionalShareInPercent": {
            "type": "number",
            "nullable": true
          }
        }
      },
      "EutaxonomyNonFinancialsRevenueAlignedShare": {
        "type": "object",
        "properties": {
          "relativeShareInPercent": {
            "type": "number",
            "nullable": true
          },
          "absoluteShare": {
            "nullable": true,
            "allOf": [
              {
                "$ref": "#/components/schemas/AmountWithCurrency"
              }
            ]
          }
        }
      },
      "EutaxonomyNonFinancialsRevenueEligibleShare": {
        "type": "object",
        "properties": {
          "relativeShareInPercent": {
            "type": "number",
            "nullable": true
          },
          "absoluteShare": {
            "nullable": true,
            "allOf": [
              {
                "$ref": "#/components/schemas/AmountWithCurrency"
              }
            ]
          }
        }
      },
      "EutaxonomyNonFinancialsRevenueNonAlignedShare": {
        "type": "object",
        "properties": {
          "relativeShareInPercent": {
            "type": "number",
            "nullable": true
          },
          "absoluteShare": {
            "nullable": true,
            "allOf": [
              {
                "$ref": "#/components/schemas/AmountWithCurrency"
              }
            ]
          }
        }
      },
      "EutaxonomyNonFinancialsRevenueNonEligibleShare": {
        "type": "object",
        "properties": {
          "relativeShareInPercent": {
            "type": "number",
            "nullable": true
          },
          "absoluteShare": {
            "nullable": true,
            "allOf": [
              {
                "$ref": "#/components/schemas/AmountWithCurrency"
              }
            ]
          }
        }
      },
      "RelativeAndAbsoluteFinancialShare": {
        "type": "object",
        "properties": {
          "relativeShareInPercent": {
            "type": "number",
            "nullable": true
          },
          "absoluteShare": {
            "nullable": true,
            "allOf": [
              {
                "$ref": "#/components/schemas/AmountWithCurrency"
              }
            ]
          }
        }
      },
      "CompanyAssociatedDataEuTaxonomyDataForFinancials": {
        "required": [
          "companyId",
          "data",
          "reportingPeriod"
        ],
        "type": "object",
        "properties": {
          "companyId": {
            "type": "string"
          },
          "reportingPeriod": {
            "type": "string"
          },
          "data": {
            "$ref": "#/components/schemas/EuTaxonomyDataForFinancials"
          }
        }
      },
      "CreditInstitutionKpis": {
        "type": "object",
        "properties": {
          "tradingPortfolioInPercent": {
            "nullable": true,
            "allOf": [
              {
                "$ref": "#/components/schemas/ExtendedDataPointBigDecimal"
              }
            ]
          },
          "interbankLoansInPercent": {
            "nullable": true,
            "allOf": [
              {
                "$ref": "#/components/schemas/ExtendedDataPointBigDecimal"
              }
            ]
          },
          "tradingPortfolioAndInterbankLoansInPercent": {
            "nullable": true,
            "allOf": [
              {
                "$ref": "#/components/schemas/ExtendedDataPointBigDecimal"
              }
            ]
          },
          "greenAssetRatioInPercent": {
            "nullable": true,
            "allOf": [
              {
                "$ref": "#/components/schemas/ExtendedDataPointBigDecimal"
              }
            ]
          }
        }
      },
      "EligibilityKpis": {
        "type": "object",
        "properties": {
          "taxonomyEligibleActivityInPercent": {
            "nullable": true,
            "allOf": [
              {
                "$ref": "#/components/schemas/ExtendedDataPointBigDecimal"
              }
            ]
          },
          "taxonomyNonEligibleActivityInPercent": {
            "nullable": true,
            "allOf": [
              {
                "$ref": "#/components/schemas/ExtendedDataPointBigDecimal"
              }
            ]
          },
          "derivativesInPercent": {
            "nullable": true,
            "allOf": [
              {
                "$ref": "#/components/schemas/ExtendedDataPointBigDecimal"
              }
            ]
          },
          "banksAndIssuersInPercent": {
            "nullable": true,
            "allOf": [
              {
                "$ref": "#/components/schemas/ExtendedDataPointBigDecimal"
              }
            ]
          },
          "investmentNonNfrdInPercent": {
            "nullable": true,
            "allOf": [
              {
                "$ref": "#/components/schemas/ExtendedDataPointBigDecimal"
              }
            ]
          }
        },
        "example": {
          "CreditInstitution": {
            "taxonomyEligibleActivityInPercent": {
              "value": 0,
              "quality": "Audited",
              "dataSource": {
                "page": 0,
                "tagName": "string",
                "fileName": "string",
                "fileReference": "string"
              },
              "comment": "string"
            }
          },
          "InsuranceOrReinsurance": {
            "taxonomyEligibleActivityInPercent": {
              "value": 0,
              "quality": "Audited",
              "dataSource": {
                "page": 0,
                "tagName": "string",
                "fileName": "string",
                "fileReference": "string"
              },
              "comment": "string"
            }
          },
          "AssetManagement": {
            "taxonomyEligibleActivityInPercent": {
              "value": 0,
              "quality": "Audited",
              "dataSource": {
                "page": 0,
                "tagName": "string",
                "fileName": "string",
                "fileReference": "string"
              },
              "comment": "string"
            }
          },
          "InvestmentFirm": {
            "taxonomyEligibleActivityInPercent": {
              "value": 0,
              "quality": "Audited",
              "dataSource": {
                "page": 0,
                "tagName": "string",
                "fileName": "string",
                "fileReference": "string"
              },
              "comment": "string"
            }
          }
        }
      },
      "EuTaxonomyDataForFinancials": {
        "type": "object",
        "properties": {
          "financialServicesTypes": {
            "type": "array",
            "nullable": true,
            "items": {
              "type": "string",
              "enum": [
                "CreditInstitution",
                "InsuranceOrReinsurance",
                "AssetManagement",
                "InvestmentFirm"
              ]
            }
          },
          "eligibilityKpis": {
            "type": "object",
            "additionalProperties": {
              "$ref": "#/components/schemas/EligibilityKpis"
            },
            "nullable": true,
            "example": {
              "CreditInstitution": {
                "taxonomyEligibleActivityInPercent": {
                  "value": 0,
                  "quality": "Audited",
                  "dataSource": {
                    "page": 0,
                    "tagName": "string",
                    "fileName": "string",
                    "fileReference": "string"
                  },
                  "comment": "string"
                }
              },
              "InsuranceOrReinsurance": {
                "taxonomyEligibleActivityInPercent": {
                  "value": 0,
                  "quality": "Audited",
                  "dataSource": {
                    "page": 0,
                    "tagName": "string",
                    "fileName": "string",
                    "fileReference": "string"
                  },
                  "comment": "string"
                }
              },
              "AssetManagement": {
                "taxonomyEligibleActivityInPercent": {
                  "value": 0,
                  "quality": "Audited",
                  "dataSource": {
                    "page": 0,
                    "tagName": "string",
                    "fileName": "string",
                    "fileReference": "string"
                  },
                  "comment": "string"
                }
              },
              "InvestmentFirm": {
                "taxonomyEligibleActivityInPercent": {
                  "value": 0,
                  "quality": "Audited",
                  "dataSource": {
                    "page": 0,
                    "tagName": "string",
                    "fileName": "string",
                    "fileReference": "string"
                  },
                  "comment": "string"
                }
              }
            }
          },
          "creditInstitutionKpis": {
            "nullable": true,
            "allOf": [
              {
                "$ref": "#/components/schemas/CreditInstitutionKpis"
              }
            ]
          },
          "investmentFirmKpis": {
            "nullable": true,
            "allOf": [
              {
                "$ref": "#/components/schemas/InvestmentFirmKpis"
              }
            ]
          },
          "insuranceKpis": {
            "nullable": true,
            "allOf": [
              {
                "$ref": "#/components/schemas/InsuranceKpis"
              }
            ]
          },
          "fiscalYearDeviation": {
            "nullable": true,
            "allOf": [
              {
                "$ref": "#/components/schemas/FiscalYearDeviation"
              }
            ]
          },
          "fiscalYearEnd": {
            "type": "string",
            "format": "date",
            "nullable": true
          },
          "scopeOfEntities": {
            "nullable": true,
            "allOf": [
              {
                "$ref": "#/components/schemas/YesNoNa"
              }
            ]
          },
          "nfrdMandatory": {
            "nullable": true,
            "allOf": [
              {
                "$ref": "#/components/schemas/YesNo"
              }
            ]
          },
          "euTaxonomyActivityLevelReporting": {
            "nullable": true,
            "allOf": [
              {
                "$ref": "#/components/schemas/YesNo"
              }
            ]
          },
          "assurance": {
            "nullable": true,
            "allOf": [
              {
                "$ref": "#/components/schemas/AssuranceDataPoint"
              }
            ]
          },
          "numberOfEmployees": {
            "type": "number",
            "nullable": true
          },
          "referencedReports": {
            "type": "object",
            "additionalProperties": {
              "$ref": "#/components/schemas/CompanyReport"
            },
            "nullable": true,
            "example": "{\"string\": {\"fileReference\": \"string\",\"fileName\": \"string\",\"publicationDate\": \"2023-10-12\",}}"
          }
        }
      },
      "FiscalYearDeviation": {
        "type": "string",
        "enum": [
          "Deviation",
          "NoDeviation"
        ]
      },
      "InsuranceKpis": {
        "type": "object",
        "properties": {
          "taxonomyEligibleNonLifeInsuranceActivitiesInPercent": {
            "nullable": true,
            "allOf": [
              {
                "$ref": "#/components/schemas/ExtendedDataPointBigDecimal"
              }
            ]
          }
        }
      },
      "InvestmentFirmKpis": {
        "type": "object",
        "properties": {
          "greenAssetRatioInPercent": {
            "nullable": true,
            "allOf": [
              {
                "$ref": "#/components/schemas/ExtendedDataPointBigDecimal"
              }
            ]
          }
        }
      },
      "AuflistungDerSektorenOptions": {
        "type": "string",
        "enum": [
          "ALandwirtschaftForstwirtschaftUndFischerei",
          "BBergbauUndGewinnungVonSteinenUndErden",
          "CVerarbeitendesGewerbeHerstellungVonWaren",
          "DEnergieversorgung",
          "EWasserversorgungAbwasserAndAbfallentsorgungBeseitigungenVonUmweltverschmutzungen",
          "FBaugewerbeBau",
          "GHandelInstandhaltungUndReparaturVonKraftfahrzeugen",
          "HVerkehrUndLagerhaltung",
          "LGrundstuecksUndWohnungswesen"
        ]
      },
      "AuswirkungenAufAnteilBefristerVertraegeUndFluktuationValues": {
        "type": "object",
        "properties": {
          "anzahlDerBefristetenVertraege": {
            "type": "number",
            "nullable": true
          },
          "fluktuation": {
            "type": "number",
            "nullable": true
          }
        }
      },
      "BerichterstattungAbfallproduktionValues": {
        "type": "object",
        "properties": {
          "gesamteAbfallmenge": {
            "type": "number",
            "nullable": true
          },
          "prozentAbfallRecyclet": {
            "type": "number",
            "nullable": true
          },
          "prozentGefaehrlicherAbfall": {
            "type": "number",
            "nullable": true
          }
        }
      },
      "BerichterstattungEinnahmenAusFossilenBrennstoffenValues": {
        "type": "object",
        "properties": {
          "prozentDerEinnahmenAusFossilenBrennstoffen": {
            "type": "number",
            "nullable": true
          }
        }
      },
      "BerichterstattungEnergieverbrauchValues": {
        "type": "object",
        "properties": {
          "energieverbrauch": {
            "type": "number",
            "nullable": true
          },
          "prozentDesVerbrauchsErneuerbarerEnergien": {
            "type": "number",
            "nullable": true
          },
          "ggfProzentDerErneuerbarenEnergieerzeugung": {
            "type": "number",
            "nullable": true
          }
        }
      },
      "BerichterstattungEnergieverbrauchVonImmobilienvermoegenValues": {
        "type": "object",
        "properties": {
          "engagementAnteilInEnergieineffizientenImmobilienanlagen": {
            "type": "number",
            "nullable": true
          }
        }
      },
      "BerichterstattungWasserverbrauchValues": {
        "type": "object",
        "properties": {
          "wasserverbrauch": {
            "type": "number",
            "nullable": true
          },
          "emissionenInWasser": {
            "type": "number",
            "nullable": true
          }
        }
      },
      "BudgetFuerSchulungAusbildungValues": {
        "type": "object",
        "properties": {
          "budgetProMitarbeiter": {
            "type": "number",
            "nullable": true
          }
        }
      },
      "CompanyAssociatedDataEsgQuestionnaireData": {
        "required": [
          "companyId",
          "data",
          "reportingPeriod"
        ],
        "type": "object",
        "properties": {
          "companyId": {
            "type": "string"
          },
          "reportingPeriod": {
            "type": "string"
          },
          "data": {
            "$ref": "#/components/schemas/EsgQuestionnaireData"
          }
        },
        "example": "{\n  \"companyId\": \"string\",\n  \"reportingPeriod\": \"2022\",\n  \"data\": {\n    \"general\": {\n      \"masterData\": {\n        \"berichtspflichtUndEinwilligungZurVeroeffentlichung\": \"Yes\",\n        \"gueltigkeitsDatum\": \"2022-12-31\"\n      }\n    },\n    \"allgemein\": {\n      \"esgZiele\": {\n        \"existenzVonEsgZielen\": \"Yes\",\n        \"beschreibungDerEsgZiele\": \"Transitioning to energy consumption from 100% renewable resources\",\n        \"investitionenInZielerreichung\": \"50000 EUR\"\n      },\n      \"sektoren\": {\n        \"sektorenMitHohenKlimaauswirkungen\": \"Yes\",\n        \"auflistungDerSektoren\": [\n          \"GHandelInstandhaltungUndReparaturVonKraftfahrzeugen\",\n          \"LGrundstuecksUndWohnungswesen\"\n        ]\n      },\n      \"esgBerichte\": {\n        \"nachhaltigkeitsberichte\": \"Yes\",\n        \"frequenzDerBerichterstattung\": \"Halbjaehrlich\",\n        \"aktuelleBerichte\": [\n          {\n            \"value\": \"Bayer Geschäftsbericht 2022\",\n            \"dataSource\": {\n              \"fileName\": \"Bayer-Geschaeftsbericht-2022\",\n              \"fileReference\": \"3bbdc1879acbc211af4b87a8593cfd7523adedd7100ca59326df05f8adbfe881\"\n            }\n          }\n        ]\n      },\n      \"akkreditierungen\": {\n        \"iso14001\": {\n          \"value\": \"Yes\",\n          \"dataSource\": {\n            \"fileName\": \"\",\n            \"fileReference\": \"\"\n          }\n        },\n        \"iso45001\": {\n          \"value\": \"No\",\n          \"dataSource\": null\n        },\n        \"iso27001\": {\n          \"value\": \"No\",\n          \"dataSource\": null\n        },\n        \"iso50001\": {\n          \"value\": \"No\",\n          \"dataSource\": null\n        },\n        \"weitereAkkreditierungen\": [\n          {\n            \"value\": \"Data quality\",\n            \"dataSource\": {\n              \"fileName\": \"Data_Quality_1_28_2019_FINAL_1\",\n              \"fileReference\": \"21567034fc692753175270d7eadeb135e9e885c77f71b79358a1fb897d992a7d\"\n            }\n          }\n        ]\n      },\n      \"unGlobalConceptPrinzipien\": {\n        \"mechanismenZurUeberwachungDerEinhaltungDerUngcp\": \"No\",\n        \"richtlinienZurEinhaltungDerUngcp\": null,\n        \"erklaerungDerEinhaltungDerUngcp\": null\n      },\n      \"oecdLeitsaetze\": {\n        \"mechanismenZurUeberwachungDerEinhaltungDerOecdLeitsaetze\": \"Yes\",\n        \"richtlinienZurEinhaltungDerOecdLeitsaetze\": [\n          {\n            \"value\": \"Annual report\",\n            \"dataSource\": {\n              \"fileName\": \"Bayer-Geschaeftsbericht-2022\",\n              \"fileReference\": \"3bbdc1879acbc211af4b87a8593cfd7523adedd7100ca59326df05f8adbfe881\"\n            }\n          }\n        ],\n        \"erklaerungDerEinhaltungDerOecdLeitsaetze\": \"Erklärung der Einhaltung\"\n      },\n      \"sonstige\": {\n        \"ausrichtungAufDieUnSdgsUndAktivesVerfolgen\": \"n/a\",\n        \"ausschlusslistenAufBasisVonEsgKriterien\": \"Yes\",\n        \"ausschlusslisten\": \"controversial weapons, tobacco, alcohol, gambling, adult entertainment, fossil fuels\"\n      },\n      \"fuehrungsstandards\": {\n        \"oekologischeSozialeFuehrungsstandardsOderPrinzipien\": \"Yes\",\n        \"anreizmechanismenFuerDasManagementUmwelt\": \"JaGeschaeftsleitung\",\n        \"anreizmechanismenFuerDasManagementSoziales\": \"JaAufsichtsrat\"\n      },\n      \"rechtsstreitigkeiten\": {\n        \"esgBezogeneRechtsstreitigkeiten\": \"Yes\",\n        \"rechtsstreitigkeitenMitBezugZuE\": \"Yes\",\n        \"statusZuE\": \"Geklaert\",\n        \"einzelheitenZuDenRechtsstreitigkeitenZuE\": \"Wasserverschmutzung\",\n        \"rechtsstreitigkeitenMitBezugZuS\": \"No\",\n        \"statusZuS\": null,\n        \"einzelheitenZuDenRechtsstreitigkeitenZuS\": null,\n        \"rechtsstreitigkeitenMitBezugZuG\": \"No\",\n        \"statusZuG\": null,\n        \"einzelheitenZuDenRechtsstreitigkeitenZuG\": null\n      },\n      \"rating\": {\n        \"esgRating\": \"Yes\",\n        \"agentur\": \"MSCI\",\n        \"ergebnis\": \"A\",\n        \"ratingbericht\": {\n          \"value\": \"No\",\n          \"dataSource\": null\n        },\n        \"kritischePunkte\": \"n/a\"\n      },\n      \"anleihen\": {\n        \"grueneSozialeUndOderNachhaltigeEmissionen\": \"Yes\",\n        \"ausstehendeGrueneSozialeUndOderNachhaltigeEmissionen\": 10000,\n        \"sustainibilityLinkedDebt\": \"Yes\",\n        \"ausstehendeSustainibilityLinkedDebt\": 20000\n      },\n      \"risiken\": {\n        \"wichtigsteESUndGRisikenUndBewertung\": \"Risiken und Bewertung\",\n        \"hindernisseBeimUmgangMitEsgBedenken\": \"Hindernisse 1, Hindernisse 2\"\n      }\n    },\n    \"umwelt\": {\n      \"treibhausgasemissionen\": {\n        \"treibhausgasBerichterstattungUndPrognosen\": {\n          \"currentYear\": 2023,\n          \"yearlyData\": {\n            \"2019\": {\n              \"scope1\": null,\n              \"scope2\": null,\n              \"scope3\": null\n            },\n            \"2020\": {\n              \"scope1\": null,\n              \"scope2\": null,\n              \"scope3\": null\n            },\n            \"2021\": {\n              \"scope1\": 305000,\n              \"scope2\": 51900,\n              \"scope3\": 223000\n            },\n            \"2022\": {\n              \"scope1\": 351000,\n              \"scope2\": 195000,\n              \"scope3\": 405000\n            },\n            \"2023\": {\n              \"scope1\": 293000,\n              \"scope2\": 318000,\n              \"scope3\": 561000\n            },\n            \"2024\": {\n              \"scope1\": null,\n              \"scope2\": null,\n              \"scope3\": null\n            },\n            \"2025\": {\n              \"scope1\": null,\n              \"scope2\": null,\n              \"scope3\": null\n            }\n          }\n        },\n        \"treibhausgasEmissionsintensitaetDerUnternehmenInDieInvestiertWird\": \"223000\",\n        \"strategieUndZieleZurReduzierungVonTreibhausgasEmissionen\": \"Strategie und Ziele\"\n      },\n      \"produktion\": {\n        \"produkteZurVerringerungDerUmweltbelastung\": \"Yes\",\n        \"verringerungenDerUmweltbelastung\": null,\n        \"oekologischerMindestStandardFuerProduktionsprozesse\": \"No\"\n      },\n      \"energieverbrauch\": {\n        \"berichterstattungEnergieverbrauch\": {\n          \"currentYear\": 2023,\n          \"yearlyData\": {\n            \"2019\": {\n              \"energieverbrauch\": null,\n              \"prozentDesVerbrauchsErneuerbarerEnergien\": null,\n              \"ggfProzentDerErneuerbarenEnergieerzeugung\": null\n            },\n            \"2020\": {\n              \"energieverbrauch\": null,\n              \"prozentDesVerbrauchsErneuerbarerEnergien\": null,\n              \"ggfProzentDerErneuerbarenEnergieerzeugung\": null\n            },\n            \"2021\": {\n              \"energieverbrauch\": 195000,\n              \"prozentDesVerbrauchsErneuerbarerEnergien\": 25,\n              \"ggfProzentDerErneuerbarenEnergieerzeugung\": null\n            },\n            \"2022\": {\n              \"energieverbrauch\": 561000,\n              \"prozentDesVerbrauchsErneuerbarerEnergien\": 70,\n              \"ggfProzentDerErneuerbarenEnergieerzeugung\": null\n            },\n            \"2023\": {\n              \"energieverbrauch\": 51900,\n              \"prozentDesVerbrauchsErneuerbarerEnergien\": 100,\n              \"ggfProzentDerErneuerbarenEnergieerzeugung\": 5\n            },\n            \"2024\": {\n              \"energieverbrauch\": null,\n              \"prozentDesVerbrauchsErneuerbarerEnergien\": null,\n              \"ggfProzentDerErneuerbarenEnergieerzeugung\": null\n            },\n            \"2025\": {\n              \"energieverbrauch\": null,\n              \"prozentDesVerbrauchsErneuerbarerEnergien\": null,\n              \"ggfProzentDerErneuerbarenEnergieerzeugung\": null\n            }\n          }\n        },\n        \"unternehmensGruppenStrategieBzglEnergieverbrauch\": null\n      },\n      \"energieeffizienzImmobilienanlagen\": {\n        \"berichterstattungEnergieverbrauchVonImmobilienvermoegen\": {\n          \"currentYear\": 2023,\n          \"yearlyData\": {\n            \"2019\": {\n              \"engagementAnteilInEnergieineffizientenImmobilienanlagen\": null\n            },\n            \"2020\": {\n              \"engagementAnteilInEnergieineffizientenImmobilienanlagen\": null\n            },\n            \"2021\": {\n              \"engagementAnteilInEnergieineffizientenImmobilienanlagen\": 30\n            },\n            \"2022\": {\n              \"engagementAnteilInEnergieineffizientenImmobilienanlagen\": 70\n            },\n            \"2023\": {\n              \"engagementAnteilInEnergieineffizientenImmobilienanlagen\": 90\n            },\n            \"2024\": {\n              \"engagementAnteilInEnergieineffizientenImmobilienanlagen\": null\n            },\n            \"2025\": {\n              \"engagementAnteilInEnergieineffizientenImmobilienanlagen\": null\n            }\n          }\n        },\n        \"unternehmensGruppenStrategieBzglEnergieeffizientenImmobilienanlagen\": null\n      },\n      \"wasserverbrauch\": {\n        \"berichterstattungWasserverbrauch\": {\n          \"currentYear\": 2023,\n          \"yearlyData\": {\n            \"2019\": {\n              \"wasserverbrauch\": null,\n              \"emissionenInWasser\": null\n            },\n            \"2020\": {\n              \"wasserverbrauch\": null,\n              \"emissionenInWasser\": null\n            },\n            \"2021\": {\n              \"wasserverbrauch\": 30000,\n              \"emissionenInWasser\": 5\n            },\n            \"2022\": {\n              \"wasserverbrauch\": 15000,\n              \"emissionenInWasser\": 0\n            },\n            \"2023\": {\n              \"wasserverbrauch\": 10000,\n              \"emissionenInWasser\": 0\n            },\n            \"2024\": {\n              \"wasserverbrauch\": null,\n              \"emissionenInWasser\": null\n            },\n            \"2025\": {\n              \"wasserverbrauch\": null,\n              \"emissionenInWasser\": null\n            }\n          }\n        },\n        \"unternehmensGruppenStrategieBzglWasserverbrauch\": null\n      },\n      \"abfallproduktion\": {\n        \"berichterstattungAbfallproduktion\": {\n          \"currentYear\": 2023,\n          \"yearlyData\": {\n            \"2019\": {\n              \"gesamteAbfallmenge\": null,\n              \"prozentAbfallRecyclet\": null,\n              \"prozentGefaehrlicherAbfall\": null\n            },\n            \"2020\": {\n              \"gesamteAbfallmenge\": null,\n              \"prozentAbfallRecyclet\": null,\n              \"prozentGefaehrlicherAbfall\": null\n            },\n            \"2021\": {\n              \"gesamteAbfallmenge\": 30,\n              \"prozentAbfallRecyclet\": 15,\n              \"prozentGefaehrlicherAbfall\": 0\n            },\n            \"2022\": {\n              \"gesamteAbfallmenge\": 20,\n              \"prozentAbfallRecyclet\": 47,\n              \"prozentGefaehrlicherAbfall\": 0\n            },\n            \"2023\": {\n              \"gesamteAbfallmenge\": 10,\n              \"prozentAbfallRecyclet\": 68,\n              \"prozentGefaehrlicherAbfall\": 0\n            },\n            \"2024\": {\n              \"gesamteAbfallmenge\": null,\n              \"prozentAbfallRecyclet\": null,\n              \"prozentGefaehrlicherAbfall\": null\n            },\n            \"2025\": {\n              \"gesamteAbfallmenge\": null,\n              \"prozentAbfallRecyclet\": null,\n              \"prozentGefaehrlicherAbfall\": null\n            }\n          }\n        },\n        \"unternehmensGruppenStrategieBzglAbfallproduktion\": null,\n        \"recyclingImProduktionsprozess\": {\n          \"currentYear\": 2023,\n          \"yearlyData\": {\n            \"2019\": {\n              \"prozentRecycelteWerkstoffeImProduktionsprozess\": null\n            },\n            \"2020\": {\n              \"prozentRecycelteWerkstoffeImProduktionsprozess\": null\n            },\n            \"2021\": {\n              \"prozentRecycelteWerkstoffeImProduktionsprozess\": 0\n            },\n            \"2022\": {\n              \"prozentRecycelteWerkstoffeImProduktionsprozess\": 0\n            },\n            \"2023\": {\n              \"prozentRecycelteWerkstoffeImProduktionsprozess\": 0\n            },\n            \"2024\": {\n              \"prozentRecycelteWerkstoffeImProduktionsprozess\": null\n            },\n            \"2025\": {\n              \"prozentRecycelteWerkstoffeImProduktionsprozess\": null\n            }\n          }\n        },\n        \"gefaehrlicherAbfall\": \"0\"\n      },\n      \"biodiversitaet\": {\n        \"negativeAktivitaetenFuerDieBiologischeVielfalt\": \"No\",\n        \"negativeMassnahmenFuerDieBiologischeVielfalt\": null,\n        \"positiveAktivitaetenFuerDieBiologischeVielfalt\": \"Yes\",\n        \"positiveMassnahmenFuerDieBiologischeVielfalt\": \"Positive Maßnahme\"\n      },\n      \"fossileBrennstoffe\": {\n        \"einnahmenAusFossilenBrennstoffen\": \"Yes\",\n        \"berichterstattungEinnahmenAusFossilenBrennstoffen\": {\n          \"currentYear\": 2022,\n          \"yearlyData\": {\n            \"2019\": {\n              \"prozentDerEinnahmenAusFossilenBrennstoffen\": null\n            },\n            \"2020\": {\n              \"prozentDerEinnahmenAusFossilenBrennstoffen\": null\n            },\n            \"2021\": {\n              \"prozentDerEinnahmenAusFossilenBrennstoffen\": 60\n            },\n            \"2022\": {\n              \"prozentDerEinnahmenAusFossilenBrennstoffen\": 15\n            },\n            \"2023\": {\n              \"prozentDerEinnahmenAusFossilenBrennstoffen\": 0\n            },\n            \"2024\": {\n              \"prozentDerEinnahmenAusFossilenBrennstoffen\": null\n            },\n            \"2025\": {\n              \"prozentDerEinnahmenAusFossilenBrennstoffen\": null\n            }\n          }\n        }\n      },\n      \"taxonomie\": {\n        \"taxonomieBerichterstattung\": \"Nfrd\",\n        \"euTaxonomieKompassAktivitaeten\": [\n          \"ForestManagement\",\n          \"ManufactureOfLowCarbonTechnologiesForTransport\",\n          \"ManufactureOfIronAndSteel\"\n        ],\n        \"umsatzInvestitionsaufwandFuerNachhaltigeAktivitaeten\": {\n          \"currentYear\": 2023,\n          \"yearlyData\": {\n            \"2019\": {\n              \"taxonomieGeeignetNachProzentUmsatz\": null,\n              \"taxonomieGeeignetNachProzentCapex\": null,\n              \"taxonomieKonformNachProzentUmsatz\": null,\n              \"taxonomieKonformNachProzentCapex\": null\n            },\n            \"2020\": {\n              \"taxonomieGeeignetNachProzentUmsatz\": null,\n              \"taxonomieGeeignetNachProzentCapex\": null,\n              \"taxonomieKonformNachProzentUmsatz\": null,\n              \"taxonomieKonformNachProzentCapex\": null\n            },\n            \"2021\": {\n              \"taxonomieGeeignetNachProzentUmsatz\": 25,\n              \"taxonomieGeeignetNachProzentCapex\": 7,\n              \"taxonomieKonformNachProzentUmsatz\": 15,\n              \"taxonomieKonformNachProzentCapex\": 5\n            },\n            \"2022\": {\n              \"taxonomieGeeignetNachProzentUmsatz\": 56,\n              \"taxonomieGeeignetNachProzentCapex\": 8,\n              \"taxonomieKonformNachProzentUmsatz\": 18,\n              \"taxonomieKonformNachProzentCapex\": 6\n            },\n            \"2023\": {\n              \"taxonomieGeeignetNachProzentUmsatz\": 70,\n              \"taxonomieGeeignetNachProzentCapex\": 14,\n              \"taxonomieKonformNachProzentUmsatz\": 24,\n              \"taxonomieKonformNachProzentCapex\": 10\n            },\n            \"2024\": {\n              \"taxonomieGeeignetNachProzentUmsatz\": null,\n              \"taxonomieGeeignetNachProzentCapex\": null,\n              \"taxonomieKonformNachProzentUmsatz\": null,\n              \"taxonomieKonformNachProzentCapex\": null\n            },\n            \"2025\": {\n              \"taxonomieGeeignetNachProzentUmsatz\": null,\n              \"taxonomieGeeignetNachProzentCapex\": null,\n              \"taxonomieKonformNachProzentUmsatz\": null,\n              \"taxonomieKonformNachProzentCapex\": null\n            }\n          }\n        }\n      }\n    },\n    \"soziales\": {\n      \"unternehmensstrukturaenderungen\": {\n        \"vorhandenseinKuerzlicherAenderungenDerUnternehmensstruktur\": \"Yes\",\n        \"anzahlUnbefristeterVertraegeInDeutschland\": 543,\n        \"anzahlDerVonEinemVerkaufBetroffenenUnbefristetenVertraegeInDeutschland\": 63,\n        \"anzahlDerVonEinerAkquisitionBetroffenenUnbefristetenVertraegeInDeutschland\": 34,\n        \"anzahlUnbefristeterVertraegeInDerGesamtgruppe\": 453,\n        \"anzahlDerVonEinemVerkaufBetroffenenUnbefristetenVertraegeInDerGesamtgruppe\": 75,\n        \"anzahlDerVonEinerAkquisitionBetroffenenUnbefristetenVertraegeInDerGesamtgruppe\": 967,\n        \"auswirkungenAufAnteilBefristerVertraegeUndFluktuation\": {\n          \"currentYear\": 2022,\n          \"yearlyData\": {\n            \"2019\": {\n              \"anzahlDerBefristetenVertraege\": null,\n              \"fluktuation\": null\n            },\n            \"2020\": {\n              \"anzahlDerBefristetenVertraege\": null,\n              \"fluktuation\": null\n            },\n            \"2021\": {\n              \"anzahlDerBefristetenVertraege\": 456,\n              \"fluktuation\": 24\n            },\n            \"2022\": {\n              \"anzahlDerBefristetenVertraege\": 477,\n              \"fluktuation\": 57\n            }\n          }\n        }\n      },\n      \"sicherheitUndWeiterbildung\": {\n        \"sicherheitsmassnahmenFuerMitarbeiter\": \"Sicherheitsmaßnahme\",\n        \"unfallrate\": {\n          \"currentYear\": 2023,\n          \"yearlyData\": {\n            \"2019\": {\n              \"haeufigkeitsrateVonArbeitsunfaellenMitZeitverlust\": null\n            },\n            \"2020\": {\n              \"haeufigkeitsrateVonArbeitsunfaellenMitZeitverlust\": null\n            },\n            \"2021\": {\n              \"haeufigkeitsrateVonArbeitsunfaellenMitZeitverlust\": 8\n            },\n            \"2022\": {\n              \"haeufigkeitsrateVonArbeitsunfaellenMitZeitverlust\": 3\n            }\n          }\n        },\n        \"budgetFuerSchulungAusbildung\": {\n          \"currentYear\": 2023,\n          \"yearlyData\": {\n            \"2019\": {\n              \"budgetProMitarbeiter\": null\n            },\n            \"2020\": {\n              \"budgetProMitarbeiter\": null\n            },\n            \"2021\": {\n              \"budgetProMitarbeiter\": 500\n            },\n            \"2022\": {\n              \"budgetProMitarbeiter\": 1000\n            }\n          }\n        }\n      },\n      \"einkommensgleichheit\": {\n        \"ueberwachungDerEinkommensungleichheit\": {\n          \"currentYear\": 2023,\n          \"yearlyData\": {\n            \"2019\": {\n              \"unbereinigtesGeschlechtsspezifischesLohngefaelle\": null,\n              \"einkommensungleichheitsverhaeltnis\": null,\n              \"ceoEinkommensungleichheitsverhaeltnis\": null\n            },\n            \"2020\": {\n              \"unbereinigtesGeschlechtsspezifischesLohngefaelle\": null,\n              \"einkommensungleichheitsverhaeltnis\": null,\n              \"ceoEinkommensungleichheitsverhaeltnis\": null\n            },\n            \"2021\": {\n              \"unbereinigtesGeschlechtsspezifischesLohngefaelle\": 45,\n              \"einkommensungleichheitsverhaeltnis\": 23,\n              \"ceoEinkommensungleichheitsverhaeltnis\": 12\n            },\n            \"2022\": {\n              \"unbereinigtesGeschlechtsspezifischesLohngefaelle\": 34,\n              \"einkommensungleichheitsverhaeltnis\": 34,\n              \"ceoEinkommensungleichheitsverhaeltnis\": 76\n            }\n          }\n        },\n        \"massnahmenZurVerbesserungDerEinkommensungleichheit\": null\n      },\n      \"geschlechterdiversitaet\": {\n        \"mitarbeiterAufTopManagementEbene\": 2,\n        \"frauenAufTopManagementEbene\": 6,\n        \"mitgliederGeschaeftsfuehrung\": 4671,\n        \"frauenInDerGeschaeftsfuehrung\": 2,\n        \"definitionTopManagement\": \"Definition \",\n        \"einhaltungRechtlicherVorgaben\": null\n      },\n      \"audit\": {\n        \"auditsZurEinhaltungVonArbeitsstandards\": \"Yes\",\n        \"artDesAudits\": \"PruefungDurchDritte\",\n        \"auditErgebnisse\": \"\"\n      }\n    },\n    \"unternehmensfuehrungGovernance\": {\n      \"aufsichtsrat\": {\n        \"anzahlDerMitgliederImAufsichtsrat\": 34,\n        \"anzahlUnabhaengigerMitgliederImAufsichtsrat\": 23,\n        \"anzahlVonFrauenImAufsichtsrat\": 15\n      },\n      \"verguetungsausschuss\": {\n        \"anzahlDerMitgliederImVerguetungsausschuss\": 36,\n        \"anzahlUnabhaengigerMitgliederImVerguetungsausschuss\": null,\n        \"anzahlVonFrauenImVerguetungsausschuss\": null\n      },\n      \"nominierungsausschuss\": {\n        \"anzahlDerMitgliederImNominierungsausschuss\": 43,\n        \"anzahlUnabhaengigerMitgliederImNominierungsausschuss\": null,\n        \"anzahlVonFrauenImVerguetungsausschuss\": 23\n      },\n      \"pruefungsausschuss\": {\n        \"anzahlDerMitgliederImPruefungsausschuss\": 41,\n        \"anzahlUnabhaengigerMitgliederImPruefungsausschuss\": 35,\n        \"anzahlVonFrauenImPruefungsausschuss\": null\n      },\n      \"nachhaltigkeitsausschuss\": {\n        \"anzahlDerMitgliederImNachhaltigkeitsausschuss\": 12,\n        \"anzahlUnabhaengigerMitgliederImNachhaltigkeitsausschuss\": 4,\n        \"anzahlVonFrauenImNachhaltigkeitsausschuss\": 4\n      },\n      \"sonstige\": {\n        \"wirtschaftspruefer\": \"John Doe\",\n        \"trennungVonCeoOderVorsitzenden\": \"Yes\",\n        \"amtszeitBisZurTrennung\": \"4\"\n      },\n      \"stakeholder\": {\n        \"einbeziehungVonStakeholdern\": \"Yes\",\n        \"prozessDerEinbeziehungVonStakeholdern\": \"Prozess\",\n        \"mechanismenZurAusrichtungAufStakeholder\": null\n      },\n      \"unternehmensrichtlinien\": {\n        \"veroeffentlichteUnternehmensrichtlinien\": [\n          \"Verhaltenskodex\",\n          \"Zwangsarbeit\",\n          \"MgtVonUmweltgefahren\"\n        ],\n        \"weitereVeroeffentlicheUnternehmensrichtlinien\": \"Keine\"\n      },\n      \"lieferantenauswahl\": {\n        \"esgKriterienUndUeberwachungDerLieferanten\": \"Yes\",\n        \"auswahlkriterien\": null\n      }\n    }\n  }\n}"
      },
      "EsgQuestionnaireAllgemein": {
        "type": "object",
        "properties": {
          "esgZiele": {
            "nullable": true,
            "allOf": [
              {
                "$ref": "#/components/schemas/EsgQuestionnaireAllgemeinEsgZiele"
              }
            ]
          },
          "sektoren": {
            "nullable": true,
            "allOf": [
              {
                "$ref": "#/components/schemas/EsgQuestionnaireAllgemeinSektoren"
              }
            ]
          },
          "esgBerichte": {
            "nullable": true,
            "allOf": [
              {
                "$ref": "#/components/schemas/EsgQuestionnaireAllgemeinEsgBerichte"
              }
            ]
          },
          "akkreditierungen": {
            "nullable": true,
            "allOf": [
              {
                "$ref": "#/components/schemas/EsgQuestionnaireAllgemeinAkkreditierungen"
              }
            ]
          },
          "unGlobalConceptPrinzipien": {
            "nullable": true,
            "allOf": [
              {
                "$ref": "#/components/schemas/EsgQuestionnaireAllgemeinUnGlobalConceptPrinzipien"
              }
            ]
          },
          "oecdLeitsaetze": {
            "nullable": true,
            "allOf": [
              {
                "$ref": "#/components/schemas/EsgQuestionnaireAllgemeinOecdLeitsaetze"
              }
            ]
          },
          "sonstige": {
            "nullable": true,
            "allOf": [
              {
                "$ref": "#/components/schemas/EsgQuestionnaireAllgemeinSonstige"
              }
            ]
          },
          "fuehrungsstandards": {
            "nullable": true,
            "allOf": [
              {
                "$ref": "#/components/schemas/EsgQuestionnaireAllgemeinFuehrungsstandards"
              }
            ]
          },
          "rechtsstreitigkeiten": {
            "nullable": true,
            "allOf": [
              {
                "$ref": "#/components/schemas/EsgQuestionnaireAllgemeinRechtsstreitigkeiten"
              }
            ]
          },
          "rating": {
            "nullable": true,
            "allOf": [
              {
                "$ref": "#/components/schemas/EsgQuestionnaireAllgemeinRating"
              }
            ]
          },
          "anleihen": {
            "nullable": true,
            "allOf": [
              {
                "$ref": "#/components/schemas/EsgQuestionnaireAllgemeinAnleihen"
              }
            ]
          },
          "risiken": {
            "nullable": true,
            "allOf": [
              {
                "$ref": "#/components/schemas/EsgQuestionnaireAllgemeinRisiken"
              }
            ]
          }
        }
      },
      "EsgQuestionnaireAllgemeinAkkreditierungen": {
        "type": "object",
        "properties": {
          "iso14001": {
            "nullable": true,
            "allOf": [
              {
                "$ref": "#/components/schemas/BaseDataPointYesNo"
              }
            ]
          },
          "iso45001": {
            "nullable": true,
            "allOf": [
              {
                "$ref": "#/components/schemas/BaseDataPointYesNo"
              }
            ]
          },
          "iso27001": {
            "nullable": true,
            "allOf": [
              {
                "$ref": "#/components/schemas/BaseDataPointYesNo"
              }
            ]
          },
          "iso50001": {
            "nullable": true,
            "allOf": [
              {
                "$ref": "#/components/schemas/BaseDataPointYesNo"
              }
            ]
          },
          "weitereAkkreditierungen": {
            "type": "array",
            "nullable": true,
            "items": {
              "$ref": "#/components/schemas/BaseDataPointString"
            }
          }
        }
      },
      "EsgQuestionnaireAllgemeinAnleihen": {
        "type": "object",
        "properties": {
          "grueneSozialeUndOderNachhaltigeEmissionen": {
            "nullable": true,
            "allOf": [
              {
                "$ref": "#/components/schemas/YesNo"
              }
            ]
          },
          "ausstehendeGrueneSozialeUndOderNachhaltigeEmissionen": {
            "type": "number",
            "nullable": true
          },
          "sustainibilityLinkedDebt": {
            "nullable": true,
            "allOf": [
              {
                "$ref": "#/components/schemas/YesNo"
              }
            ]
          },
          "ausstehendeSustainibilityLinkedDebt": {
            "type": "number",
            "nullable": true
          }
        }
      },
      "EsgQuestionnaireAllgemeinEsgBerichte": {
        "type": "object",
        "properties": {
          "nachhaltigkeitsberichte": {
            "nullable": true,
            "allOf": [
              {
                "$ref": "#/components/schemas/YesNo"
              }
            ]
          },
          "frequenzDerBerichterstattung": {
            "nullable": true,
            "allOf": [
              {
                "$ref": "#/components/schemas/EsgQuestionnaireAllgemeinEsgberichteFrequenzDerBerichterstattungOptions"
              }
            ]
          },
          "aktuelleBerichte": {
            "type": "array",
            "nullable": true,
            "items": {
              "$ref": "#/components/schemas/BaseDataPointString"
            }
          }
        }
      },
      "EsgQuestionnaireAllgemeinEsgZiele": {
        "type": "object",
        "properties": {
          "existenzVonEsgZielen": {
            "nullable": true,
            "allOf": [
              {
                "$ref": "#/components/schemas/YesNo"
              }
            ]
          },
          "beschreibungDerEsgZiele": {
            "type": "string",
            "nullable": true
          },
          "investitionenInZielerreichung": {
            "type": "string",
            "nullable": true
          }
        }
      },
      "EsgQuestionnaireAllgemeinEsgberichteFrequenzDerBerichterstattungOptions": {
        "type": "string",
        "enum": [
          "Jaehrlich",
          "Halbjaehrlich",
          "Vierteljaehrlich",
          "Monatlich"
        ]
      },
      "EsgQuestionnaireAllgemeinFuehrungsstandards": {
        "type": "object",
        "properties": {
          "oekologischeSozialeFuehrungsstandardsOderPrinzipien": {
            "nullable": true,
            "allOf": [
              {
                "$ref": "#/components/schemas/YesNo"
              }
            ]
          },
          "anreizmechanismenFuerDasManagementUmwelt": {
            "nullable": true,
            "allOf": [
              {
                "$ref": "#/components/schemas/EsgQuestionnaireAllgemeinFuehrungsstandardsAnreizmechanismenFuerDasManagementUmweltOptions"
              }
            ]
          },
          "anreizmechanismenFuerDasManagementSoziales": {
            "nullable": true,
            "allOf": [
              {
                "$ref": "#/components/schemas/EsgQuestionnaireAllgemeinFuehrungsstandardsAnreizmechanismenFuerDasManagementSozialesOptions"
              }
            ]
          }
        }
      },
      "EsgQuestionnaireAllgemeinFuehrungsstandardsAnreizmechanismenFuerDasManagementSozialesOptions": {
        "type": "string",
        "enum": [
          "Nein",
          "JaAufsichtsrat",
          "JaGeschaeftsleitung",
          "JaAufsichtsratUndGeschaeftsleitung"
        ]
      },
      "EsgQuestionnaireAllgemeinFuehrungsstandardsAnreizmechanismenFuerDasManagementUmweltOptions": {
        "type": "string",
        "enum": [
          "Nein",
          "JaAufsichtsrat",
          "JaGeschaeftsleitung",
          "JaAufsichtsratUndGeschaeftsleitung"
        ]
      },
      "EsgQuestionnaireAllgemeinOecdLeitsaetze": {
        "type": "object",
        "properties": {
          "mechanismenZurUeberwachungDerEinhaltungDerOecdLeitsaetze": {
            "nullable": true,
            "allOf": [
              {
                "$ref": "#/components/schemas/YesNo"
              }
            ]
          },
          "richtlinienZurEinhaltungDerOecdLeitsaetze": {
            "type": "array",
            "nullable": true,
            "items": {
              "$ref": "#/components/schemas/BaseDataPointString"
            }
          },
          "erklaerungDerEinhaltungDerOecdLeitsaetze": {
            "type": "string",
            "nullable": true
          }
        }
      },
      "EsgQuestionnaireAllgemeinRating": {
        "type": "object",
        "properties": {
          "esgRating": {
            "nullable": true,
            "allOf": [
              {
                "$ref": "#/components/schemas/YesNo"
              }
            ]
          },
          "agentur": {
            "type": "string",
            "nullable": true
          },
          "ergebnis": {
            "type": "string",
            "nullable": true
          },
          "ratingbericht": {
            "nullable": true,
            "allOf": [
              {
                "$ref": "#/components/schemas/BaseDataPointYesNo"
              }
            ]
          },
          "kritischePunkte": {
            "type": "string",
            "nullable": true
          }
        }
      },
      "EsgQuestionnaireAllgemeinRechtsstreitigkeiten": {
        "type": "object",
        "properties": {
          "esgBezogeneRechtsstreitigkeiten": {
            "nullable": true,
            "allOf": [
              {
                "$ref": "#/components/schemas/YesNo"
              }
            ]
          },
          "rechtsstreitigkeitenMitBezugZuE": {
            "nullable": true,
            "allOf": [
              {
                "$ref": "#/components/schemas/YesNo"
              }
            ]
          },
          "statusZuE": {
            "nullable": true,
            "allOf": [
              {
                "$ref": "#/components/schemas/EsgQuestionnaireAllgemeinRechtsstreitigkeitenStatusZuEOptions"
              }
            ]
          },
          "einzelheitenZuDenRechtsstreitigkeitenZuE": {
            "type": "string",
            "nullable": true
          },
          "rechtsstreitigkeitenMitBezugZuS": {
            "nullable": true,
            "allOf": [
              {
                "$ref": "#/components/schemas/YesNo"
              }
            ]
          },
          "statusZuS": {
            "nullable": true,
            "allOf": [
              {
                "$ref": "#/components/schemas/EsgQuestionnaireAllgemeinRechtsstreitigkeitenStatusZuSOptions"
              }
            ]
          },
          "einzelheitenZuDenRechtsstreitigkeitenZuS": {
            "type": "string",
            "nullable": true
          },
          "rechtsstreitigkeitenMitBezugZuG": {
            "nullable": true,
            "allOf": [
              {
                "$ref": "#/components/schemas/YesNo"
              }
            ]
          },
          "statusZuG": {
            "nullable": true,
            "allOf": [
              {
                "$ref": "#/components/schemas/EsgQuestionnaireAllgemeinRechtsstreitigkeitenStatusZuGOptions"
              }
            ]
          },
          "einzelheitenZuDenRechtsstreitigkeitenZuG": {
            "type": "string",
            "nullable": true
          }
        }
      },
      "EsgQuestionnaireAllgemeinRechtsstreitigkeitenStatusZuEOptions": {
        "type": "string",
        "enum": [
          "Offen",
          "Geklaert"
        ]
      },
      "EsgQuestionnaireAllgemeinRechtsstreitigkeitenStatusZuGOptions": {
        "type": "string",
        "enum": [
          "Offen",
          "Geklaert"
        ]
      },
      "EsgQuestionnaireAllgemeinRechtsstreitigkeitenStatusZuSOptions": {
        "type": "string",
        "enum": [
          "Offen",
          "Geklaert"
        ]
      },
      "EsgQuestionnaireAllgemeinRisiken": {
        "type": "object",
        "properties": {
          "wichtigsteESUndGRisikenUndBewertung": {
            "type": "string",
            "nullable": true
          },
          "hindernisseBeimUmgangMitEsgBedenken": {
            "type": "string",
            "nullable": true
          }
        }
      },
      "EsgQuestionnaireAllgemeinSektoren": {
        "type": "object",
        "properties": {
          "sektorenMitHohenKlimaauswirkungen": {
            "nullable": true,
            "allOf": [
              {
                "$ref": "#/components/schemas/YesNo"
              }
            ]
          },
          "auflistungDerSektoren": {
            "type": "array",
            "nullable": true,
            "items": {
              "$ref": "#/components/schemas/AuflistungDerSektorenOptions"
            }
          }
        }
      },
      "EsgQuestionnaireAllgemeinSonstige": {
        "type": "object",
        "properties": {
          "ausrichtungAufDieUnSdgsUndAktivesVerfolgen": {
            "type": "string",
            "nullable": true
          },
          "ausschlusslistenAufBasisVonEsgKriterien": {
            "nullable": true,
            "allOf": [
              {
                "$ref": "#/components/schemas/YesNo"
              }
            ]
          },
          "ausschlusslisten": {
            "type": "string",
            "nullable": true
          }
        }
      },
      "EsgQuestionnaireAllgemeinUnGlobalConceptPrinzipien": {
        "type": "object",
        "properties": {
          "mechanismenZurUeberwachungDerEinhaltungDerUngcp": {
            "nullable": true,
            "allOf": [
              {
                "$ref": "#/components/schemas/YesNo"
              }
            ]
          },
          "richtlinienZurEinhaltungDerUngcp": {
            "type": "array",
            "nullable": true,
            "items": {
              "$ref": "#/components/schemas/BaseDataPointString"
            }
          },
          "erklaerungDerEinhaltungDerUngcp": {
            "type": "string",
            "nullable": true
          }
        }
      },
      "EsgQuestionnaireData": {
        "required": [
          "general"
        ],
        "type": "object",
        "properties": {
          "general": {
            "$ref": "#/components/schemas/EsgQuestionnaireGeneral"
          },
          "allgemein": {
            "nullable": true,
            "allOf": [
              {
                "$ref": "#/components/schemas/EsgQuestionnaireAllgemein"
              }
            ]
          },
          "umwelt": {
            "nullable": true,
            "allOf": [
              {
                "$ref": "#/components/schemas/EsgQuestionnaireUmwelt"
              }
            ]
          },
          "soziales": {
            "nullable": true,
            "allOf": [
              {
                "$ref": "#/components/schemas/EsgQuestionnaireSoziales"
              }
            ]
          },
          "unternehmensfuehrungGovernance": {
            "nullable": true,
            "allOf": [
              {
                "$ref": "#/components/schemas/EsgQuestionnaireUnternehmensfuehrungGovernance"
              }
            ]
          }
        }
      },
      "EsgQuestionnaireGeneral": {
        "required": [
          "masterData"
        ],
        "type": "object",
        "properties": {
          "masterData": {
            "$ref": "#/components/schemas/EsgQuestionnaireGeneralMasterData"
          }
        }
      },
      "EsgQuestionnaireGeneralMasterData": {
        "required": [
          "berichtspflichtUndEinwilligungZurVeroeffentlichung"
        ],
        "type": "object",
        "properties": {
          "berichtspflichtUndEinwilligungZurVeroeffentlichung": {
            "$ref": "#/components/schemas/YesNo"
          },
          "gueltigkeitsDatum": {
            "type": "string",
            "format": "date",
            "nullable": true
          }
        }
      },
      "EsgQuestionnaireSoziales": {
        "type": "object",
        "properties": {
          "unternehmensstrukturaenderungen": {
            "nullable": true,
            "allOf": [
              {
                "$ref": "#/components/schemas/EsgQuestionnaireSozialesUnternehmensstrukturaenderungen"
              }
            ]
          },
          "sicherheitUndWeiterbildung": {
            "nullable": true,
            "allOf": [
              {
                "$ref": "#/components/schemas/EsgQuestionnaireSozialesSicherheitUndWeiterbildung"
              }
            ]
          },
          "einkommensgleichheit": {
            "nullable": true,
            "allOf": [
              {
                "$ref": "#/components/schemas/EsgQuestionnaireSozialesEinkommensgleichheit"
              }
            ]
          },
          "geschlechterdiversitaet": {
            "nullable": true,
            "allOf": [
              {
                "$ref": "#/components/schemas/EsgQuestionnaireSozialesGeschlechterdiversitaet"
              }
            ]
          },
          "audit": {
            "nullable": true,
            "allOf": [
              {
                "$ref": "#/components/schemas/EsgQuestionnaireSozialesAudit"
              }
            ]
          }
        }
      },
      "EsgQuestionnaireSozialesAudit": {
        "type": "object",
        "properties": {
          "auditsZurEinhaltungVonArbeitsstandards": {
            "nullable": true,
            "allOf": [
              {
                "$ref": "#/components/schemas/YesNo"
              }
            ]
          },
          "artDesAudits": {
            "nullable": true,
            "allOf": [
              {
                "$ref": "#/components/schemas/EsgQuestionnaireSozialesAuditArtDesAuditsOptions"
              }
            ]
          },
          "auditErgebnisse": {
            "type": "string",
            "nullable": true
          }
        }
      },
      "EsgQuestionnaireSozialesAuditArtDesAuditsOptions": {
        "type": "string",
        "enum": [
          "InterneAnhoerung",
          "PruefungDurchDritte",
          "SowohlInternAlsAuchVonDrittanbietern"
        ]
      },
      "EsgQuestionnaireSozialesEinkommensgleichheit": {
        "type": "object",
        "properties": {
          "ueberwachungDerEinkommensungleichheit": {
            "nullable": true,
            "allOf": [
              {
                "$ref": "#/components/schemas/YearlyTimeseriesDataUeberwachungDerEinkommensungleichheitValues"
              }
            ]
          },
          "massnahmenZurVerbesserungDerEinkommensungleichheit": {
            "type": "string",
            "nullable": true
          }
        }
      },
      "EsgQuestionnaireSozialesGeschlechterdiversitaet": {
        "type": "object",
        "properties": {
          "mitarbeiterAufTopManagementEbene": {
            "type": "integer",
            "nullable": true
          },
          "frauenAufTopManagementEbene": {
            "type": "integer",
            "nullable": true
          },
          "mitgliederGeschaeftsfuehrung": {
            "type": "integer",
            "nullable": true
          },
          "frauenInDerGeschaeftsfuehrung": {
            "type": "integer",
            "nullable": true
          },
          "definitionTopManagement": {
            "type": "string",
            "nullable": true
          },
          "einhaltungRechtlicherVorgaben": {
            "type": "string",
            "nullable": true
          }
        }
      },
      "EsgQuestionnaireSozialesSicherheitUndWeiterbildung": {
        "type": "object",
        "properties": {
          "sicherheitsmassnahmenFuerMitarbeiter": {
            "type": "string",
            "nullable": true
          },
          "unfallrate": {
            "nullable": true,
            "allOf": [
              {
                "$ref": "#/components/schemas/YearlyTimeseriesDataUnfallrateValues"
              }
            ]
          },
          "budgetFuerSchulungAusbildung": {
            "nullable": true,
            "allOf": [
              {
                "$ref": "#/components/schemas/YearlyTimeseriesDataBudgetFuerSchulungAusbildungValues"
              }
            ]
          }
        }
      },
      "EsgQuestionnaireSozialesUnternehmensstrukturaenderungen": {
        "type": "object",
        "properties": {
          "vorhandenseinKuerzlicherAenderungenDerUnternehmensstruktur": {
            "nullable": true,
            "allOf": [
              {
                "$ref": "#/components/schemas/YesNo"
              }
            ]
          },
          "anzahlUnbefristeterVertraegeInDeutschland": {
            "type": "integer",
            "nullable": true
          },
          "anzahlDerVonEinemVerkaufBetroffenenUnbefristetenVertraegeInDeutschland": {
            "type": "integer",
            "nullable": true
          },
          "anzahlDerVonEinerAkquisitionBetroffenenUnbefristetenVertraegeInDeutschland": {
            "type": "integer",
            "nullable": true
          },
          "anzahlUnbefristeterVertraegeInDerGesamtgruppe": {
            "type": "integer",
            "nullable": true
          },
          "anzahlDerVonEinemVerkaufBetroffenenUnbefristetenVertraegeInDerGesamtgruppe": {
            "type": "integer",
            "nullable": true
          },
          "anzahlDerVonEinerAkquisitionBetroffenenUnbefristetenVertraegeInDerGesamtgruppe": {
            "type": "integer",
            "nullable": true
          },
          "auswirkungenAufAnteilBefristerVertraegeUndFluktuation": {
            "nullable": true,
            "allOf": [
              {
                "$ref": "#/components/schemas/YearlyTimeseriesDataAuswirkungenAufAnteilBefristerVertraegeUndFluktuationValues"
              }
            ]
          }
        }
      },
      "EsgQuestionnaireUmwelt": {
        "type": "object",
        "properties": {
          "treibhausgasemissionen": {
            "nullable": true,
            "allOf": [
              {
                "$ref": "#/components/schemas/EsgQuestionnaireUmweltTreibhausgasemissionen"
              }
            ]
          },
          "produktion": {
            "nullable": true,
            "allOf": [
              {
                "$ref": "#/components/schemas/EsgQuestionnaireUmweltProduktion"
              }
            ]
          },
          "energieverbrauch": {
            "nullable": true,
            "allOf": [
              {
                "$ref": "#/components/schemas/EsgQuestionnaireUmweltEnergieverbrauch"
              }
            ]
          },
          "energieeffizienzImmobilienanlagen": {
            "nullable": true,
            "allOf": [
              {
                "$ref": "#/components/schemas/EsgQuestionnaireUmweltEnergieeffizienzImmobilienanlagen"
              }
            ]
          },
          "wasserverbrauch": {
            "nullable": true,
            "allOf": [
              {
                "$ref": "#/components/schemas/EsgQuestionnaireUmweltWasserverbrauch"
              }
            ]
          },
          "abfallproduktion": {
            "nullable": true,
            "allOf": [
              {
                "$ref": "#/components/schemas/EsgQuestionnaireUmweltAbfallproduktion"
              }
            ]
          },
          "biodiversitaet": {
            "nullable": true,
            "allOf": [
              {
                "$ref": "#/components/schemas/EsgQuestionnaireUmweltBiodiversitaet"
              }
            ]
          },
          "fossileBrennstoffe": {
            "nullable": true,
            "allOf": [
              {
                "$ref": "#/components/schemas/EsgQuestionnaireUmweltFossileBrennstoffe"
              }
            ]
          },
          "taxonomie": {
            "nullable": true,
            "allOf": [
              {
                "$ref": "#/components/schemas/EsgQuestionnaireUmweltTaxonomie"
              }
            ]
          }
        }
      },
      "EsgQuestionnaireUmweltAbfallproduktion": {
        "type": "object",
        "properties": {
          "berichterstattungAbfallproduktion": {
            "nullable": true,
            "allOf": [
              {
                "$ref": "#/components/schemas/YearlyTimeseriesDataBerichterstattungAbfallproduktionValues"
              }
            ]
          },
          "unternehmensGruppenStrategieBzglAbfallproduktion": {
            "type": "string",
            "nullable": true
          },
          "recyclingImProduktionsprozess": {
            "nullable": true,
            "allOf": [
              {
                "$ref": "#/components/schemas/YearlyTimeseriesDataRecyclingImProduktionsprozessValues"
              }
            ]
          },
          "gefaehrlicherAbfall": {
            "type": "string",
            "nullable": true
          }
        }
      },
      "EsgQuestionnaireUmweltBiodiversitaet": {
        "type": "object",
        "properties": {
          "negativeAktivitaetenFuerDieBiologischeVielfalt": {
            "nullable": true,
            "allOf": [
              {
                "$ref": "#/components/schemas/YesNo"
              }
            ]
          },
          "negativeMassnahmenFuerDieBiologischeVielfalt": {
            "type": "string",
            "nullable": true
          },
          "positiveAktivitaetenFuerDieBiologischeVielfalt": {
            "nullable": true,
            "allOf": [
              {
                "$ref": "#/components/schemas/YesNo"
              }
            ]
          },
          "positiveMassnahmenFuerDieBiologischeVielfalt": {
            "type": "string",
            "nullable": true
          }
        }
      },
      "EsgQuestionnaireUmweltEnergieeffizienzImmobilienanlagen": {
        "type": "object",
        "properties": {
          "berichterstattungEnergieverbrauchVonImmobilienvermoegen": {
            "nullable": true,
            "allOf": [
              {
                "$ref": "#/components/schemas/YearlyTimeseriesDataBerichterstattungEnergieverbrauchVonImmobilienvermoegenValues"
              }
            ]
          },
          "unternehmensGruppenStrategieBzglEnergieeffizientenImmobilienanlagen": {
            "type": "string",
            "nullable": true
          }
        }
      },
      "EsgQuestionnaireUmweltEnergieverbrauch": {
        "type": "object",
        "properties": {
          "berichterstattungEnergieverbrauch": {
            "nullable": true,
            "allOf": [
              {
                "$ref": "#/components/schemas/YearlyTimeseriesDataBerichterstattungEnergieverbrauchValues"
              }
            ]
          },
          "unternehmensGruppenStrategieBzglEnergieverbrauch": {
            "type": "string",
            "nullable": true
          }
        }
      },
      "EsgQuestionnaireUmweltFossileBrennstoffe": {
        "type": "object",
        "properties": {
          "einnahmenAusFossilenBrennstoffen": {
            "nullable": true,
            "allOf": [
              {
                "$ref": "#/components/schemas/YesNo"
              }
            ]
          },
          "berichterstattungEinnahmenAusFossilenBrennstoffen": {
            "nullable": true,
            "allOf": [
              {
                "$ref": "#/components/schemas/YearlyTimeseriesDataBerichterstattungEinnahmenAusFossilenBrennstoffenValues"
              }
            ]
          }
        }
      },
      "EsgQuestionnaireUmweltProduktion": {
        "type": "object",
        "properties": {
          "produkteZurVerringerungDerUmweltbelastung": {
            "nullable": true,
            "allOf": [
              {
                "$ref": "#/components/schemas/YesNo"
              }
            ]
          },
          "verringerungenDerUmweltbelastung": {
            "type": "string",
            "nullable": true
          },
          "oekologischerMindestStandardFuerProduktionsprozesse": {
            "nullable": true,
            "allOf": [
              {
                "$ref": "#/components/schemas/YesNo"
              }
            ]
          }
        }
      },
      "EsgQuestionnaireUmweltTaxonomie": {
        "type": "object",
        "properties": {
          "taxonomieBerichterstattung": {
            "nullable": true,
            "allOf": [
              {
                "$ref": "#/components/schemas/EsgQuestionnaireUmweltTaxonomieTaxonomieBerichterstattungOptions"
              }
            ]
          },
          "euTaxonomieKompassAktivitaeten": {
            "type": "array",
            "nullable": true,
            "items": {
              "$ref": "#/components/schemas/Activity"
            }
          },
          "umsatzInvestitionsaufwandFuerNachhaltigeAktivitaeten": {
            "nullable": true,
            "allOf": [
              {
                "$ref": "#/components/schemas/YearlyTimeseriesDataUmsatzInvestitionsaufwandFuerNachhaltigeAktivitaetenValues"
              }
            ]
          }
        }
      },
      "EsgQuestionnaireUmweltTaxonomieTaxonomieBerichterstattungOptions": {
        "type": "string",
        "enum": [
          "Nfrd",
          "Csrd"
        ]
      },
      "EsgQuestionnaireUmweltTreibhausgasemissionen": {
        "type": "object",
        "properties": {
          "treibhausgasBerichterstattungUndPrognosen": {
            "nullable": true,
            "allOf": [
              {
                "$ref": "#/components/schemas/YearlyTimeseriesDataTreibhausgasBerichterstattungUndPrognosenValues"
              }
            ]
          },
          "treibhausgasEmissionsintensitaetDerUnternehmenInDieInvestiertWird": {
            "type": "string",
            "nullable": true
          },
          "strategieUndZieleZurReduzierungVonTreibhausgasEmissionen": {
            "type": "string",
            "nullable": true
          }
        }
      },
      "EsgQuestionnaireUmweltWasserverbrauch": {
        "type": "object",
        "properties": {
          "berichterstattungWasserverbrauch": {
            "nullable": true,
            "allOf": [
              {
                "$ref": "#/components/schemas/YearlyTimeseriesDataBerichterstattungWasserverbrauchValues"
              }
            ]
          },
          "unternehmensGruppenStrategieBzglWasserverbrauch": {
            "type": "string",
            "nullable": true
          }
        }
      },
      "EsgQuestionnaireUnternehmensfuehrungGovernance": {
        "type": "object",
        "properties": {
          "aufsichtsrat": {
            "nullable": true,
            "allOf": [
              {
                "$ref": "#/components/schemas/EsgQuestionnaireUnternehmensfuehrunggovernanceAufsichtsrat"
              }
            ]
          },
          "verguetungsausschuss": {
            "nullable": true,
            "allOf": [
              {
                "$ref": "#/components/schemas/EsgQuestionnaireUnternehmensfuehrunggovernanceVerguetungsausschuss"
              }
            ]
          },
          "nominierungsausschuss": {
            "nullable": true,
            "allOf": [
              {
                "$ref": "#/components/schemas/EsgQuestionnaireUnternehmensfuehrunggovernanceNominierungsausschuss"
              }
            ]
          },
          "pruefungsausschuss": {
            "nullable": true,
            "allOf": [
              {
                "$ref": "#/components/schemas/EsgQuestionnaireUnternehmensfuehrunggovernancePruefungsausschuss"
              }
            ]
          },
          "nachhaltigkeitsausschuss": {
            "nullable": true,
            "allOf": [
              {
                "$ref": "#/components/schemas/EsgQuestionnaireUnternehmensfuehrunggovernanceNachhaltigkeitsausschuss"
              }
            ]
          },
          "sonstige": {
            "nullable": true,
            "allOf": [
              {
                "$ref": "#/components/schemas/EsgQuestionnaireUnternehmensfuehrunggovernanceSonstige"
              }
            ]
          },
          "stakeholder": {
            "nullable": true,
            "allOf": [
              {
                "$ref": "#/components/schemas/EsgQuestionnaireUnternehmensfuehrunggovernanceStakeholder"
              }
            ]
          },
          "unternehmensrichtlinien": {
            "nullable": true,
            "allOf": [
              {
                "$ref": "#/components/schemas/EsgQuestionnaireUnternehmensfuehrunggovernanceUnternehmensrichtlinien"
              }
            ]
          },
          "lieferantenauswahl": {
            "nullable": true,
            "allOf": [
              {
                "$ref": "#/components/schemas/EsgQuestionnaireUnternehmensfuehrunggovernanceLieferantenauswahl"
              }
            ]
          }
        }
      },
      "EsgQuestionnaireUnternehmensfuehrunggovernanceAufsichtsrat": {
        "type": "object",
        "properties": {
          "anzahlDerMitgliederImAufsichtsrat": {
            "type": "integer",
            "nullable": true
          },
          "anzahlUnabhaengigerMitgliederImAufsichtsrat": {
            "type": "integer",
            "nullable": true
          },
          "anzahlVonFrauenImAufsichtsrat": {
            "type": "integer",
            "nullable": true
          }
        }
      },
      "EsgQuestionnaireUnternehmensfuehrunggovernanceLieferantenauswahl": {
        "type": "object",
        "properties": {
          "esgKriterienUndUeberwachungDerLieferanten": {
            "nullable": true,
            "allOf": [
              {
                "$ref": "#/components/schemas/YesNo"
              }
            ]
          },
          "auswahlkriterien": {
            "type": "string",
            "nullable": true
          }
        }
      },
      "EsgQuestionnaireUnternehmensfuehrunggovernanceNachhaltigkeitsausschuss": {
        "type": "object",
        "properties": {
          "anzahlDerMitgliederImNachhaltigkeitsausschuss": {
            "type": "integer",
            "nullable": true
          },
          "anzahlUnabhaengigerMitgliederImNachhaltigkeitsausschuss": {
            "type": "integer",
            "nullable": true
          },
          "anzahlVonFrauenImNachhaltigkeitsausschuss": {
            "type": "integer",
            "nullable": true
          }
        }
      },
      "EsgQuestionnaireUnternehmensfuehrunggovernanceNominierungsausschuss": {
        "type": "object",
        "properties": {
          "anzahlDerMitgliederImNominierungsausschuss": {
            "type": "integer",
            "nullable": true
          },
          "anzahlUnabhaengigerMitgliederImNominierungsausschuss": {
            "type": "integer",
            "nullable": true
          },
          "anzahlVonFrauenImVerguetungsausschuss": {
            "type": "integer",
            "nullable": true
          }
        }
      },
      "EsgQuestionnaireUnternehmensfuehrunggovernancePruefungsausschuss": {
        "type": "object",
        "properties": {
          "anzahlDerMitgliederImPruefungsausschuss": {
            "type": "integer",
            "nullable": true
          },
          "anzahlUnabhaengigerMitgliederImPruefungsausschuss": {
            "type": "integer",
            "nullable": true
          },
          "anzahlVonFrauenImPruefungsausschuss": {
            "type": "integer",
            "nullable": true
          }
        }
      },
      "EsgQuestionnaireUnternehmensfuehrunggovernanceSonstige": {
        "type": "object",
        "properties": {
          "wirtschaftspruefer": {
            "type": "string",
            "nullable": true
          },
          "trennungVonCeoOderVorsitzenden": {
            "nullable": true,
            "allOf": [
              {
                "$ref": "#/components/schemas/YesNo"
              }
            ]
          },
          "amtszeitBisZurTrennung": {
            "type": "integer",
            "nullable": true
          }
        }
      },
      "EsgQuestionnaireUnternehmensfuehrunggovernanceStakeholder": {
        "type": "object",
        "properties": {
          "einbeziehungVonStakeholdern": {
            "nullable": true,
            "allOf": [
              {
                "$ref": "#/components/schemas/YesNo"
              }
            ]
          },
          "prozessDerEinbeziehungVonStakeholdern": {
            "type": "string",
            "nullable": true
          },
          "mechanismenZurAusrichtungAufStakeholder": {
            "type": "string",
            "nullable": true
          }
        }
      },
      "EsgQuestionnaireUnternehmensfuehrunggovernanceUnternehmensrichtlinien": {
        "type": "object",
        "properties": {
          "veroeffentlichteUnternehmensrichtlinien": {
            "type": "array",
            "nullable": true,
            "items": {
              "$ref": "#/components/schemas/VeroeffentlichteUnternehmensrichtlinienOptions"
            }
          },
          "weitereVeroeffentlicheUnternehmensrichtlinien": {
            "type": "string",
            "nullable": true
          }
        }
      },
      "EsgQuestionnaireUnternehmensfuehrunggovernanceVerguetungsausschuss": {
        "type": "object",
        "properties": {
          "anzahlDerMitgliederImVerguetungsausschuss": {
            "type": "integer",
            "nullable": true
          },
          "anzahlUnabhaengigerMitgliederImVerguetungsausschuss": {
            "type": "integer",
            "nullable": true
          },
          "anzahlVonFrauenImVerguetungsausschuss": {
            "type": "integer",
            "nullable": true
          }
        }
      },
      "RecyclingImProduktionsprozessValues": {
        "type": "object",
        "properties": {
          "prozentRecycelteWerkstoffeImProduktionsprozess": {
            "type": "number",
            "nullable": true
          }
        }
      },
      "TreibhausgasBerichterstattungUndPrognosenValues": {
        "type": "object",
        "properties": {
          "scope1": {
            "type": "number",
            "nullable": true
          },
          "scope2": {
            "type": "number",
            "nullable": true
          },
          "scope3": {
            "type": "number",
            "nullable": true
          }
        }
      },
      "UeberwachungDerEinkommensungleichheitValues": {
        "type": "object",
        "properties": {
          "unbereinigtesGeschlechtsspezifischesLohngefaelle": {
            "type": "number",
            "nullable": true
          },
          "einkommensungleichheitsverhaeltnis": {
            "type": "number",
            "nullable": true
          },
          "ceoEinkommensungleichheitsverhaeltnis": {
            "type": "number",
            "nullable": true
          }
        }
      },
      "UmsatzInvestitionsaufwandFuerNachhaltigeAktivitaetenValues": {
        "type": "object",
        "properties": {
          "taxonomieGeeignetNachProzentUmsatz": {
            "type": "number",
            "nullable": true
          },
          "taxonomieGeeignetNachProzentCapex": {
            "type": "number",
            "nullable": true
          },
          "taxonomieKonformNachProzentUmsatz": {
            "type": "number",
            "nullable": true
          },
          "taxonomieKonformNachProzentCapex": {
            "type": "number",
            "nullable": true
          }
        }
      },
      "UnfallrateValues": {
        "type": "object",
        "properties": {
          "haeufigkeitsrateVonArbeitsunfaellenMitZeitverlust": {
            "type": "number",
            "nullable": true
          }
        }
      },
      "VeroeffentlichteUnternehmensrichtlinienOptions": {
        "type": "string",
        "enum": [
          "AntiKorruption",
          "Verhaltenskodex",
          "Interessenkonflikte",
          "Datenschutz",
          "DiversitaetAndInklusion",
          "FaireBehandlungVonKunden",
          "Zwangsarbeit",
          "GesundheitUndSicherheit",
          "MgtVonUmweltgefahren",
          "VerantwortungsvollesMarketing",
          "Whistleblowing",
          "Other"
        ]
      },
      "YearlyTimeseriesDataAuswirkungenAufAnteilBefristerVertraegeUndFluktuationValues": {
        "required": [
          "currentYear",
          "yearlyData"
        ],
        "type": "object",
        "properties": {
          "currentYear": {
            "type": "integer",
            "format": "int32"
          },
          "yearlyData": {
            "type": "object",
            "additionalProperties": {
              "$ref": "#/components/schemas/AuswirkungenAufAnteilBefristerVertraegeUndFluktuationValues"
            }
          }
        }
      },
      "YearlyTimeseriesDataBerichterstattungAbfallproduktionValues": {
        "required": [
          "currentYear",
          "yearlyData"
        ],
        "type": "object",
        "properties": {
          "currentYear": {
            "type": "integer",
            "format": "int32"
          },
          "yearlyData": {
            "type": "object",
            "additionalProperties": {
              "$ref": "#/components/schemas/BerichterstattungAbfallproduktionValues"
            }
          }
        }
      },
      "YearlyTimeseriesDataBerichterstattungEinnahmenAusFossilenBrennstoffenValues": {
        "required": [
          "currentYear",
          "yearlyData"
        ],
        "type": "object",
        "properties": {
          "currentYear": {
            "type": "integer",
            "format": "int32"
          },
          "yearlyData": {
            "type": "object",
            "additionalProperties": {
              "$ref": "#/components/schemas/BerichterstattungEinnahmenAusFossilenBrennstoffenValues"
            }
          }
        }
      },
      "YearlyTimeseriesDataBerichterstattungEnergieverbrauchValues": {
        "required": [
          "currentYear",
          "yearlyData"
        ],
        "type": "object",
        "properties": {
          "currentYear": {
            "type": "integer",
            "format": "int32"
          },
          "yearlyData": {
            "type": "object",
            "additionalProperties": {
              "$ref": "#/components/schemas/BerichterstattungEnergieverbrauchValues"
            }
          }
        }
      },
      "YearlyTimeseriesDataBerichterstattungEnergieverbrauchVonImmobilienvermoegenValues": {
        "required": [
          "currentYear",
          "yearlyData"
        ],
        "type": "object",
        "properties": {
          "currentYear": {
            "type": "integer",
            "format": "int32"
          },
          "yearlyData": {
            "type": "object",
            "additionalProperties": {
              "$ref": "#/components/schemas/BerichterstattungEnergieverbrauchVonImmobilienvermoegenValues"
            }
          }
        }
      },
      "YearlyTimeseriesDataBerichterstattungWasserverbrauchValues": {
        "required": [
          "currentYear",
          "yearlyData"
        ],
        "type": "object",
        "properties": {
          "currentYear": {
            "type": "integer",
            "format": "int32"
          },
          "yearlyData": {
            "type": "object",
            "additionalProperties": {
              "$ref": "#/components/schemas/BerichterstattungWasserverbrauchValues"
            }
          }
        }
      },
      "YearlyTimeseriesDataBudgetFuerSchulungAusbildungValues": {
        "required": [
          "currentYear",
          "yearlyData"
        ],
        "type": "object",
        "properties": {
          "currentYear": {
            "type": "integer",
            "format": "int32"
          },
          "yearlyData": {
            "type": "object",
            "additionalProperties": {
              "$ref": "#/components/schemas/BudgetFuerSchulungAusbildungValues"
            }
          }
        }
      },
      "YearlyTimeseriesDataRecyclingImProduktionsprozessValues": {
        "required": [
          "currentYear",
          "yearlyData"
        ],
        "type": "object",
        "properties": {
          "currentYear": {
            "type": "integer",
            "format": "int32"
          },
          "yearlyData": {
            "type": "object",
            "additionalProperties": {
              "$ref": "#/components/schemas/RecyclingImProduktionsprozessValues"
            }
          }
        }
      },
      "YearlyTimeseriesDataTreibhausgasBerichterstattungUndPrognosenValues": {
        "required": [
          "currentYear",
          "yearlyData"
        ],
        "type": "object",
        "properties": {
          "currentYear": {
            "type": "integer",
            "format": "int32"
          },
          "yearlyData": {
            "type": "object",
            "additionalProperties": {
              "$ref": "#/components/schemas/TreibhausgasBerichterstattungUndPrognosenValues"
            }
          }
        }
      },
      "YearlyTimeseriesDataUeberwachungDerEinkommensungleichheitValues": {
        "required": [
          "currentYear",
          "yearlyData"
        ],
        "type": "object",
        "properties": {
          "currentYear": {
            "type": "integer",
            "format": "int32"
          },
          "yearlyData": {
            "type": "object",
            "additionalProperties": {
              "$ref": "#/components/schemas/UeberwachungDerEinkommensungleichheitValues"
            }
          }
        }
      },
      "YearlyTimeseriesDataUmsatzInvestitionsaufwandFuerNachhaltigeAktivitaetenValues": {
        "required": [
          "currentYear",
          "yearlyData"
        ],
        "type": "object",
        "properties": {
          "currentYear": {
            "type": "integer",
            "format": "int32"
          },
          "yearlyData": {
            "type": "object",
            "additionalProperties": {
              "$ref": "#/components/schemas/UmsatzInvestitionsaufwandFuerNachhaltigeAktivitaetenValues"
            }
          }
        }
      },
      "YearlyTimeseriesDataUnfallrateValues": {
        "required": [
          "currentYear",
          "yearlyData"
        ],
        "type": "object",
        "properties": {
          "currentYear": {
            "type": "integer",
            "format": "int32"
          },
          "yearlyData": {
            "type": "object",
            "additionalProperties": {
              "$ref": "#/components/schemas/UnfallrateValues"
            }
          }
        }
      },
      "CompanyInformationPatch": {
        "type": "object",
        "properties": {
          "companyName": {
            "type": "string",
            "nullable": true
          },
          "companyAlternativeNames": {
            "type": "array",
            "nullable": true,
            "items": {
              "type": "string"
            }
          },
          "companyContactDetails": {
            "type": "array",
            "nullable": true,
            "items": {
              "type": "string"
            }
          },
          "companyLegalForm": {
            "type": "string",
            "nullable": true
          },
          "headquarters": {
            "type": "string",
            "nullable": true
          },
          "headquartersPostalCode": {
            "type": "string",
            "nullable": true
          },
          "sector": {
            "type": "string",
            "nullable": true
          },
          "identifiers": {
            "type": "object",
            "additionalProperties": {
              "type": "array",
              "example": {
                "Lei": [
                  "ExampleLei"
                ]
              },
              "items": {
                "type": "string",
                "example": "{\"Lei\":[\"ExampleLei\"]}"
              }
            },
            "nullable": true,
            "example": {
              "Lei": [
                "ExampleLei"
              ]
            }
          },
          "countryCode": {
            "type": "string",
            "nullable": true
          },
          "isTeaserCompany": {
            "type": "boolean",
            "nullable": true
          },
          "website": {
            "type": "string",
            "nullable": true
          },
          "parentCompanyLei": {
            "type": "string",
            "nullable": true
          }
        }
      },
      "IdentifierType": {
        "type": "string",
        "enum": [
          "Lei",
          "Isin",
          "PermId",
          "Ticker",
          "Duns",
          "CompanyRegistrationNumber",
          "VatNumber"
        ]
      },
      "DataMetaInformationForMyDatasets": {
        "required": [
          "companyId",
          "companyName",
          "dataId",
          "dataType",
          "qualityStatus",
          "reportingPeriod",
          "uploadTime"
        ],
        "type": "object",
        "properties": {
          "companyId": {
            "type": "string"
          },
          "dataId": {
            "type": "string"
          },
          "companyName": {
            "type": "string"
          },
          "dataType": {
            "$ref": "#/components/schemas/DataTypeEnum"
          },
          "reportingPeriod": {
            "type": "string"
          },
          "qualityStatus": {
            "$ref": "#/components/schemas/QaStatus"
          },
          "currentlyActive": {
            "type": "boolean",
            "nullable": true
          },
          "uploadTime": {
            "type": "integer",
            "format": "int64"
          }
        }
      },
      "DataAndMetaInformationVsmeData": {
        "required": [
          "data",
          "metaInfo"
        ],
        "type": "object",
        "properties": {
          "metaInfo": {
            "$ref": "#/components/schemas/DataMetaInformation"
          },
          "data": {
            "$ref": "#/components/schemas/VsmeData"
          }
        }
      },
      "DataAndMetaInformationSfdrData": {
        "required": [
          "data",
          "metaInfo"
        ],
        "type": "object",
        "properties": {
          "metaInfo": {
            "$ref": "#/components/schemas/DataMetaInformation"
          },
          "data": {
            "$ref": "#/components/schemas/SfdrData"
          }
        }
      },
      "DataAndMetaInformationPathwaysToParisData": {
        "required": [
          "data",
          "metaInfo"
        ],
        "type": "object",
        "properties": {
          "metaInfo": {
            "$ref": "#/components/schemas/DataMetaInformation"
          },
          "data": {
            "$ref": "#/components/schemas/PathwaysToParisData"
          }
        }
      },
      "DataAndMetaInformationLksgData": {
        "required": [
          "data",
          "metaInfo"
        ],
        "type": "object",
        "properties": {
          "metaInfo": {
            "$ref": "#/components/schemas/DataMetaInformation"
          },
          "data": {
            "$ref": "#/components/schemas/LksgData"
          }
        }
      },
      "DataAndMetaInformationHeimathafenData": {
        "required": [
          "data",
          "metaInfo"
        ],
        "type": "object",
        "properties": {
          "metaInfo": {
            "$ref": "#/components/schemas/DataMetaInformation"
          },
          "data": {
            "$ref": "#/components/schemas/HeimathafenData"
          }
        }
      },
      "DataAndMetaInformationEutaxonomyNonFinancialsData": {
        "required": [
          "data",
          "metaInfo"
        ],
        "type": "object",
        "properties": {
          "metaInfo": {
            "$ref": "#/components/schemas/DataMetaInformation"
          },
          "data": {
            "$ref": "#/components/schemas/EutaxonomyNonFinancialsData"
          }
        }
      },
      "DataAndMetaInformationEuTaxonomyDataForFinancials": {
        "required": [
          "data",
          "metaInfo"
        ],
        "type": "object",
        "properties": {
          "metaInfo": {
            "$ref": "#/components/schemas/DataMetaInformation"
          },
          "data": {
            "$ref": "#/components/schemas/EuTaxonomyDataForFinancials"
          }
        }
      },
      "DataAndMetaInformationEsgQuestionnaireData": {
        "required": [
          "data",
          "metaInfo"
        ],
        "type": "object",
        "properties": {
          "metaInfo": {
            "$ref": "#/components/schemas/DataMetaInformation"
          },
          "data": {
            "$ref": "#/components/schemas/EsgQuestionnaireData"
          }
        }
      },
      "BasicCompanyInformation": {
        "required": [
          "companyId",
          "companyName",
          "countryCode",
          "headquarters"
        ],
        "type": "object",
        "properties": {
<<<<<<< HEAD
          "lei": {
            "type": "string",
            "nullable": true
=======
          "companyId": {
            "type": "string"
          },
          "headquarters": {
            "type": "string"
          },
          "countryCode": {
            "type": "string"
>>>>>>> 60b490e9
          },
          "sector": {
            "type": "string",
            "nullable": true
          },
          "companyName": {
<<<<<<< HEAD
            "type": "string"
          },
          "companyId": {
            "type": "string"
          },
          "headquarters": {
            "type": "string"
          },
          "countryCode": {
=======
>>>>>>> 60b490e9
            "type": "string"
          }
        }
      },
      "AggregatedFrameworkDataSummary": {
        "required": [
          "numberOfProvidedReportingPeriods"
        ],
        "type": "object",
        "properties": {
          "numberOfProvidedReportingPeriods": {
            "type": "integer",
            "format": "int64"
          }
        }
      },
      "CompanyIdAndName": {
        "required": [
          "companyId",
          "companyName"
        ],
        "type": "object",
        "properties": {
          "companyName": {
            "type": "string"
          },
          "companyId": {
            "type": "string"
          }
        }
      },
      "CompanyAvailableDistinctValues": {
        "required": [
          "countryCodes",
          "sectors"
        ],
        "type": "object",
        "properties": {
          "countryCodes": {
            "uniqueItems": true,
            "type": "array",
            "items": {
              "type": "string"
            }
          },
          "sectors": {
            "uniqueItems": true,
            "type": "array",
            "items": {
              "type": "string"
            }
          }
        }
      },
      "CompanyId": {
        "required": [
          "companyId"
        ],
        "type": "object",
        "properties": {
          "companyId": {
            "type": "string"
          }
        }
      },
      "Link": {
        "type": "object",
        "properties": {
          "href": {
            "type": "string",
            "nullable": true
          },
          "templated": {
            "type": "boolean",
            "nullable": true
          }
        }
      },
      "DataTypeEnum": {
        "type": "string",
        "enum": [
          "eutaxonomy-financials",
          "eutaxonomy-non-financials",
          "lksg",
          "p2p",
          "sfdr",
          "vsme",
          "esg-questionnaire",
          "heimathafen"
        ]
      },
      "ErrorDetails": {
        "required": [
          "errorType",
          "httpStatus",
          "message",
          "summary"
        ],
        "type": "object",
        "properties": {
          "errorType": {
            "type": "string"
          },
          "summary": {
            "type": "string"
          },
          "message": {
            "type": "string"
          },
          "httpStatus": {
            "type": "number"
          },
          "metaInformation": {
            "type": "object"
          }
        }
      },
      "ErrorResponse": {
        "required": [
          "errors"
        ],
        "type": "object",
        "properties": {
          "errors": {
            "type": "array",
            "items": {
              "$ref": "#/components/schemas/ErrorDetails"
            }
          }
        }
      }
    },
    "securitySchemes": {
      "default-bearer-auth": {
        "type": "http",
        "in": "header",
        "scheme": "bearer"
      },
      "default-oauth": {
        "type": "oauth2",
        "flows": {
          "authorizationCode": {
            "authorizationUrl": "/keycloak/realms/datalandsecurity/protocol/openid-connect/auth",
            "tokenUrl": "/keycloak/realms/datalandsecurity/protocol/openid-connect/token",
            "scopes": {}
          }
        }
      }
    }
  }
}<|MERGE_RESOLUTION|>--- conflicted
+++ resolved
@@ -3288,7 +3288,7 @@
     "/data/{dataId}": {
       "delete": {
         "tags": [
-          "data-deletion-controller"
+          "admin-data-manipulation-controller"
         ],
         "summary": "Delete a data set.",
         "description": "The data is removed from the data store.",
@@ -14516,11 +14516,6 @@
         ],
         "type": "object",
         "properties": {
-<<<<<<< HEAD
-          "lei": {
-            "type": "string",
-            "nullable": true
-=======
           "companyId": {
             "type": "string"
           },
@@ -14529,26 +14524,17 @@
           },
           "countryCode": {
             "type": "string"
->>>>>>> 60b490e9
           },
           "sector": {
             "type": "string",
             "nullable": true
           },
           "companyName": {
-<<<<<<< HEAD
             "type": "string"
           },
-          "companyId": {
-            "type": "string"
-          },
-          "headquarters": {
-            "type": "string"
-          },
-          "countryCode": {
-=======
->>>>>>> 60b490e9
-            "type": "string"
+          "lei": {
+            "type": "string",
+            "nullable": true
           }
         }
       },
@@ -14571,10 +14557,10 @@
         ],
         "type": "object",
         "properties": {
+          "companyId": {
+            "type": "string"
+          },
           "companyName": {
-            "type": "string"
-          },
-          "companyId": {
             "type": "string"
           }
         }
