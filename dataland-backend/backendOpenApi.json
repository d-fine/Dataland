--- conflicted
+++ resolved
@@ -13978,14 +13978,7 @@
           "companyId": {
             "type": "string"
           },
-<<<<<<< HEAD
-          "countryCode": {
-            "type": "string"
-          },
-          "headquarters": {
-=======
           "companyName": {
->>>>>>> 87173766
             "type": "string"
           },
           "sector": {
