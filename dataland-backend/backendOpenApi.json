{
  "openapi": "3.0.1",
  "info": {
    "title": "Dataland Backend API documentation",
    "version": "1.0.0"
  },
  "servers": [
    {
      "url": "/api"
    }
  ],
  "tags": [
    {
      "name": "Actuator",
      "description": "Monitor and interact",
      "externalDocs": {
        "description": "Spring Boot Actuator Web API Documentation",
        "url": "https://docs.spring.io/spring-boot/docs/current/actuator-api/html/"
      }
    }
  ],
  "paths": {
    "/companies/{companyId}": {
      "get": {
        "tags": [
          "company-data-controller"
        ],
        "summary": "Retrieve company information.",
        "description": "Company information behind the given company Id is retrieved.",
        "operationId": "getCompanyById",
        "parameters": [
          {
            "name": "companyId",
            "in": "path",
            "required": true,
            "schema": {
              "type": "string"
            }
          }
        ],
        "responses": {
          "200": {
            "description": "Successfully retrieved company information.",
            "content": {
              "application/json": {
                "schema": {
                  "$ref": "#/components/schemas/StoredCompany"
                }
              }
            }
          },
          "default": {
            "description": "An error occurred",
            "content": {
              "application/json": {
                "schema": {
                  "$ref": "#/components/schemas/ErrorResponse"
                }
              }
            }
          },
          "401": {
            "description": "Unauthorized",
            "headers": {
              "WWW-Authenticate": {
                "schema": {
                  "type": "string"
                }
              }
            }
          }
        },
        "security": [
          {
            "default-oauth": []
          },
          {
            "default-bearer-auth": []
          }
        ]
      },
      "put": {
        "tags": [
          "company-data-controller"
        ],
        "summary": "Update company information entirely",
        "description": "Replace all company information of the company associated with the given company Id",
        "operationId": "putCompanyById",
        "parameters": [
          {
            "name": "companyId",
            "in": "path",
            "required": true,
            "schema": {
              "type": "string"
            }
          }
        ],
        "requestBody": {
          "content": {
            "application/json": {
              "schema": {
                "$ref": "#/components/schemas/CompanyInformation"
              }
            }
          },
          "required": true
        },
        "responses": {
          "200": {
            "description": "Successfully updated company information.",
            "content": {
              "application/json": {
                "schema": {
                  "$ref": "#/components/schemas/StoredCompany"
                }
              }
            }
          },
          "default": {
            "description": "An error occurred",
            "content": {
              "application/json": {
                "schema": {
                  "$ref": "#/components/schemas/ErrorResponse"
                }
              }
            }
          },
          "401": {
            "description": "Unauthorized",
            "headers": {
              "WWW-Authenticate": {
                "schema": {
                  "type": "string"
                }
              }
            }
          }
        },
        "security": [
          {
            "default-oauth": []
          },
          {
            "default-bearer-auth": []
          }
        ]
      },
      "head": {
        "tags": [
          "company-data-controller"
        ],
        "summary": "Checks that a companyId exists.",
        "description": "Checks that a companyId exists.",
        "operationId": "isCompanyIdValid",
        "parameters": [
          {
            "name": "companyId",
            "in": "path",
            "required": true,
            "schema": {
              "type": "string"
            }
          }
        ],
        "responses": {
          "200": {
            "description": "Successfully checked that companyId exists."
          },
          "404": {
            "description": "Successfully checked that companyIdr does not exist."
          },
          "default": {
            "description": "An error occurred",
            "content": {
              "application/json": {
                "schema": {
                  "$ref": "#/components/schemas/ErrorResponse"
                }
              }
            }
          },
          "401": {
            "description": "Unauthorized",
            "headers": {
              "WWW-Authenticate": {
                "schema": {
                  "type": "string"
                }
              }
            }
          }
        },
        "security": [
          {
            "default-oauth": []
          },
          {
            "default-bearer-auth": []
          }
        ]
      },
      "patch": {
        "tags": [
          "company-data-controller"
        ],
        "summary": "Update company information selectively",
        "description": "Provided fields of the company associated with the given company Id are updated.",
        "operationId": "patchCompanyById",
        "parameters": [
          {
            "name": "companyId",
            "in": "path",
            "required": true,
            "schema": {
              "type": "string"
            }
          }
        ],
        "requestBody": {
          "content": {
            "application/json": {
              "schema": {
                "$ref": "#/components/schemas/CompanyInformationPatch"
              }
            }
          },
          "required": true
        },
        "responses": {
          "200": {
            "description": "Successfully updated company information.",
            "content": {
              "application/json": {
                "schema": {
                  "$ref": "#/components/schemas/StoredCompany"
                }
              }
            }
          },
          "default": {
            "description": "An error occurred",
            "content": {
              "application/json": {
                "schema": {
                  "$ref": "#/components/schemas/ErrorResponse"
                }
              }
            }
          },
          "401": {
            "description": "Unauthorized",
            "headers": {
              "WWW-Authenticate": {
                "schema": {
                  "type": "string"
                }
              }
            }
          }
        },
        "security": [
          {
            "default-oauth": []
          },
          {
            "default-bearer-auth": []
          }
        ]
      }
    },
    "/data/vsme": {
      "post": {
        "tags": [
          "vsme-data-controller"
        ],
        "operationId": "postVsmeJsonAndDocuments",
        "requestBody": {
          "content": {
            "multipart/form-data": {
              "schema": {
                "required": [
                  "companyAssociatedVsmeData",
                  "documents"
                ],
                "type": "object",
                "properties": {
                  "companyAssociatedVsmeData": {
                    "$ref": "#/components/schemas/CompanyAssociatedDataVsmeData"
                  },
                  "documents": {
                    "type": "array",
                    "items": {
                      "type": "string",
                      "format": "binary"
                    }
                  }
                }
              }
            }
          }
        },
        "responses": {
          "200": {
            "description": "Successfully added data to the private data store.",
            "content": {
              "application/json": {
                "schema": {
                  "$ref": "#/components/schemas/DataMetaInformation"
                }
              }
            }
          },
          "default": {
            "description": "An error occurred",
            "content": {
              "application/json": {
                "schema": {
                  "$ref": "#/components/schemas/ErrorResponse"
                }
              }
            }
          },
          "401": {
            "description": "Unauthorized",
            "headers": {
              "WWW-Authenticate": {
                "schema": {
                  "type": "string"
                }
              }
            }
          }
        },
        "security": [
          {
            "default-oauth": []
          },
          {
            "default-bearer-auth": []
          }
        ]
      }
    },
    "/data/sfdr": {
      "post": {
        "tags": [
          "sfdr-data-controller"
        ],
        "operationId": "postCompanyAssociatedSfdrData",
        "parameters": [
          {
            "name": "bypassQa",
            "in": "query",
            "required": false,
            "schema": {
              "type": "boolean",
              "default": false
            }
          }
        ],
        "requestBody": {
          "content": {
            "application/json": {
              "schema": {
                "$ref": "#/components/schemas/CompanyAssociatedDataSfdrData"
              }
            }
          },
          "required": true
        },
        "responses": {
          "200": {
            "description": "Successfully added data to the data store.",
            "content": {
              "application/json": {
                "schema": {
                  "$ref": "#/components/schemas/DataMetaInformation"
                }
              }
            }
          },
          "default": {
            "description": "An error occurred",
            "content": {
              "application/json": {
                "schema": {
                  "$ref": "#/components/schemas/ErrorResponse"
                }
              }
            }
          },
          "401": {
            "description": "Unauthorized",
            "headers": {
              "WWW-Authenticate": {
                "schema": {
                  "type": "string"
                }
              }
            }
          }
        },
        "security": [
          {
            "default-oauth": []
          },
          {
            "default-bearer-auth": []
          }
        ]
      }
    },
    "/data/p2p": {
      "post": {
        "tags": [
          "p-2p-data-controller"
        ],
        "operationId": "postCompanyAssociatedP2pData",
        "parameters": [
          {
            "name": "bypassQa",
            "in": "query",
            "required": false,
            "schema": {
              "type": "boolean",
              "default": false
            }
          }
        ],
        "requestBody": {
          "content": {
            "application/json": {
              "schema": {
                "$ref": "#/components/schemas/CompanyAssociatedDataPathwaysToParisData"
              }
            }
          },
          "required": true
        },
        "responses": {
          "200": {
            "description": "Successfully added data to the data store.",
            "content": {
              "application/json": {
                "schema": {
                  "$ref": "#/components/schemas/DataMetaInformation"
                }
              }
            }
          },
          "default": {
            "description": "An error occurred",
            "content": {
              "application/json": {
                "schema": {
                  "$ref": "#/components/schemas/ErrorResponse"
                }
              }
            }
          },
          "401": {
            "description": "Unauthorized",
            "headers": {
              "WWW-Authenticate": {
                "schema": {
                  "type": "string"
                }
              }
            }
          }
        },
        "security": [
          {
            "default-oauth": []
          },
          {
            "default-bearer-auth": []
          }
        ]
      }
    },
    "/data/lksg": {
      "post": {
        "tags": [
          "lksg-data-controller"
        ],
        "operationId": "postCompanyAssociatedLksgData",
        "parameters": [
          {
            "name": "bypassQa",
            "in": "query",
            "required": false,
            "schema": {
              "type": "boolean",
              "default": false
            }
          }
        ],
        "requestBody": {
          "content": {
            "application/json": {
              "schema": {
                "$ref": "#/components/schemas/CompanyAssociatedDataLksgData"
              }
            }
          },
          "required": true
        },
        "responses": {
          "200": {
            "description": "Successfully added data to the data store.",
            "content": {
              "application/json": {
                "schema": {
                  "$ref": "#/components/schemas/DataMetaInformation"
                }
              }
            }
          },
          "default": {
            "description": "An error occurred",
            "content": {
              "application/json": {
                "schema": {
                  "$ref": "#/components/schemas/ErrorResponse"
                }
              }
            }
          },
          "401": {
            "description": "Unauthorized",
            "headers": {
              "WWW-Authenticate": {
                "schema": {
                  "type": "string"
                }
              }
            }
          }
        },
        "security": [
          {
            "default-oauth": []
          },
          {
            "default-bearer-auth": []
          }
        ]
      }
    },
    "/data/heimathafen": {
      "post": {
        "tags": [
          "heimathafen-data-controller"
        ],
        "operationId": "postCompanyAssociatedHeimathafenData",
        "parameters": [
          {
            "name": "bypassQa",
            "in": "query",
            "required": false,
            "schema": {
              "type": "boolean",
              "default": false
            }
          }
        ],
        "requestBody": {
          "content": {
            "application/json": {
              "schema": {
                "$ref": "#/components/schemas/CompanyAssociatedDataHeimathafenData"
              }
            }
          },
          "required": true
        },
        "responses": {
          "200": {
            "description": "Successfully added data to the data store.",
            "content": {
              "application/json": {
                "schema": {
                  "$ref": "#/components/schemas/DataMetaInformation"
                }
              }
            }
          },
          "default": {
            "description": "An error occurred",
            "content": {
              "application/json": {
                "schema": {
                  "$ref": "#/components/schemas/ErrorResponse"
                }
              }
            }
          },
          "401": {
            "description": "Unauthorized",
            "headers": {
              "WWW-Authenticate": {
                "schema": {
                  "type": "string"
                }
              }
            }
          }
        },
        "security": [
          {
            "default-oauth": []
          },
          {
            "default-bearer-auth": []
          }
        ]
      }
    },
    "/data/eutaxonomy-non-financials": {
      "post": {
        "tags": [
          "eutaxonomy-non-financials-data-controller"
        ],
        "operationId": "postCompanyAssociatedEutaxonomyNonFinancialsData",
        "parameters": [
          {
            "name": "bypassQa",
            "in": "query",
            "required": false,
            "schema": {
              "type": "boolean",
              "default": false
            }
          }
        ],
        "requestBody": {
          "content": {
            "application/json": {
              "schema": {
                "$ref": "#/components/schemas/CompanyAssociatedDataEutaxonomyNonFinancialsData"
              }
            }
          },
          "required": true
        },
        "responses": {
          "200": {
            "description": "Successfully added data to the data store.",
            "content": {
              "application/json": {
                "schema": {
                  "$ref": "#/components/schemas/DataMetaInformation"
                }
              }
            }
          },
          "default": {
            "description": "An error occurred",
            "content": {
              "application/json": {
                "schema": {
                  "$ref": "#/components/schemas/ErrorResponse"
                }
              }
            }
          },
          "401": {
            "description": "Unauthorized",
            "headers": {
              "WWW-Authenticate": {
                "schema": {
                  "type": "string"
                }
              }
            }
          }
        },
        "security": [
          {
            "default-oauth": []
          },
          {
            "default-bearer-auth": []
          }
        ]
      }
    },
    "/data/eutaxonomy-financials": {
      "post": {
        "tags": [
          "eu-taxonomy-data-for-financials-controller"
        ],
        "operationId": "postCompanyAssociatedEuTaxonomyDataForFinancials",
        "parameters": [
          {
            "name": "bypassQa",
            "in": "query",
            "required": false,
            "schema": {
              "type": "boolean",
              "default": false
            }
          }
        ],
        "requestBody": {
          "content": {
            "application/json": {
              "schema": {
                "$ref": "#/components/schemas/CompanyAssociatedDataEuTaxonomyDataForFinancials"
              }
            }
          },
          "required": true
        },
        "responses": {
          "200": {
            "description": "Successfully added data to the data store.",
            "content": {
              "application/json": {
                "schema": {
                  "$ref": "#/components/schemas/DataMetaInformation"
                }
              }
            }
          },
          "default": {
            "description": "An error occurred",
            "content": {
              "application/json": {
                "schema": {
                  "$ref": "#/components/schemas/ErrorResponse"
                }
              }
            }
          },
          "401": {
            "description": "Unauthorized",
            "headers": {
              "WWW-Authenticate": {
                "schema": {
                  "type": "string"
                }
              }
            }
          }
        },
        "security": [
          {
            "default-oauth": []
          },
          {
            "default-bearer-auth": []
          }
        ]
      }
    },
    "/data/esg-questionnaire": {
      "post": {
        "tags": [
          "esg-questionnaire-data-controller"
        ],
        "operationId": "postCompanyAssociatedEsgQuestionnaireData",
        "parameters": [
          {
            "name": "bypassQa",
            "in": "query",
            "required": false,
            "schema": {
              "type": "boolean",
              "default": false
            }
          }
        ],
        "requestBody": {
          "content": {
            "application/json": {
              "schema": {
                "$ref": "#/components/schemas/CompanyAssociatedDataEsgQuestionnaireData"
              }
            }
          },
          "required": true
        },
        "responses": {
          "200": {
            "description": "Successfully added data to the data store.",
            "content": {
              "application/json": {
                "schema": {
                  "$ref": "#/components/schemas/DataMetaInformation"
                }
              }
            }
          },
          "default": {
            "description": "An error occurred",
            "content": {
              "application/json": {
                "schema": {
                  "$ref": "#/components/schemas/ErrorResponse"
                }
              }
            }
          },
          "401": {
            "description": "Unauthorized",
            "headers": {
              "WWW-Authenticate": {
                "schema": {
                  "type": "string"
                }
              }
            }
          }
        },
        "security": [
          {
            "default-oauth": []
          },
          {
            "default-bearer-auth": []
          }
        ]
      }
    },
    "/data/additional-company-information": {
      "post": {
        "tags": [
          "additional-company-information-data-controller"
        ],
        "operationId": "postCompanyAssociatedAdditionalCompanyInformationData",
        "parameters": [
          {
            "name": "bypassQa",
            "in": "query",
            "required": false,
            "schema": {
              "type": "boolean",
              "default": false
            }
          }
        ],
        "requestBody": {
          "content": {
            "application/json": {
              "schema": {
                "$ref": "#/components/schemas/CompanyAssociatedDataAdditionalCompanyInformationData"
              }
            }
          },
          "required": true
        },
        "responses": {
          "200": {
            "description": "Successfully added data to the data store.",
            "content": {
              "application/json": {
                "schema": {
                  "$ref": "#/components/schemas/DataMetaInformation"
                }
              }
            }
          },
          "default": {
            "description": "An error occurred",
            "content": {
              "application/json": {
                "schema": {
                  "$ref": "#/components/schemas/ErrorResponse"
                }
              }
            }
          },
          "401": {
            "description": "Unauthorized",
            "headers": {
              "WWW-Authenticate": {
                "schema": {
                  "type": "string"
                }
              }
            }
          }
        },
        "security": [
          {
            "default-oauth": []
          },
          {
            "default-bearer-auth": []
          }
        ]
      }
    },
    "/companies": {
      "get": {
        "tags": [
          "company-data-controller"
        ],
        "summary": "Retrieve just the basic information about specific companies.",
        "description": "The basic information about companies via the provided company name/identifier are retrieved and filtered by countryCode, sector and available framework data. Empty/Unspecified filters are ignored.",
        "operationId": "getCompanies",
        "parameters": [
          {
            "name": "searchString",
            "in": "query",
            "required": false,
            "schema": {
              "type": "string"
            }
          },
          {
            "name": "dataTypes",
            "in": "query",
            "required": false,
            "schema": {
              "uniqueItems": true,
              "type": "array",
              "items": {
                "$ref": "#/components/schemas/DataTypeEnum"
              }
            }
          },
          {
            "name": "countryCodes",
            "in": "query",
            "required": false,
            "schema": {
              "uniqueItems": true,
              "type": "array",
              "items": {
                "type": "string"
              }
            }
          },
          {
            "name": "sectors",
            "in": "query",
            "required": false,
            "schema": {
              "uniqueItems": true,
              "type": "array",
              "items": {
                "type": "string"
              }
            }
          },
          {
            "name": "chunkSize",
            "in": "query",
            "required": false,
            "schema": {
              "type": "integer",
              "format": "int32"
            }
          },
          {
            "name": "chunkIndex",
            "in": "query",
            "required": false,
            "schema": {
              "type": "integer",
              "format": "int32"
            }
          }
        ],
        "responses": {
          "200": {
            "description": "Successfully retrieved basic company information.",
            "content": {
              "application/json": {
                "schema": {
                  "type": "array",
                  "items": {
                    "$ref": "#/components/schemas/BasicCompanyInformation"
                  }
                }
              }
            }
          },
          "default": {
            "description": "An error occurred",
            "content": {
              "application/json": {
                "schema": {
                  "$ref": "#/components/schemas/ErrorResponse"
                }
              }
            }
          },
          "401": {
            "description": "Unauthorized",
            "headers": {
              "WWW-Authenticate": {
                "schema": {
                  "type": "string"
                }
              }
            }
          }
        },
        "security": [
          {
            "default-oauth": []
          },
          {
            "default-bearer-auth": []
          }
        ]
      },
      "post": {
        "tags": [
          "company-data-controller"
        ],
        "summary": "Add a new company.",
        "description": "A new company is added using the provided information, the generated company ID is returned.",
        "operationId": "postCompany",
        "requestBody": {
          "content": {
            "application/json": {
              "schema": {
                "$ref": "#/components/schemas/CompanyInformation"
              }
            }
          },
          "required": true
        },
        "responses": {
          "200": {
            "description": "Successfully added company.",
            "content": {
              "application/json": {
                "schema": {
                  "$ref": "#/components/schemas/StoredCompany"
                }
              }
            }
          },
          "default": {
            "description": "An error occurred",
            "content": {
              "application/json": {
                "schema": {
                  "$ref": "#/components/schemas/ErrorResponse"
                }
              }
            }
          },
          "401": {
            "description": "Unauthorized",
            "headers": {
              "WWW-Authenticate": {
                "schema": {
                  "type": "string"
                }
              }
            }
          }
        },
        "security": [
          {
            "default-oauth": []
          },
          {
            "default-bearer-auth": []
          }
        ]
      }
    },
    "/companies/identifiers/{identifierType}/{identifier}": {
      "get": {
        "tags": [
          "company-data-controller"
        ],
        "summary": "Gets the company ID for an identifier of specified type.",
        "description": "Get the company ID for an identifier of specified type.",
        "operationId": "getCompanyIdByIdentifier",
        "parameters": [
          {
            "name": "identifierType",
            "in": "path",
            "required": true,
            "schema": {
              "$ref": "#/components/schemas/IdentifierType"
            }
          },
          {
            "name": "identifier",
            "in": "path",
            "required": true,
            "schema": {
              "type": "string"
            }
          }
        ],
        "responses": {
          "404": {
            "description": "Found no company corresponding the identifier.",
            "content": {
              "application/json": {
                "schema": {
                  "$ref": "#/components/schemas/CompanyId"
                }
              }
            }
          },
          "200": {
            "description": "Found a company corresponding the identifier.",
            "content": {
              "application/json": {
                "schema": {
                  "$ref": "#/components/schemas/CompanyId"
                }
              }
            }
          },
          "default": {
            "description": "An error occurred",
            "content": {
              "application/json": {
                "schema": {
                  "$ref": "#/components/schemas/ErrorResponse"
                }
              }
            }
          },
          "401": {
            "description": "Unauthorized",
            "headers": {
              "WWW-Authenticate": {
                "schema": {
                  "type": "string"
                }
              }
            }
          }
        },
        "security": [
          {
            "default-oauth": []
          },
          {
            "default-bearer-auth": []
          }
        ]
      },
      "head": {
        "tags": [
          "company-data-controller"
        ],
        "summary": "Checks that an identifier of specified type exists.",
        "description": "Checks that an identifier of specified type exists.",
        "operationId": "existsIdentifier",
        "parameters": [
          {
            "name": "identifierType",
            "in": "path",
            "required": true,
            "schema": {
              "$ref": "#/components/schemas/IdentifierType"
            }
          },
          {
            "name": "identifier",
            "in": "path",
            "required": true,
            "schema": {
              "type": "string"
            }
          }
        ],
        "responses": {
          "200": {
            "description": "Successfully checked that identifier exists."
          },
          "404": {
            "description": "Successfully checked that identifier does not exist."
          },
          "default": {
            "description": "An error occurred",
            "content": {
              "application/json": {
                "schema": {
                  "$ref": "#/components/schemas/ErrorResponse"
                }
              }
            }
          },
          "401": {
            "description": "Unauthorized",
            "headers": {
              "WWW-Authenticate": {
                "schema": {
                  "type": "string"
                }
              }
            }
          }
        },
        "security": [
          {
            "default-oauth": []
          },
          {
            "default-bearer-auth": []
          }
        ]
      }
    },
    "/users/{userId}/uploads": {
      "get": {
        "tags": [
          "user-uploads-controller"
        ],
        "summary": "Retrieve an augmented dataset meta information uploaded by a specific user.",
        "description": "Retrieve an augmented dataset meta information uploaded by a specific user for the \"My Datasets\" page.",
        "operationId": "getUserUploadsDataMetaInformation",
        "parameters": [
          {
            "name": "userId",
            "in": "path",
            "required": true,
            "schema": {
              "type": "string"
            }
          }
        ],
        "responses": {
          "200": {
            "description": "Successfully retrieved augmented dataset meta information.",
            "content": {
              "application/json": {
                "schema": {
                  "type": "array",
                  "items": {
                    "$ref": "#/components/schemas/DataMetaInformationForMyDatasets"
                  }
                }
              }
            }
          },
          "default": {
            "description": "An error occurred",
            "content": {
              "application/json": {
                "schema": {
                  "$ref": "#/components/schemas/ErrorResponse"
                }
              }
            }
          },
          "401": {
            "description": "Unauthorized",
            "headers": {
              "WWW-Authenticate": {
                "schema": {
                  "type": "string"
                }
              }
            }
          }
        },
        "security": [
          {
            "default-oauth": []
          },
          {
            "default-bearer-auth": []
          }
        ]
      }
    },
    "/token": {
      "get": {
        "tags": [
          "token-validity-controller"
        ],
        "summary": "Validates if a token is valid",
        "description": "Validates if a token is valid",
        "operationId": "validateToken",
        "responses": {
          "200": {
            "description": "OK"
          },
          "default": {
            "description": "An error occurred",
            "content": {
              "application/json": {
                "schema": {
                  "$ref": "#/components/schemas/ErrorResponse"
                }
              }
            }
          },
          "401": {
            "description": "Unauthorized",
            "headers": {
              "WWW-Authenticate": {
                "schema": {
                  "type": "string"
                }
              }
            }
          }
        },
        "security": [
          {
            "default-oauth": []
          },
          {
            "default-bearer-auth": []
          }
        ]
      }
    },
    "/metadata": {
      "get": {
        "tags": [
          "meta-data-controller"
        ],
        "summary": "Search in Dataland for meta info about data.",
        "description": "Meta info about data sets registered by Dataland can be retrieved.",
        "operationId": "getListOfDataMetaInfo",
        "parameters": [
          {
            "name": "companyId",
            "in": "query",
            "required": false,
            "schema": {
              "type": "string"
            }
          },
          {
            "name": "dataType",
            "in": "query",
            "required": false,
            "schema": {
              "$ref": "#/components/schemas/DataTypeEnum"
            }
          },
          {
            "name": "showOnlyActive",
            "in": "query",
            "required": false,
            "schema": {
              "type": "boolean",
              "default": true
            }
          },
          {
            "name": "reportingPeriod",
            "in": "query",
            "required": false,
            "schema": {
              "type": "string"
            }
          }
        ],
        "responses": {
          "200": {
            "description": "Successfully retrieved meta info.",
            "content": {
              "application/json": {
                "schema": {
                  "type": "array",
                  "items": {
                    "$ref": "#/components/schemas/DataMetaInformation"
                  }
                }
              }
            }
          },
          "default": {
            "description": "An error occurred",
            "content": {
              "application/json": {
                "schema": {
                  "$ref": "#/components/schemas/ErrorResponse"
                }
              }
            }
          },
          "401": {
            "description": "Unauthorized",
            "headers": {
              "WWW-Authenticate": {
                "schema": {
                  "type": "string"
                }
              }
            }
          }
        },
        "security": [
          {
            "default-oauth": []
          },
          {
            "default-bearer-auth": []
          }
        ]
      }
    },
    "/metadata/{dataId}": {
      "get": {
        "tags": [
          "meta-data-controller"
        ],
        "summary": "Look up meta info about a specific data set.",
        "description": "Meta info about a specific data set registered by Dataland and identified by its data ID is retrieved.",
        "operationId": "getDataMetaInfo",
        "parameters": [
          {
            "name": "dataId",
            "in": "path",
            "required": true,
            "schema": {
              "type": "string"
            }
          }
        ],
        "responses": {
          "200": {
            "description": "Successfully retrieved specific meta info.",
            "content": {
              "application/json": {
                "schema": {
                  "$ref": "#/components/schemas/DataMetaInformation"
                }
              }
            }
          },
          "default": {
            "description": "An error occurred",
            "content": {
              "application/json": {
                "schema": {
                  "$ref": "#/components/schemas/ErrorResponse"
                }
              }
            }
          },
          "401": {
            "description": "Unauthorized",
            "headers": {
              "WWW-Authenticate": {
                "schema": {
                  "type": "string"
                }
              }
            }
          }
        },
        "security": [
          {
            "default-oauth": []
          },
          {
            "default-bearer-auth": []
          }
        ]
      }
    },
    "/internal/cached/public/{dataId}": {
      "get": {
        "tags": [
          "temporarily-cached-data-controller"
        ],
        "summary": "Retrieve specific data from the cache store of the backend.",
        "description": "Data identified by the provided data ID is retrieved.",
        "operationId": "getReceivedPublicData",
        "parameters": [
          {
            "name": "dataId",
            "in": "path",
            "required": true,
            "schema": {
              "type": "string"
            }
          }
        ],
        "responses": {
          "200": {
            "description": "Successfully retrieved data set.",
            "content": {
              "application/json": {
                "schema": {
                  "type": "string"
                }
              }
            }
          },
          "default": {
            "description": "An error occurred",
            "content": {
              "application/json": {
                "schema": {
                  "$ref": "#/components/schemas/ErrorResponse"
                }
              }
            }
          },
          "401": {
            "description": "Unauthorized",
            "headers": {
              "WWW-Authenticate": {
                "schema": {
                  "type": "string"
                }
              }
            }
          }
        }
      }
    },
    "/internal/cached/private/{dataId}": {
      "get": {
        "tags": [
          "temporarily-cached-data-controller"
        ],
        "summary": "Retrieve specific data from the cache store of the backend.",
        "description": "Data identified by the provided data ID is retrieved.",
        "operationId": "getReceivedPrivateJson",
        "parameters": [
          {
            "name": "dataId",
            "in": "path",
            "required": true,
            "schema": {
              "type": "string"
            }
          }
        ],
        "responses": {
          "200": {
            "description": "Successfully retrieved data set.",
            "content": {
              "application/json": {
                "schema": {
                  "type": "string"
                }
              }
            }
          },
          "default": {
            "description": "An error occurred",
            "content": {
              "application/json": {
                "schema": {
                  "$ref": "#/components/schemas/ErrorResponse"
                }
              }
            }
          },
          "401": {
            "description": "Unauthorized",
            "headers": {
              "WWW-Authenticate": {
                "schema": {
                  "type": "string"
                }
              }
            }
          }
        }
      }
    },
    "/internal/cached/private/document/{hash}": {
      "get": {
        "tags": [
          "temporarily-cached-data-controller"
        ],
        "summary": "Retrieve specific data from the cache store of the backend.",
        "description": "Data identified by the provided sha256 hash is retrieved.",
        "operationId": "getReceivedPrivateDocument",
        "parameters": [
          {
            "name": "hash",
            "in": "path",
            "required": true,
            "schema": {
              "type": "string"
            }
          }
        ],
        "responses": {
          "200": {
            "description": "Successfully retrieved blob.",
            "content": {
              "application/octet-stream": {
                "schema": {
                  "type": "string",
                  "format": "binary"
                }
              }
            }
          },
          "default": {
            "description": "An error occurred",
            "content": {
              "application/json": {
                "schema": {
                  "$ref": "#/components/schemas/ErrorResponse"
                }
              }
            }
          },
          "401": {
            "description": "Unauthorized",
            "headers": {
              "WWW-Authenticate": {
                "schema": {
                  "type": "string"
                }
              }
            }
          }
        }
      }
    },
    "/data/vsme/{dataId}": {
      "get": {
        "tags": [
          "vsme-data-controller"
        ],
        "operationId": "getCompanyAssociatedVsmeData",
        "parameters": [
          {
            "name": "dataId",
            "in": "path",
            "required": true,
            "schema": {
              "type": "string"
            }
          }
        ],
        "responses": {
          "200": {
            "description": "Successfully retrieved data set.",
            "content": {
              "application/json": {
                "schema": {
                  "$ref": "#/components/schemas/CompanyAssociatedDataVsmeData"
                }
              }
            }
          },
          "default": {
            "description": "An error occurred",
            "content": {
              "application/json": {
                "schema": {
                  "$ref": "#/components/schemas/ErrorResponse"
                }
              }
            }
          },
          "401": {
            "description": "Unauthorized",
            "headers": {
              "WWW-Authenticate": {
                "schema": {
                  "type": "string"
                }
              }
            }
          }
        },
        "security": [
          {
            "default-oauth": []
          },
          {
            "default-bearer-auth": []
          }
        ]
      }
    },
    "/data/vsme/documents": {
      "get": {
        "tags": [
          "vsme-data-controller"
        ],
        "operationId": "getPrivateDocument",
        "parameters": [
          {
            "name": "dataId",
            "in": "query",
            "required": true,
            "schema": {
              "type": "string"
            }
          },
          {
            "name": "hash",
            "in": "query",
            "required": true,
            "schema": {
              "type": "string"
            }
          }
        ],
        "responses": {
          "200": {
            "description": "Successfully received document.",
            "headers": {
              "Content-Disposition": {
                "style": "simple",
                "schema": {
                  "type": "string"
                }
              }
            },
            "content": {
              "application/json": {
                "schema": {
                  "type": "string",
                  "format": "binary"
                }
              },
              "application/pdf": {
                "schema": {
                  "type": "string",
                  "format": "binary"
                }
              }
            }
          },
          "default": {
            "description": "An error occurred",
            "content": {
              "application/json": {
                "schema": {
                  "$ref": "#/components/schemas/ErrorResponse"
                }
              }
            }
          },
          "401": {
            "description": "Unauthorized",
            "headers": {
              "WWW-Authenticate": {
                "schema": {
                  "type": "string"
                }
              }
            }
          }
        },
        "security": [
          {
            "default-oauth": []
          },
          {
            "default-bearer-auth": []
          }
        ]
      }
    },
    "/data/vsme/companies/{companyId}": {
      "get": {
        "tags": [
          "vsme-data-controller"
        ],
        "operationId": "getFrameworkDatasetsForCompany",
        "parameters": [
          {
            "name": "companyId",
            "in": "path",
            "required": true,
            "schema": {
              "type": "string"
            }
          },
          {
            "name": "showOnlyActive",
            "in": "query",
            "required": false,
            "schema": {
              "type": "boolean",
              "default": true
            }
          },
          {
            "name": "reportingPeriod",
            "in": "query",
            "required": false,
            "schema": {
              "type": "string"
            }
          }
        ],
        "responses": {
          "200": {
            "description": "Successfully retrieved vsme datasets with meta info.",
            "content": {
              "application/json": {
                "schema": {
                  "type": "array",
                  "items": {
                    "$ref": "#/components/schemas/DataAndMetaInformationVsmeData"
                  }
                }
              }
            }
          },
          "default": {
            "description": "An error occurred",
            "content": {
              "application/json": {
                "schema": {
                  "$ref": "#/components/schemas/ErrorResponse"
                }
              }
            }
          },
          "401": {
            "description": "Unauthorized",
            "headers": {
              "WWW-Authenticate": {
                "schema": {
                  "type": "string"
                }
              }
            }
          }
        },
        "security": [
          {
            "default-oauth": []
          },
          {
            "default-bearer-auth": []
          }
        ]
      }
    },
    "/data/sfdr/{dataId}": {
      "get": {
        "tags": [
          "sfdr-data-controller"
        ],
        "operationId": "getCompanyAssociatedSfdrData",
        "parameters": [
          {
            "name": "dataId",
            "in": "path",
            "required": true,
            "schema": {
              "type": "string"
            }
          }
        ],
        "responses": {
          "200": {
            "description": "Successfully retrieved data set.",
            "content": {
              "application/json": {
                "schema": {
                  "$ref": "#/components/schemas/CompanyAssociatedDataSfdrData"
                }
              }
            }
          },
          "default": {
            "description": "An error occurred",
            "content": {
              "application/json": {
                "schema": {
                  "$ref": "#/components/schemas/ErrorResponse"
                }
              }
            }
          },
          "401": {
            "description": "Unauthorized",
            "headers": {
              "WWW-Authenticate": {
                "schema": {
                  "type": "string"
                }
              }
            }
          }
        },
        "security": [
          {
            "default-oauth": []
          },
          {
            "default-bearer-auth": []
          }
        ]
      }
    },
    "/data/sfdr/companies/{companyId}": {
      "get": {
        "tags": [
          "sfdr-data-controller"
        ],
        "operationId": "getAllCompanySfdrData",
        "parameters": [
          {
            "name": "companyId",
            "in": "path",
            "required": true,
            "schema": {
              "type": "string"
            }
          },
          {
            "name": "showOnlyActive",
            "in": "query",
            "required": false,
            "schema": {
              "type": "boolean",
              "default": true
            }
          },
          {
            "name": "reportingPeriod",
            "in": "query",
            "required": false,
            "schema": {
              "type": "string"
            }
          }
        ],
        "responses": {
          "200": {
            "description": "Successfully retrieved framework datasets with meta info.",
            "content": {
              "application/json": {
                "schema": {
                  "type": "array",
                  "items": {
                    "$ref": "#/components/schemas/DataAndMetaInformationSfdrData"
                  }
                }
              }
            }
          },
          "default": {
            "description": "An error occurred",
            "content": {
              "application/json": {
                "schema": {
                  "$ref": "#/components/schemas/ErrorResponse"
                }
              }
            }
          },
          "401": {
            "description": "Unauthorized",
            "headers": {
              "WWW-Authenticate": {
                "schema": {
                  "type": "string"
                }
              }
            }
          }
        },
        "security": [
          {
            "default-oauth": []
          },
          {
            "default-bearer-auth": []
          }
        ]
      }
    },
    "/data/p2p/{dataId}": {
      "get": {
        "tags": [
          "p-2p-data-controller"
        ],
        "operationId": "getCompanyAssociatedP2pData",
        "parameters": [
          {
            "name": "dataId",
            "in": "path",
            "required": true,
            "schema": {
              "type": "string"
            }
          }
        ],
        "responses": {
          "200": {
            "description": "Successfully retrieved data set.",
            "content": {
              "application/json": {
                "schema": {
                  "$ref": "#/components/schemas/CompanyAssociatedDataPathwaysToParisData"
                }
              }
            }
          },
          "default": {
            "description": "An error occurred",
            "content": {
              "application/json": {
                "schema": {
                  "$ref": "#/components/schemas/ErrorResponse"
                }
              }
            }
          },
          "401": {
            "description": "Unauthorized",
            "headers": {
              "WWW-Authenticate": {
                "schema": {
                  "type": "string"
                }
              }
            }
          }
        },
        "security": [
          {
            "default-oauth": []
          },
          {
            "default-bearer-auth": []
          }
        ]
      }
    },
    "/data/p2p/companies/{companyId}": {
      "get": {
        "tags": [
          "p-2p-data-controller"
        ],
        "operationId": "getAllCompanyP2pData",
        "parameters": [
          {
            "name": "companyId",
            "in": "path",
            "required": true,
            "schema": {
              "type": "string"
            }
          },
          {
            "name": "showOnlyActive",
            "in": "query",
            "required": false,
            "schema": {
              "type": "boolean",
              "default": true
            }
          },
          {
            "name": "reportingPeriod",
            "in": "query",
            "required": false,
            "schema": {
              "type": "string"
            }
          }
        ],
        "responses": {
          "200": {
            "description": "Successfully retrieved framework datasets with meta info.",
            "content": {
              "application/json": {
                "schema": {
                  "type": "array",
                  "items": {
                    "$ref": "#/components/schemas/DataAndMetaInformationPathwaysToParisData"
                  }
                }
              }
            }
          },
          "default": {
            "description": "An error occurred",
            "content": {
              "application/json": {
                "schema": {
                  "$ref": "#/components/schemas/ErrorResponse"
                }
              }
            }
          },
          "401": {
            "description": "Unauthorized",
            "headers": {
              "WWW-Authenticate": {
                "schema": {
                  "type": "string"
                }
              }
            }
          }
        },
        "security": [
          {
            "default-oauth": []
          },
          {
            "default-bearer-auth": []
          }
        ]
      }
    },
    "/data/lksg/{dataId}": {
      "get": {
        "tags": [
          "lksg-data-controller"
        ],
        "operationId": "getCompanyAssociatedLksgData",
        "parameters": [
          {
            "name": "dataId",
            "in": "path",
            "required": true,
            "schema": {
              "type": "string"
            }
          }
        ],
        "responses": {
          "200": {
            "description": "Successfully retrieved data set.",
            "content": {
              "application/json": {
                "schema": {
                  "$ref": "#/components/schemas/CompanyAssociatedDataLksgData"
                }
              }
            }
          },
          "default": {
            "description": "An error occurred",
            "content": {
              "application/json": {
                "schema": {
                  "$ref": "#/components/schemas/ErrorResponse"
                }
              }
            }
          },
          "401": {
            "description": "Unauthorized",
            "headers": {
              "WWW-Authenticate": {
                "schema": {
                  "type": "string"
                }
              }
            }
          }
        },
        "security": [
          {
            "default-oauth": []
          },
          {
            "default-bearer-auth": []
          }
        ]
      }
    },
    "/data/lksg/companies/{companyId}": {
      "get": {
        "tags": [
          "lksg-data-controller"
        ],
        "operationId": "getAllCompanyLksgData",
        "parameters": [
          {
            "name": "companyId",
            "in": "path",
            "required": true,
            "schema": {
              "type": "string"
            }
          },
          {
            "name": "showOnlyActive",
            "in": "query",
            "required": false,
            "schema": {
              "type": "boolean",
              "default": true
            }
          },
          {
            "name": "reportingPeriod",
            "in": "query",
            "required": false,
            "schema": {
              "type": "string"
            }
          }
        ],
        "responses": {
          "200": {
            "description": "Successfully retrieved framework datasets with meta info.",
            "content": {
              "application/json": {
                "schema": {
                  "type": "array",
                  "items": {
                    "$ref": "#/components/schemas/DataAndMetaInformationLksgData"
                  }
                }
              }
            }
          },
          "default": {
            "description": "An error occurred",
            "content": {
              "application/json": {
                "schema": {
                  "$ref": "#/components/schemas/ErrorResponse"
                }
              }
            }
          },
          "401": {
            "description": "Unauthorized",
            "headers": {
              "WWW-Authenticate": {
                "schema": {
                  "type": "string"
                }
              }
            }
          }
        },
        "security": [
          {
            "default-oauth": []
          },
          {
            "default-bearer-auth": []
          }
        ]
      }
    },
    "/data/heimathafen/{dataId}": {
      "get": {
        "tags": [
          "heimathafen-data-controller"
        ],
        "operationId": "getCompanyAssociatedHeimathafenData",
        "parameters": [
          {
            "name": "dataId",
            "in": "path",
            "required": true,
            "schema": {
              "type": "string"
            }
          }
        ],
        "responses": {
          "200": {
            "description": "Successfully retrieved data set.",
            "content": {
              "application/json": {
                "schema": {
                  "$ref": "#/components/schemas/CompanyAssociatedDataHeimathafenData"
                }
              }
            }
          },
          "default": {
            "description": "An error occurred",
            "content": {
              "application/json": {
                "schema": {
                  "$ref": "#/components/schemas/ErrorResponse"
                }
              }
            }
          },
          "401": {
            "description": "Unauthorized",
            "headers": {
              "WWW-Authenticate": {
                "schema": {
                  "type": "string"
                }
              }
            }
          }
        },
        "security": [
          {
            "default-oauth": []
          },
          {
            "default-bearer-auth": []
          }
        ]
      }
    },
    "/data/heimathafen/companies/{companyId}": {
      "get": {
        "tags": [
          "heimathafen-data-controller"
        ],
        "operationId": "getAllCompanyHeimathafenData",
        "parameters": [
          {
            "name": "companyId",
            "in": "path",
            "required": true,
            "schema": {
              "type": "string"
            }
          },
          {
            "name": "showOnlyActive",
            "in": "query",
            "required": false,
            "schema": {
              "type": "boolean",
              "default": true
            }
          },
          {
            "name": "reportingPeriod",
            "in": "query",
            "required": false,
            "schema": {
              "type": "string"
            }
          }
        ],
        "responses": {
          "200": {
            "description": "Successfully retrieved framework datasets with meta info.",
            "content": {
              "application/json": {
                "schema": {
                  "type": "array",
                  "items": {
                    "$ref": "#/components/schemas/DataAndMetaInformationHeimathafenData"
                  }
                }
              }
            }
          },
          "default": {
            "description": "An error occurred",
            "content": {
              "application/json": {
                "schema": {
                  "$ref": "#/components/schemas/ErrorResponse"
                }
              }
            }
          },
          "401": {
            "description": "Unauthorized",
            "headers": {
              "WWW-Authenticate": {
                "schema": {
                  "type": "string"
                }
              }
            }
          }
        },
        "security": [
          {
            "default-oauth": []
          },
          {
            "default-bearer-auth": []
          }
        ]
      }
    },
    "/data/eutaxonomy-non-financials/{dataId}": {
      "get": {
        "tags": [
          "eutaxonomy-non-financials-data-controller"
        ],
        "operationId": "getCompanyAssociatedEutaxonomyNonFinancialsData",
        "parameters": [
          {
            "name": "dataId",
            "in": "path",
            "required": true,
            "schema": {
              "type": "string"
            }
          }
        ],
        "responses": {
          "200": {
            "description": "Successfully retrieved data set.",
            "content": {
              "application/json": {
                "schema": {
                  "$ref": "#/components/schemas/CompanyAssociatedDataEutaxonomyNonFinancialsData"
                }
              }
            }
          },
          "default": {
            "description": "An error occurred",
            "content": {
              "application/json": {
                "schema": {
                  "$ref": "#/components/schemas/ErrorResponse"
                }
              }
            }
          },
          "401": {
            "description": "Unauthorized",
            "headers": {
              "WWW-Authenticate": {
                "schema": {
                  "type": "string"
                }
              }
            }
          }
        },
        "security": [
          {
            "default-oauth": []
          },
          {
            "default-bearer-auth": []
          }
        ]
      }
    },
    "/data/eutaxonomy-non-financials/companies/{companyId}": {
      "get": {
        "tags": [
          "eutaxonomy-non-financials-data-controller"
        ],
        "operationId": "getAllCompanyEutaxonomyNonFinancialsData",
        "parameters": [
          {
            "name": "companyId",
            "in": "path",
            "required": true,
            "schema": {
              "type": "string"
            }
          },
          {
            "name": "showOnlyActive",
            "in": "query",
            "required": false,
            "schema": {
              "type": "boolean",
              "default": true
            }
          },
          {
            "name": "reportingPeriod",
            "in": "query",
            "required": false,
            "schema": {
              "type": "string"
            }
          }
        ],
        "responses": {
          "200": {
            "description": "Successfully retrieved framework datasets with meta info.",
            "content": {
              "application/json": {
                "schema": {
                  "type": "array",
                  "items": {
                    "$ref": "#/components/schemas/DataAndMetaInformationEutaxonomyNonFinancialsData"
                  }
                }
              }
            }
          },
          "default": {
            "description": "An error occurred",
            "content": {
              "application/json": {
                "schema": {
                  "$ref": "#/components/schemas/ErrorResponse"
                }
              }
            }
          },
          "401": {
            "description": "Unauthorized",
            "headers": {
              "WWW-Authenticate": {
                "schema": {
                  "type": "string"
                }
              }
            }
          }
        },
        "security": [
          {
            "default-oauth": []
          },
          {
            "default-bearer-auth": []
          }
        ]
      }
    },
    "/data/eutaxonomy-financials/{dataId}": {
      "get": {
        "tags": [
          "eu-taxonomy-data-for-financials-controller"
        ],
        "operationId": "getCompanyAssociatedEuTaxonomyDataForFinancials",
        "parameters": [
          {
            "name": "dataId",
            "in": "path",
            "required": true,
            "schema": {
              "type": "string"
            }
          }
        ],
        "responses": {
          "200": {
            "description": "Successfully retrieved data set.",
            "content": {
              "application/json": {
                "schema": {
                  "$ref": "#/components/schemas/CompanyAssociatedDataEuTaxonomyDataForFinancials"
                }
              }
            }
          },
          "default": {
            "description": "An error occurred",
            "content": {
              "application/json": {
                "schema": {
                  "$ref": "#/components/schemas/ErrorResponse"
                }
              }
            }
          },
          "401": {
            "description": "Unauthorized",
            "headers": {
              "WWW-Authenticate": {
                "schema": {
                  "type": "string"
                }
              }
            }
          }
        },
        "security": [
          {
            "default-oauth": []
          },
          {
            "default-bearer-auth": []
          }
        ]
      }
    },
    "/data/eutaxonomy-financials/companies/{companyId}": {
      "get": {
        "tags": [
          "eu-taxonomy-data-for-financials-controller"
        ],
        "operationId": "getAllCompanyEuTaxonomyDataForFinancials",
        "parameters": [
          {
            "name": "companyId",
            "in": "path",
            "required": true,
            "schema": {
              "type": "string"
            }
          },
          {
            "name": "showOnlyActive",
            "in": "query",
            "required": false,
            "schema": {
              "type": "boolean",
              "default": true
            }
          },
          {
            "name": "reportingPeriod",
            "in": "query",
            "required": false,
            "schema": {
              "type": "string"
            }
          }
        ],
        "responses": {
          "200": {
            "description": "Successfully retrieved framework datasets with meta info.",
            "content": {
              "application/json": {
                "schema": {
                  "type": "array",
                  "items": {
                    "$ref": "#/components/schemas/DataAndMetaInformationEuTaxonomyDataForFinancials"
                  }
                }
              }
            }
          },
          "default": {
            "description": "An error occurred",
            "content": {
              "application/json": {
                "schema": {
                  "$ref": "#/components/schemas/ErrorResponse"
                }
              }
            }
          },
          "401": {
            "description": "Unauthorized",
            "headers": {
              "WWW-Authenticate": {
                "schema": {
                  "type": "string"
                }
              }
            }
          }
        },
        "security": [
          {
            "default-oauth": []
          },
          {
            "default-bearer-auth": []
          }
        ]
      }
    },
    "/data/esg-questionnaire/{dataId}": {
      "get": {
        "tags": [
          "esg-questionnaire-data-controller"
        ],
        "operationId": "getCompanyAssociatedEsgQuestionnaireData",
        "parameters": [
          {
            "name": "dataId",
            "in": "path",
            "required": true,
            "schema": {
              "type": "string"
            }
          }
        ],
        "responses": {
          "200": {
            "description": "Successfully retrieved data set.",
            "content": {
              "application/json": {
                "schema": {
                  "$ref": "#/components/schemas/CompanyAssociatedDataEsgQuestionnaireData"
                }
              }
            }
          },
          "default": {
            "description": "An error occurred",
            "content": {
              "application/json": {
                "schema": {
                  "$ref": "#/components/schemas/ErrorResponse"
                }
              }
            }
          },
          "401": {
            "description": "Unauthorized",
            "headers": {
              "WWW-Authenticate": {
                "schema": {
                  "type": "string"
                }
              }
            }
          }
        },
        "security": [
          {
            "default-oauth": []
          },
          {
            "default-bearer-auth": []
          }
        ]
      }
    },
    "/data/esg-questionnaire/companies/{companyId}": {
      "get": {
        "tags": [
          "esg-questionnaire-data-controller"
        ],
        "operationId": "getAllCompanyEsgQuestionnaireData",
        "parameters": [
          {
            "name": "companyId",
            "in": "path",
            "required": true,
            "schema": {
              "type": "string"
            }
          },
          {
            "name": "showOnlyActive",
            "in": "query",
            "required": false,
            "schema": {
              "type": "boolean",
              "default": true
            }
          },
          {
            "name": "reportingPeriod",
            "in": "query",
            "required": false,
            "schema": {
              "type": "string"
            }
          }
        ],
        "responses": {
          "200": {
            "description": "Successfully retrieved framework datasets with meta info.",
            "content": {
              "application/json": {
                "schema": {
                  "type": "array",
                  "items": {
                    "$ref": "#/components/schemas/DataAndMetaInformationEsgQuestionnaireData"
                  }
                }
              }
            }
          },
          "default": {
            "description": "An error occurred",
            "content": {
              "application/json": {
                "schema": {
                  "$ref": "#/components/schemas/ErrorResponse"
                }
              }
            }
          },
          "401": {
            "description": "Unauthorized",
            "headers": {
              "WWW-Authenticate": {
                "schema": {
                  "type": "string"
                }
              }
            }
          }
        },
        "security": [
          {
            "default-oauth": []
          },
          {
            "default-bearer-auth": []
          }
        ]
      }
    },
    "/data/additional-company-information/{dataId}": {
      "get": {
        "tags": [
          "additional-company-information-data-controller"
        ],
        "operationId": "getCompanyAssociatedAdditionalCompanyInformationData",
        "parameters": [
          {
            "name": "dataId",
            "in": "path",
            "required": true,
            "schema": {
              "type": "string"
            }
          }
        ],
        "responses": {
          "200": {
            "description": "Successfully retrieved data set.",
            "content": {
              "application/json": {
                "schema": {
                  "$ref": "#/components/schemas/CompanyAssociatedDataAdditionalCompanyInformationData"
                }
              }
            }
          },
          "default": {
            "description": "An error occurred",
            "content": {
              "application/json": {
                "schema": {
                  "$ref": "#/components/schemas/ErrorResponse"
                }
              }
            }
          },
          "401": {
            "description": "Unauthorized",
            "headers": {
              "WWW-Authenticate": {
                "schema": {
                  "type": "string"
                }
              }
            }
          }
        },
        "security": [
          {
            "default-oauth": []
          },
          {
            "default-bearer-auth": []
          }
        ]
      }
    },
    "/data/additional-company-information/companies/{companyId}": {
      "get": {
        "tags": [
          "additional-company-information-data-controller"
        ],
        "operationId": "getAllCompanyAdditionalCompanyInformationData",
        "parameters": [
          {
            "name": "companyId",
            "in": "path",
            "required": true,
            "schema": {
              "type": "string"
            }
          },
          {
            "name": "showOnlyActive",
            "in": "query",
            "required": false,
            "schema": {
              "type": "boolean",
              "default": true
            }
          },
          {
            "name": "reportingPeriod",
            "in": "query",
            "required": false,
            "schema": {
              "type": "string"
            }
          }
        ],
        "responses": {
          "200": {
            "description": "Successfully retrieved framework datasets with meta info.",
            "content": {
              "application/json": {
                "schema": {
                  "type": "array",
                  "items": {
                    "$ref": "#/components/schemas/DataAndMetaInformationAdditionalCompanyInformationData"
                  }
                }
              }
            }
          },
          "default": {
            "description": "An error occurred",
            "content": {
              "application/json": {
                "schema": {
                  "$ref": "#/components/schemas/ErrorResponse"
                }
              }
            }
          },
          "401": {
            "description": "Unauthorized",
            "headers": {
              "WWW-Authenticate": {
                "schema": {
                  "type": "string"
                }
              }
            }
          }
        },
        "security": [
          {
            "default-oauth": []
          },
          {
            "default-bearer-auth": []
          }
        ]
      }
    },
    "/companies/{companyId}/info": {
      "get": {
        "tags": [
          "company-data-controller"
        ],
        "summary": "Retrieve company information.",
        "description": "Company information behind the given company ID is retrieved.",
        "operationId": "getCompanyInfo",
        "parameters": [
          {
            "name": "companyId",
            "in": "path",
            "required": true,
            "schema": {
              "type": "string"
            }
          }
        ],
        "responses": {
          "200": {
            "description": "Successfully retrieved company information.",
            "content": {
              "application/json": {
                "schema": {
                  "$ref": "#/components/schemas/CompanyInformation"
                }
              }
            }
          },
          "default": {
            "description": "An error occurred",
            "content": {
              "application/json": {
                "schema": {
                  "$ref": "#/components/schemas/ErrorResponse"
                }
              }
            }
          },
          "401": {
            "description": "Unauthorized",
            "headers": {
              "WWW-Authenticate": {
                "schema": {
                  "type": "string"
                }
              }
            }
          }
        },
        "security": [
          {
            "default-oauth": []
          },
          {
            "default-bearer-auth": []
          }
        ]
      }
    },
    "/companies/{companyId}/aggregated-framework-data-summary": {
      "get": {
        "tags": [
          "company-data-controller"
        ],
        "summary": "Retrieve aggregated data summary for all frameworks",
        "description": "For each framework retrieves the amount of available reporting periods",
        "operationId": "getAggregatedFrameworkDataSummary",
        "parameters": [
          {
            "name": "companyId",
            "in": "path",
            "required": true,
            "schema": {
              "type": "string"
            }
          }
        ],
        "responses": {
          "200": {
            "description": "Successfully retrieved values.",
            "content": {
              "application/json": {
                "schema": {
                  "type": "object",
                  "additionalProperties": {
                    "$ref": "#/components/schemas/AggregatedFrameworkDataSummary"
                  }
                }
              }
            }
          },
          "default": {
            "description": "An error occurred",
            "content": {
              "application/json": {
                "schema": {
                  "$ref": "#/components/schemas/ErrorResponse"
                }
              }
            }
          },
          "401": {
            "description": "Unauthorized",
            "headers": {
              "WWW-Authenticate": {
                "schema": {
                  "type": "string"
                }
              }
            }
          }
        },
        "security": [
          {
            "default-oauth": []
          },
          {
            "default-bearer-auth": []
          }
        ]
      }
    },
    "/companies/teaser": {
      "get": {
        "tags": [
          "company-data-controller"
        ],
        "summary": "Get the company IDs of the teaser companies.",
        "description": "A list of all company IDs that are currently set as teaser companies (accessible without authentication).",
        "operationId": "getTeaserCompanies",
        "responses": {
          "200": {
            "description": "Successfully returned teaser companies.",
            "content": {
              "application/json": {
                "schema": {
                  "type": "array",
                  "items": {
                    "type": "string"
                  }
                }
              }
            }
          },
          "default": {
            "description": "An error occurred",
            "content": {
              "application/json": {
                "schema": {
                  "$ref": "#/components/schemas/ErrorResponse"
                }
              }
            }
          },
          "401": {
            "description": "Unauthorized",
            "headers": {
              "WWW-Authenticate": {
                "schema": {
                  "type": "string"
                }
              }
            }
          }
        },
        "security": [
          {
            "default-oauth": []
          },
          {
            "default-bearer-auth": []
          }
        ]
      }
    },
    "/companies/numberOfCompanies": {
      "get": {
        "tags": [
          "company-data-controller"
        ],
        "summary": "Retrieve the number of companies satisfying different filters.",
        "description": "The number of companies via the provided company name/identifier are retrieved and filtered by countryCode, sector and available framework data. Empty/Unspecified filters are ignored.",
        "operationId": "getNumberOfCompanies",
        "parameters": [
          {
            "name": "searchString",
            "in": "query",
            "required": false,
            "schema": {
              "type": "string"
            }
          },
          {
            "name": "dataTypes",
            "in": "query",
            "required": false,
            "schema": {
              "uniqueItems": true,
              "type": "array",
              "items": {
                "$ref": "#/components/schemas/DataTypeEnum"
              }
            }
          },
          {
            "name": "countryCodes",
            "in": "query",
            "required": false,
            "schema": {
              "uniqueItems": true,
              "type": "array",
              "items": {
                "type": "string"
              }
            }
          },
          {
            "name": "sectors",
            "in": "query",
            "required": false,
            "schema": {
              "uniqueItems": true,
              "type": "array",
              "items": {
                "type": "string"
              }
            }
          }
        ],
        "responses": {
          "200": {
            "description": "Successfully retrieved number of companies.",
            "content": {
              "application/json": {
                "schema": {
                  "type": "integer",
                  "format": "int32"
                }
              }
            }
          },
          "default": {
            "description": "An error occurred",
            "content": {
              "application/json": {
                "schema": {
                  "$ref": "#/components/schemas/ErrorResponse"
                }
              }
            }
          },
          "401": {
            "description": "Unauthorized",
            "headers": {
              "WWW-Authenticate": {
                "schema": {
                  "type": "string"
                }
              }
            }
          }
        },
        "security": [
          {
            "default-oauth": []
          },
          {
            "default-bearer-auth": []
          }
        ]
      }
    },
    "/companies/names": {
      "get": {
        "tags": [
          "company-data-controller"
        ],
        "summary": "Retrieve specific companies by searching their names and identifiers",
        "description": "Companies identified via the provided company name/identifier are retrieved",
        "operationId": "getCompaniesBySearchString",
        "parameters": [
          {
            "name": "searchString",
            "in": "query",
            "required": true,
            "schema": {
              "type": "string"
            }
          },
          {
            "name": "resultLimit",
            "in": "query",
            "required": false,
            "schema": {
              "type": "integer",
              "format": "int32",
              "default": 100
            }
          }
        ],
        "responses": {
          "200": {
            "description": "Successfully retrieved company names.",
            "content": {
              "application/json": {
                "schema": {
                  "type": "array",
                  "items": {
                    "$ref": "#/components/schemas/CompanyIdAndName"
                  }
                }
              }
            }
          },
          "default": {
            "description": "An error occurred",
            "content": {
              "application/json": {
                "schema": {
                  "$ref": "#/components/schemas/ErrorResponse"
                }
              }
            }
          },
          "401": {
            "description": "Unauthorized",
            "headers": {
              "WWW-Authenticate": {
                "schema": {
                  "type": "string"
                }
              }
            }
          }
        },
        "security": [
          {
            "default-oauth": []
          },
          {
            "default-bearer-auth": []
          }
        ]
      }
    },
    "/companies/meta-information": {
      "get": {
        "tags": [
          "company-data-controller"
        ],
        "summary": "Retrieve available distinct values for company search filters",
        "description": "Distinct values for the parameter countryCode and sector are returned",
        "operationId": "getAvailableCompanySearchFilters",
        "responses": {
          "200": {
            "description": "Successfully retrieved values.",
            "content": {
              "application/json": {
                "schema": {
                  "$ref": "#/components/schemas/CompanyAvailableDistinctValues"
                }
              }
            }
          },
          "default": {
            "description": "An error occurred",
            "content": {
              "application/json": {
                "schema": {
                  "$ref": "#/components/schemas/ErrorResponse"
                }
              }
            }
          },
          "401": {
            "description": "Unauthorized",
            "headers": {
              "WWW-Authenticate": {
                "schema": {
                  "type": "string"
                }
              }
            }
          }
        },
        "security": [
          {
            "default-oauth": []
          },
          {
            "default-bearer-auth": []
          }
        ]
      }
    },
    "/actuator": {
      "get": {
        "tags": [
          "Actuator"
        ],
        "summary": "Actuator root web endpoint",
        "operationId": "links",
        "responses": {
          "200": {
            "description": "OK",
            "content": {
              "application/vnd.spring-boot.actuator.v3+json": {
                "schema": {
                  "type": "object",
                  "additionalProperties": {
                    "type": "object",
                    "additionalProperties": {
                      "$ref": "#/components/schemas/Link"
                    }
                  }
                }
              },
              "application/json": {
                "schema": {
                  "type": "object",
                  "additionalProperties": {
                    "type": "object",
                    "additionalProperties": {
                      "$ref": "#/components/schemas/Link"
                    }
                  }
                }
              },
              "application/vnd.spring-boot.actuator.v2+json": {
                "schema": {
                  "type": "object",
                  "additionalProperties": {
                    "type": "object",
                    "additionalProperties": {
                      "$ref": "#/components/schemas/Link"
                    }
                  }
                }
              }
            }
          },
          "default": {
            "description": "An error occurred",
            "content": {
              "application/json": {
                "schema": {
                  "$ref": "#/components/schemas/ErrorResponse"
                }
              }
            }
          },
          "401": {
            "description": "Unauthorized",
            "headers": {
              "WWW-Authenticate": {
                "schema": {
                  "type": "string"
                }
              }
            }
          }
        }
      }
    },
    "/actuator/info": {
      "get": {
        "tags": [
          "Actuator"
        ],
        "summary": "Actuator web endpoint \u0027info\u0027",
        "operationId": "info",
        "responses": {
          "200": {
            "description": "OK",
            "content": {
              "application/vnd.spring-boot.actuator.v3+json": {
                "schema": {
                  "type": "object"
                }
              },
              "application/json": {
                "schema": {
                  "type": "object"
                }
              },
              "application/vnd.spring-boot.actuator.v2+json": {
                "schema": {
                  "type": "object"
                }
              }
            }
          },
          "default": {
            "description": "An error occurred",
            "content": {
              "application/json": {
                "schema": {
                  "$ref": "#/components/schemas/ErrorResponse"
                }
              }
            }
          },
          "401": {
            "description": "Unauthorized",
            "headers": {
              "WWW-Authenticate": {
                "schema": {
                  "type": "string"
                }
              }
            }
          }
        }
      }
    },
    "/actuator/health": {
      "get": {
        "tags": [
          "Actuator"
        ],
        "summary": "Actuator web endpoint \u0027health\u0027",
        "operationId": "health",
        "responses": {
          "200": {
            "description": "OK",
            "content": {
              "application/vnd.spring-boot.actuator.v3+json": {
                "schema": {
                  "type": "object"
                }
              },
              "application/json": {
                "schema": {
                  "type": "object"
                }
              },
              "application/vnd.spring-boot.actuator.v2+json": {
                "schema": {
                  "type": "object"
                }
              }
            }
          },
          "default": {
            "description": "An error occurred",
            "content": {
              "application/json": {
                "schema": {
                  "$ref": "#/components/schemas/ErrorResponse"
                }
              }
            }
          },
          "401": {
            "description": "Unauthorized",
            "headers": {
              "WWW-Authenticate": {
                "schema": {
                  "type": "string"
                }
              }
            }
          }
        }
      }
    },
    "/actuator/health/**": {
      "get": {
        "tags": [
          "Actuator"
        ],
        "summary": "Actuator web endpoint \u0027health-path\u0027",
        "operationId": "health-path",
        "responses": {
          "200": {
            "description": "OK",
            "content": {
              "application/vnd.spring-boot.actuator.v3+json": {
                "schema": {
                  "type": "object"
                }
              },
              "application/json": {
                "schema": {
                  "type": "object"
                }
              },
              "application/vnd.spring-boot.actuator.v2+json": {
                "schema": {
                  "type": "object"
                }
              }
            }
          },
          "default": {
            "description": "An error occurred",
            "content": {
              "application/json": {
                "schema": {
                  "$ref": "#/components/schemas/ErrorResponse"
                }
              }
            }
          },
          "401": {
            "description": "Unauthorized",
            "headers": {
              "WWW-Authenticate": {
                "schema": {
                  "type": "string"
                }
              }
            }
          }
        }
      }
    },
    "/data/{dataId}": {
      "delete": {
        "tags": [
          "data-deletion-controller"
        ],
        "summary": "Delete a data set.",
        "description": "The data is removed from the data store.",
        "operationId": "deleteCompanyAssociatedData",
        "parameters": [
          {
            "name": "dataId",
            "in": "path",
            "required": true,
            "schema": {
              "type": "string"
            }
          }
        ],
        "responses": {
          "200": {
            "description": "Successfully deleted the dataset."
          },
          "default": {
            "description": "An error occurred",
            "content": {
              "application/json": {
                "schema": {
                  "$ref": "#/components/schemas/ErrorResponse"
                }
              }
            }
          },
          "401": {
            "description": "Unauthorized",
            "headers": {
              "WWW-Authenticate": {
                "schema": {
                  "type": "string"
                }
              }
            }
          }
        },
        "security": [
          {
            "default-oauth": []
          },
          {
            "default-bearer-auth": []
          }
        ]
      }
    }
  },
  "components": {
    "schemas": {
      "CompanyInformation": {
        "required": [
          "companyName",
          "countryCode",
          "headquarters",
          "identifiers"
        ],
        "type": "object",
        "properties": {
          "companyName": {
            "type": "string"
          },
          "companyAlternativeNames": {
            "type": "array",
            "nullable": true,
            "items": {
              "type": "string"
            }
          },
          "companyContactDetails": {
            "type": "array",
            "nullable": true,
            "example": [
              "Test@test.com"
            ],
            "items": {
              "type": "string",
              "example": "[\"Test@test.com\"]"
            }
          },
          "companyLegalForm": {
            "type": "string",
            "nullable": true
          },
          "headquarters": {
            "type": "string"
          },
          "headquartersPostalCode": {
            "type": "string",
            "nullable": true
          },
          "sector": {
            "type": "string",
            "nullable": true
          },
          "sectorCodeWz": {
            "type": "string",
            "nullable": true
          },
          "identifiers": {
            "type": "object",
            "additionalProperties": {
              "type": "array",
              "example": {
                "Lei": [
                  "ExampleLei"
                ]
              },
              "items": {
                "type": "string",
                "example": "{\"Lei\":[\"ExampleLei\"]}"
              }
            },
            "example": {
              "Lei": [
                "ExampleLei"
              ]
            }
          },
          "countryCode": {
            "type": "string"
          },
          "isTeaserCompany": {
            "type": "boolean",
            "nullable": true
          },
          "website": {
            "type": "string",
            "nullable": true
          },
          "parentCompanyLei": {
            "type": "string",
            "nullable": true
          }
        }
      },
      "DataMetaInformation": {
        "required": [
          "companyId",
          "currentlyActive",
          "dataId",
          "dataType",
          "qaStatus",
          "reportingPeriod",
          "uploadTime"
        ],
        "type": "object",
        "properties": {
          "dataId": {
            "type": "string"
          },
          "companyId": {
            "type": "string"
          },
          "dataType": {
            "$ref": "#/components/schemas/DataTypeEnum"
          },
          "uploaderUserId": {
            "type": "string",
            "nullable": true
          },
          "uploadTime": {
            "type": "integer",
            "format": "int64"
          },
          "reportingPeriod": {
            "type": "string"
          },
          "currentlyActive": {
            "type": "boolean"
          },
          "qaStatus": {
            "$ref": "#/components/schemas/QaStatus"
          }
        }
      },
      "QaStatus": {
        "type": "string",
        "enum": [
          "Pending",
          "Accepted",
          "Rejected"
        ]
      },
      "StoredCompany": {
        "required": [
          "companyId",
          "companyInformation",
          "dataRegisteredByDataland"
        ],
        "type": "object",
        "properties": {
          "companyId": {
            "type": "string"
          },
          "companyInformation": {
            "$ref": "#/components/schemas/CompanyInformation"
          },
          "dataRegisteredByDataland": {
            "type": "array",
            "items": {
              "$ref": "#/components/schemas/DataMetaInformation"
            }
          }
        }
      },
      "Address": {
        "required": [
          "city",
          "country"
        ],
        "type": "object",
        "properties": {
          "streetAndHouseNumber": {
            "type": "string",
            "nullable": true
          },
          "postalCode": {
            "type": "string",
            "nullable": true
          },
          "city": {
            "type": "string"
          },
          "state": {
            "type": "string",
            "nullable": true
          },
          "country": {
            "type": "string"
          }
        }
      },
      "AreaAdjointness": {
        "type": "string",
        "enum": [
          "In",
          "Near"
        ]
      },
      "BaseDataPointString": {
        "type": "object",
        "properties": {
          "value": {
            "type": "string",
            "nullable": true
          },
          "dataSource": {
            "nullable": true,
            "allOf": [
              {
                "$ref": "#/components/schemas/BaseDocumentReference"
              }
            ]
          }
        }
      },
      "BaseDataPointYesNo": {
        "type": "object",
        "properties": {
          "value": {
            "nullable": true,
            "allOf": [
              {
                "$ref": "#/components/schemas/YesNo"
              }
            ]
          },
          "dataSource": {
            "nullable": true,
            "allOf": [
              {
                "$ref": "#/components/schemas/BaseDocumentReference"
              }
            ]
          }
        }
      },
      "BaseDocumentReference": {
        "required": [
          "fileReference"
        ],
        "type": "object",
        "properties": {
          "fileName": {
            "type": "string",
            "nullable": true
          },
          "fileReference": {
            "type": "string"
          }
        }
      },
      "CompanyAssociatedDataVsmeData": {
        "required": [
          "companyId",
          "data",
          "reportingPeriod"
        ],
        "type": "object",
        "properties": {
          "companyId": {
            "type": "string"
          },
          "reportingPeriod": {
            "type": "string"
          },
          "data": {
            "$ref": "#/components/schemas/VsmeData"
          }
        }
      },
      "CompanyReport": {
        "required": [
          "fileReference"
        ],
        "type": "object",
        "properties": {
          "fileReference": {
            "type": "string"
          },
          "fileName": {
            "type": "string",
            "nullable": true
          },
          "publicationDate": {
            "type": "string",
            "format": "date",
            "nullable": true
          }
        },
        "example": "{\"string\": {\"fileReference\": \"string\",\"fileName\": \"string\",\"publicationDate\": \"2023-10-12\",}}"
      },
      "ExtendedDataPointBigDecimal": {
        "type": "object",
        "properties": {
          "value": {
            "type": "number",
            "nullable": true
          },
          "quality": {
            "nullable": true,
            "allOf": [
              {
                "$ref": "#/components/schemas/QualityOptions"
              }
            ]
          },
          "comment": {
            "type": "string",
            "nullable": true
          },
          "dataSource": {
            "nullable": true,
            "allOf": [
              {
                "$ref": "#/components/schemas/ExtendedDocumentReference"
              }
            ]
          }
        }
      },
      "ExtendedDocumentReference": {
        "required": [
          "fileReference"
        ],
        "type": "object",
        "properties": {
          "page": {
            "type": "integer",
            "format": "int64",
            "nullable": true
          },
          "tagName": {
            "type": "string",
            "nullable": true
          },
          "fileName": {
            "type": "string",
            "nullable": true
          },
          "fileReference": {
            "type": "string"
          }
        }
      },
      "QualityOptions": {
        "type": "string",
        "enum": [
          "Audited",
          "Reported",
          "Estimated",
          "Incomplete",
          "NoDataFound"
        ]
      },
      "ReleaseMedium": {
        "type": "string",
        "enum": [
          "Air",
          "Soil",
          "Water"
        ]
      },
      "VsmeBasic": {
        "type": "object",
        "properties": {
          "basisForPreparation": {
            "nullable": true,
            "allOf": [
              {
                "$ref": "#/components/schemas/VsmeBasicBasisForPreparation"
              }
            ]
          },
          "practicesForTransitioningTowardsAMoreSustainableEconomy": {
            "nullable": true,
            "allOf": [
              {
                "$ref": "#/components/schemas/VsmeBasicPracticesForTransitioningTowardsAMoreSustainableEconomy"
              }
            ]
          },
          "energyAndGreenhousGasEmissions": {
            "nullable": true,
            "allOf": [
              {
                "$ref": "#/components/schemas/VsmeBasicEnergyAndGreenhousGasEmissions"
              }
            ]
          },
          "pollutionOfAirWaterSoil": {
            "nullable": true,
            "allOf": [
              {
                "$ref": "#/components/schemas/VsmeBasicPollutionOfAirWaterSoil"
              }
            ]
          },
          "biodiversity": {
            "nullable": true,
            "allOf": [
              {
                "$ref": "#/components/schemas/VsmeBasicBiodiversity"
              }
            ]
          },
          "water": {
            "nullable": true,
            "allOf": [
              {
                "$ref": "#/components/schemas/VsmeBasicWater"
              }
            ]
          },
          "resourceUseCircularEconomyAndWasteManagement": {
            "nullable": true,
            "allOf": [
              {
                "$ref": "#/components/schemas/VsmeBasicResourceUseCircularEconomyAndWasteManagement"
              }
            ]
          },
          "workforceGeneralCharacteristics": {
            "nullable": true,
            "allOf": [
              {
                "$ref": "#/components/schemas/VsmeBasicWorkforceGeneralCharacteristics"
              }
            ]
          },
          "workforceHealthAndSafety": {
            "nullable": true,
            "allOf": [
              {
                "$ref": "#/components/schemas/VsmeBasicWorkforceHealthAndSafety"
              }
            ]
          },
          "workforceRenumerationCollectiveBargainingAndTraining": {
            "nullable": true,
            "allOf": [
              {
                "$ref": "#/components/schemas/VsmeBasicWorkforceRenumerationCollectiveBargainingAndTraining"
              }
            ]
          },
          "workersInTheValueChainAffectedCommunitiesConsumersAndEndUsers": {
            "nullable": true,
            "allOf": [
              {
                "$ref": "#/components/schemas/VsmeBasicWorkersInTheValueChainAffectedCommunitiesConsumersAndEndUsers"
              }
            ]
          }
        }
      },
      "VsmeBasicBasisForPreparation": {
        "type": "object",
        "properties": {
          "reportingBasis": {
            "nullable": true,
            "allOf": [
              {
                "$ref": "#/components/schemas/BaseDataPointYesNo"
              }
            ]
          },
          "subsidiary": {
            "type": "array",
            "nullable": true,
            "items": {
              "$ref": "#/components/schemas/VsmeSubsidiary"
            }
          },
          "referencedReports": {
            "type": "object",
            "additionalProperties": {
              "$ref": "#/components/schemas/CompanyReport"
            },
            "nullable": true,
            "example": "{\"string\": {\"fileReference\": \"string\",\"fileName\": \"string\",\"publicationDate\": \"2023-10-12\",}}"
          }
        }
      },
      "VsmeBasicBiodiversity": {
        "type": "object",
        "properties": {
          "sitesAndAreas": {
            "type": "array",
            "nullable": true,
            "items": {
              "$ref": "#/components/schemas/VsmeSiteAndArea"
            }
          },
          "totalSealedAreaPreviousYearInHectare": {
            "type": "number",
            "nullable": true
          },
          "totalSealedAreaReportingYearInHectare": {
            "type": "number",
            "nullable": true
          },
          "relativeChangeSealedArea": {
            "type": "number",
            "nullable": true
          },
          "totalNatureOrientedAreaOnSitePreviousYearInHectare": {
            "type": "number",
            "nullable": true
          },
          "totalNatureOrientedAreaOnSiteReportingYearInHectare": {
            "type": "number",
            "nullable": true
          },
          "relativeChangeNatureOrientedOnSite": {
            "type": "number",
            "nullable": true
          },
          "totalNatureOrientedAreaOffSitePreviousYearInHectare": {
            "type": "number",
            "nullable": true
          },
          "totalNatureOrientedAreaOffSiteReportingYearInHectare": {
            "type": "number",
            "nullable": true
          },
          "relativeChangeNatureOrientedOffSite": {
            "type": "number",
            "nullable": true
          },
          "totalUseOfLandPreviousYearInHectare": {
            "type": "number",
            "nullable": true
          },
          "totalUseOfLandReportingYearInHectare": {
            "type": "number",
            "nullable": true
          },
          "relativeChangeLandUse": {
            "type": "number",
            "nullable": true
          }
        }
      },
      "VsmeBasicEnergyAndGreenhousGasEmissions": {
        "type": "object",
        "properties": {
          "energyFossilFuelsInMWh": {
            "type": "number",
            "nullable": true
          },
          "electricityTotalInMWh": {
            "nullable": true,
            "allOf": [
              {
                "$ref": "#/components/schemas/ExtendedDataPointBigDecimal"
              }
            ]
          },
          "electricityNonRenewableInMWh": {
            "type": "number",
            "nullable": true
          },
          "electricityRenewableInMWh": {
            "type": "number",
            "nullable": true
          },
          "totalEmissionsInTonnesOfCO2Equivalents": {
            "nullable": true,
            "allOf": [
              {
                "$ref": "#/components/schemas/ExtendedDataPointBigDecimal"
              }
            ]
          },
          "scope1EmissionsInTonnesOfCO2Equivalents": {
            "nullable": true,
            "allOf": [
              {
                "$ref": "#/components/schemas/ExtendedDataPointBigDecimal"
              }
            ]
          },
          "scope2EmissionsInTonnesOfCO2Equivalents": {
            "nullable": true,
            "allOf": [
              {
                "$ref": "#/components/schemas/ExtendedDataPointBigDecimal"
              }
            ]
          },
          "scope3EmissionsInTonnesOfCO2Equivalents": {
            "nullable": true,
            "allOf": [
              {
                "$ref": "#/components/schemas/ExtendedDataPointBigDecimal"
              }
            ]
          }
        }
      },
      "VsmeBasicPollutionOfAirWaterSoil": {
        "type": "object",
        "properties": {
          "pollutionEmission": {
            "type": "array",
            "nullable": true,
            "items": {
              "$ref": "#/components/schemas/VsmePollutionEmission"
            }
          }
        }
      },
      "VsmeBasicPracticesForTransitioningTowardsAMoreSustainableEconomy": {
        "type": "object",
        "properties": {
          "undertakenMeasures": {
            "type": "array",
            "nullable": true,
            "items": {
              "$ref": "#/components/schemas/BaseDataPointString"
            }
          }
        }
      },
      "VsmeBasicResourceUseCircularEconomyAndWasteManagement": {
        "type": "object",
        "properties": {
          "totalWeightMaterialsInTonnes": {
            "type": "number",
            "nullable": true
          },
          "weightRecycledMaterialsInTonnes": {
            "type": "number",
            "nullable": true
          },
          "percentageRecycledMaterials": {
            "type": "number",
            "nullable": true
          },
          "weightRecyclableMaterialsInTonnes": {
            "type": "number",
            "nullable": true
          },
          "percentageRecyclableMaterials": {
            "type": "number",
            "nullable": true
          },
          "measureWaste": {
            "nullable": true,
            "allOf": [
              {
                "$ref": "#/components/schemas/VsmeBasicResourceusecirculareconomyandwastemanagementMeasureWasteOptions"
              }
            ]
          },
          "wasteClassification": {
            "type": "array",
            "nullable": true,
            "items": {
              "$ref": "#/components/schemas/VsmeWasteClassificationObject"
            }
          }
        }
      },
      "VsmeBasicResourceusecirculareconomyandwastemanagementMeasureWasteOptions": {
        "type": "string",
        "enum": [
          "WeightPreferred",
          "Volume"
        ]
      },
      "VsmeBasicWater": {
        "type": "object",
        "properties": {
          "waterWithdrawalAllSitesInCubicMeters": {
            "nullable": true,
            "allOf": [
              {
                "$ref": "#/components/schemas/ExtendedDataPointBigDecimal"
              }
            ]
          },
          "waterWithdrawalStressSitesInCubicMeters": {
            "type": "number",
            "nullable": true
          },
          "waterDischargeAllSitesInCubicMeters": {
            "type": "number",
            "nullable": true
          },
          "waterDischargeStressSitesInCubicMeters": {
            "type": "number",
            "nullable": true
          },
          "rainwaterAllSitesInCubicMeters": {
            "type": "number",
            "nullable": true
          },
          "rainwaterStressSitesInCubicMeters": {
            "type": "number",
            "nullable": true
          },
          "waterConsumptionAllSitesInCubicMeters": {
            "type": "number",
            "nullable": true
          },
          "waterConsumptionStressSitesInCubicMeters": {
            "type": "number",
            "nullable": true
          }
        }
      },
      "VsmeBasicWorkersInTheValueChainAffectedCommunitiesConsumersAndEndUsers": {
        "type": "object",
        "properties": {
          "negativeEffects": {
            "type": "array",
            "nullable": true,
            "items": {
              "$ref": "#/components/schemas/BaseDataPointString"
            }
          },
          "numberOfConvictions": {
            "type": "number",
            "nullable": true
          },
          "sumOfFinesInEuro": {
            "type": "number",
            "nullable": true
          }
        }
      },
      "VsmeBasicWorkforceGeneralCharacteristics": {
        "type": "object",
        "properties": {
          "measureEmployees": {
            "nullable": true,
            "allOf": [
              {
                "$ref": "#/components/schemas/VsmeBasicWorkforcegeneralcharacteristicsMeasureEmployeesOptions"
              }
            ]
          },
          "numberOfEmployeesInFte": {
            "type": "number",
            "nullable": true
          },
          "numberOfEmployeesInHeadcount": {
            "type": "number",
            "nullable": true
          },
          "numberOfTemporaryContractEmployeesInFte": {
            "type": "number",
            "nullable": true
          },
          "numberOfTemporaryContractEmployeesInHeadcount": {
            "type": "number",
            "nullable": true
          },
          "numberOfPermanentContractEmployeesInFte": {
            "type": "number",
            "nullable": true
          },
          "numberOfPermanentContractEmployeesInHeadcount": {
            "type": "number",
            "nullable": true
          },
          "numberOfMaleEmployeesInFte": {
            "type": "number",
            "nullable": true
          },
          "numberOfMaleEmployeesInHeadcount": {
            "type": "number",
            "nullable": true
          },
          "numberFemaleEmployeesInFte": {
            "type": "number",
            "nullable": true
          },
          "numberOfFemaleEmployeesInHeadcount": {
            "type": "number",
            "nullable": true
          },
          "numberOfOtherEmployeesInFte": {
            "type": "number",
            "nullable": true
          },
          "numberOfOtherEmployeesInHeadcount": {
            "type": "number",
            "nullable": true
          },
          "numberOfNotReportedEmployeesInFte": {
            "type": "number",
            "nullable": true
          },
          "numberOfNotReportedEmployeesInHeadcount": {
            "type": "number",
            "nullable": true
          },
          "employeesPerCountry": {
            "type": "array",
            "nullable": true,
            "items": {
              "$ref": "#/components/schemas/VsmeEmployeesPerCountry"
            }
          }
        }
      },
      "VsmeBasicWorkforceHealthAndSafety": {
        "type": "object",
        "properties": {
          "totalHours": {
            "type": "number",
            "nullable": true
          },
          "numberOfAccidents": {
            "type": "integer",
            "nullable": true
          },
          "accidentLevel": {
            "type": "number",
            "nullable": true
          },
          "numberOfTotalFatalitiesInFte": {
            "type": "integer",
            "nullable": true
          },
          "numberOfTotalFatalitiesInHeadcount": {
            "type": "integer",
            "nullable": true
          },
          "numberOfFatalitiesOfAccidentsInFte": {
            "type": "integer",
            "nullable": true
          },
          "numberOfFatalitiesOfAccidentsInHeadcount": {
            "type": "integer",
            "nullable": true
          },
          "numberOfHealthFatalitiesInFte": {
            "type": "integer",
            "nullable": true
          },
          "numberOfHealthFatalitiesInHeadcount": {
            "type": "integer",
            "nullable": true
          }
        }
      },
      "VsmeBasicWorkforceRenumerationCollectiveBargainingAndTraining": {
        "type": "object",
        "properties": {
          "numberOfMinimumWageEmployeesInFte": {
            "type": "number",
            "nullable": true
          },
          "numberOfMinimumWageEmployeesInHeadcount": {
            "type": "number",
            "nullable": true
          },
          "percentageOfMinimumWageEmployees": {
            "type": "number",
            "nullable": true
          },
          "majorityOfMinimumWageEmployees": {
            "nullable": true,
            "allOf": [
              {
                "$ref": "#/components/schemas/YesNo"
              }
            ]
          },
          "entryLevelWageInEuro": {
            "type": "number",
            "nullable": true
          },
          "minimumWageInEuro": {
            "type": "number",
            "nullable": true
          },
          "wageRatio": {
            "type": "number",
            "nullable": true
          },
          "payGapBasis": {
            "nullable": true,
            "allOf": [
              {
                "$ref": "#/components/schemas/VsmeBasicWorkforcerenumerationcollectivebargainingandtrainingPayGapBasisOptions"
              }
            ]
          },
          "grossPayMaleInEuro": {
            "type": "number",
            "nullable": true
          },
          "grossPayFemaleInEuro": {
            "type": "number",
            "nullable": true
          },
          "totalWorkHoursMale": {
            "type": "number",
            "nullable": true
          },
          "totalWorkHoursFemale": {
            "type": "number",
            "nullable": true
          },
          "averageWorkHoursMale": {
            "type": "number",
            "nullable": true
          },
          "averageWorkHoursFemale": {
            "type": "number",
            "nullable": true
          },
          "averageHourlyPayMaleInEuroPerHour": {
            "type": "number",
            "nullable": true
          },
          "averageHourlyPayFemaleInEuroPerHour": {
            "type": "number",
            "nullable": true
          },
          "payGap": {
            "type": "number",
            "nullable": true
          },
          "numberBargainingAgreementsInFte": {
            "type": "number",
            "nullable": true
          },
          "numberBargainingAgreementsInHeadcount": {
            "type": "number",
            "nullable": true
          },
          "ratioBargainingAgreement": {
            "type": "number",
            "nullable": true
          },
          "totalTrainingHoursMale": {
            "type": "number",
            "nullable": true
          },
          "totalTrainingHoursFemale": {
            "type": "number",
            "nullable": true
          },
          "averageTrainingHoursMale": {
            "type": "number",
            "nullable": true
          },
          "averageTrainingHoursFemale": {
            "type": "number",
            "nullable": true
          }
        }
      },
      "VsmeBasicWorkforcegeneralcharacteristicsMeasureEmployeesOptions": {
        "type": "string",
        "enum": [
          "FullTimeEquivalents",
          "HeadCount"
        ]
      },
      "VsmeBasicWorkforcerenumerationcollectivebargainingandtrainingPayGapBasisOptions": {
        "type": "string",
        "enum": [
          "Annual",
          "Weekly"
        ]
      },
      "VsmeData": {
        "type": "object",
        "properties": {
          "basic": {
            "nullable": true,
            "allOf": [
              {
                "$ref": "#/components/schemas/VsmeBasic"
              }
            ]
          }
        }
      },
      "VsmeEmployeesPerCountry": {
        "required": [
          "country"
        ],
        "type": "object",
        "properties": {
          "country": {
            "type": "string"
          },
          "numberOfEmployeesInHeadCount": {
            "type": "integer",
            "format": "int32",
            "nullable": true
          },
          "numberOfEmployeesInFullTimeEquivalent": {
            "type": "number",
            "nullable": true
          }
        }
      },
      "VsmePollutionEmission": {
        "required": [
          "pollutionType",
          "releaseMedium"
        ],
        "type": "object",
        "properties": {
          "pollutionType": {
            "type": "string"
          },
          "emissionInKilograms": {
            "type": "number",
            "nullable": true
          },
          "releaseMedium": {
            "$ref": "#/components/schemas/ReleaseMedium"
          }
        }
      },
      "VsmeSiteAndArea": {
        "required": [
          "areaAddress",
          "siteAddress",
          "siteName",
          "specificationOfAdjointness"
        ],
        "type": "object",
        "properties": {
          "siteName": {
            "type": "string"
          },
          "siteAddress": {
            "$ref": "#/components/schemas/Address"
          },
          "siteGeocoordinateLongitudeval": {
            "type": "number",
            "nullable": true
          },
          "siteGeocoordinateLatitude": {
            "type": "number",
            "nullable": true
          },
          "areaInHectare": {
            "type": "number",
            "nullable": true
          },
          "biodiversitySensitiveArea": {
            "type": "string",
            "nullable": true
          },
          "areaAddress": {
            "$ref": "#/components/schemas/Address"
          },
          "areaGeocoordinateLongitude": {
            "type": "number",
            "nullable": true
          },
          "areaGeocoordinateLatitude": {
            "type": "number",
            "nullable": true
          },
          "specificationOfAdjointness": {
            "$ref": "#/components/schemas/AreaAdjointness"
          }
        }
      },
      "VsmeSubsidiary": {
        "required": [
          "addressOfSubsidiary",
          "nameOfSubsidiary"
        ],
        "type": "object",
        "properties": {
          "nameOfSubsidiary": {
            "type": "string"
          },
          "addressOfSubsidiary": {
            "$ref": "#/components/schemas/Address"
          }
        }
      },
      "VsmeWasteClassificationObject": {
        "required": [
          "typeOfWaste",
          "wasteClassification"
        ],
        "type": "object",
        "properties": {
          "wasteClassification": {
            "$ref": "#/components/schemas/WasteClassifications"
          },
          "typeOfWaste": {
            "type": "string"
          },
          "totalAmountOfWasteInTonnes": {
            "type": "number",
            "nullable": true
          },
          "wasteRecycleOrReuseInTonnes": {
            "type": "number",
            "nullable": true
          },
          "wasteDisposalInTonnes": {
            "type": "number",
            "nullable": true
          },
          "totalAmountOfWasteInCubicMeters": {
            "type": "number",
            "nullable": true
          },
          "wasteRecycleOrReuseInCubicMeters": {
            "type": "number",
            "nullable": true
          },
          "wasteDisposalInCubicMeters": {
            "type": "number",
            "nullable": true
          }
        }
      },
      "WasteClassifications": {
        "type": "string",
        "enum": [
          "NonHazardous",
          "Hazardous"
        ]
      },
      "YesNo": {
        "type": "string",
        "enum": [
          "Yes",
          "No"
        ]
      },
      "CompanyAssociatedDataSfdrData": {
        "required": [
          "companyId",
          "data",
          "reportingPeriod"
        ],
        "type": "object",
        "properties": {
          "companyId": {
            "type": "string"
          },
          "reportingPeriod": {
            "type": "string"
          },
          "data": {
            "$ref": "#/components/schemas/SfdrData"
          }
        }
      },
      "CurrencyDataPoint": {
        "type": "object",
        "properties": {
          "value": {
            "type": "number",
            "nullable": true
          },
          "quality": {
            "nullable": true,
            "allOf": [
              {
                "$ref": "#/components/schemas/QualityOptions"
              }
            ]
          },
          "comment": {
            "type": "string",
            "nullable": true
          },
          "dataSource": {
            "nullable": true,
            "allOf": [
              {
                "$ref": "#/components/schemas/ExtendedDocumentReference"
              }
            ]
          },
          "currency": {
            "type": "string",
            "nullable": true
          }
        }
      },
      "ExtendedDataPointBigInteger": {
        "type": "object",
        "properties": {
          "value": {
            "type": "integer",
            "nullable": true
          },
          "quality": {
            "nullable": true,
            "allOf": [
              {
                "$ref": "#/components/schemas/QualityOptions"
              }
            ]
          },
          "comment": {
            "type": "string",
            "nullable": true
          },
          "dataSource": {
            "nullable": true,
            "allOf": [
              {
                "$ref": "#/components/schemas/ExtendedDocumentReference"
              }
            ]
          }
        }
      },
      "ExtendedDataPointYesNo": {
        "type": "object",
        "properties": {
          "value": {
            "nullable": true,
            "allOf": [
              {
                "$ref": "#/components/schemas/YesNo"
              }
            ]
          },
          "quality": {
            "nullable": true,
            "allOf": [
              {
                "$ref": "#/components/schemas/QualityOptions"
              }
            ]
          },
          "comment": {
            "type": "string",
            "nullable": true
          },
          "dataSource": {
            "nullable": true,
            "allOf": [
              {
                "$ref": "#/components/schemas/ExtendedDocumentReference"
              }
            ]
          }
        }
      },
      "SfdrData": {
        "required": [
          "general"
        ],
        "type": "object",
        "properties": {
          "general": {
            "$ref": "#/components/schemas/SfdrGeneral"
          },
          "environmental": {
            "nullable": true,
            "allOf": [
              {
                "$ref": "#/components/schemas/SfdrEnvironmental"
              }
            ]
          },
          "social": {
            "nullable": true,
            "allOf": [
              {
                "$ref": "#/components/schemas/SfdrSocial"
              }
            ]
          }
        }
      },
      "SfdrEnvironmental": {
        "type": "object",
        "properties": {
          "greenhouseGasEmissions": {
            "nullable": true,
            "allOf": [
              {
                "$ref": "#/components/schemas/SfdrEnvironmentalGreenhouseGasEmissions"
              }
            ]
          },
          "energyPerformance": {
            "nullable": true,
            "allOf": [
              {
                "$ref": "#/components/schemas/SfdrEnvironmentalEnergyPerformance"
              }
            ]
          },
          "biodiversity": {
            "nullable": true,
            "allOf": [
              {
                "$ref": "#/components/schemas/SfdrEnvironmentalBiodiversity"
              }
            ]
          },
          "water": {
            "nullable": true,
            "allOf": [
              {
                "$ref": "#/components/schemas/SfdrEnvironmentalWater"
              }
            ]
          },
          "waste": {
            "nullable": true,
            "allOf": [
              {
                "$ref": "#/components/schemas/SfdrEnvironmentalWaste"
              }
            ]
          },
          "emissions": {
            "nullable": true,
            "allOf": [
              {
                "$ref": "#/components/schemas/SfdrEnvironmentalEmissions"
              }
            ]
          }
        }
      },
      "SfdrEnvironmentalBiodiversity": {
        "type": "object",
        "properties": {
          "primaryForestAndWoodedLandOfNativeSpeciesExposure": {
            "nullable": true,
            "allOf": [
              {
                "$ref": "#/components/schemas/ExtendedDataPointYesNo"
              }
            ]
          },
          "protectedAreasExposure": {
            "nullable": true,
            "allOf": [
              {
                "$ref": "#/components/schemas/ExtendedDataPointYesNo"
              }
            ]
          },
          "rareOrEndangeredEcosystemsExposure": {
            "nullable": true,
            "allOf": [
              {
                "$ref": "#/components/schemas/ExtendedDataPointYesNo"
              }
            ]
          },
          "highlyBiodiverseGrasslandExposure": {
            "nullable": true,
            "allOf": [
              {
                "$ref": "#/components/schemas/ExtendedDataPointYesNo"
              }
            ]
          },
          "manufactureOfAgrochemicalPesticidesProducts": {
            "nullable": true,
            "allOf": [
              {
                "$ref": "#/components/schemas/ExtendedDataPointYesNo"
              }
            ]
          },
          "landDegradationDesertificationSoilSealingExposure": {
            "nullable": true,
            "allOf": [
              {
                "$ref": "#/components/schemas/ExtendedDataPointYesNo"
              }
            ]
          },
          "sustainableAgriculturePolicy": {
            "nullable": true,
            "allOf": [
              {
                "$ref": "#/components/schemas/ExtendedDataPointYesNo"
              }
            ]
          },
          "sustainableOceansAndSeasPolicy": {
            "nullable": true,
            "allOf": [
              {
                "$ref": "#/components/schemas/ExtendedDataPointYesNo"
              }
            ]
          },
          "threatenedSpeciesExposure": {
            "nullable": true,
            "allOf": [
              {
                "$ref": "#/components/schemas/ExtendedDataPointYesNo"
              }
            ]
          },
          "biodiversityProtectionPolicy": {
            "nullable": true,
            "allOf": [
              {
                "$ref": "#/components/schemas/ExtendedDataPointYesNo"
              }
            ]
          },
          "deforestationPolicy": {
            "nullable": true,
            "allOf": [
              {
                "$ref": "#/components/schemas/ExtendedDataPointYesNo"
              }
            ]
          }
        }
      },
      "SfdrEnvironmentalEmissions": {
        "type": "object",
        "properties": {
          "emissionsOfInorganicPollutantsInTonnes": {
            "nullable": true,
            "allOf": [
              {
                "$ref": "#/components/schemas/ExtendedDataPointBigDecimal"
              }
            ]
          },
          "emissionsOfAirPollutantsInTonnes": {
            "nullable": true,
            "allOf": [
              {
                "$ref": "#/components/schemas/ExtendedDataPointBigDecimal"
              }
            ]
          },
          "emissionsOfOzoneDepletionSubstancesInTonnes": {
            "nullable": true,
            "allOf": [
              {
                "$ref": "#/components/schemas/ExtendedDataPointBigDecimal"
              }
            ]
          },
          "carbonReductionInitiatives": {
            "nullable": true,
            "allOf": [
              {
                "$ref": "#/components/schemas/ExtendedDataPointYesNo"
              }
            ]
          }
        }
      },
      "SfdrEnvironmentalEnergyPerformance": {
        "type": "object",
        "properties": {
          "renewableEnergyProductionInGWh": {
            "nullable": true,
            "allOf": [
              {
                "$ref": "#/components/schemas/ExtendedDataPointBigDecimal"
              }
            ]
          },
          "renewableEnergyConsumptionInGWh": {
            "nullable": true,
            "allOf": [
              {
                "$ref": "#/components/schemas/ExtendedDataPointBigDecimal"
              }
            ]
          },
          "nonRenewableEnergyProductionInGWh": {
            "nullable": true,
            "allOf": [
              {
                "$ref": "#/components/schemas/ExtendedDataPointBigDecimal"
              }
            ]
          },
          "relativeNonRenewableEnergyProductionInPercent": {
            "nullable": true,
            "allOf": [
              {
                "$ref": "#/components/schemas/ExtendedDataPointBigDecimal"
              }
            ]
          },
          "nonRenewableEnergyConsumptionInGWh": {
            "nullable": true,
            "allOf": [
              {
                "$ref": "#/components/schemas/ExtendedDataPointBigDecimal"
              }
            ]
          },
          "relativeNonRenewableEnergyConsumptionInPercent": {
            "nullable": true,
            "allOf": [
              {
                "$ref": "#/components/schemas/ExtendedDataPointBigDecimal"
              }
            ]
          },
          "applicableHighImpactClimateSectors": {
            "type": "object",
            "additionalProperties": {
              "$ref": "#/components/schemas/SfdrHighImpactClimateSectorEnergyConsumption"
            },
            "nullable": true,
            "example": {
              "NaceCodeA": {
                "highImpactClimateSectorEnergyConsumptionInGWh": {
                  "quality": "Audited",
                  "dataSource": {
                    "page": 0,
                    "tagName": "string",
                    "fileName": "string",
                    "fileReference": "string"
                  },
                  "comment": "string",
                  "value": 0
                },
                "highImpactClimateSectorEnergyConsumptionInGWhPerMillionEURRevenue": {
                  "quality": "Audited",
                  "dataSource": {
                    "page": 0,
                    "tagName": "string",
                    "fileName": "string",
                    "fileReference": "string"
                  },
                  "comment": "string",
                  "value": 0
                }
              },
              "NaceCodeB": {
                "highImpactClimateSectorEnergyConsumptionInGWh": {
                  "quality": "Audited",
                  "dataSource": {
                    "page": 0,
                    "tagName": "string",
                    "fileName": "string",
                    "fileReference": "string"
                  },
                  "comment": "string",
                  "value": 0
                },
                "highImpactClimateSectorEnergyConsumptionInGWhPerMillionEURRevenue": {
                  "quality": "Audited",
                  "dataSource": {
                    "page": 0,
                    "tagName": "string",
                    "fileName": "string",
                    "fileReference": "string"
                  },
                  "comment": "string",
                  "value": 0
                }
              },
              "NaceCodeC": {
                "highImpactClimateSectorEnergyConsumptionInGWh": {
                  "quality": "Audited",
                  "dataSource": {
                    "page": 0,
                    "tagName": "string",
                    "fileName": "string",
                    "fileReference": "string"
                  },
                  "comment": "string",
                  "value": 0
                },
                "highImpactClimateSectorEnergyConsumptionInGWhPerMillionEURRevenue": {
                  "quality": "Audited",
                  "dataSource": {
                    "page": 0,
                    "tagName": "string",
                    "fileName": "string",
                    "fileReference": "string"
                  },
                  "comment": "string",
                  "value": 0
                }
              },
              "NaceCodeD": {
                "highImpactClimateSectorEnergyConsumptionInGWh": {
                  "quality": "Audited",
                  "dataSource": {
                    "page": 0,
                    "tagName": "string",
                    "fileName": "string",
                    "fileReference": "string"
                  },
                  "comment": "string",
                  "value": 0
                },
                "highImpactClimateSectorEnergyConsumptionInGWhPerMillionEURRevenue": {
                  "quality": "Audited",
                  "dataSource": {
                    "page": 0,
                    "tagName": "string",
                    "fileName": "string",
                    "fileReference": "string"
                  },
                  "comment": "string",
                  "value": 0
                }
              },
              "NaceCodeE": {
                "highImpactClimateSectorEnergyConsumptionInGWh": {
                  "quality": "Audited",
                  "dataSource": {
                    "page": 0,
                    "tagName": "string",
                    "fileName": "string",
                    "fileReference": "string"
                  },
                  "comment": "string",
                  "value": 0
                },
                "highImpactClimateSectorEnergyConsumptionInGWhPerMillionEURRevenue": {
                  "quality": "Audited",
                  "dataSource": {
                    "page": 0,
                    "tagName": "string",
                    "fileName": "string",
                    "fileReference": "string"
                  },
                  "comment": "string",
                  "value": 0
                }
              },
              "NaceCodeF": {
                "highImpactClimateSectorEnergyConsumptionInGWh": {
                  "quality": "Audited",
                  "dataSource": {
                    "page": 0,
                    "tagName": "string",
                    "fileName": "string",
                    "fileReference": "string"
                  },
                  "comment": "string",
                  "value": 0
                },
                "highImpactClimateSectorEnergyConsumptionInGWhPerMillionEURRevenue": {
                  "quality": "Audited",
                  "dataSource": {
                    "page": 0,
                    "tagName": "string",
                    "fileName": "string",
                    "fileReference": "string"
                  },
                  "comment": "string",
                  "value": 0
                }
              },
              "NaceCodeG": {
                "highImpactClimateSectorEnergyConsumptionInGWh": {
                  "quality": "Audited",
                  "dataSource": {
                    "page": 0,
                    "tagName": "string",
                    "fileName": "string",
                    "fileReference": "string"
                  },
                  "comment": "string",
                  "value": 0
                },
                "highImpactClimateSectorEnergyConsumptionInGWhPerMillionEURRevenue": {
                  "quality": "Audited",
                  "dataSource": {
                    "page": 0,
                    "tagName": "string",
                    "fileName": "string",
                    "fileReference": "string"
                  },
                  "comment": "string",
                  "value": 0
                }
              },
              "NaceCodeH": {
                "highImpactClimateSectorEnergyConsumptionInGWh": {
                  "quality": "Audited",
                  "dataSource": {
                    "page": 0,
                    "tagName": "string",
                    "fileName": "string",
                    "fileReference": "string"
                  },
                  "comment": "string",
                  "value": 0
                },
                "highImpactClimateSectorEnergyConsumptionInGWhPerMillionEURRevenue": {
                  "quality": "Audited",
                  "dataSource": {
                    "page": 0,
                    "tagName": "string",
                    "fileName": "string",
                    "fileReference": "string"
                  },
                  "comment": "string",
                  "value": 0
                }
              },
              "NaceCodeL": {
                "highImpactClimateSectorEnergyConsumptionInGWh": {
                  "quality": "Audited",
                  "dataSource": {
                    "page": 0,
                    "tagName": "string",
                    "fileName": "string",
                    "fileReference": "string"
                  },
                  "comment": "string",
                  "value": 0
                },
                "highImpactClimateSectorEnergyConsumptionInGWhPerMillionEURRevenue": {
                  "quality": "Audited",
                  "dataSource": {
                    "page": 0,
                    "tagName": "string",
                    "fileName": "string",
                    "fileReference": "string"
                  },
                  "comment": "string",
                  "value": 0
                }
              }
            }
          },
          "totalHighImpactClimateSectorEnergyConsumptionInGWh": {
            "nullable": true,
            "allOf": [
              {
                "$ref": "#/components/schemas/ExtendedDataPointBigDecimal"
              }
            ]
          },
          "nonRenewableEnergyConsumptionFossilFuelsInGWh": {
            "nullable": true,
            "allOf": [
              {
                "$ref": "#/components/schemas/ExtendedDataPointBigDecimal"
              }
            ]
          },
          "nonRenewableEnergyConsumptionCrudeOilInGWh": {
            "nullable": true,
            "allOf": [
              {
                "$ref": "#/components/schemas/ExtendedDataPointBigDecimal"
              }
            ]
          },
          "nonRenewableEnergyConsumptionNaturalGasInGWh": {
            "nullable": true,
            "allOf": [
              {
                "$ref": "#/components/schemas/ExtendedDataPointBigDecimal"
              }
            ]
          },
          "nonRenewableEnergyConsumptionLigniteInGWh": {
            "nullable": true,
            "allOf": [
              {
                "$ref": "#/components/schemas/ExtendedDataPointBigDecimal"
              }
            ]
          },
          "nonRenewableEnergyConsumptionCoalInGWh": {
            "nullable": true,
            "allOf": [
              {
                "$ref": "#/components/schemas/ExtendedDataPointBigDecimal"
              }
            ]
          },
          "nonRenewableEnergyConsumptionNuclearEnergyInGWh": {
            "nullable": true,
            "allOf": [
              {
                "$ref": "#/components/schemas/ExtendedDataPointBigDecimal"
              }
            ]
          },
          "nonRenewableEnergyConsumptionOtherInGWh": {
            "nullable": true,
            "allOf": [
              {
                "$ref": "#/components/schemas/ExtendedDataPointBigDecimal"
              }
            ]
          }
        }
      },
      "SfdrEnvironmentalGreenhouseGasEmissions": {
        "type": "object",
        "properties": {
          "scope1GhgEmissionsInTonnes": {
            "nullable": true,
            "allOf": [
              {
                "$ref": "#/components/schemas/ExtendedDataPointBigDecimal"
              }
            ]
          },
          "scope2GhgEmissionsInTonnes": {
            "nullable": true,
            "allOf": [
              {
                "$ref": "#/components/schemas/ExtendedDataPointBigDecimal"
              }
            ]
          },
          "scope2GhgEmissionsLocationBasedInTonnes": {
            "nullable": true,
            "allOf": [
              {
                "$ref": "#/components/schemas/ExtendedDataPointBigDecimal"
              }
            ]
          },
          "scope2GhgEmissionsMarketBasedInTonnes": {
            "nullable": true,
            "allOf": [
              {
                "$ref": "#/components/schemas/ExtendedDataPointBigDecimal"
              }
            ]
          },
          "scope1And2GhgEmissionsInTonnes": {
            "nullable": true,
            "allOf": [
              {
                "$ref": "#/components/schemas/ExtendedDataPointBigDecimal"
              }
            ]
          },
          "scope1And2GhgEmissionsLocationBasedInTonnes": {
            "nullable": true,
            "allOf": [
              {
                "$ref": "#/components/schemas/ExtendedDataPointBigDecimal"
              }
            ]
          },
          "scope1And2GhgEmissionsMarketBasedInTonnes": {
            "nullable": true,
            "allOf": [
              {
                "$ref": "#/components/schemas/ExtendedDataPointBigDecimal"
              }
            ]
          },
          "scope3GhgEmissionsInTonnes": {
            "nullable": true,
            "allOf": [
              {
                "$ref": "#/components/schemas/ExtendedDataPointBigDecimal"
              }
            ]
          },
          "scope3UpstreamGhgEmissionsInTonnes": {
            "nullable": true,
            "allOf": [
              {
                "$ref": "#/components/schemas/ExtendedDataPointBigDecimal"
              }
            ]
          },
          "scope3DownstreamGhgEmissionsInTonnes": {
            "nullable": true,
            "allOf": [
              {
                "$ref": "#/components/schemas/ExtendedDataPointBigDecimal"
              }
            ]
          },
          "scope1And2And3GhgEmissionsInTonnes": {
            "nullable": true,
            "allOf": [
              {
                "$ref": "#/components/schemas/ExtendedDataPointBigDecimal"
              }
            ]
          },
          "scope1And2And3GhgEmissionsLocationBasedInTonnes": {
            "nullable": true,
            "allOf": [
              {
                "$ref": "#/components/schemas/ExtendedDataPointBigDecimal"
              }
            ]
          },
          "scope1And2And3GhgEmissionsMarketBasedInTonnes": {
            "nullable": true,
            "allOf": [
              {
                "$ref": "#/components/schemas/ExtendedDataPointBigDecimal"
              }
            ]
          },
          "enterpriseValue": {
            "nullable": true,
            "allOf": [
              {
                "$ref": "#/components/schemas/CurrencyDataPoint"
              }
            ]
          },
          "totalRevenue": {
            "nullable": true,
            "allOf": [
              {
                "$ref": "#/components/schemas/CurrencyDataPoint"
              }
            ]
          },
          "carbonFootprintInTonnesPerMillionEURRevenue": {
            "nullable": true,
            "allOf": [
              {
                "$ref": "#/components/schemas/ExtendedDataPointBigDecimal"
              }
            ]
          },
          "ghgIntensityInTonnesPerMillionEURRevenue": {
            "nullable": true,
            "allOf": [
              {
                "$ref": "#/components/schemas/ExtendedDataPointBigDecimal"
              }
            ]
          },
          "ghgIntensityScope1InTonnesPerMillionEURRevenue": {
            "nullable": true,
            "allOf": [
              {
                "$ref": "#/components/schemas/ExtendedDataPointBigDecimal"
              }
            ]
          },
          "ghgIntensityScope2InTonnesPerMillionEURRevenue": {
            "nullable": true,
            "allOf": [
              {
                "$ref": "#/components/schemas/ExtendedDataPointBigDecimal"
              }
            ]
          },
          "ghgIntensityScope3InTonnesPerMillionEURRevenue": {
            "nullable": true,
            "allOf": [
              {
                "$ref": "#/components/schemas/ExtendedDataPointBigDecimal"
              }
            ]
          },
          "ghgIntensityScope4InTonnesPerMillionEURRevenue": {
            "nullable": true,
            "allOf": [
              {
                "$ref": "#/components/schemas/ExtendedDataPointBigDecimal"
              }
            ]
          },
          "fossilFuelSectorExposure": {
            "nullable": true,
            "allOf": [
              {
                "$ref": "#/components/schemas/ExtendedDataPointYesNo"
              }
            ]
          }
        }
      },
      "SfdrEnvironmentalWaste": {
        "type": "object",
        "properties": {
          "hazardousAndRadioactiveWasteInTonnes": {
            "nullable": true,
            "allOf": [
              {
                "$ref": "#/components/schemas/ExtendedDataPointBigDecimal"
              }
            ]
          },
          "nonRecycledWasteInTonnes": {
            "nullable": true,
            "allOf": [
              {
                "$ref": "#/components/schemas/ExtendedDataPointBigDecimal"
              }
            ]
          }
        }
      },
      "SfdrEnvironmentalWater": {
        "type": "object",
        "properties": {
          "emissionsToWaterInTonnes": {
            "nullable": true,
            "allOf": [
              {
                "$ref": "#/components/schemas/ExtendedDataPointBigDecimal"
              }
            ]
          },
          "waterConsumptionInCubicMeters": {
            "nullable": true,
            "allOf": [
              {
                "$ref": "#/components/schemas/ExtendedDataPointBigDecimal"
              }
            ]
          },
          "waterReusedInCubicMeters": {
            "nullable": true,
            "allOf": [
              {
                "$ref": "#/components/schemas/ExtendedDataPointBigDecimal"
              }
            ]
          },
          "relativeWaterUsageInCubicMetersPerMillionEURRevenue": {
            "nullable": true,
            "allOf": [
              {
                "$ref": "#/components/schemas/ExtendedDataPointBigDecimal"
              }
            ]
          },
          "waterManagementPolicy": {
            "nullable": true,
            "allOf": [
              {
                "$ref": "#/components/schemas/ExtendedDataPointYesNo"
              }
            ]
          },
          "highWaterStressAreaExposure": {
            "nullable": true,
            "allOf": [
              {
                "$ref": "#/components/schemas/ExtendedDataPointYesNo"
              }
            ]
          }
        }
      },
      "SfdrGeneral": {
        "required": [
          "general"
        ],
        "type": "object",
        "properties": {
          "general": {
            "$ref": "#/components/schemas/SfdrGeneralGeneral"
          }
        }
      },
      "SfdrGeneralGeneral": {
        "required": [
          "dataDate",
          "fiscalYearDeviation",
          "fiscalYearEnd"
        ],
        "type": "object",
        "properties": {
          "dataDate": {
            "type": "string",
            "format": "date"
          },
          "fiscalYearDeviation": {
            "$ref": "#/components/schemas/SfdrGeneralGeneralFiscalYearDeviationOptions"
          },
          "fiscalYearEnd": {
            "type": "string",
            "format": "date"
          },
          "referencedReports": {
            "type": "object",
            "additionalProperties": {
              "$ref": "#/components/schemas/CompanyReport"
            },
            "nullable": true,
            "example": "{\"string\": {\"fileReference\": \"string\",\"fileName\": \"string\",\"publicationDate\": \"2023-10-12\",}}"
          }
        }
      },
      "SfdrGeneralGeneralFiscalYearDeviationOptions": {
        "type": "string",
        "enum": [
          "Deviation",
          "NoDeviation"
        ]
      },
      "SfdrHighImpactClimateSectorEnergyConsumption": {
        "type": "object",
        "properties": {
          "highImpactClimateSectorEnergyConsumptionInGWh": {
            "nullable": true,
            "allOf": [
              {
                "$ref": "#/components/schemas/ExtendedDataPointBigDecimal"
              }
            ]
          },
          "highImpactClimateSectorEnergyConsumptionInGWhPerMillionEURRevenue": {
            "nullable": true,
            "allOf": [
              {
                "$ref": "#/components/schemas/ExtendedDataPointBigDecimal"
              }
            ]
          }
        },
        "example": {
          "NaceCodeA": {
            "highImpactClimateSectorEnergyConsumptionInGWh": {
              "quality": "Audited",
              "dataSource": {
                "page": 0,
                "tagName": "string",
                "fileName": "string",
                "fileReference": "string"
              },
              "comment": "string",
              "value": 0
            },
            "highImpactClimateSectorEnergyConsumptionInGWhPerMillionEURRevenue": {
              "quality": "Audited",
              "dataSource": {
                "page": 0,
                "tagName": "string",
                "fileName": "string",
                "fileReference": "string"
              },
              "comment": "string",
              "value": 0
            }
          },
          "NaceCodeB": {
            "highImpactClimateSectorEnergyConsumptionInGWh": {
              "quality": "Audited",
              "dataSource": {
                "page": 0,
                "tagName": "string",
                "fileName": "string",
                "fileReference": "string"
              },
              "comment": "string",
              "value": 0
            },
            "highImpactClimateSectorEnergyConsumptionInGWhPerMillionEURRevenue": {
              "quality": "Audited",
              "dataSource": {
                "page": 0,
                "tagName": "string",
                "fileName": "string",
                "fileReference": "string"
              },
              "comment": "string",
              "value": 0
            }
          },
          "NaceCodeC": {
            "highImpactClimateSectorEnergyConsumptionInGWh": {
              "quality": "Audited",
              "dataSource": {
                "page": 0,
                "tagName": "string",
                "fileName": "string",
                "fileReference": "string"
              },
              "comment": "string",
              "value": 0
            },
            "highImpactClimateSectorEnergyConsumptionInGWhPerMillionEURRevenue": {
              "quality": "Audited",
              "dataSource": {
                "page": 0,
                "tagName": "string",
                "fileName": "string",
                "fileReference": "string"
              },
              "comment": "string",
              "value": 0
            }
          },
          "NaceCodeD": {
            "highImpactClimateSectorEnergyConsumptionInGWh": {
              "quality": "Audited",
              "dataSource": {
                "page": 0,
                "tagName": "string",
                "fileName": "string",
                "fileReference": "string"
              },
              "comment": "string",
              "value": 0
            },
            "highImpactClimateSectorEnergyConsumptionInGWhPerMillionEURRevenue": {
              "quality": "Audited",
              "dataSource": {
                "page": 0,
                "tagName": "string",
                "fileName": "string",
                "fileReference": "string"
              },
              "comment": "string",
              "value": 0
            }
          },
          "NaceCodeE": {
            "highImpactClimateSectorEnergyConsumptionInGWh": {
              "quality": "Audited",
              "dataSource": {
                "page": 0,
                "tagName": "string",
                "fileName": "string",
                "fileReference": "string"
              },
              "comment": "string",
              "value": 0
            },
            "highImpactClimateSectorEnergyConsumptionInGWhPerMillionEURRevenue": {
              "quality": "Audited",
              "dataSource": {
                "page": 0,
                "tagName": "string",
                "fileName": "string",
                "fileReference": "string"
              },
              "comment": "string",
              "value": 0
            }
          },
          "NaceCodeF": {
            "highImpactClimateSectorEnergyConsumptionInGWh": {
              "quality": "Audited",
              "dataSource": {
                "page": 0,
                "tagName": "string",
                "fileName": "string",
                "fileReference": "string"
              },
              "comment": "string",
              "value": 0
            },
            "highImpactClimateSectorEnergyConsumptionInGWhPerMillionEURRevenue": {
              "quality": "Audited",
              "dataSource": {
                "page": 0,
                "tagName": "string",
                "fileName": "string",
                "fileReference": "string"
              },
              "comment": "string",
              "value": 0
            }
          },
          "NaceCodeG": {
            "highImpactClimateSectorEnergyConsumptionInGWh": {
              "quality": "Audited",
              "dataSource": {
                "page": 0,
                "tagName": "string",
                "fileName": "string",
                "fileReference": "string"
              },
              "comment": "string",
              "value": 0
            },
            "highImpactClimateSectorEnergyConsumptionInGWhPerMillionEURRevenue": {
              "quality": "Audited",
              "dataSource": {
                "page": 0,
                "tagName": "string",
                "fileName": "string",
                "fileReference": "string"
              },
              "comment": "string",
              "value": 0
            }
          },
          "NaceCodeH": {
            "highImpactClimateSectorEnergyConsumptionInGWh": {
              "quality": "Audited",
              "dataSource": {
                "page": 0,
                "tagName": "string",
                "fileName": "string",
                "fileReference": "string"
              },
              "comment": "string",
              "value": 0
            },
            "highImpactClimateSectorEnergyConsumptionInGWhPerMillionEURRevenue": {
              "quality": "Audited",
              "dataSource": {
                "page": 0,
                "tagName": "string",
                "fileName": "string",
                "fileReference": "string"
              },
              "comment": "string",
              "value": 0
            }
          },
          "NaceCodeL": {
            "highImpactClimateSectorEnergyConsumptionInGWh": {
              "quality": "Audited",
              "dataSource": {
                "page": 0,
                "tagName": "string",
                "fileName": "string",
                "fileReference": "string"
              },
              "comment": "string",
              "value": 0
            },
            "highImpactClimateSectorEnergyConsumptionInGWhPerMillionEURRevenue": {
              "quality": "Audited",
              "dataSource": {
                "page": 0,
                "tagName": "string",
                "fileName": "string",
                "fileReference": "string"
              },
              "comment": "string",
              "value": 0
            }
          }
        }
      },
      "SfdrSocial": {
        "type": "object",
        "properties": {
          "socialAndEmployeeMatters": {
            "nullable": true,
            "allOf": [
              {
                "$ref": "#/components/schemas/SfdrSocialSocialAndEmployeeMatters"
              }
            ]
          },
          "greenSecurities": {
            "nullable": true,
            "allOf": [
              {
                "$ref": "#/components/schemas/SfdrSocialGreenSecurities"
              }
            ]
          },
          "humanRights": {
            "nullable": true,
            "allOf": [
              {
                "$ref": "#/components/schemas/SfdrSocialHumanRights"
              }
            ]
          },
          "antiCorruptionAndAntiBribery": {
            "nullable": true,
            "allOf": [
              {
                "$ref": "#/components/schemas/SfdrSocialAntiCorruptionAndAntiBribery"
              }
            ]
          }
        }
      },
      "SfdrSocialAntiCorruptionAndAntiBribery": {
        "type": "object",
        "properties": {
          "casesOfInsufficientActionAgainstBriberyAndCorruption": {
            "nullable": true,
            "allOf": [
              {
                "$ref": "#/components/schemas/ExtendedDataPointBigInteger"
              }
            ]
          },
          "reportedConvictionsOfBriberyAndCorruption": {
            "nullable": true,
            "allOf": [
              {
                "$ref": "#/components/schemas/ExtendedDataPointBigInteger"
              }
            ]
          },
          "totalAmountOfReportedFinesOfBriberyAndCorruption": {
            "nullable": true,
            "allOf": [
              {
                "$ref": "#/components/schemas/CurrencyDataPoint"
              }
            ]
          }
        }
      },
      "SfdrSocialGreenSecurities": {
        "type": "object",
        "properties": {
          "securitiesNotCertifiedAsGreen": {
            "nullable": true,
            "allOf": [
              {
                "$ref": "#/components/schemas/ExtendedDataPointYesNo"
              }
            ]
          }
        }
      },
      "SfdrSocialHumanRights": {
        "type": "object",
        "properties": {
          "humanRightsPolicy": {
            "nullable": true,
            "allOf": [
              {
                "$ref": "#/components/schemas/ExtendedDataPointYesNo"
              }
            ]
          },
          "humanRightsDueDiligence": {
            "nullable": true,
            "allOf": [
              {
                "$ref": "#/components/schemas/ExtendedDataPointYesNo"
              }
            ]
          },
          "traffickingInHumanBeingsPolicy": {
            "nullable": true,
            "allOf": [
              {
                "$ref": "#/components/schemas/ExtendedDataPointYesNo"
              }
            ]
          },
          "reportedChildLabourIncidents": {
            "nullable": true,
            "allOf": [
              {
                "$ref": "#/components/schemas/ExtendedDataPointYesNo"
              }
            ]
          },
          "reportedForcedOrCompulsoryLabourIncidents": {
            "nullable": true,
            "allOf": [
              {
                "$ref": "#/components/schemas/ExtendedDataPointYesNo"
              }
            ]
          },
          "numberOfReportedIncidentsOfHumanRightsViolations": {
            "nullable": true,
            "allOf": [
              {
                "$ref": "#/components/schemas/ExtendedDataPointBigInteger"
              }
            ]
          }
        }
      },
      "SfdrSocialSocialAndEmployeeMatters": {
        "type": "object",
        "properties": {
          "humanRightsLegalProceedings": {
            "nullable": true,
            "allOf": [
              {
                "$ref": "#/components/schemas/ExtendedDataPointYesNo"
              }
            ]
          },
          "iloCoreLabourStandards": {
            "nullable": true,
            "allOf": [
              {
                "$ref": "#/components/schemas/ExtendedDataPointYesNo"
              }
            ]
          },
          "environmentalPolicy": {
            "nullable": true,
            "allOf": [
              {
                "$ref": "#/components/schemas/ExtendedDataPointYesNo"
              }
            ]
          },
          "corruptionLegalProceedings": {
            "nullable": true,
            "allOf": [
              {
                "$ref": "#/components/schemas/ExtendedDataPointYesNo"
              }
            ]
          },
          "transparencyDisclosurePolicy": {
            "nullable": true,
            "allOf": [
              {
                "$ref": "#/components/schemas/ExtendedDataPointYesNo"
              }
            ]
          },
          "humanRightsDueDiligencePolicy": {
            "nullable": true,
            "allOf": [
              {
                "$ref": "#/components/schemas/ExtendedDataPointYesNo"
              }
            ]
          },
          "policyAgainstChildLabour": {
            "nullable": true,
            "allOf": [
              {
                "$ref": "#/components/schemas/ExtendedDataPointYesNo"
              }
            ]
          },
          "policyAgainstForcedLabour": {
            "nullable": true,
            "allOf": [
              {
                "$ref": "#/components/schemas/ExtendedDataPointYesNo"
              }
            ]
          },
          "policyAgainstDiscriminationInTheWorkplace": {
            "nullable": true,
            "allOf": [
              {
                "$ref": "#/components/schemas/ExtendedDataPointYesNo"
              }
            ]
          },
          "iso14001Certificate": {
            "nullable": true,
            "allOf": [
              {
                "$ref": "#/components/schemas/ExtendedDataPointYesNo"
              }
            ]
          },
          "policyAgainstBriberyAndCorruption": {
            "nullable": true,
            "allOf": [
              {
                "$ref": "#/components/schemas/ExtendedDataPointYesNo"
              }
            ]
          },
          "fairBusinessMarketingAdvertisingPolicy": {
            "nullable": true,
            "allOf": [
              {
                "$ref": "#/components/schemas/ExtendedDataPointYesNo"
              }
            ]
          },
          "technologiesExpertiseTransferPolicy": {
            "nullable": true,
            "allOf": [
              {
                "$ref": "#/components/schemas/ExtendedDataPointYesNo"
              }
            ]
          },
          "fairCompetitionPolicy": {
            "nullable": true,
            "allOf": [
              {
                "$ref": "#/components/schemas/ExtendedDataPointYesNo"
              }
            ]
          },
          "violationOfTaxRulesAndRegulation": {
            "nullable": true,
            "allOf": [
              {
                "$ref": "#/components/schemas/ExtendedDataPointYesNo"
              }
            ]
          },
          "unGlobalCompactPrinciplesCompliancePolicy": {
            "nullable": true,
            "allOf": [
              {
                "$ref": "#/components/schemas/ExtendedDataPointYesNo"
              }
            ]
          },
          "oecdGuidelinesForMultinationalEnterprisesGrievanceHandling": {
            "nullable": true,
            "allOf": [
              {
                "$ref": "#/components/schemas/ExtendedDataPointYesNo"
              }
            ]
          },
          "averageGrossHourlyEarningsMaleEmployees": {
            "nullable": true,
            "allOf": [
              {
                "$ref": "#/components/schemas/CurrencyDataPoint"
              }
            ]
          },
          "averageGrossHourlyEarningsFemaleEmployees": {
            "nullable": true,
            "allOf": [
              {
                "$ref": "#/components/schemas/CurrencyDataPoint"
              }
            ]
          },
          "unadjustedGenderPayGapInPercent": {
            "nullable": true,
            "allOf": [
              {
                "$ref": "#/components/schemas/ExtendedDataPointBigDecimal"
              }
            ]
          },
          "femaleBoardMembersSupervisoryBoard": {
            "nullable": true,
            "allOf": [
              {
                "$ref": "#/components/schemas/ExtendedDataPointBigInteger"
              }
            ]
          },
          "femaleBoardMembersBoardOfDirectors": {
            "nullable": true,
            "allOf": [
              {
                "$ref": "#/components/schemas/ExtendedDataPointBigInteger"
              }
            ]
          },
          "maleBoardMembersSupervisoryBoard": {
            "nullable": true,
            "allOf": [
              {
                "$ref": "#/components/schemas/ExtendedDataPointBigInteger"
              }
            ]
          },
          "maleBoardMembersBoardOfDirectors": {
            "nullable": true,
            "allOf": [
              {
                "$ref": "#/components/schemas/ExtendedDataPointBigInteger"
              }
            ]
          },
          "boardGenderDiversitySupervisoryBoardInPercent": {
            "nullable": true,
            "allOf": [
              {
                "$ref": "#/components/schemas/ExtendedDataPointBigDecimal"
              }
            ]
          },
          "boardGenderDiversityBoardOfDirectorsInPercent": {
            "nullable": true,
            "allOf": [
              {
                "$ref": "#/components/schemas/ExtendedDataPointBigDecimal"
              }
            ]
          },
          "controversialWeaponsExposure": {
            "nullable": true,
            "allOf": [
              {
                "$ref": "#/components/schemas/ExtendedDataPointYesNo"
              }
            ]
          },
          "workplaceAccidentPreventionPolicy": {
            "nullable": true,
            "allOf": [
              {
                "$ref": "#/components/schemas/ExtendedDataPointYesNo"
              }
            ]
          },
          "rateOfAccidentsInPercent": {
            "nullable": true,
            "allOf": [
              {
                "$ref": "#/components/schemas/ExtendedDataPointBigDecimal"
              }
            ]
          },
          "workdaysLostInDays": {
            "nullable": true,
            "allOf": [
              {
                "$ref": "#/components/schemas/ExtendedDataPointBigDecimal"
              }
            ]
          },
          "supplierCodeOfConduct": {
            "nullable": true,
            "allOf": [
              {
                "$ref": "#/components/schemas/ExtendedDataPointYesNo"
              }
            ]
          },
          "grievanceHandlingMechanism": {
            "nullable": true,
            "allOf": [
              {
                "$ref": "#/components/schemas/ExtendedDataPointYesNo"
              }
            ]
          },
          "whistleblowerProtectionPolicy": {
            "nullable": true,
            "allOf": [
              {
                "$ref": "#/components/schemas/ExtendedDataPointYesNo"
              }
            ]
          },
          "reportedIncidentsOfDiscrimination": {
            "nullable": true,
            "allOf": [
              {
                "$ref": "#/components/schemas/ExtendedDataPointBigInteger"
              }
            ]
          },
          "sanctionedIncidentsOfDiscrimination": {
            "nullable": true,
            "allOf": [
              {
                "$ref": "#/components/schemas/ExtendedDataPointBigInteger"
              }
            ]
          },
          "ceoToEmployeePayGapRatio": {
            "nullable": true,
            "allOf": [
              {
                "$ref": "#/components/schemas/ExtendedDataPointBigDecimal"
              }
            ]
          },
          "excessiveCeoPayRatioInPercent": {
            "nullable": true,
            "allOf": [
              {
                "$ref": "#/components/schemas/ExtendedDataPointBigDecimal"
              }
            ]
          }
        }
      },
      "CompanyAssociatedDataPathwaysToParisData": {
        "required": [
          "companyId",
          "data",
          "reportingPeriod"
        ],
        "type": "object",
        "properties": {
          "companyId": {
            "type": "string"
          },
          "reportingPeriod": {
            "type": "string"
          },
          "data": {
            "$ref": "#/components/schemas/PathwaysToParisData"
          }
        }
      },
      "P2pAmmonia": {
        "type": "object",
        "properties": {
          "decarbonisation": {
            "nullable": true,
            "allOf": [
              {
                "$ref": "#/components/schemas/P2pAmmoniaDecarbonisation"
              }
            ]
          },
          "defossilisation": {
            "nullable": true,
            "allOf": [
              {
                "$ref": "#/components/schemas/P2pAmmoniaDefossilisation"
              }
            ]
          }
        }
      },
      "P2pAmmoniaDecarbonisation": {
        "type": "object",
        "properties": {
          "energyMixInPercent": {
            "type": "number",
            "nullable": true
          },
          "ccsTechnologyAdoptionInPercent": {
            "type": "number",
            "nullable": true
          },
          "electrificationInPercent": {
            "type": "number",
            "nullable": true
          }
        }
      },
      "P2pAmmoniaDefossilisation": {
        "type": "object",
        "properties": {
          "useOfRenewableFeedstocksInPercent": {
            "type": "number",
            "nullable": true
          }
        }
      },
      "P2pAutomotive": {
        "type": "object",
        "properties": {
          "energy": {
            "nullable": true,
            "allOf": [
              {
                "$ref": "#/components/schemas/P2pAutomotiveEnergy"
              }
            ]
          },
          "technologyValueCreation": {
            "nullable": true,
            "allOf": [
              {
                "$ref": "#/components/schemas/P2pAutomotiveTechnologyValueCreation"
              }
            ]
          },
          "materials": {
            "nullable": true,
            "allOf": [
              {
                "$ref": "#/components/schemas/P2pAutomotiveMaterials"
              }
            ]
          }
        }
      },
      "P2pAutomotiveEnergy": {
        "type": "object",
        "properties": {
          "productionSiteEnergyConsumptionInMWh": {
            "type": "number",
            "nullable": true
          },
          "energyMixInPercent": {
            "type": "number",
            "nullable": true
          }
        }
      },
      "P2pAutomotiveMaterials": {
        "type": "object",
        "properties": {
          "materialUseManagementInPercent": {
            "type": "number",
            "nullable": true
          },
          "useOfSecondaryMaterialsInPercent": {
            "type": "number",
            "nullable": true
          }
        }
      },
      "P2pAutomotiveTechnologyValueCreation": {
        "type": "object",
        "properties": {
          "driveMixInPercent": {
            "type": "number",
            "nullable": true
          },
          "icAndHybridEnginePhaseOutDate": {
            "type": "string",
            "format": "date",
            "nullable": true
          },
          "futureValueCreationStrategy": {
            "nullable": true,
            "allOf": [
              {
                "$ref": "#/components/schemas/YesNo"
              }
            ]
          }
        }
      },
      "P2pCement": {
        "type": "object",
        "properties": {
          "energy": {
            "nullable": true,
            "allOf": [
              {
                "$ref": "#/components/schemas/P2pCementEnergy"
              }
            ]
          },
          "technology": {
            "nullable": true,
            "allOf": [
              {
                "$ref": "#/components/schemas/P2pCementTechnology"
              }
            ]
          },
          "material": {
            "nullable": true,
            "allOf": [
              {
                "$ref": "#/components/schemas/P2pCementMaterial"
              }
            ]
          }
        }
      },
      "P2pCementEnergy": {
        "type": "object",
        "properties": {
          "energyMixInPercent": {
            "type": "number",
            "nullable": true
          },
          "fuelMixInPercent": {
            "type": "number",
            "nullable": true
          },
          "thermalEnergyEfficiencyInPercent": {
            "type": "number",
            "nullable": true
          },
          "compositionOfThermalInputInPercent": {
            "type": "number",
            "nullable": true
          }
        }
      },
      "P2pCementMaterial": {
        "type": "object",
        "properties": {
          "clinkerFactorReduction": {
            "type": "number",
            "nullable": true
          },
          "preCalcinedClayUsageInPercent": {
            "type": "number",
            "nullable": true
          },
          "circularEconomyContribution": {
            "nullable": true,
            "allOf": [
              {
                "$ref": "#/components/schemas/YesNo"
              }
            ]
          }
        }
      },
      "P2pCementTechnology": {
        "type": "object",
        "properties": {
          "carbonCaptureAndUseTechnologyUsage": {
            "nullable": true,
            "allOf": [
              {
                "$ref": "#/components/schemas/YesNo"
              }
            ]
          },
          "electrificationOfProcessHeatInPercent": {
            "type": "number",
            "nullable": true
          }
        }
      },
      "P2pDriveMix": {
        "type": "object",
        "properties": {
          "driveMixPerFleetSegmentInPercent": {
            "type": "number",
            "nullable": true
          },
          "totalAmountOfVehicles": {
            "type": "number",
            "nullable": true
          }
        },
        "example": {
          "SmallTrucks": {
            "driveMixPerFleetSegmentInPercent": 0,
            "totalAmountOfVehicles": 0
          },
          "MediumTrucks": {
            "driveMixPerFleetSegmentInPercent": 0,
            "totalAmountOfVehicles": 0
          },
          "LargeTrucks": {
            "driveMixPerFleetSegmentInPercent": 0,
            "totalAmountOfVehicles": 0
          }
        }
      },
      "P2pElectricityGeneration": {
        "type": "object",
        "properties": {
          "technology": {
            "nullable": true,
            "allOf": [
              {
                "$ref": "#/components/schemas/P2pElectricityGenerationTechnology"
              }
            ]
          }
        }
      },
      "P2pElectricityGenerationTechnology": {
        "type": "object",
        "properties": {
          "electricityMixEmissionsInCorrespondingUnit": {
            "type": "number",
            "nullable": true
          },
          "shareOfRenewableElectricityInPercent": {
            "type": "number",
            "nullable": true
          },
          "naturalGasPhaseOut": {
            "type": "string",
            "format": "date",
            "nullable": true
          },
          "coalPhaseOut": {
            "type": "string",
            "format": "date",
            "nullable": true
          },
          "storageCapacityExpansionInPercent": {
            "type": "number",
            "nullable": true
          }
        }
      },
      "P2pFreightTransportByRoad": {
        "type": "object",
        "properties": {
          "technology": {
            "nullable": true,
            "allOf": [
              {
                "$ref": "#/components/schemas/P2pFreightTransportByRoadTechnology"
              }
            ]
          },
          "energy": {
            "nullable": true,
            "allOf": [
              {
                "$ref": "#/components/schemas/P2pFreightTransportByRoadEnergy"
              }
            ]
          }
        }
      },
      "P2pFreightTransportByRoadEnergy": {
        "type": "object",
        "properties": {
          "fuelMixInPercent": {
            "type": "number",
            "nullable": true
          }
        }
      },
      "P2pFreightTransportByRoadTechnology": {
        "type": "object",
        "properties": {
          "driveMixPerFleetSegment": {
            "type": "object",
            "additionalProperties": {
              "$ref": "#/components/schemas/P2pDriveMix"
            },
            "nullable": true,
            "example": {
              "SmallTrucks": {
                "driveMixPerFleetSegmentInPercent": 0,
                "totalAmountOfVehicles": 0
              },
              "MediumTrucks": {
                "driveMixPerFleetSegmentInPercent": 0,
                "totalAmountOfVehicles": 0
              },
              "LargeTrucks": {
                "driveMixPerFleetSegmentInPercent": 0,
                "totalAmountOfVehicles": 0
              }
            }
          },
          "icePhaseOut": {
            "type": "string",
            "format": "date",
            "nullable": true
          }
        }
      },
      "P2pGeneral": {
        "required": [
          "general"
        ],
        "type": "object",
        "properties": {
          "general": {
            "$ref": "#/components/schemas/P2pGeneralGeneral"
          },
          "governance": {
            "nullable": true,
            "allOf": [
              {
                "$ref": "#/components/schemas/P2pGeneralGovernance"
              }
            ]
          },
          "climateTargets": {
            "nullable": true,
            "allOf": [
              {
                "$ref": "#/components/schemas/P2pGeneralClimateTargets"
              }
            ]
          },
          "emissionsPlanning": {
            "nullable": true,
            "allOf": [
              {
                "$ref": "#/components/schemas/P2pGeneralEmissionsPlanning"
              }
            ]
          },
          "investmentPlanning": {
            "nullable": true,
            "allOf": [
              {
                "$ref": "#/components/schemas/P2pGeneralInvestmentPlanning"
              }
            ]
          }
        }
      },
      "P2pGeneralClimateTargets": {
        "type": "object",
        "properties": {
          "shortTermScienceBasedClimateTarget": {
            "nullable": true,
            "allOf": [
              {
                "$ref": "#/components/schemas/YesNo"
              }
            ]
          },
          "longTermScienceBasedClimateTarget": {
            "nullable": true,
            "allOf": [
              {
                "$ref": "#/components/schemas/YesNo"
              }
            ]
          }
        }
      },
      "P2pGeneralEmissionsPlanning": {
        "type": "object",
        "properties": {
          "absoluteEmissionsInTonnesCO2e": {
            "type": "number",
            "nullable": true
          },
          "relativeEmissionsInPercent": {
            "type": "number",
            "nullable": true
          },
          "reductionOfAbsoluteEmissionsInTonnesCO2e": {
            "type": "number",
            "nullable": true
          },
          "reductionOfRelativeEmissionsInPercent": {
            "type": "number",
            "nullable": true
          },
          "climateActionPlan": {
            "nullable": true,
            "allOf": [
              {
                "$ref": "#/components/schemas/YesNo"
              }
            ]
          },
          "useOfInternalCarbonPrice": {
            "nullable": true,
            "allOf": [
              {
                "$ref": "#/components/schemas/YesNo"
              }
            ]
          }
        }
      },
      "P2pGeneralGeneral": {
        "required": [
          "dataDate",
          "sectors"
        ],
        "type": "object",
        "properties": {
          "dataDate": {
            "type": "string",
            "format": "date"
          },
          "sectors": {
            "type": "array",
            "items": {
              "$ref": "#/components/schemas/P2pSector"
            }
          }
        }
      },
      "P2pGeneralGovernance": {
        "type": "object",
        "properties": {
          "organisationalResponsibilityForParisCompatibility": {
            "nullable": true,
            "allOf": [
              {
                "$ref": "#/components/schemas/YesNo"
              }
            ]
          },
          "parisCompatibilityInExecutiveRemunerationInPercent": {
            "type": "number",
            "nullable": true
          },
          "parisCompatibilityInAverageRemunerationInPercent": {
            "type": "number",
            "nullable": true
          },
          "shareOfEmployeesTrainedOnParisCompatibilityInPercent": {
            "type": "number",
            "nullable": true
          },
          "qualificationRequirementsOnParisCompatibility": {
            "nullable": true,
            "allOf": [
              {
                "$ref": "#/components/schemas/YesNo"
              }
            ]
          },
          "mobilityAndTravelPolicy": {
            "nullable": true,
            "allOf": [
              {
                "$ref": "#/components/schemas/YesNo"
              }
            ]
          },
          "upstreamSupplierEngagementStrategy": {
            "nullable": true,
            "allOf": [
              {
                "$ref": "#/components/schemas/YesNo"
              }
            ]
          },
          "upstreamSupplierProcurementPolicy": {
            "nullable": true,
            "allOf": [
              {
                "$ref": "#/components/schemas/BaseDataPointYesNo"
              }
            ]
          },
          "downstreamCustomerEngagement": {
            "nullable": true,
            "allOf": [
              {
                "$ref": "#/components/schemas/YesNo"
              }
            ]
          },
          "policymakerEngagement": {
            "nullable": true,
            "allOf": [
              {
                "$ref": "#/components/schemas/YesNo"
              }
            ]
          }
        }
      },
      "P2pGeneralInvestmentPlanning": {
        "type": "object",
        "properties": {
          "investmentPlanForClimateTargets": {
            "nullable": true,
            "allOf": [
              {
                "$ref": "#/components/schemas/YesNo"
              }
            ]
          },
          "capexShareInNetZeroSolutionsInPercent": {
            "type": "number",
            "nullable": true
          },
          "capexShareInGhgIntensivePlantsInPercent": {
            "type": "number",
            "nullable": true
          },
          "researchAndDevelopmentExpenditureForNetZeroSolutionsInPercent": {
            "type": "number",
            "nullable": true
          }
        }
      },
      "P2pHvcPlastics": {
        "type": "object",
        "properties": {
          "decarbonisation": {
            "nullable": true,
            "allOf": [
              {
                "$ref": "#/components/schemas/P2pHvcPlasticsDecarbonisation"
              }
            ]
          },
          "defossilisation": {
            "nullable": true,
            "allOf": [
              {
                "$ref": "#/components/schemas/P2pHvcPlasticsDefossilisation"
              }
            ]
          },
          "recycling": {
            "nullable": true,
            "allOf": [
              {
                "$ref": "#/components/schemas/P2pHvcPlasticsRecycling"
              }
            ]
          }
        }
      },
      "P2pHvcPlasticsDecarbonisation": {
        "type": "object",
        "properties": {
          "energyMixInPercent": {
            "type": "number",
            "nullable": true
          },
          "electrificationInPercent": {
            "type": "number",
            "nullable": true
          }
        }
      },
      "P2pHvcPlasticsDefossilisation": {
        "type": "object",
        "properties": {
          "useOfRenewableFeedstocksInPercent": {
            "type": "number",
            "nullable": true
          },
          "useOfBioplasticsInPercent": {
            "type": "number",
            "nullable": true
          },
          "useOfCo2FromCarbonCaptureAndReUseTechnologiesInPercent": {
            "type": "number",
            "nullable": true
          },
          "carbonCaptureAndUseStorageTechnologies": {
            "nullable": true,
            "allOf": [
              {
                "$ref": "#/components/schemas/YesNo"
              }
            ]
          }
        }
      },
      "P2pHvcPlasticsRecycling": {
        "type": "object",
        "properties": {
          "contributionToCircularEconomy": {
            "nullable": true,
            "allOf": [
              {
                "$ref": "#/components/schemas/YesNo"
              }
            ]
          },
          "materialRecyclingInPercent": {
            "type": "number",
            "nullable": true
          },
          "chemicalRecyclingInPercent": {
            "type": "number",
            "nullable": true
          }
        }
      },
      "P2pLivestockFarming": {
        "type": "object",
        "properties": {
          "emissionsFromManureAndFertiliserAndLivestock": {
            "nullable": true,
            "allOf": [
              {
                "$ref": "#/components/schemas/P2pLivestockFarmingEmissionsFromManureAndFertiliserAndLivestock"
              }
            ]
          },
          "animalWelfare": {
            "nullable": true,
            "allOf": [
              {
                "$ref": "#/components/schemas/P2pLivestockFarmingAnimalWelfare"
              }
            ]
          },
          "animalFeed": {
            "nullable": true,
            "allOf": [
              {
                "$ref": "#/components/schemas/P2pLivestockFarmingAnimalFeed"
              }
            ]
          },
          "energy": {
            "nullable": true,
            "allOf": [
              {
                "$ref": "#/components/schemas/P2pLivestockFarmingEnergy"
              }
            ]
          }
        }
      },
      "P2pLivestockFarmingAnimalFeed": {
        "type": "object",
        "properties": {
          "ownFeedInPercent": {
            "type": "number",
            "nullable": true
          },
          "externalFeedCertification": {
            "nullable": true,
            "allOf": [
              {
                "$ref": "#/components/schemas/BaseDataPointYesNo"
              }
            ]
          },
          "originOfExternalFeed": {
            "type": "string",
            "nullable": true
          },
          "excessNitrogenInKilogramsPerHectare": {
            "type": "number",
            "nullable": true
          },
          "cropRotation": {
            "type": "number",
            "nullable": true
          },
          "climateFriendlyProteinProductionInPercent": {
            "type": "number",
            "nullable": true
          },
          "greenFodderInPercent": {
            "type": "number",
            "nullable": true
          }
        }
      },
      "P2pLivestockFarmingAnimalWelfare": {
        "type": "object",
        "properties": {
          "mortalityRateInPercent": {
            "type": "number",
            "nullable": true
          }
        }
      },
      "P2pLivestockFarmingEmissionsFromManureAndFertiliserAndLivestock": {
        "type": "object",
        "properties": {
          "compostedFermentedManureInPercent": {
            "type": "number",
            "nullable": true
          },
          "emissionProofFertiliserStorageInPercent": {
            "type": "number",
            "nullable": true
          }
        }
      },
      "P2pLivestockFarmingEnergy": {
        "type": "object",
        "properties": {
          "renewableElectricityInPercent": {
            "type": "number",
            "nullable": true
          },
          "renewableHeatingInPercent": {
            "type": "number",
            "nullable": true
          },
          "electricGasPoweredMachineryVehicleInPercent": {
            "type": "number",
            "nullable": true
          }
        }
      },
      "P2pRealEstate": {
        "type": "object",
        "properties": {
          "buildingEfficiency": {
            "nullable": true,
            "allOf": [
              {
                "$ref": "#/components/schemas/P2pRealEstateBuildingEfficiency"
              }
            ]
          },
          "energySource": {
            "nullable": true,
            "allOf": [
              {
                "$ref": "#/components/schemas/P2pRealEstateEnergySource"
              }
            ]
          },
          "technology": {
            "nullable": true,
            "allOf": [
              {
                "$ref": "#/components/schemas/P2plRealEstateTechnology"
              }
            ]
          }
        }
      },
      "P2pRealEstateBuildingEfficiency": {
        "type": "object",
        "properties": {
          "buildingSpecificRefurbishmentRoadmapInPercent": {
            "type": "number",
            "nullable": true
          },
          "zeroEmissionBuildingShareInPercent": {
            "type": "number",
            "nullable": true
          },
          "buildingEnergyEfficiencyInCorrespondingUnit": {
            "type": "number",
            "nullable": true
          }
        }
      },
      "P2pRealEstateEnergySource": {
        "type": "object",
        "properties": {
          "renewableHeatingInPercent": {
            "type": "number",
            "nullable": true
          }
        }
      },
      "P2pSector": {
        "type": "string",
        "enum": [
          "Ammonia",
          "Automotive",
          "Cement",
          "CommercialRealEstate",
          "ElectricityGeneration",
          "FreightTransportByRoad",
          "HVCPlastics",
          "LivestockFarming",
          "ResidentialRealEstate",
          "Steel",
          "Other"
        ]
      },
      "P2pSteel": {
        "type": "object",
        "properties": {
          "energy": {
            "nullable": true,
            "allOf": [
              {
                "$ref": "#/components/schemas/P2pSteelEnergy"
              }
            ]
          },
          "technology": {
            "nullable": true,
            "allOf": [
              {
                "$ref": "#/components/schemas/P2pSteelTechnology"
              }
            ]
          }
        }
      },
      "P2pSteelEnergy": {
        "type": "object",
        "properties": {
          "emissionIntensityOfElectricityInCorrespondingUnit": {
            "type": "number",
            "nullable": true
          },
          "greenHydrogenUsage": {
            "nullable": true,
            "allOf": [
              {
                "$ref": "#/components/schemas/YesNo"
              }
            ]
          }
        }
      },
      "P2pSteelTechnology": {
        "type": "object",
        "properties": {
          "blastFurnacePhaseOutInPercent": {
            "type": "number",
            "nullable": true
          },
          "lowCarbonSteelScaleUpInPercent": {
            "type": "number",
            "nullable": true
          }
        }
      },
      "P2plRealEstateTechnology": {
        "type": "object",
        "properties": {
          "useOfDistrictHeatingNetworksInPercent": {
            "type": "number",
            "nullable": true
          },
          "heatPumpUsageInPercent": {
            "type": "number",
            "nullable": true
          }
        }
      },
      "PathwaysToParisData": {
        "required": [
          "general"
        ],
        "type": "object",
        "properties": {
          "general": {
            "$ref": "#/components/schemas/P2pGeneral"
          },
          "ammonia": {
            "nullable": true,
            "allOf": [
              {
                "$ref": "#/components/schemas/P2pAmmonia"
              }
            ]
          },
          "automotive": {
            "nullable": true,
            "allOf": [
              {
                "$ref": "#/components/schemas/P2pAutomotive"
              }
            ]
          },
          "hvcPlastics": {
            "nullable": true,
            "allOf": [
              {
                "$ref": "#/components/schemas/P2pHvcPlastics"
              }
            ]
          },
          "commercialRealEstate": {
            "nullable": true,
            "allOf": [
              {
                "$ref": "#/components/schemas/P2pRealEstate"
              }
            ]
          },
          "residentialRealEstate": {
            "nullable": true,
            "allOf": [
              {
                "$ref": "#/components/schemas/P2pRealEstate"
              }
            ]
          },
          "steel": {
            "nullable": true,
            "allOf": [
              {
                "$ref": "#/components/schemas/P2pSteel"
              }
            ]
          },
          "freightTransportByRoad": {
            "nullable": true,
            "allOf": [
              {
                "$ref": "#/components/schemas/P2pFreightTransportByRoad"
              }
            ]
          },
          "electricityGeneration": {
            "nullable": true,
            "allOf": [
              {
                "$ref": "#/components/schemas/P2pElectricityGeneration"
              }
            ]
          },
          "livestockFarming": {
            "nullable": true,
            "allOf": [
              {
                "$ref": "#/components/schemas/P2pLivestockFarming"
              }
            ]
          },
          "cement": {
            "nullable": true,
            "allOf": [
              {
                "$ref": "#/components/schemas/P2pCement"
              }
            ]
          }
        }
      },
      "AmountWithCurrency": {
        "type": "object",
        "properties": {
          "amount": {
            "type": "number",
            "nullable": true
          },
          "currency": {
            "type": "string",
            "nullable": true
          }
        }
      },
      "BaseDataPointYesNoNa": {
        "type": "object",
        "properties": {
          "value": {
            "nullable": true,
            "allOf": [
              {
                "$ref": "#/components/schemas/YesNoNa"
              }
            ]
          },
          "dataSource": {
            "nullable": true,
            "allOf": [
              {
                "$ref": "#/components/schemas/BaseDocumentReference"
              }
            ]
          }
        }
      },
      "CompanyAssociatedDataLksgData": {
        "required": [
          "companyId",
          "data",
          "reportingPeriod"
        ],
        "type": "object",
        "properties": {
          "companyId": {
            "type": "string"
          },
          "reportingPeriod": {
            "type": "string"
          },
          "data": {
            "$ref": "#/components/schemas/LksgData"
          }
        }
      },
      "LksgAttachment": {
        "type": "object",
        "properties": {
          "attachment": {
            "nullable": true,
            "allOf": [
              {
                "$ref": "#/components/schemas/LksgAttachmentAttachment"
              }
            ]
          }
        }
      },
      "LksgAttachmentAttachment": {
        "type": "object",
        "properties": {
          "attachment": {
            "nullable": true,
            "allOf": [
              {
                "$ref": "#/components/schemas/BaseDataPointYesNo"
              }
            ]
          }
        }
      },
      "LksgData": {
        "required": [
          "general"
        ],
        "type": "object",
        "properties": {
          "general": {
            "$ref": "#/components/schemas/LksgGeneral"
          },
          "governance": {
            "nullable": true,
            "allOf": [
              {
                "$ref": "#/components/schemas/LksgGovernance"
              }
            ]
          },
          "social": {
            "nullable": true,
            "allOf": [
              {
                "$ref": "#/components/schemas/LksgSocial"
              }
            ]
          },
          "environmental": {
            "nullable": true,
            "allOf": [
              {
                "$ref": "#/components/schemas/LksgEnvironmental"
              }
            ]
          },
          "attachment": {
            "nullable": true,
            "allOf": [
              {
                "$ref": "#/components/schemas/LksgAttachment"
              }
            ]
          }
        }
      },
      "LksgEnvironmental": {
        "type": "object",
        "properties": {
          "useOfMercuryMercuryWasteMinamataConvention": {
            "nullable": true,
            "allOf": [
              {
                "$ref": "#/components/schemas/LksgEnvironmentalUseOfMercuryMercuryWasteMinamataConvention"
              }
            ]
          },
          "productionAndUseOfPersistentOrganicPollutantsPopsConvention": {
            "nullable": true,
            "allOf": [
              {
                "$ref": "#/components/schemas/LksgEnvironmentalProductionAndUseOfPersistentOrganicPollutantsPopsConvention"
              }
            ]
          },
          "exportImportOfHazardousWasteBaselConvention": {
            "nullable": true,
            "allOf": [
              {
                "$ref": "#/components/schemas/LksgEnvironmentalExportImportOfHazardousWasteBaselConvention"
              }
            ]
          }
        }
      },
      "LksgEnvironmentalExportImportOfHazardousWasteBaselConvention": {
        "type": "object",
        "properties": {
          "persistentOrganicPollutantsProductionAndUseTransboundaryMovements": {
            "nullable": true,
            "allOf": [
              {
                "$ref": "#/components/schemas/YesNo"
              }
            ]
          },
          "persistentOrganicPollutantsProductionAndUseRiskForImportingState": {
            "nullable": true,
            "allOf": [
              {
                "$ref": "#/components/schemas/YesNo"
              }
            ]
          },
          "hazardousWasteTransboundaryMovementsLocatedOecdEuLiechtenstein": {
            "nullable": true,
            "allOf": [
              {
                "$ref": "#/components/schemas/YesNo"
              }
            ]
          },
          "hazardousWasteTransboundaryMovementsOutsideOecdEuOrLiechtenstein": {
            "nullable": true,
            "allOf": [
              {
                "$ref": "#/components/schemas/YesNo"
              }
            ]
          },
          "hazardousWasteTransportPreventionMeasures": {
            "nullable": true,
            "allOf": [
              {
                "$ref": "#/components/schemas/YesNo"
              }
            ]
          },
          "wastePolicy": {
            "nullable": true,
            "allOf": [
              {
                "$ref": "#/components/schemas/BaseDataPointYesNo"
              }
            ]
          },
          "hazardousWasteTransportPreventionOtherMeasures": {
            "nullable": true,
            "allOf": [
              {
                "$ref": "#/components/schemas/BaseDataPointYesNo"
              }
            ]
          },
          "hazardousWasteTransportPreventionOtherMeasuresDescription": {
            "type": "string",
            "nullable": true
          },
          "hazardousWasteDisposal": {
            "nullable": true,
            "allOf": [
              {
                "$ref": "#/components/schemas/YesNo"
              }
            ]
          },
          "hazardousWasteDisposalRiskOfImport": {
            "nullable": true,
            "allOf": [
              {
                "$ref": "#/components/schemas/YesNo"
              }
            ]
          },
          "hazardousWasteDisposalOtherWasteImport": {
            "nullable": true,
            "allOf": [
              {
                "$ref": "#/components/schemas/YesNo"
              }
            ]
          },
          "hazardousWasteDisposalOtherWasteImportDescription": {
            "type": "string",
            "nullable": true
          }
        }
      },
      "LksgEnvironmentalProductionAndUseOfPersistentOrganicPollutantsPopsConvention": {
        "type": "object",
        "properties": {
          "persistentOrganicPollutantsProductionAndUse": {
            "nullable": true,
            "allOf": [
              {
                "$ref": "#/components/schemas/YesNo"
              }
            ]
          },
          "persistentOrganicPollutantsUsed": {
            "type": "string",
            "nullable": true
          },
          "persistentOrganicPollutantsProductionAndUseRiskOfExposure": {
            "nullable": true,
            "allOf": [
              {
                "$ref": "#/components/schemas/YesNo"
              }
            ]
          },
          "persistentOrganicPollutantsProductionAndUseRiskOfDisposal": {
            "nullable": true,
            "allOf": [
              {
                "$ref": "#/components/schemas/YesNo"
              }
            ]
          },
          "persistentOrganicPollutantsUsePreventionMeasures": {
            "nullable": true,
            "allOf": [
              {
                "$ref": "#/components/schemas/YesNo"
              }
            ]
          },
          "persistentOrganicPollutantsUsePolicy": {
            "nullable": true,
            "allOf": [
              {
                "$ref": "#/components/schemas/BaseDataPointYesNo"
              }
            ]
          },
          "persistentOrganicPollutantsUsePreventionOtherMeasures": {
            "nullable": true,
            "allOf": [
              {
                "$ref": "#/components/schemas/BaseDataPointYesNo"
              }
            ]
          },
          "persistentOrganicPollutantsUsePreventionOtherMeasuresDescription": {
            "type": "string",
            "nullable": true
          }
        }
      },
      "LksgEnvironmentalUseOfMercuryMercuryWasteMinamataConvention": {
        "type": "object",
        "properties": {
          "mercuryAndMercuryWasteHandling": {
            "nullable": true,
            "allOf": [
              {
                "$ref": "#/components/schemas/YesNo"
              }
            ]
          },
          "mercuryAddedProductsHandling": {
            "nullable": true,
            "allOf": [
              {
                "$ref": "#/components/schemas/YesNo"
              }
            ]
          },
          "mercuryAddedProductsHandlingRiskOfExposure": {
            "nullable": true,
            "allOf": [
              {
                "$ref": "#/components/schemas/YesNo"
              }
            ]
          },
          "mercuryAddedProductsHandlingRiskOfDisposal": {
            "nullable": true,
            "allOf": [
              {
                "$ref": "#/components/schemas/YesNo"
              }
            ]
          },
          "mercuryAndMercuryCompoundsProductionAndUse": {
            "nullable": true,
            "allOf": [
              {
                "$ref": "#/components/schemas/YesNo"
              }
            ]
          },
          "mercuryAndMercuryCompoundsProductionAndUseRiskOfExposure": {
            "nullable": true,
            "allOf": [
              {
                "$ref": "#/components/schemas/YesNo"
              }
            ]
          },
          "mercuryAndMercuryWasteUsePreventionMeasures": {
            "nullable": true,
            "allOf": [
              {
                "$ref": "#/components/schemas/YesNo"
              }
            ]
          },
          "mercuryAndMercuryWasteHandlingPolicy": {
            "nullable": true,
            "allOf": [
              {
                "$ref": "#/components/schemas/BaseDataPointYesNo"
              }
            ]
          },
          "mercuryAndMercuryWasteUsePreventionOtherMeasures": {
            "nullable": true,
            "allOf": [
              {
                "$ref": "#/components/schemas/BaseDataPointYesNo"
              }
            ]
          },
          "mercuryAndMercuryWasteUsePreventionOtherMeasuresDescription": {
            "type": "string",
            "nullable": true
          }
        }
      },
      "LksgGeneral": {
        "required": [
          "masterData"
        ],
        "type": "object",
        "properties": {
          "masterData": {
            "$ref": "#/components/schemas/LksgGeneralMasterData"
          },
          "productionSpecific": {
            "nullable": true,
            "allOf": [
              {
                "$ref": "#/components/schemas/LksgGeneralProductionSpecific"
              }
            ]
          },
          "productionSpecificOwnOperations": {
            "nullable": true,
            "allOf": [
              {
                "$ref": "#/components/schemas/LksgGeneralProductionSpecificOwnOperations"
              }
            ]
          }
        }
      },
      "LksgGeneralMasterData": {
        "required": [
          "dataDate"
        ],
        "type": "object",
        "properties": {
          "dataDate": {
            "type": "string",
            "format": "date"
          },
          "headOfficeInGermany": {
            "nullable": true,
            "allOf": [
              {
                "$ref": "#/components/schemas/YesNo"
              }
            ]
          },
          "groupOfCompanies": {
            "nullable": true,
            "allOf": [
              {
                "$ref": "#/components/schemas/YesNo"
              }
            ]
          },
          "groupOfCompaniesName": {
            "type": "string",
            "nullable": true
          },
          "industry": {
            "type": "array",
            "nullable": true,
            "items": {
              "type": "string"
            }
          },
          "numberOfEmployees": {
            "type": "number",
            "nullable": true
          },
          "seasonalOrMigrantWorkers": {
            "nullable": true,
            "allOf": [
              {
                "$ref": "#/components/schemas/YesNo"
              }
            ]
          },
          "shareOfTemporaryWorkers": {
            "nullable": true,
            "allOf": [
              {
                "$ref": "#/components/schemas/LksgGeneralMasterdataShareOfTemporaryWorkersOptions"
              }
            ]
          },
          "annualTotalRevenue": {
            "nullable": true,
            "allOf": [
              {
                "$ref": "#/components/schemas/AmountWithCurrency"
              }
            ]
          },
          "fixedAndWorkingCapital": {
            "nullable": true,
            "allOf": [
              {
                "$ref": "#/components/schemas/AmountWithCurrency"
              }
            ]
          }
        }
      },
      "LksgGeneralMasterdataShareOfTemporaryWorkersOptions": {
        "type": "string",
        "enum": [
          "Smaller10",
          "Between10And25",
          "Between25And50",
          "Greater50"
        ]
      },
      "LksgGeneralProductionSpecific": {
        "type": "object",
        "properties": {
          "manufacturingCompany": {
            "nullable": true,
            "allOf": [
              {
                "$ref": "#/components/schemas/YesNo"
              }
            ]
          },
          "capacity": {
            "type": "string",
            "nullable": true
          },
          "productionViaSubcontracting": {
            "nullable": true,
            "allOf": [
              {
                "$ref": "#/components/schemas/YesNo"
              }
            ]
          },
          "subcontractingCompaniesCountries": {
            "type": "object",
            "additionalProperties": {
              "type": "array",
              "example": {
                "DE": [
                  "NaceCodeA, NaceCodeB"
                ],
                "GB": [
                  "NaceCodeC"
                ]
              },
              "items": {
                "type": "string",
                "example": "{\"DE\":[\"NaceCodeA, NaceCodeB\"],\"GB\":[\"NaceCodeC\"]}"
              }
            },
            "nullable": true,
            "example": {
              "DE": [
                "NaceCodeA, NaceCodeB"
              ],
              "GB": [
                "NaceCodeC"
              ]
            }
          },
          "productionSites": {
            "nullable": true,
            "allOf": [
              {
                "$ref": "#/components/schemas/YesNo"
              }
            ]
          },
          "numberOfProductionSites": {
            "type": "number",
            "nullable": true
          },
          "listOfProductionSites": {
            "type": "array",
            "nullable": true,
            "items": {
              "$ref": "#/components/schemas/LksgProductionSite"
            }
          },
          "market": {
            "nullable": true,
            "allOf": [
              {
                "$ref": "#/components/schemas/LksgGeneralProductionspecificMarketOptions"
              }
            ]
          },
          "specificProcurement": {
            "type": "array",
            "nullable": true,
            "items": {
              "$ref": "#/components/schemas/SpecificProcurementOptions"
            }
          }
        }
      },
      "LksgGeneralProductionSpecificOwnOperations": {
        "type": "object",
        "properties": {
          "mostImportantProducts": {
            "type": "array",
            "nullable": true,
            "items": {
              "$ref": "#/components/schemas/LksgProduct"
            }
          },
          "procurementCategories": {
            "type": "object",
            "additionalProperties": {
              "$ref": "#/components/schemas/LksgProcurementCategory"
            },
            "nullable": true,
            "example": {
              "Products": {
                "procuredProductTypesAndServicesNaceCodes": [
                  "string"
                ],
                "numberOfSuppliersPerCountryCode": {
                  "GB": 2
                },
                "shareOfTotalProcurementInPercent": 0
              },
              "Services": {
                "procuredProductTypesAndServicesNaceCodes": [
                  "string"
                ],
                "numberOfSuppliersPerCountryCode": {
                  "GB": 2
                },
                "shareOfTotalProcurementInPercent": 0
              },
              "RawMaterials": {
                "procuredProductTypesAndServicesNaceCodes": [
                  "string"
                ],
                "numberOfSuppliersPerCountryCode": {
                  "GB": 2
                },
                "shareOfTotalProcurementInPercent": 0
              }
            }
          }
        }
      },
      "LksgGeneralProductionspecificMarketOptions": {
        "type": "string",
        "enum": [
          "National",
          "International",
          "Both"
        ]
      },
      "LksgGovernance": {
        "type": "object",
        "properties": {
          "riskManagementOwnOperations": {
            "nullable": true,
            "allOf": [
              {
                "$ref": "#/components/schemas/LksgGovernanceRiskManagementOwnOperations"
              }
            ]
          },
          "grievanceMechanismOwnOperations": {
            "nullable": true,
            "allOf": [
              {
                "$ref": "#/components/schemas/LksgGovernanceGrievanceMechanismOwnOperations"
              }
            ]
          },
          "certificationsPoliciesAndResponsibilities": {
            "nullable": true,
            "allOf": [
              {
                "$ref": "#/components/schemas/LksgGovernanceCertificationsPoliciesAndResponsibilities"
              }
            ]
          },
          "generalViolations": {
            "nullable": true,
            "allOf": [
              {
                "$ref": "#/components/schemas/LksgGovernanceGeneralViolations"
              }
            ]
          }
        }
      },
      "LksgGovernanceCertificationsPoliciesAndResponsibilities": {
        "type": "object",
        "properties": {
          "codeOfConduct": {
            "nullable": true,
            "allOf": [
              {
                "$ref": "#/components/schemas/BaseDataPointYesNo"
              }
            ]
          },
          "codeOfConductTraining": {
            "nullable": true,
            "allOf": [
              {
                "$ref": "#/components/schemas/YesNo"
              }
            ]
          },
          "supplierCodeOfConduct": {
            "nullable": true,
            "allOf": [
              {
                "$ref": "#/components/schemas/BaseDataPointYesNo"
              }
            ]
          },
          "policyStatement": {
            "nullable": true,
            "allOf": [
              {
                "$ref": "#/components/schemas/BaseDataPointYesNo"
              }
            ]
          },
          "humanRightsStrategy": {
            "type": "string",
            "nullable": true
          },
          "environmentalImpactPolicy": {
            "nullable": true,
            "allOf": [
              {
                "$ref": "#/components/schemas/BaseDataPointYesNo"
              }
            ]
          },
          "fairWorkingConditionsPolicy": {
            "nullable": true,
            "allOf": [
              {
                "$ref": "#/components/schemas/BaseDataPointYesNo"
              }
            ]
          },
          "responsibilitiesForFairWorkingConditions": {
            "nullable": true,
            "allOf": [
              {
                "$ref": "#/components/schemas/YesNo"
              }
            ]
          },
          "responsibilitiesForTheEnvironment": {
            "nullable": true,
            "allOf": [
              {
                "$ref": "#/components/schemas/YesNo"
              }
            ]
          },
          "responsibilitiesForOccupationalSafety": {
            "nullable": true,
            "allOf": [
              {
                "$ref": "#/components/schemas/YesNo"
              }
            ]
          },
          "amforiBsci": {
            "nullable": true,
            "allOf": [
              {
                "$ref": "#/components/schemas/BaseDataPointYesNo"
              }
            ]
          },
          "betterWorkProgram": {
            "nullable": true,
            "allOf": [
              {
                "$ref": "#/components/schemas/BaseDataPointYesNo"
              }
            ]
          },
          "ecoManagementAndAuditSchemeEmas": {
            "nullable": true,
            "allOf": [
              {
                "$ref": "#/components/schemas/BaseDataPointYesNo"
              }
            ]
          },
          "flaFairLaborCodeAndComplianceBenchmarksForAgriculture": {
            "nullable": true,
            "allOf": [
              {
                "$ref": "#/components/schemas/BaseDataPointYesNo"
              }
            ]
          },
          "flaFairLaborCodeAndComplianceBenchmarksForManufacturing": {
            "nullable": true,
            "allOf": [
              {
                "$ref": "#/components/schemas/BaseDataPointYesNo"
              }
            ]
          },
          "fairtradeTraderStandard": {
            "nullable": true,
            "allOf": [
              {
                "$ref": "#/components/schemas/BaseDataPointYesNo"
              }
            ]
          },
          "globalOrganicTextileStandardGots": {
            "nullable": true,
            "allOf": [
              {
                "$ref": "#/components/schemas/BaseDataPointYesNo"
              }
            ]
          },
          "gotsOrganicInConversion": {
            "nullable": true,
            "allOf": [
              {
                "$ref": "#/components/schemas/BaseDataPointYesNo"
              }
            ]
          },
          "iatf16949": {
            "nullable": true,
            "allOf": [
              {
                "$ref": "#/components/schemas/BaseDataPointYesNo"
              }
            ]
          },
          "iso10007": {
            "nullable": true,
            "allOf": [
              {
                "$ref": "#/components/schemas/BaseDataPointYesNo"
              }
            ]
          },
          "iso14001": {
            "nullable": true,
            "allOf": [
              {
                "$ref": "#/components/schemas/BaseDataPointYesNo"
              }
            ]
          },
          "iso20400": {
            "nullable": true,
            "allOf": [
              {
                "$ref": "#/components/schemas/BaseDataPointYesNo"
              }
            ]
          },
          "iso26000": {
            "nullable": true,
            "allOf": [
              {
                "$ref": "#/components/schemas/BaseDataPointYesNo"
              }
            ]
          },
          "iso31000": {
            "nullable": true,
            "allOf": [
              {
                "$ref": "#/components/schemas/BaseDataPointYesNo"
              }
            ]
          },
          "iso37001": {
            "nullable": true,
            "allOf": [
              {
                "$ref": "#/components/schemas/BaseDataPointYesNo"
              }
            ]
          },
          "iso37002": {
            "nullable": true,
            "allOf": [
              {
                "$ref": "#/components/schemas/BaseDataPointYesNo"
              }
            ]
          },
          "iso37301": {
            "nullable": true,
            "allOf": [
              {
                "$ref": "#/components/schemas/BaseDataPointYesNo"
              }
            ]
          },
          "iso44001": {
            "nullable": true,
            "allOf": [
              {
                "$ref": "#/components/schemas/BaseDataPointYesNo"
              }
            ]
          },
          "iso45001": {
            "nullable": true,
            "allOf": [
              {
                "$ref": "#/components/schemas/BaseDataPointYesNo"
              }
            ]
          },
          "iso50001": {
            "nullable": true,
            "allOf": [
              {
                "$ref": "#/components/schemas/BaseDataPointYesNo"
              }
            ]
          },
          "iso9001": {
            "nullable": true,
            "allOf": [
              {
                "$ref": "#/components/schemas/BaseDataPointYesNo"
              }
            ]
          },
          "isoIec27001": {
            "nullable": true,
            "allOf": [
              {
                "$ref": "#/components/schemas/BaseDataPointYesNo"
              }
            ]
          },
          "isoIecTs33061": {
            "nullable": true,
            "allOf": [
              {
                "$ref": "#/components/schemas/BaseDataPointYesNo"
              }
            ]
          },
          "isoIecIeee15288": {
            "nullable": true,
            "allOf": [
              {
                "$ref": "#/components/schemas/BaseDataPointYesNo"
              }
            ]
          },
          "naturlandStandards": {
            "nullable": true,
            "allOf": [
              {
                "$ref": "#/components/schemas/BaseDataPointYesNo"
              }
            ]
          },
          "responsibleBusinessAlliance": {
            "nullable": true,
            "allOf": [
              {
                "$ref": "#/components/schemas/BaseDataPointYesNo"
              }
            ]
          },
          "sa8000": {
            "nullable": true,
            "allOf": [
              {
                "$ref": "#/components/schemas/BaseDataPointYesNo"
              }
            ]
          },
          "sedexMembersEthicalTradeAuditSmeta": {
            "nullable": true,
            "allOf": [
              {
                "$ref": "#/components/schemas/BaseDataPointYesNo"
              }
            ]
          },
          "textileExchangeGlobalRecycledStandard": {
            "nullable": true,
            "allOf": [
              {
                "$ref": "#/components/schemas/BaseDataPointYesNo"
              }
            ]
          },
          "znuStandardNachhaltigerWirtschaften": {
            "nullable": true,
            "allOf": [
              {
                "$ref": "#/components/schemas/BaseDataPointYesNo"
              }
            ]
          },
          "additionalCertifications": {
            "nullable": true,
            "allOf": [
              {
                "$ref": "#/components/schemas/BaseDataPointYesNo"
              }
            ]
          }
        }
      },
      "LksgGovernanceGeneralViolations": {
        "type": "object",
        "properties": {
          "legalProceedings": {
            "nullable": true,
            "allOf": [
              {
                "$ref": "#/components/schemas/YesNo"
              }
            ]
          },
          "humanRightsOrEnvironmentalViolations": {
            "nullable": true,
            "allOf": [
              {
                "$ref": "#/components/schemas/YesNo"
              }
            ]
          },
          "humanRightsOrEnvironmentalViolationsDefinition": {
            "type": "array",
            "nullable": true,
            "items": {
              "$ref": "#/components/schemas/LksgRiskOrViolationAssessment"
            }
          },
          "highRiskCountriesRawMaterials": {
            "nullable": true,
            "allOf": [
              {
                "$ref": "#/components/schemas/YesNo"
              }
            ]
          },
          "highRiskCountriesRawMaterialsLocation": {
            "type": "array",
            "nullable": true,
            "items": {
              "type": "string"
            }
          },
          "highRiskCountriesActivity": {
            "nullable": true,
            "allOf": [
              {
                "$ref": "#/components/schemas/YesNo"
              }
            ]
          },
          "highRiskCountries": {
            "type": "array",
            "nullable": true,
            "items": {
              "type": "string"
            }
          },
          "highRiskCountriesProcurement": {
            "nullable": true,
            "allOf": [
              {
                "$ref": "#/components/schemas/YesNo"
              }
            ]
          },
          "highRiskCountriesProcurementName": {
            "type": "array",
            "nullable": true,
            "items": {
              "type": "string"
            }
          }
        }
      },
      "LksgGovernanceGrievanceMechanismOwnOperations": {
        "type": "object",
        "properties": {
          "grievanceHandlingMechanism": {
            "nullable": true,
            "allOf": [
              {
                "$ref": "#/components/schemas/BaseDataPointYesNo"
              }
            ]
          },
          "grievanceHandlingReportingAccessible": {
            "nullable": true,
            "allOf": [
              {
                "$ref": "#/components/schemas/YesNo"
              }
            ]
          },
          "appropriateGrievanceHandlingInformation": {
            "nullable": true,
            "allOf": [
              {
                "$ref": "#/components/schemas/YesNo"
              }
            ]
          },
          "appropriateGrievanceHandlingSupport": {
            "nullable": true,
            "allOf": [
              {
                "$ref": "#/components/schemas/YesNo"
              }
            ]
          },
          "accessToExpertiseForGrievanceHandling": {
            "nullable": true,
            "allOf": [
              {
                "$ref": "#/components/schemas/YesNo"
              }
            ]
          },
          "grievanceComplaints": {
            "nullable": true,
            "allOf": [
              {
                "$ref": "#/components/schemas/YesNo"
              }
            ]
          },
          "complaintsNumber": {
            "type": "number",
            "nullable": true
          },
          "complaintsRiskPosition": {
            "type": "array",
            "nullable": true,
            "items": {
              "$ref": "#/components/schemas/LksgGrievanceAssessmentMechanism"
            }
          },
          "publicAccessToGrievanceHandling": {
            "nullable": true,
            "allOf": [
              {
                "$ref": "#/components/schemas/YesNo"
              }
            ]
          },
          "whistleblowerProtection": {
            "nullable": true,
            "allOf": [
              {
                "$ref": "#/components/schemas/YesNo"
              }
            ]
          },
          "dueDiligenceProcessForGrievanceHandling": {
            "nullable": true,
            "allOf": [
              {
                "$ref": "#/components/schemas/YesNo"
              }
            ]
          }
        }
      },
      "LksgGovernanceRiskManagementOwnOperations": {
        "type": "object",
        "properties": {
          "riskManagementSystem": {
            "nullable": true,
            "allOf": [
              {
                "$ref": "#/components/schemas/BaseDataPointYesNo"
              }
            ]
          },
          "riskAnalysisInFiscalYear": {
            "nullable": true,
            "allOf": [
              {
                "$ref": "#/components/schemas/YesNo"
              }
            ]
          },
          "risksIdentified": {
            "nullable": true,
            "allOf": [
              {
                "$ref": "#/components/schemas/YesNo"
              }
            ]
          },
          "identifiedRisks": {
            "type": "array",
            "nullable": true,
            "items": {
              "$ref": "#/components/schemas/LksgRiskOrViolationAssessment"
            }
          },
          "regulatedRiskManagementResponsibility": {
            "nullable": true,
            "allOf": [
              {
                "$ref": "#/components/schemas/YesNo"
              }
            ]
          }
        }
      },
      "LksgGrievanceAssessmentMechanism": {
        "required": [
          "measuresTaken",
          "riskPositions",
          "specifiedComplaint"
        ],
        "type": "object",
        "properties": {
          "riskPositions": {
            "type": "array",
            "items": {
              "$ref": "#/components/schemas/RiskPositionType"
            }
          },
          "specifiedComplaint": {
            "type": "string"
          },
          "measuresTaken": {
            "$ref": "#/components/schemas/YesNo"
          },
          "listedMeasures": {
            "type": "string",
            "nullable": true
          }
        }
      },
      "LksgProcurementCategory": {
        "required": [
          "procuredProductTypesAndServicesNaceCodes"
        ],
        "type": "object",
        "properties": {
          "procuredProductTypesAndServicesNaceCodes": {
            "type": "array",
            "items": {
              "type": "string"
            }
          },
          "numberOfSuppliersPerCountryCode": {
            "type": "object",
            "additionalProperties": {
              "type": "integer",
              "format": "int32"
            },
            "nullable": true
          },
          "shareOfTotalProcurementInPercent": {
            "type": "number",
            "nullable": true
          }
        },
        "example": {
          "Products": {
            "procuredProductTypesAndServicesNaceCodes": [
              "string"
            ],
            "numberOfSuppliersPerCountryCode": {
              "GB": 2
            },
            "shareOfTotalProcurementInPercent": 0
          },
          "Services": {
            "procuredProductTypesAndServicesNaceCodes": [
              "string"
            ],
            "numberOfSuppliersPerCountryCode": {
              "GB": 2
            },
            "shareOfTotalProcurementInPercent": 0
          },
          "RawMaterials": {
            "procuredProductTypesAndServicesNaceCodes": [
              "string"
            ],
            "numberOfSuppliersPerCountryCode": {
              "GB": 2
            },
            "shareOfTotalProcurementInPercent": 0
          }
        }
      },
      "LksgProduct": {
        "required": [
          "name"
        ],
        "type": "object",
        "properties": {
          "name": {
            "type": "string"
          },
          "productionSteps": {
            "type": "array",
            "nullable": true,
            "items": {
              "type": "string"
            }
          },
          "relatedCorporateSupplyChain": {
            "type": "string",
            "nullable": true
          }
        }
      },
      "LksgProductionSite": {
        "required": [
          "addressOfProductionSite"
        ],
        "type": "object",
        "properties": {
          "nameOfProductionSite": {
            "type": "string",
            "nullable": true
          },
          "addressOfProductionSite": {
            "$ref": "#/components/schemas/Address"
          },
          "listOfGoodsOrServices": {
            "type": "array",
            "nullable": true,
            "items": {
              "type": "string"
            }
          }
        }
      },
      "LksgRiskOrViolationAssessment": {
        "required": [
          "measuresTaken",
          "riskPosition"
        ],
        "type": "object",
        "properties": {
          "riskPosition": {
            "$ref": "#/components/schemas/RiskPositionType"
          },
          "measuresTaken": {
            "$ref": "#/components/schemas/YesNo"
          },
          "listedMeasures": {
            "type": "string",
            "nullable": true
          }
        }
      },
      "LksgSocial": {
        "type": "object",
        "properties": {
          "childLabor": {
            "nullable": true,
            "allOf": [
              {
                "$ref": "#/components/schemas/LksgSocialChildLabor"
              }
            ]
          },
          "forcedLaborSlavery": {
            "nullable": true,
            "allOf": [
              {
                "$ref": "#/components/schemas/LksgSocialForcedLaborSlavery"
              }
            ]
          },
          "withholdingAdequateWages": {
            "nullable": true,
            "allOf": [
              {
                "$ref": "#/components/schemas/LksgSocialWithholdingAdequateWages"
              }
            ]
          },
          "disregardForOccupationalHealthSafety": {
            "nullable": true,
            "allOf": [
              {
                "$ref": "#/components/schemas/LksgSocialDisregardForOccupationalHealthSafety"
              }
            ]
          },
          "disregardForFreedomOfAssociation": {
            "nullable": true,
            "allOf": [
              {
                "$ref": "#/components/schemas/LksgSocialDisregardForFreedomOfAssociation"
              }
            ]
          },
          "unequalTreatmentOfEmployment": {
            "nullable": true,
            "allOf": [
              {
                "$ref": "#/components/schemas/LksgSocialUnequalTreatmentOfEmployment"
              }
            ]
          },
          "contaminationOfSoilWaterAirNoiseEmissionsExcessiveWaterConsumption": {
            "nullable": true,
            "allOf": [
              {
                "$ref": "#/components/schemas/LksgSocialContaminationOfSoilWaterAirNoiseEmissionsExcessiveWaterConsumption"
              }
            ]
          },
          "unlawfulEvictionDeprivationOfLandForestAndWater": {
            "nullable": true,
            "allOf": [
              {
                "$ref": "#/components/schemas/LksgSocialUnlawfulEvictionDeprivationOfLandForestAndWater"
              }
            ]
          },
          "useOfPrivatePublicSecurityForcesWithDisregardForHumanRights": {
            "nullable": true,
            "allOf": [
              {
                "$ref": "#/components/schemas/LksgSocialUseOfPrivatePublicSecurityForcesWithDisregardForHumanRights"
              }
            ]
          }
        }
      },
      "LksgSocialChildLabor": {
        "type": "object",
        "properties": {
          "employeeSUnder18": {
            "nullable": true,
            "allOf": [
              {
                "$ref": "#/components/schemas/YesNo"
              }
            ]
          },
          "employeeSUnder15": {
            "nullable": true,
            "allOf": [
              {
                "$ref": "#/components/schemas/YesNo"
              }
            ]
          },
          "employeeSUnder18InApprenticeship": {
            "nullable": true,
            "allOf": [
              {
                "$ref": "#/components/schemas/YesNo"
              }
            ]
          },
          "worstFormsOfChildLaborProhibition": {
            "nullable": true,
            "allOf": [
              {
                "$ref": "#/components/schemas/YesNo"
              }
            ]
          },
          "worstFormsOfChildLaborForms": {
            "type": "string",
            "nullable": true
          },
          "measuresForPreventionOfEmploymentUnderLocalMinimumAge": {
            "nullable": true,
            "allOf": [
              {
                "$ref": "#/components/schemas/YesNo"
              }
            ]
          },
          "employmentUnderLocalMinimumAgePreventionEmploymentContracts": {
            "nullable": true,
            "allOf": [
              {
                "$ref": "#/components/schemas/YesNo"
              }
            ]
          },
          "employmentUnderLocalMinimumAgePreventionJobDescription": {
            "nullable": true,
            "allOf": [
              {
                "$ref": "#/components/schemas/YesNo"
              }
            ]
          },
          "employmentUnderLocalMinimumAgePreventionIdentityDocuments": {
            "nullable": true,
            "allOf": [
              {
                "$ref": "#/components/schemas/YesNo"
              }
            ]
          },
          "employmentUnderLocalMinimumAgePreventionTraining": {
            "nullable": true,
            "allOf": [
              {
                "$ref": "#/components/schemas/BaseDataPointYesNo"
              }
            ]
          },
          "employmentUnderLocalMinimumAgePreventionCheckingOfLegalMinimumAge": {
            "nullable": true,
            "allOf": [
              {
                "$ref": "#/components/schemas/YesNo"
              }
            ]
          },
          "childLaborPreventionPolicy": {
            "nullable": true,
            "allOf": [
              {
                "$ref": "#/components/schemas/BaseDataPointYesNo"
              }
            ]
          },
          "additionalChildLaborOtherMeasures": {
            "nullable": true,
            "allOf": [
              {
                "$ref": "#/components/schemas/BaseDataPointYesNo"
              }
            ]
          },
          "additionalChildLaborOtherMeasuresDescription": {
            "type": "string",
            "nullable": true
          }
        }
      },
      "LksgSocialContaminationOfSoilWaterAirNoiseEmissionsExcessiveWaterConsumption": {
        "type": "object",
        "properties": {
          "harmfulSoilChange": {
            "nullable": true,
            "allOf": [
              {
                "$ref": "#/components/schemas/YesNo"
              }
            ]
          },
          "soilDegradation": {
            "nullable": true,
            "allOf": [
              {
                "$ref": "#/components/schemas/YesNo"
              }
            ]
          },
          "soilErosion": {
            "nullable": true,
            "allOf": [
              {
                "$ref": "#/components/schemas/YesNo"
              }
            ]
          },
          "soilBorneDiseases": {
            "nullable": true,
            "allOf": [
              {
                "$ref": "#/components/schemas/YesNo"
              }
            ]
          },
          "soilContamination": {
            "nullable": true,
            "allOf": [
              {
                "$ref": "#/components/schemas/YesNo"
              }
            ]
          },
          "soilSalinization": {
            "nullable": true,
            "allOf": [
              {
                "$ref": "#/components/schemas/YesNo"
              }
            ]
          },
          "soilProtectionPolicy": {
            "nullable": true,
            "allOf": [
              {
                "$ref": "#/components/schemas/BaseDataPointYesNo"
              }
            ]
          },
          "soilSpotChecks": {
            "nullable": true,
            "allOf": [
              {
                "$ref": "#/components/schemas/BaseDataPointYesNo"
              }
            ]
          },
          "harmfulWaterPollution": {
            "nullable": true,
            "allOf": [
              {
                "$ref": "#/components/schemas/YesNo"
              }
            ]
          },
          "fertilizersOrPollutants": {
            "nullable": true,
            "allOf": [
              {
                "$ref": "#/components/schemas/YesNo"
              }
            ]
          },
          "wasteWaterFiltration": {
            "nullable": true,
            "allOf": [
              {
                "$ref": "#/components/schemas/YesNo"
              }
            ]
          },
          "waterProtectionPolicy": {
            "nullable": true,
            "allOf": [
              {
                "$ref": "#/components/schemas/BaseDataPointYesNo"
              }
            ]
          },
          "waterSpotChecks": {
            "nullable": true,
            "allOf": [
              {
                "$ref": "#/components/schemas/BaseDataPointYesNo"
              }
            ]
          },
          "harmfulAirPollution": {
            "nullable": true,
            "allOf": [
              {
                "$ref": "#/components/schemas/YesNo"
              }
            ]
          },
          "airFiltration": {
            "nullable": true,
            "allOf": [
              {
                "$ref": "#/components/schemas/YesNo"
              }
            ]
          },
          "airQualityProtectionPolicy": {
            "nullable": true,
            "allOf": [
              {
                "$ref": "#/components/schemas/BaseDataPointYesNo"
              }
            ]
          },
          "airQualitySpotChecks": {
            "nullable": true,
            "allOf": [
              {
                "$ref": "#/components/schemas/BaseDataPointYesNo"
              }
            ]
          },
          "harmfulNoiseEmission": {
            "nullable": true,
            "allOf": [
              {
                "$ref": "#/components/schemas/YesNo"
              }
            ]
          },
          "reductionOfNoiseEmissions": {
            "nullable": true,
            "allOf": [
              {
                "$ref": "#/components/schemas/YesNo"
              }
            ]
          },
          "noiseReductionPolicy": {
            "nullable": true,
            "allOf": [
              {
                "$ref": "#/components/schemas/BaseDataPointYesNo"
              }
            ]
          },
          "noiseEmissionsSpotChecks": {
            "nullable": true,
            "allOf": [
              {
                "$ref": "#/components/schemas/BaseDataPointYesNo"
              }
            ]
          },
          "excessiveWaterConsumption": {
            "nullable": true,
            "allOf": [
              {
                "$ref": "#/components/schemas/YesNo"
              }
            ]
          },
          "waterSavingMeasures": {
            "nullable": true,
            "allOf": [
              {
                "$ref": "#/components/schemas/YesNo"
              }
            ]
          },
          "waterSavingMeasuresName": {
            "type": "string",
            "nullable": true
          },
          "waterUseReductionPolicy": {
            "nullable": true,
            "allOf": [
              {
                "$ref": "#/components/schemas/BaseDataPointYesNo"
              }
            ]
          },
          "waterConsumptionSpotChecks": {
            "nullable": true,
            "allOf": [
              {
                "$ref": "#/components/schemas/BaseDataPointYesNo"
              }
            ]
          },
          "waterSources": {
            "nullable": true,
            "allOf": [
              {
                "$ref": "#/components/schemas/YesNo"
              }
            ]
          },
          "contaminationPreventionMeasures": {
            "nullable": true,
            "allOf": [
              {
                "$ref": "#/components/schemas/BaseDataPointYesNo"
              }
            ]
          },
          "contaminationPreventionMeasuresDescription": {
            "type": "string",
            "nullable": true
          }
        }
      },
      "LksgSocialDisregardForFreedomOfAssociation": {
        "type": "object",
        "properties": {
          "freedomOfAssociation": {
            "nullable": true,
            "allOf": [
              {
                "$ref": "#/components/schemas/YesNo"
              }
            ]
          },
          "employeeRepresentation": {
            "type": "number",
            "nullable": true
          },
          "freedomOfAssociationDisregardPrevention": {
            "nullable": true,
            "allOf": [
              {
                "$ref": "#/components/schemas/YesNo"
              }
            ]
          },
          "discriminationForTradeUnionMembers": {
            "nullable": true,
            "allOf": [
              {
                "$ref": "#/components/schemas/YesNo"
              }
            ]
          },
          "freedomOfOperationForTradeUnion": {
            "nullable": true,
            "allOf": [
              {
                "$ref": "#/components/schemas/YesNo"
              }
            ]
          },
          "freedomOfAssociationTraining": {
            "nullable": true,
            "allOf": [
              {
                "$ref": "#/components/schemas/BaseDataPointYesNo"
              }
            ]
          },
          "worksCouncil": {
            "nullable": true,
            "allOf": [
              {
                "$ref": "#/components/schemas/BaseDataPointYesNo"
              }
            ]
          },
          "freedomOfAssociationOtherMeasures": {
            "nullable": true,
            "allOf": [
              {
                "$ref": "#/components/schemas/BaseDataPointYesNo"
              }
            ]
          },
          "freedomOfAssociationOtherMeasuresDescription": {
            "type": "string",
            "nullable": true
          }
        }
      },
      "LksgSocialDisregardForOccupationalHealthSafety": {
        "type": "object",
        "properties": {
          "lowSkillWork": {
            "nullable": true,
            "allOf": [
              {
                "$ref": "#/components/schemas/YesNo"
              }
            ]
          },
          "hazardousMachines": {
            "nullable": true,
            "allOf": [
              {
                "$ref": "#/components/schemas/YesNo"
              }
            ]
          },
          "oshMeasures": {
            "nullable": true,
            "allOf": [
              {
                "$ref": "#/components/schemas/YesNo"
              }
            ]
          },
          "oshPolicy": {
            "nullable": true,
            "allOf": [
              {
                "$ref": "#/components/schemas/BaseDataPointYesNo"
              }
            ]
          },
          "oshTraining": {
            "nullable": true,
            "allOf": [
              {
                "$ref": "#/components/schemas/BaseDataPointYesNo"
              }
            ]
          },
          "healthAndSafetyPolicy": {
            "nullable": true,
            "allOf": [
              {
                "$ref": "#/components/schemas/BaseDataPointYesNo"
              }
            ]
          },
          "otherOshMeasures": {
            "nullable": true,
            "allOf": [
              {
                "$ref": "#/components/schemas/BaseDataPointYesNo"
              }
            ]
          },
          "otherOshMeasuresDescription": {
            "type": "string",
            "nullable": true
          },
          "under10WorkplaceAccidents": {
            "nullable": true,
            "allOf": [
              {
                "$ref": "#/components/schemas/YesNo"
              }
            ]
          }
        }
      },
      "LksgSocialForcedLaborSlavery": {
        "type": "object",
        "properties": {
          "forcedLaborAndSlaveryPractices": {
            "nullable": true,
            "allOf": [
              {
                "$ref": "#/components/schemas/YesNo"
              }
            ]
          },
          "forcedLaborAndSlaveryPracticesSpecification": {
            "type": "string",
            "nullable": true
          },
          "forcedLaborAndSlaveryPreventionMeasures": {
            "nullable": true,
            "allOf": [
              {
                "$ref": "#/components/schemas/YesNo"
              }
            ]
          },
          "forcedLaborAndSlaveryPreventionEmploymentContracts": {
            "nullable": true,
            "allOf": [
              {
                "$ref": "#/components/schemas/YesNo"
              }
            ]
          },
          "forcedLaborAndSlaveryPreventionIdentityDocuments": {
            "nullable": true,
            "allOf": [
              {
                "$ref": "#/components/schemas/YesNo"
              }
            ]
          },
          "forcedLaborAndSlaveryPreventionFreeMovement": {
            "nullable": true,
            "allOf": [
              {
                "$ref": "#/components/schemas/YesNo"
              }
            ]
          },
          "forcedLaborAndSlaveryPreventionProvisionSocialRoomsAndToilets": {
            "nullable": true,
            "allOf": [
              {
                "$ref": "#/components/schemas/YesNo"
              }
            ]
          },
          "forcedLaborAndSlaveryPreventionTraining": {
            "nullable": true,
            "allOf": [
              {
                "$ref": "#/components/schemas/BaseDataPointYesNo"
              }
            ]
          },
          "forcedLaborPreventionPolicy": {
            "nullable": true,
            "allOf": [
              {
                "$ref": "#/components/schemas/BaseDataPointYesNo"
              }
            ]
          },
          "forcedLaborAndSlaveryPreventionOtherMeasures": {
            "nullable": true,
            "allOf": [
              {
                "$ref": "#/components/schemas/BaseDataPointYesNo"
              }
            ]
          },
          "forcedLaborAndSlaveryPreventionOtherMeasuresDescription": {
            "type": "string",
            "nullable": true
          }
        }
      },
      "LksgSocialUnequalTreatmentOfEmployment": {
        "type": "object",
        "properties": {
          "unequalTreatmentOfEmployment": {
            "nullable": true,
            "allOf": [
              {
                "$ref": "#/components/schemas/YesNo"
              }
            ]
          },
          "unequalTreatmentOfEmploymentPreventionMeasures": {
            "nullable": true,
            "allOf": [
              {
                "$ref": "#/components/schemas/YesNo"
              }
            ]
          },
          "diversityAndInclusionRole": {
            "nullable": true,
            "allOf": [
              {
                "$ref": "#/components/schemas/YesNo"
              }
            ]
          },
          "preventionOfMistreatments": {
            "nullable": true,
            "allOf": [
              {
                "$ref": "#/components/schemas/YesNo"
              }
            ]
          },
          "unequalTreatmentPreventionTraining": {
            "nullable": true,
            "allOf": [
              {
                "$ref": "#/components/schemas/BaseDataPointYesNo"
              }
            ]
          },
          "equalOpportunitiesOfficer": {
            "nullable": true,
            "allOf": [
              {
                "$ref": "#/components/schemas/YesNo"
              }
            ]
          },
          "equalEmploymentPolicy": {
            "nullable": true,
            "allOf": [
              {
                "$ref": "#/components/schemas/BaseDataPointYesNo"
              }
            ]
          },
          "unequalTreatmentPreventionOtherMeasures": {
            "nullable": true,
            "allOf": [
              {
                "$ref": "#/components/schemas/BaseDataPointYesNo"
              }
            ]
          },
          "unequalTreatmentPreventionOtherMeasuresDescription": {
            "type": "string",
            "nullable": true
          }
        }
      },
      "LksgSocialUnlawfulEvictionDeprivationOfLandForestAndWater": {
        "type": "object",
        "properties": {
          "unlawfulEvictionAndTakingOfLand": {
            "nullable": true,
            "allOf": [
              {
                "$ref": "#/components/schemas/YesNo"
              }
            ]
          },
          "unlawfulEvictionAndTakingOfLandRisk": {
            "type": "string",
            "nullable": true
          },
          "unlawfulEvictionAndTakingOfLandMeasures": {
            "nullable": true,
            "allOf": [
              {
                "$ref": "#/components/schemas/YesNo"
              }
            ]
          },
          "modelContractsForLandPurchaseOrLeasing": {
            "nullable": true,
            "allOf": [
              {
                "$ref": "#/components/schemas/BaseDataPointYesNo"
              }
            ]
          },
          "involvementOfLocalsInDecisionMaking": {
            "nullable": true,
            "allOf": [
              {
                "$ref": "#/components/schemas/YesNo"
              }
            ]
          },
          "governanceOfTenurePolicy": {
            "nullable": true,
            "allOf": [
              {
                "$ref": "#/components/schemas/BaseDataPointYesNo"
              }
            ]
          },
          "unlawfulEvictionAndTakingOfLandOtherMeasures": {
            "nullable": true,
            "allOf": [
              {
                "$ref": "#/components/schemas/BaseDataPointYesNo"
              }
            ]
          },
          "unlawfulEvictionAndTakingOfLandOtherMeasuresDescription": {
            "type": "string",
            "nullable": true
          }
        }
      },
      "LksgSocialUseOfPrivatePublicSecurityForcesWithDisregardForHumanRights": {
        "type": "object",
        "properties": {
          "useOfPrivatePublicSecurityForces": {
            "nullable": true,
            "allOf": [
              {
                "$ref": "#/components/schemas/YesNo"
              }
            ]
          },
          "useOfPrivatePublicSecurityForcesAndRiskOfViolationOfHumanRights": {
            "nullable": true,
            "allOf": [
              {
                "$ref": "#/components/schemas/YesNo"
              }
            ]
          },
          "instructionOfSecurityForces": {
            "nullable": true,
            "allOf": [
              {
                "$ref": "#/components/schemas/BaseDataPointYesNo"
              }
            ]
          },
          "humanRightsTraining": {
            "nullable": true,
            "allOf": [
              {
                "$ref": "#/components/schemas/BaseDataPointYesNo"
              }
            ]
          },
          "stateSecurityForces": {
            "nullable": true,
            "allOf": [
              {
                "$ref": "#/components/schemas/YesNoNa"
              }
            ]
          },
          "privateSecurityForces": {
            "nullable": true,
            "allOf": [
              {
                "$ref": "#/components/schemas/BaseDataPointYesNoNa"
              }
            ]
          },
          "useOfPrivatePublicSecurityForcesMeasures": {
            "nullable": true,
            "allOf": [
              {
                "$ref": "#/components/schemas/BaseDataPointYesNo"
              }
            ]
          },
          "useOfPrivatePublicSecurityForcesMeasuresDescription": {
            "type": "string",
            "nullable": true
          }
        }
      },
      "LksgSocialWithholdingAdequateWages": {
        "type": "object",
        "properties": {
          "adequateWageWithholding": {
            "nullable": true,
            "allOf": [
              {
                "$ref": "#/components/schemas/YesNo"
              }
            ]
          },
          "adequateWagesMeasures": {
            "nullable": true,
            "allOf": [
              {
                "$ref": "#/components/schemas/YesNo"
              }
            ]
          },
          "documentedWorkingHoursAndWages": {
            "nullable": true,
            "allOf": [
              {
                "$ref": "#/components/schemas/BaseDataPointYesNo"
              }
            ]
          },
          "adequateLivingWage": {
            "nullable": true,
            "allOf": [
              {
                "$ref": "#/components/schemas/BaseDataPointYesNo"
              }
            ]
          },
          "regularWagesProcessFlow": {
            "nullable": true,
            "allOf": [
              {
                "$ref": "#/components/schemas/YesNo"
              }
            ]
          },
          "fixedHourlyWages": {
            "nullable": true,
            "allOf": [
              {
                "$ref": "#/components/schemas/YesNoNa"
              }
            ]
          },
          "fixedPieceworkWages": {
            "nullable": true,
            "allOf": [
              {
                "$ref": "#/components/schemas/YesNoNa"
              }
            ]
          },
          "adequateWageOtherMeasures": {
            "nullable": true,
            "allOf": [
              {
                "$ref": "#/components/schemas/BaseDataPointYesNo"
              }
            ]
          },
          "adequateWageOtherMeasuresDescription": {
            "type": "string",
            "nullable": true
          }
        }
      },
      "RiskPositionType": {
        "type": "string",
        "enum": [
          "ChildLabor",
          "ForcedLabor",
          "Slavery",
          "DisregardForOccupationalHealthOrSafety",
          "DisregardForFreedomOfAssociation",
          "UnequalTreatmentOfEmployment",
          "WithholdingAdequateWages",
          "ContaminationOfSoilWaterAirOrNoiseEmissionsOrExcessiveWaterConsumption",
          "UnlawfulEvictionOrDeprivationOfLandOrForestAndWater",
          "UseOfPrivatePublicSecurityForcesWithDisregardForHumanRights",
          "UseOfMercuryOrMercuryWaste",
          "ProductionAndUseOfPersistentOrganicPollutants",
          "ExportImportOfHazardousWaste"
        ]
      },
      "SpecificProcurementOptions": {
        "type": "string",
        "enum": [
          "ShortLivedAndChangingBusinessRelationships",
          "HighPricePressure",
          "TightlyTimedOrShortTermAdjustedDeliveryDeadlinesAndConditionsWithSuppliers",
          "NoneOfTheAbove"
        ]
      },
      "YesNoNa": {
        "type": "string",
        "enum": [
          "Yes",
          "No",
          "NA"
        ]
      },
      "CompanyAssociatedDataHeimathafenData": {
        "required": [
          "companyId",
          "data",
          "reportingPeriod"
        ],
        "type": "object",
        "properties": {
          "companyId": {
            "type": "string"
          },
          "reportingPeriod": {
            "type": "string"
          },
          "data": {
            "$ref": "#/components/schemas/HeimathafenData"
          }
        }
      },
      "HeimathafenData": {
        "type": "object",
        "properties": {
          "general": {
            "nullable": true,
            "allOf": [
              {
                "$ref": "#/components/schemas/HeimathafenGeneral"
              }
            ]
          },
          "environmental": {
            "nullable": true,
            "allOf": [
              {
                "$ref": "#/components/schemas/HeimathafenEnvironmental"
              }
            ]
          },
          "social": {
            "nullable": true,
            "allOf": [
              {
                "$ref": "#/components/schemas/HeimathafenSocial"
              }
            ]
          },
          "governance": {
            "nullable": true,
            "allOf": [
              {
                "$ref": "#/components/schemas/HeimathafenGovernance"
              }
            ]
          }
        }
      },
      "HeimathafenEnvironmental": {
        "type": "object",
        "properties": {
          "nachhaltigskeitsrisiken": {
            "nullable": true,
            "allOf": [
              {
                "$ref": "#/components/schemas/HeimathafenEnvironmentalNachhaltigskeitsrisiken"
              }
            ]
          },
          "pais": {
            "nullable": true,
            "allOf": [
              {
                "$ref": "#/components/schemas/HeimathafenEnvironmentalPais"
              }
            ]
          },
          "paiBiologischeVielfalt": {
            "nullable": true,
            "allOf": [
              {
                "$ref": "#/components/schemas/HeimathafenEnvironmentalPaiBiologischeVielfalt"
              }
            ]
          },
          "paiWasser": {
            "nullable": true,
            "allOf": [
              {
                "$ref": "#/components/schemas/HeimathafenEnvironmentalPaiWasser"
              }
            ]
          },
          "paiAbfall": {
            "nullable": true,
            "allOf": [
              {
                "$ref": "#/components/schemas/HeimathafenEnvironmentalPaiAbfall"
              }
            ]
          },
          "paiUmweltAufDemLand": {
            "nullable": true,
            "allOf": [
              {
                "$ref": "#/components/schemas/HeimathafenEnvironmentalPaiUmweltAufDemLand"
              }
            ]
          },
          "sfdr": {
            "nullable": true,
            "allOf": [
              {
                "$ref": "#/components/schemas/HeimathafenEnvironmentalSfdr"
              }
            ]
          },
          "kontroverseGeschaeftsfelderTabakerzeugung": {
            "nullable": true,
            "allOf": [
              {
                "$ref": "#/components/schemas/HeimathafenEnvironmentalKontroverseGeschaeftsfelderTabakerzeugung"
              }
            ]
          },
          "kontroverseGeschaeftsfelderKohlefoerderungUndVerteilung": {
            "nullable": true,
            "allOf": [
              {
                "$ref": "#/components/schemas/HeimathafenEnvironmentalKontroverseGeschaeftsfelderKohlefoerderungUndVerteilung"
              }
            ]
          }
        }
      },
      "HeimathafenEnvironmentalKontroverseGeschaeftsfelderKohlefoerderungUndVerteilung": {
        "type": "object",
        "properties": {
          "ausschlussDerKohlefoerderungUndVerteilung": {
            "nullable": true,
            "allOf": [
              {
                "$ref": "#/components/schemas/YesNo"
              }
            ]
          },
          "wennNeinBitteBegruenden": {
            "type": "string",
            "nullable": true
          },
          "verwendeteKennzahl": {
            "type": "string",
            "nullable": true
          },
          "methodikDerBerechnung": {
            "type": "string",
            "nullable": true
          },
          "verwendeteQuellen": {
            "type": "array",
            "nullable": true,
            "items": {
              "$ref": "#/components/schemas/BaseDataPointString"
            }
          }
        }
      },
      "HeimathafenEnvironmentalKontroverseGeschaeftsfelderTabakerzeugung": {
        "type": "object",
        "properties": {
          "ausschlussDerTabakerzeugung": {
            "nullable": true,
            "allOf": [
              {
                "$ref": "#/components/schemas/YesNo"
              }
            ]
          },
          "wennNeinBitteBegruenden": {
            "type": "string",
            "nullable": true
          },
          "verwendeteKennzahl": {
            "type": "string",
            "nullable": true
          },
          "methodikDerBerechnung": {
            "type": "string",
            "nullable": true
          },
          "verwendeteQuellen": {
            "type": "array",
            "nullable": true,
            "items": {
              "$ref": "#/components/schemas/BaseDataPointString"
            }
          }
        }
      },
      "HeimathafenEnvironmentalNachhaltigskeitsrisiken": {
        "type": "object",
        "properties": {
          "methodikFuerOekologischeNachhaltigkeitsrisiken": {
            "nullable": true,
            "allOf": [
              {
                "$ref": "#/components/schemas/YesNo"
              }
            ]
          },
          "wennNeinBitteBegruenden": {
            "type": "string",
            "nullable": true
          },
          "kartierteRisikenFuerDieOekologischeNachhaltigkeit": {
            "type": "string",
            "nullable": true
          },
          "identifizierungDerWesentlichenRisikenFuerDieOekologischeNachhaltigkeitUndDerKonstruktionsmethodik": {
            "type": "string",
            "nullable": true
          },
          "umweltbewertungUnterBeruecksichtigungVonNachhaltigkeitsrisiken": {
            "type": "string",
            "nullable": true
          },
          "risikenFuerDieOekologischeNachhaltigkeitAbsichern": {
            "type": "string",
            "nullable": true
          },
          "quellen": {
            "type": "array",
            "nullable": true,
            "items": {
              "$ref": "#/components/schemas/BaseDataPointString"
            }
          },
          "vierAugenPruefung": {
            "nullable": true,
            "allOf": [
              {
                "$ref": "#/components/schemas/YesNo"
              }
            ]
          },
          "wennKeineVierAugenPruefungBitteBegruenden": {
            "type": "string",
            "nullable": true
          },
          "beschreibungDerVierAugenPruefung": {
            "type": "string",
            "nullable": true
          }
        }
      },
      "HeimathafenEnvironmentalPaiAbfall": {
        "type": "object",
        "properties": {
          "paiAbfall": {
            "nullable": true,
            "allOf": [
              {
                "$ref": "#/components/schemas/YesNo"
              }
            ]
          },
          "wennNeinBitteBegruenden": {
            "type": "string",
            "nullable": true
          },
          "verwendeteSchluesselzahlen": {
            "type": "string",
            "nullable": true
          },
          "datenerfassung": {
            "type": "string",
            "nullable": true
          },
          "datenPlausibilitaetspruefung": {
            "type": "string",
            "nullable": true
          },
          "datenquellen": {
            "type": "array",
            "nullable": true,
            "items": {
              "$ref": "#/components/schemas/BaseDataPointString"
            }
          }
        }
      },
      "HeimathafenEnvironmentalPaiBiologischeVielfalt": {
        "type": "object",
        "properties": {
          "paisBiologischeVielfalt": {
            "nullable": true,
            "allOf": [
              {
                "$ref": "#/components/schemas/YesNo"
              }
            ]
          },
          "wennNeinBitteBegruenden": {
            "type": "string",
            "nullable": true
          },
          "verwendeteSchluesselzahlen": {
            "type": "string",
            "nullable": true
          },
          "datenerfassung": {
            "type": "string",
            "nullable": true
          },
          "datenPlausibilitaetspruefung": {
            "type": "string",
            "nullable": true
          },
          "datenquellen": {
            "type": "array",
            "nullable": true,
            "items": {
              "$ref": "#/components/schemas/BaseDataPointString"
            }
          }
        }
      },
      "HeimathafenEnvironmentalPaiUmweltAufDemLand": {
        "type": "object",
        "properties": {
          "paiUmweltAufDemLand": {
            "nullable": true,
            "allOf": [
              {
                "$ref": "#/components/schemas/YesNo"
              }
            ]
          },
          "wennNeinBitteBegruenden": {
            "type": "string",
            "nullable": true
          },
          "verwendeteSchluesselzahlen": {
            "type": "string",
            "nullable": true
          },
          "datenerfassung": {
            "type": "string",
            "nullable": true
          },
          "datenPlausibilitaetspruefung": {
            "type": "string",
            "nullable": true
          },
          "datenquellen": {
            "type": "array",
            "nullable": true,
            "items": {
              "$ref": "#/components/schemas/BaseDataPointString"
            }
          }
        }
      },
      "HeimathafenEnvironmentalPaiWasser": {
        "type": "object",
        "properties": {
          "paiWasser": {
            "nullable": true,
            "allOf": [
              {
                "$ref": "#/components/schemas/YesNo"
              }
            ]
          },
          "wennNeinBitteBegruenden": {
            "type": "string",
            "nullable": true
          },
          "verwendeteSchluesselzahlen": {
            "type": "string",
            "nullable": true
          },
          "datenerfassung": {
            "type": "string",
            "nullable": true
          },
          "datenPlausibilitaetspruefung": {
            "type": "string",
            "nullable": true
          },
          "datenquellen": {
            "type": "array",
            "nullable": true,
            "items": {
              "$ref": "#/components/schemas/BaseDataPointString"
            }
          }
        }
      },
      "HeimathafenEnvironmentalPais": {
        "type": "object",
        "properties": {
          "sechsPaisTreibhausgasemissionen": {
            "nullable": true,
            "allOf": [
              {
                "$ref": "#/components/schemas/YesNo"
              }
            ]
          },
          "wennNeinBitteBegruenden": {
            "type": "string",
            "nullable": true
          },
          "wennJaBitteDiePaisAuflisten": {
            "type": "string",
            "nullable": true
          },
          "verwendeteSchluesselzahlen": {
            "type": "string",
            "nullable": true
          },
          "datenerfassung": {
            "type": "string",
            "nullable": true
          },
          "datenPlausibilitaetspruefung": {
            "type": "string",
            "nullable": true
          },
          "datenquellen": {
            "type": "array",
            "nullable": true,
            "items": {
              "$ref": "#/components/schemas/BaseDataPointString"
            }
          }
        }
      },
      "HeimathafenEnvironmentalSfdr": {
        "type": "object",
        "properties": {
          "methodikZurMessungEinesSignifikantenBeitragsZuEinemUmweltziel": {
            "type": "string",
            "nullable": true
          }
        }
      },
      "HeimathafenGeneral": {
        "type": "object",
        "properties": {
          "unternehmen": {
            "nullable": true,
            "allOf": [
              {
                "$ref": "#/components/schemas/HeimathafenGeneralUnternehmen"
              }
            ]
          },
          "methodik": {
            "nullable": true,
            "allOf": [
              {
                "$ref": "#/components/schemas/HeimathafenGeneralMethodik"
              }
            ]
          },
          "impactmerkmaleKeineArmut": {
            "nullable": true,
            "allOf": [
              {
                "$ref": "#/components/schemas/HeimathafenGeneralImpactmerkmaleKeineArmut"
              }
            ]
          },
          "impactmerkmaleKeinHunger": {
            "nullable": true,
            "allOf": [
              {
                "$ref": "#/components/schemas/HeimathafenGeneralImpactmerkmaleKeinHunger"
              }
            ]
          },
          "impactmerkmaleGesundheitUndWohlergehen": {
            "nullable": true,
            "allOf": [
              {
                "$ref": "#/components/schemas/HeimathafenGeneralImpactmerkmaleGesundheitUndWohlergehen"
              }
            ]
          },
          "impactmerkmaleHochwertigeBildung": {
            "nullable": true,
            "allOf": [
              {
                "$ref": "#/components/schemas/HeimathafenGeneralImpactmerkmaleHochwertigeBildung"
              }
            ]
          },
          "impactmerkmaleGeschlechtergleichheit": {
            "nullable": true,
            "allOf": [
              {
                "$ref": "#/components/schemas/HeimathafenGeneralImpactmerkmaleGeschlechtergleichheit"
              }
            ]
          },
          "impactmerkmaleSauberesWasserUndSanitaereEinrichtungen": {
            "nullable": true,
            "allOf": [
              {
                "$ref": "#/components/schemas/HeimathafenGeneralImpactmerkmaleSauberesWasserUndSanitaereEinrichtungen"
              }
            ]
          },
          "impactmerkmaleBezahlbareUndSaubereEnergie": {
            "nullable": true,
            "allOf": [
              {
                "$ref": "#/components/schemas/HeimathafenGeneralImpactmerkmaleBezahlbareUndSaubereEnergie"
              }
            ]
          },
          "impactmerkmaleMenschenwuerdigeArbeitUndWirtschaftswachstum": {
            "nullable": true,
            "allOf": [
              {
                "$ref": "#/components/schemas/HeimathafenGeneralImpactmerkmaleMenschenwuerdigeArbeitUndWirtschaftswachstum"
              }
            ]
          },
          "impactmerkmaleIndustrieInnovationUndInfrastruktur": {
            "nullable": true,
            "allOf": [
              {
                "$ref": "#/components/schemas/HeimathafenGeneralImpactmerkmaleIndustrieInnovationUndInfrastruktur"
              }
            ]
          },
          "impactmerkmaleWenigerUngleichheiten": {
            "nullable": true,
            "allOf": [
              {
                "$ref": "#/components/schemas/HeimathafenGeneralImpactmerkmaleWenigerUngleichheiten"
              }
            ]
          },
          "impactmerkmaleNachhaltigeStaedteUndGemeinden": {
            "nullable": true,
            "allOf": [
              {
                "$ref": "#/components/schemas/HeimathafenGeneralImpactmerkmaleNachhaltigeStaedteUndGemeinden"
              }
            ]
          },
          "impactmerkmaleNachhaltigerKonsumUndProduktion": {
            "nullable": true,
            "allOf": [
              {
                "$ref": "#/components/schemas/HeimathafenGeneralImpactmerkmaleNachhaltigerKonsumUndProduktion"
              }
            ]
          },
          "impactmerkmaleMassnahmenZumKlimaschutz": {
            "nullable": true,
            "allOf": [
              {
                "$ref": "#/components/schemas/HeimathafenGeneralImpactmerkmaleMassnahmenZumKlimaschutz"
              }
            ]
          },
          "impactmerkmaleLebenUnterWasser": {
            "nullable": true,
            "allOf": [
              {
                "$ref": "#/components/schemas/HeimathafenGeneralImpactmerkmaleLebenUnterWasser"
              }
            ]
          },
          "impactmerkmaleLebenAndLand": {
            "nullable": true,
            "allOf": [
              {
                "$ref": "#/components/schemas/HeimathafenGeneralImpactmerkmaleLebenAndLand"
              }
            ]
          },
          "impactmerkmaleFriedenGerechtigkeitUndStarkeInstitutionen": {
            "nullable": true,
            "allOf": [
              {
                "$ref": "#/components/schemas/HeimathafenGeneralImpactmerkmaleFriedenGerechtigkeitUndStarkeInstitutionen"
              }
            ]
          },
          "impactmerkmalePartnerschaftenZurErreichungDerZiele": {
            "nullable": true,
            "allOf": [
              {
                "$ref": "#/components/schemas/HeimathafenGeneralImpactmerkmalePartnerschaftenZurErreichungDerZiele"
              }
            ]
          },
          "implementierung": {
            "nullable": true,
            "allOf": [
              {
                "$ref": "#/components/schemas/HeimathafenGeneralImplementierung"
              }
            ]
          }
        }
      },
      "HeimathafenGeneralImpactmerkmaleBezahlbareUndSaubereEnergie": {
        "type": "object",
        "properties": {
          "sdgBezahlbareUndSaubereEnergie": {
            "nullable": true,
            "allOf": [
              {
                "$ref": "#/components/schemas/YesNo"
              }
            ]
          },
          "wennNeinBitteBegruenden": {
            "type": "string",
            "nullable": true
          },
          "verwendeteSchluesselzahlen": {
            "type": "string",
            "nullable": true
          },
          "datenerfassung": {
            "type": "string",
            "nullable": true
          },
          "datenPlausibilitaetspruefung": {
            "type": "string",
            "nullable": true
          },
          "datenquellen": {
            "type": "array",
            "nullable": true,
            "items": {
              "$ref": "#/components/schemas/BaseDataPointString"
            }
          }
        }
      },
      "HeimathafenGeneralImpactmerkmaleFriedenGerechtigkeitUndStarkeInstitutionen": {
        "type": "object",
        "properties": {
          "sdgFriedenGerechtigkeitUndStarkeInstitutionen": {
            "nullable": true,
            "allOf": [
              {
                "$ref": "#/components/schemas/YesNo"
              }
            ]
          },
          "wennNeinBitteBegruenden": {
            "type": "string",
            "nullable": true
          },
          "verwendeteSchluesselzahlen": {
            "type": "string",
            "nullable": true
          },
          "datenerfassung": {
            "type": "string",
            "nullable": true
          },
          "datenPlausibilitaetspruefung": {
            "type": "string",
            "nullable": true
          },
          "datenquellen": {
            "type": "array",
            "nullable": true,
            "items": {
              "$ref": "#/components/schemas/BaseDataPointString"
            }
          }
        }
      },
      "HeimathafenGeneralImpactmerkmaleGeschlechtergleichheit": {
        "type": "object",
        "properties": {
          "sdgGeschlechtergleichheit": {
            "nullable": true,
            "allOf": [
              {
                "$ref": "#/components/schemas/YesNo"
              }
            ]
          },
          "wennNeinBitteBegruenden": {
            "type": "string",
            "nullable": true
          },
          "verwendeteSchluesselzahlen": {
            "type": "string",
            "nullable": true
          },
          "datenerfassung": {
            "type": "string",
            "nullable": true
          },
          "datenPlausibilitaetspruefung": {
            "type": "string",
            "nullable": true
          },
          "datenquellen": {
            "type": "array",
            "nullable": true,
            "items": {
              "$ref": "#/components/schemas/BaseDataPointString"
            }
          }
        }
      },
      "HeimathafenGeneralImpactmerkmaleGesundheitUndWohlergehen": {
        "type": "object",
        "properties": {
          "sdgGesundheitUndWohlergehen": {
            "nullable": true,
            "allOf": [
              {
                "$ref": "#/components/schemas/YesNo"
              }
            ]
          },
          "wennNeinBitteBegruenden": {
            "type": "string",
            "nullable": true
          },
          "verwendeteSchluesselzahlen": {
            "type": "string",
            "nullable": true
          },
          "datenerfassung": {
            "type": "string",
            "nullable": true
          },
          "datenPlausibilitaetspruefung": {
            "type": "string",
            "nullable": true
          },
          "datenquellen": {
            "type": "array",
            "nullable": true,
            "items": {
              "$ref": "#/components/schemas/BaseDataPointString"
            }
          }
        }
      },
      "HeimathafenGeneralImpactmerkmaleHochwertigeBildung": {
        "type": "object",
        "properties": {
          "sdgHochwertigeBildung": {
            "nullable": true,
            "allOf": [
              {
                "$ref": "#/components/schemas/YesNo"
              }
            ]
          },
          "wennNeinBitteBegruenden": {
            "type": "string",
            "nullable": true
          },
          "verwendeteSchluesselzahlen": {
            "type": "string",
            "nullable": true
          },
          "datenerfassung": {
            "type": "string",
            "nullable": true
          },
          "datenPlausibilitaetspruefung": {
            "type": "string",
            "nullable": true
          },
          "datenquellen": {
            "type": "array",
            "nullable": true,
            "items": {
              "$ref": "#/components/schemas/BaseDataPointString"
            }
          }
        }
      },
      "HeimathafenGeneralImpactmerkmaleIndustrieInnovationUndInfrastruktur": {
        "type": "object",
        "properties": {
          "sdgIndustrieInnovationUndInfrastruktur": {
            "nullable": true,
            "allOf": [
              {
                "$ref": "#/components/schemas/YesNo"
              }
            ]
          },
          "wennNeinBitteBegruenden": {
            "type": "string",
            "nullable": true
          },
          "verwendeteSchluesselzahlen": {
            "type": "string",
            "nullable": true
          },
          "datenerfassung": {
            "type": "string",
            "nullable": true
          },
          "datenPlausibilitaetspruefung": {
            "type": "string",
            "nullable": true
          },
          "datenquellen": {
            "type": "array",
            "nullable": true,
            "items": {
              "$ref": "#/components/schemas/BaseDataPointString"
            }
          }
        }
      },
      "HeimathafenGeneralImpactmerkmaleKeinHunger": {
        "type": "object",
        "properties": {
          "sdgKeinHunger": {
            "nullable": true,
            "allOf": [
              {
                "$ref": "#/components/schemas/YesNo"
              }
            ]
          },
          "wennNeinBitteBegruenden": {
            "type": "string",
            "nullable": true
          },
          "verwendeteSchluesselzahlen": {
            "type": "string",
            "nullable": true
          },
          "datenerfassung": {
            "type": "string",
            "nullable": true
          },
          "datenPlausibilitaetspruefung": {
            "type": "string",
            "nullable": true
          },
          "datenquellen": {
            "type": "array",
            "nullable": true,
            "items": {
              "$ref": "#/components/schemas/BaseDataPointString"
            }
          }
        }
      },
      "HeimathafenGeneralImpactmerkmaleKeineArmut": {
        "type": "object",
        "properties": {
          "sdgKeineArmut": {
            "nullable": true,
            "allOf": [
              {
                "$ref": "#/components/schemas/YesNo"
              }
            ]
          },
          "wennNeinBitteBegruenden": {
            "type": "string",
            "nullable": true
          },
          "verwendeteSchluesselzahlen": {
            "type": "string",
            "nullable": true
          },
          "datenerfassung": {
            "type": "string",
            "nullable": true
          },
          "datenPlausibilitaetspruefung": {
            "type": "string",
            "nullable": true
          },
          "datenquellen": {
            "type": "array",
            "nullable": true,
            "items": {
              "$ref": "#/components/schemas/BaseDataPointString"
            }
          }
        }
      },
      "HeimathafenGeneralImpactmerkmaleLebenAndLand": {
        "type": "object",
        "properties": {
          "sdgLebenAnLand": {
            "nullable": true,
            "allOf": [
              {
                "$ref": "#/components/schemas/YesNo"
              }
            ]
          },
          "wennNeinBitteBegruenden": {
            "type": "string",
            "nullable": true
          },
          "verwendeteSchluesselzahlen": {
            "type": "string",
            "nullable": true
          },
          "datenerfassung": {
            "type": "string",
            "nullable": true
          },
          "datenPlausibilitaetspruefung": {
            "type": "string",
            "nullable": true
          },
          "datenquellen": {
            "type": "array",
            "nullable": true,
            "items": {
              "$ref": "#/components/schemas/BaseDataPointString"
            }
          }
        }
      },
      "HeimathafenGeneralImpactmerkmaleLebenUnterWasser": {
        "type": "object",
        "properties": {
          "sdgLebenUnterWasser": {
            "nullable": true,
            "allOf": [
              {
                "$ref": "#/components/schemas/YesNo"
              }
            ]
          },
          "wennNeinBitteBegruenden": {
            "type": "string",
            "nullable": true
          },
          "verwendeteSchluesselzahlen": {
            "type": "string",
            "nullable": true
          },
          "datenerfassung": {
            "type": "string",
            "nullable": true
          },
          "datenPlausibilitaetspruefung": {
            "type": "string",
            "nullable": true
          },
          "datenquellen": {
            "type": "array",
            "nullable": true,
            "items": {
              "$ref": "#/components/schemas/BaseDataPointString"
            }
          }
        }
      },
      "HeimathafenGeneralImpactmerkmaleMassnahmenZumKlimaschutz": {
        "type": "object",
        "properties": {
          "sdgMassnahmenZumKlimaschutz": {
            "nullable": true,
            "allOf": [
              {
                "$ref": "#/components/schemas/YesNo"
              }
            ]
          },
          "wennNeinBitteBegruenden": {
            "type": "string",
            "nullable": true
          },
          "verwendeteSchluesselzahlen": {
            "type": "string",
            "nullable": true
          },
          "datenerfassung": {
            "type": "string",
            "nullable": true
          },
          "datenPlausibilitaetspruefung": {
            "type": "string",
            "nullable": true
          },
          "datenquellen": {
            "type": "array",
            "nullable": true,
            "items": {
              "$ref": "#/components/schemas/BaseDataPointString"
            }
          }
        }
      },
      "HeimathafenGeneralImpactmerkmaleMenschenwuerdigeArbeitUndWirtschaftswachstum": {
        "type": "object",
        "properties": {
          "sdgMenschenwuerdigeArbeitUndWirtschaftswachstum": {
            "nullable": true,
            "allOf": [
              {
                "$ref": "#/components/schemas/YesNo"
              }
            ]
          },
          "wennNeinBitteBegruenden": {
            "type": "string",
            "nullable": true
          },
          "verwendeteSchluesselzahlen": {
            "type": "string",
            "nullable": true
          },
          "datenerfassung": {
            "type": "string",
            "nullable": true
          },
          "datenPlausibilitaetspruefung": {
            "type": "string",
            "nullable": true
          },
          "datenquellen": {
            "type": "array",
            "nullable": true,
            "items": {
              "$ref": "#/components/schemas/BaseDataPointString"
            }
          }
        }
      },
      "HeimathafenGeneralImpactmerkmaleNachhaltigeStaedteUndGemeinden": {
        "type": "object",
        "properties": {
          "sdgNachhaltigeStaedteUndGemeinden": {
            "nullable": true,
            "allOf": [
              {
                "$ref": "#/components/schemas/YesNo"
              }
            ]
          },
          "wennNeinBitteBegruenden": {
            "type": "string",
            "nullable": true
          },
          "verwendeteSchluesselzahlen": {
            "type": "string",
            "nullable": true
          },
          "datenerfassung": {
            "type": "string",
            "nullable": true
          },
          "datenPlausibilitaetspruefung": {
            "type": "string",
            "nullable": true
          },
          "datenquellen": {
            "type": "array",
            "nullable": true,
            "items": {
              "$ref": "#/components/schemas/BaseDataPointString"
            }
          }
        }
      },
      "HeimathafenGeneralImpactmerkmaleNachhaltigerKonsumUndProduktion": {
        "type": "object",
        "properties": {
          "sdgNachhaligerKonsumUndProduktion": {
            "nullable": true,
            "allOf": [
              {
                "$ref": "#/components/schemas/YesNo"
              }
            ]
          },
          "wennNeinBitteBegruenden": {
            "type": "string",
            "nullable": true
          },
          "verwendeteSchluesselzahlen": {
            "type": "string",
            "nullable": true
          },
          "datenerfassung": {
            "type": "string",
            "nullable": true
          },
          "datenPlausibilitaetspruefung": {
            "type": "string",
            "nullable": true
          },
          "datenquellen": {
            "type": "array",
            "nullable": true,
            "items": {
              "$ref": "#/components/schemas/BaseDataPointString"
            }
          }
        }
      },
      "HeimathafenGeneralImpactmerkmalePartnerschaftenZurErreichungDerZiele": {
        "type": "object",
        "properties": {
          "sdgPartnerschaftenZurErreichungDerZiele": {
            "nullable": true,
            "allOf": [
              {
                "$ref": "#/components/schemas/YesNo"
              }
            ]
          },
          "wennNeinBitteBegruenden": {
            "type": "string",
            "nullable": true
          },
          "verwendeteSchluesselzahlen": {
            "type": "string",
            "nullable": true
          },
          "datenerfassung": {
            "type": "string",
            "nullable": true
          },
          "datenPlausibilitaetspruefung": {
            "type": "string",
            "nullable": true
          },
          "datenquellen": {
            "type": "array",
            "nullable": true,
            "items": {
              "$ref": "#/components/schemas/BaseDataPointString"
            }
          }
        }
      },
      "HeimathafenGeneralImpactmerkmaleSauberesWasserUndSanitaereEinrichtungen": {
        "type": "object",
        "properties": {
          "sdgSauberesWasserUndSanitaereEinrichtungen": {
            "nullable": true,
            "allOf": [
              {
                "$ref": "#/components/schemas/YesNo"
              }
            ]
          },
          "wennNeinBitteBegruenden": {
            "type": "string",
            "nullable": true
          },
          "verwendeteSchluesselzahlen": {
            "type": "string",
            "nullable": true
          },
          "datenerfassung": {
            "type": "string",
            "nullable": true
          },
          "datenPlausibilitaetspruefung": {
            "type": "string",
            "nullable": true
          },
          "datenquellen": {
            "type": "array",
            "nullable": true,
            "items": {
              "$ref": "#/components/schemas/BaseDataPointString"
            }
          }
        }
      },
      "HeimathafenGeneralImpactmerkmaleWenigerUngleichheiten": {
        "type": "object",
        "properties": {
          "sdgWenigerUngleichheiten": {
            "nullable": true,
            "allOf": [
              {
                "$ref": "#/components/schemas/YesNo"
              }
            ]
          },
          "wennNeinBitteBegruenden": {
            "type": "string",
            "nullable": true
          },
          "verwendeteSchluesselzahlen": {
            "type": "string",
            "nullable": true
          },
          "datenerfassung": {
            "type": "string",
            "nullable": true
          },
          "datenPlausibilitaetspruefung": {
            "type": "string",
            "nullable": true
          },
          "datenquellen": {
            "type": "array",
            "nullable": true,
            "items": {
              "$ref": "#/components/schemas/BaseDataPointString"
            }
          }
        }
      },
      "HeimathafenGeneralImplementierung": {
        "type": "object",
        "properties": {
          "angeboteneSprachen": {
            "type": "string",
            "nullable": true
          },
          "bereitgestellteDokumentationsarten": {
            "type": "string",
            "nullable": true
          },
          "bereitgestellteDokumentationAufDeutsch": {
            "nullable": true,
            "allOf": [
              {
                "$ref": "#/components/schemas/YesNo"
              }
            ]
          },
          "leistungstests": {
            "nullable": true,
            "allOf": [
              {
                "$ref": "#/components/schemas/YesNo"
              }
            ]
          },
          "sicherheitstests": {
            "nullable": true,
            "allOf": [
              {
                "$ref": "#/components/schemas/YesNo"
              }
            ]
          },
          "beschreibungDerSystemarchitektur": {
            "type": "string",
            "nullable": true
          },
          "erforderlichesClientBetriebssystem": {
            "type": "string",
            "nullable": true
          },
          "angebotFuerFetteDuenneZitrischeKunden": {
            "nullable": true,
            "allOf": [
              {
                "$ref": "#/components/schemas/YesNo"
              }
            ]
          },
          "serverBackup": {
            "type": "string",
            "nullable": true
          },
          "standardisiertesKonzeptZurWiederherstellungImKatastrophenfall": {
            "nullable": true,
            "allOf": [
              {
                "$ref": "#/components/schemas/BaseDataPointYesNo"
              }
            ]
          },
          "stammUndBewegungsdatenLesen": {
            "nullable": true,
            "allOf": [
              {
                "$ref": "#/components/schemas/YesNo"
              }
            ]
          },
          "kompatibilitaetMitAnderenDatenquellen": {
            "nullable": true,
            "allOf": [
              {
                "$ref": "#/components/schemas/YesNo"
              }
            ]
          },
          "importDerErgebnisseInDasDataWarehouse": {
            "nullable": true,
            "allOf": [
              {
                "$ref": "#/components/schemas/YesNo"
              }
            ]
          },
          "erforderlichesDatenbanksystem": {
            "type": "string",
            "nullable": true
          },
          "beschreibungDesDesignsUndDerStrukturDerDatenbankEn": {
            "type": "string",
            "nullable": true
          },
          "direkterZugriffAufDieDatenbank": {
            "nullable": true,
            "allOf": [
              {
                "$ref": "#/components/schemas/YesNo"
              }
            ]
          },
          "schreibenderZugriffAufDieDatenbank": {
            "nullable": true,
            "allOf": [
              {
                "$ref": "#/components/schemas/YesNo"
              }
            ]
          },
          "unterstuetzungDerEchtzeitverarbeitung": {
            "nullable": true,
            "allOf": [
              {
                "$ref": "#/components/schemas/YesNo"
              }
            ]
          },
          "unterstuetzungFuerZeitnaheVerarbeitung": {
            "nullable": true,
            "allOf": [
              {
                "$ref": "#/components/schemas/YesNo"
              }
            ]
          },
          "unterstuetzungDerStapelverarbeitung": {
            "nullable": true,
            "allOf": [
              {
                "$ref": "#/components/schemas/YesNo"
              }
            ]
          },
          "unterstuetzteBiLoesung": {
            "type": "string",
            "nullable": true
          },
          "flexibilitaetBeimImportExportVonDaten": {
            "nullable": true,
            "allOf": [
              {
                "$ref": "#/components/schemas/YesNo"
              }
            ]
          },
          "rundUmDieUhrVerfuegbarkeit": {
            "nullable": true,
            "allOf": [
              {
                "$ref": "#/components/schemas/YesNo"
              }
            ]
          },
          "uebertragenVonDatenhistorien": {
            "type": "string",
            "nullable": true
          },
          "unterstuetzterZeitraumDerDatenhistorien": {
            "type": "string",
            "nullable": true
          },
          "fruehesterStartterminFuerEinIntegrationsprojekt": {
            "type": "string",
            "format": "date",
            "nullable": true
          },
          "geschaetzterZeitrahmenFuerDieVollstaendigeIntegrationDesProjekts": {
            "type": "string",
            "nullable": true
          },
          "durchschnittlicheAnzahlDerBenoetigtenRessourcen": {
            "type": "integer",
            "nullable": true
          },
          "anzahlDerVerfuegbarenRessourcen": {
            "type": "string",
            "nullable": true
          },
          "kundenbetreuung": {
            "type": "integer",
            "nullable": true
          }
        }
      },
      "HeimathafenGeneralMethodik": {
        "type": "object",
        "properties": {
          "verstaendnisVonNachhaltigkeitAlsTeilDerBewertung": {
            "type": "string",
            "nullable": true
          },
          "kriterienFuerIhreNachhaltigkeitsratings": {
            "type": "string",
            "nullable": true
          },
          "verfahrenZurVorbereitungDerAnalyseOderMethodik": {
            "type": "string",
            "nullable": true
          },
          "definitionBewertungsskala": {
            "type": "string",
            "nullable": true
          },
          "aktualitaetDerRatings": {
            "type": "string",
            "nullable": true
          },
          "unabhaengigkeitDerRatings": {
            "type": "string",
            "nullable": true
          },
          "datenerfassung": {
            "type": "string",
            "nullable": true
          },
          "methodikUmfasstUmweltSozialesUndGovernance": {
            "type": "string",
            "nullable": true
          },
          "datenquellen": {
            "type": "array",
            "nullable": true,
            "items": {
              "$ref": "#/components/schemas/BaseDataPointString"
            }
          },
          "datenPlausibilitaetspruefung": {
            "type": "string",
            "nullable": true
          },
          "intervalleFuerDieDatenaktualisierung": {
            "type": "string",
            "nullable": true
          },
          "zuverlaessigkeitDerMethodikSicherstellen": {
            "type": "string",
            "nullable": true
          },
          "minimierungOderVerhinderungSubjektiverFaktoren": {
            "type": "string",
            "nullable": true
          },
          "listePotenziellerInteressenkonflikte": {
            "type": "string",
            "nullable": true
          },
          "interessenkonfliktenEntgegenwirken": {
            "type": "string",
            "nullable": true
          },
          "dokumentationDerDatenerfassungUndSicherstellungDesProzesses": {
            "type": "string",
            "nullable": true
          },
          "bewertungVonQualitaetsstandards": {
            "type": "string",
            "nullable": true
          },
          "ratingTransparenzstandards": {
            "type": "string",
            "nullable": true
          },
          "qualitaetssicherungsprozess": {
            "nullable": true,
            "allOf": [
              {
                "$ref": "#/components/schemas/YesNo"
              }
            ]
          },
          "fallsNeinGebenSieBitteDieGruendeAn": {
            "type": "string",
            "nullable": true
          },
          "strukturDesQualitaetssicherungsprozesses": {
            "type": "string",
            "nullable": true
          },
          "dieAktualitaetDerMethodik": {
            "type": "string",
            "nullable": true
          },
          "paisInDieAnalyseEinbezogen": {
            "nullable": true,
            "allOf": [
              {
                "$ref": "#/components/schemas/YesNo"
              }
            ]
          },
          "listeDerEingeschlossenenPais": {
            "type": "string",
            "nullable": true
          },
          "quelleDerPaiSammlung": {
            "type": "array",
            "nullable": true,
            "items": {
              "$ref": "#/components/schemas/BaseDataPointString"
            }
          },
          "umgangMitAusreissern": {
            "type": "string",
            "nullable": true
          },
          "identifizierungVonKontroversenGeschaeften": {
            "type": "string",
            "nullable": true
          },
          "aktuelleKontroversen": {
            "type": "string",
            "nullable": true
          },
          "quellenZurErfassungVonKontroversen": {
            "type": "array",
            "nullable": true,
            "items": {
              "$ref": "#/components/schemas/BaseDataPointString"
            }
          }
        }
      },
      "HeimathafenGeneralUnternehmen": {
        "type": "object",
        "properties": {
          "unternehmenseigentumUndEigentuemerstruktur": {
            "type": "string",
            "nullable": true
          },
          "kernkompetenzenUndGeschaeftsbereiche": {
            "type": "array",
            "nullable": true,
            "items": {
              "type": "string"
            }
          },
          "anzahlDerFuerEsgZustaendigenMitarbeiter": {
            "type": "integer",
            "nullable": true
          }
        }
      },
      "HeimathafenGovernance": {
        "type": "object",
        "properties": {
          "goodGovernance": {
            "nullable": true,
            "allOf": [
              {
                "$ref": "#/components/schemas/HeimathafenGovernanceGoodGovernance"
              }
            ]
          },
          "goodGovernanceUngc": {
            "nullable": true,
            "allOf": [
              {
                "$ref": "#/components/schemas/HeimathafenGovernanceGoodGovernanceUngc"
              }
            ]
          },
          "bestechungUndKorruption": {
            "nullable": true,
            "allOf": [
              {
                "$ref": "#/components/schemas/HeimathafenGovernanceBestechungUndKorruption"
              }
            ]
          }
        }
      },
      "HeimathafenGovernanceBestechungUndKorruption": {
        "type": "object",
        "properties": {
          "kontroversenImBereichDerBestechungUndKorruption": {
            "nullable": true,
            "allOf": [
              {
                "$ref": "#/components/schemas/YesNo"
              }
            ]
          },
          "wennNeinBitteBegruenden": {
            "type": "string",
            "nullable": true
          },
          "verwendeteMetrikenUndMethodik": {
            "type": "string",
            "nullable": true
          },
          "verwendeteQuellen": {
            "type": "array",
            "nullable": true,
            "items": {
              "$ref": "#/components/schemas/BaseDataPointString"
            }
          },
          "dieAktualitaetDerKontroversenImBereichBestechungUndKorruption": {
            "type": "string",
            "nullable": true
          }
        }
      },
      "HeimathafenGovernanceGoodGovernance": {
        "type": "object",
        "properties": {
          "methodikDerGutenRegierungsfuehrung": {
            "nullable": true,
            "allOf": [
              {
                "$ref": "#/components/schemas/YesNo"
              }
            ]
          },
          "wennNeinBitteBegruenden": {
            "type": "string",
            "nullable": true
          },
          "definitionVonGuterRegierungsfuehrung": {
            "type": "string",
            "nullable": true
          },
          "listeDerKpisFuerGuteUnternehmensfuehrung": {
            "type": "string",
            "nullable": true
          },
          "verwendeteQuellen": {
            "type": "array",
            "nullable": true,
            "items": {
              "$ref": "#/components/schemas/BaseDataPointString"
            }
          }
        }
      },
      "HeimathafenGovernanceGoodGovernanceUngc": {
        "type": "object",
        "properties": {
          "beruecksichtigungDesUngc": {
            "nullable": true,
            "allOf": [
              {
                "$ref": "#/components/schemas/YesNo"
              }
            ]
          },
          "wennNeinBitteBegruenden": {
            "type": "string",
            "nullable": true
          },
          "beruecksichtigungDerUngcBeschreibung": {
            "type": "string",
            "nullable": true
          },
          "verwendeteQuellen": {
            "type": "array",
            "nullable": true,
            "items": {
              "$ref": "#/components/schemas/BaseDataPointString"
            }
          }
        }
      },
      "HeimathafenSocial": {
        "type": "object",
        "properties": {
          "nachhaltigskeitsrisiken": {
            "nullable": true,
            "allOf": [
              {
                "$ref": "#/components/schemas/HeimathafenSocialNachhaltigskeitsrisiken"
              }
            ]
          },
          "paiSozial": {
            "nullable": true,
            "allOf": [
              {
                "$ref": "#/components/schemas/HeimathafenSocialPaiSozial"
              }
            ]
          },
          "paiSozialesAufDemLand": {
            "nullable": true,
            "allOf": [
              {
                "$ref": "#/components/schemas/HeimathafenSocialPaiSozialesAufDemLand"
              }
            ]
          },
          "sfdr": {
            "nullable": true,
            "allOf": [
              {
                "$ref": "#/components/schemas/HeimathafenSocialSfdr"
              }
            ]
          },
          "kontroverseGeschaeftsfelderWaffen": {
            "nullable": true,
            "allOf": [
              {
                "$ref": "#/components/schemas/HeimathafenSocialKontroverseGeschaeftsfelderWaffen"
              }
            ]
          },
          "kontroverseGeschaeftsfelder": {
            "nullable": true,
            "allOf": [
              {
                "$ref": "#/components/schemas/HeimathafenSocialKontroverseGeschaeftsfelder"
              }
            ]
          }
        }
      },
      "HeimathafenSocialKontroverseGeschaeftsfelder": {
        "type": "object",
        "properties": {
          "verwendeteQuellen": {
            "type": "array",
            "nullable": true,
            "items": {
              "$ref": "#/components/schemas/BaseDataPointString"
            }
          }
        }
      },
      "HeimathafenSocialKontroverseGeschaeftsfelderWaffen": {
        "type": "object",
        "properties": {
          "herstellungOderVertriebVonWaffenAusschluss": {
            "nullable": true,
            "allOf": [
              {
                "$ref": "#/components/schemas/YesNo"
              }
            ]
          },
          "wennNeinBitteBegruenden": {
            "type": "string",
            "nullable": true
          },
          "verwendeteKennzahlFuerDieUmsatzmessung": {
            "type": "string",
            "nullable": true
          },
          "methodikDerBerechnung": {
            "type": "string",
            "nullable": true
          },
          "verwendeteQuellen": {
            "type": "array",
            "nullable": true,
            "items": {
              "$ref": "#/components/schemas/BaseDataPointString"
            }
          },
          "ausschlussVerbotenerWaffen": {
            "nullable": true,
            "allOf": [
              {
                "$ref": "#/components/schemas/YesNo"
              }
            ]
          },
          "wennAuschlussNichtMoeglichBitteBegruenden": {
            "type": "string",
            "nullable": true
          },
          "verwendeteKennzahlZurAbbildungGeaechteterWaffen": {
            "type": "string",
            "nullable": true
          }
        }
      },
      "HeimathafenSocialNachhaltigskeitsrisiken": {
        "type": "object",
        "properties": {
          "methodikSozialeNachhaltigkeitsrisiken": {
            "nullable": true,
            "allOf": [
              {
                "$ref": "#/components/schemas/YesNo"
              }
            ]
          },
          "wennNeinBitteBegruenden": {
            "type": "string",
            "nullable": true
          },
          "kartierteSozialeNachhaltigkeitsrisiken": {
            "type": "string",
            "nullable": true
          },
          "identifizierungWesentlicherSozialerNachhaltigkeitsrisikenUndKonstruktionsmethodik": {
            "type": "string",
            "nullable": true
          },
          "sozialeBewertungUnterBeruecksichtigungVonNachhaltigkeitsrisiken": {
            "type": "string",
            "nullable": true
          },
          "sozialeNachhaltigkeitsrisikenAbsichern": {
            "type": "string",
            "nullable": true
          },
          "quelle": {
            "type": "array",
            "nullable": true,
            "items": {
              "$ref": "#/components/schemas/BaseDataPointString"
            }
          },
          "vierAugenPruefung": {
            "nullable": true,
            "allOf": [
              {
                "$ref": "#/components/schemas/YesNo"
              }
            ]
          },
          "wennKeineVierAugenPruefungBitteBegruenden": {
            "type": "string",
            "nullable": true
          },
          "beschreibungDerVierAugenPruefung": {
            "type": "string",
            "nullable": true
          }
        }
      },
      "HeimathafenSocialPaiSozial": {
        "type": "object",
        "properties": {
          "paiSozial": {
            "nullable": true,
            "allOf": [
              {
                "$ref": "#/components/schemas/YesNo"
              }
            ]
          },
          "wennNeinBitteBegruenden": {
            "type": "string",
            "nullable": true
          },
          "verwendeteSchluesselzahlen": {
            "type": "string",
            "nullable": true
          },
          "datenerfassung": {
            "type": "string",
            "nullable": true
          },
          "datenPlausibilitaetspruefung": {
            "type": "string",
            "nullable": true
          },
          "datenquellen": {
            "type": "array",
            "nullable": true,
            "items": {
              "$ref": "#/components/schemas/BaseDataPointString"
            }
          }
        }
      },
      "HeimathafenSocialPaiSozialesAufDemLand": {
        "type": "object",
        "properties": {
          "paiSozialesAufDemLand": {
            "nullable": true,
            "allOf": [
              {
                "$ref": "#/components/schemas/YesNo"
              }
            ]
          },
          "wennNeinBitteBegruenden": {
            "type": "string",
            "nullable": true
          },
          "verwendeteSchluesselzahlen": {
            "type": "string",
            "nullable": true
          },
          "datenerfassung": {
            "type": "string",
            "nullable": true
          },
          "datenPlausibilitaetspruefung": {
            "type": "string",
            "nullable": true
          },
          "datenquellen": {
            "type": "array",
            "nullable": true,
            "items": {
              "$ref": "#/components/schemas/BaseDataPointString"
            }
          }
        }
      },
      "HeimathafenSocialSfdr": {
        "type": "object",
        "properties": {
          "methodikZurMessungDesSignifikantenBeitragsZuEinemGesellschaftlichenZiel": {
            "type": "string",
            "nullable": true
          }
        }
      },
      "Activity": {
        "type": "string",
        "enum": [
          "AcquisitionAndOwnershipOfBuildings",
          "Afforestation",
          "AirTransportGroundHandlingOperations",
          "AirportInfrastructure",
          "AnaerobicDigestionOfBioWaste",
          "AnaerobicDigestionOfSewageSludge",
          "CloseToMarketResearchDevelopmentAndInnovation",
          "CogenerationOfHeatCoolAndPowerFromBioenergy",
          "CogenerationOfHeatCoolAndPowerFromGeothermalEnergy",
          "CogenerationOfHeatCoolAndPowerFromRenewableNonFossilGaseousAndLiquidFuels",
          "CogenerationOfHeatCoolAndPowerFromSolarEnergy",
          "CollectionAndTransportOfHazardousWaste",
          "CollectionAndTransportOfNonHazardousAndHazardousWaste",
          "CollectionAndTransportOfNonHazardousWasteInSourceSegregatedFractions",
          "CompostingOfBioWaste",
          "ComputerProgrammingConsultancyAndRelatedActivities",
          "ConservationForestry",
          "ConservationIncludingRestorationOfHabitatsEcosystemsAndSpecies",
          "ConstructionAndSafeOperationOfNewNuclearPowerPlantsForTheGenerationOfElectricityAndOrHeatIncludingForHydrogenProductionUsingBestAvailableTechnologies",
          "ConstructionExtensionAndOperationOfWasteWaterCollectionAndTreatment",
          "ConstructionExtensionAndOperationOfWaterCollectionTreatmentAndSupplySystems",
          "ConstructionOfNewBuildings",
          "ConsultancyForPhysicalClimateRiskManagementAndAdaptation",
          "CreativeArtsAndEntertainmentActivities",
          "DataDrivenSolutionsForGhgEmissionsReductions",
          "DataProcessingHostingAndRelatedActivities",
          "DemolitionAndWreckingOfBuildingsAndOtherStructures",
          "DepollutionAndDismantlingOfEndOfLifeProducts",
          "Desalination",
          "DistrictHeatingCoolingDistribution",
          "Education",
          "ElectricityGenerationFromBioenergy",
          "ElectricityGenerationFromFossilGaseousFuels",
          "ElectricityGenerationFromGeothermalEnergy",
          "ElectricityGenerationFromHydropower",
          "ElectricityGenerationFromNuclearEnergyInExistingInstallations",
          "ElectricityGenerationFromOceanEnergyTechnologies",
          "ElectricityGenerationFromRenewableNonFossilGaseousAndLiquidFuels",
          "ElectricityGenerationFromWindPower",
          "ElectricityGenerationUsingConcentratedSolarPowerCspTechnology",
          "ElectricityGenerationUsingSolarPhotovoltaicTechnology",
          "EmergencyServices",
          "EngineeringActivitiesAndRelatedTechnicalConsultancyDedicatedToAdaptationToClimateChange",
          "FloodRiskPreventionAndProtectionInfrastructure",
          "ForestManagement",
          "FreightRailTransport",
          "FreightTransportServicesByRoad",
          "HighEfficiencyCoGenerationOfHeatCoolAndPowerFromFossilGaseousFuels",
          "HotelsHolidayCampingGroundsAndSimilarAccommodation",
          "InfrastructureEnablingLowCarbonRoadTransportAndPublicTransport",
          "InfrastructureEnablingLowCarbonWaterTransport",
          "InfrastructureEnablingRoadTransportAndPublicTransport",
          "InfrastructureForPersonalMobilityCycleLogistics",
          "InfrastructureForRailTransport",
          "InfrastructureForWaterTransport",
          "InlandFreightWaterTransport",
          "InlandPassengerWaterTransport",
          "InstallationAndOperationOfElectricHeatPumps",
          "InstallationMaintenanceAndRepairOfChargingStationsForElectricVehiclesInBuildingsAndParkingSpacesAttachedToBuildings",
          "InstallationMaintenanceAndRepairOfEnergyEfficiencyEquipment",
          "InstallationMaintenanceAndRepairOfInstrumentsAndDevicesForMeasuringRegulationAndControllingEnergyPerformanceOfBuildings",
          "InstallationMaintenanceAndRepairOfRenewableEnergyTechnologies",
          "LandfillGasCaptureAndUtilisation",
          "LeasingOfAircraft",
          "LibrariesArchivesMuseumsAndCulturalActivities",
          "LowCarbonAirportInfrastructure",
          "MaintenanceOfRoadsAndMotorways",
          "ManufactureInstallationAndAssociatedServicesForLeakageControlTechnologiesEnablingLeakageReductionAndPreventionInWaterSupplySystems",
          "ManufactureInstallationAndServicingOfHighMediumAndLowVoltageElectricalEquipmentForElectricalTransmissionAndDistributionThatResultInOrEnableASubstantialContributionToClimateChangeMitigation",
          "ManufactureOfActivePharmaceuticalIngredientsApiOrActiveSubstances",
          "ManufactureOfAluminium",
          "ManufactureOfAnhydrousAmmonia",
          "ManufactureOfAutomotiveAndMobilityComponents",
          "ManufactureOfBatteries",
          "ManufactureOfBiogasAndBiofuelsForUseInTransportAndOfBioliquids",
          "ManufactureOfCarbonBlack",
          "ManufactureOfCement",
          "ManufactureOfChlorine",
          "ManufactureOfElectricalAndElectronicEquipment",
          "ManufactureOfEnergyEfficiencyEquipmentForBuildings",
          "ManufactureOfEquipmentForTheProductionAndUseOfHydrogen",
          "ManufactureOfHydrogen",
          "ManufactureOfIronAndSteel",
          "ManufactureOfLowCarbonTechnologiesForTransport",
          "ManufactureOfMedicinalProducts",
          "ManufactureOfNitricAcid",
          "ManufactureOfOrganicBasicChemicals",
          "ManufactureOfOtherLowCarbonTechnologies",
          "ManufactureOfPlasticPackagingGoods",
          "ManufactureOfPlasticsInPrimaryForm",
          "ManufactureOfRailRollingStockConstituents",
          "ManufactureOfRenewableEnergyTechnologies",
          "ManufactureOfSodaAsh",
          "ManufacturingOfAircraft",
          "MarketplaceForTheTradeOfSecondHandGoodsForReuse",
          "MaterialRecoveryFromNonHazardousWaste",
          "MotionPictureVideoAndTelevisionProgrammeProductionSoundRecordingAndMusicPublishingActivities",
          "NatureBasedSolutionsForFloodAndDroughtRiskPreventionAndProtection",
          "NonLifeInsuranceUnderwritingOfClimateRelatedPerils",
          "OperationOfPersonalMobilityDevicesCycleLogistics",
          "PassengerAndFreightAirTransport",
          "PassengerInterurbanRailTransport",
          "PhosphorusRecoveryFromWasteWater",
          "PreCommercialStagesOfAdvancedTechnologiesToProduceEnergyFromNuclearProcessesWithMinimalWasteFromTheFuelCycle",
          "PreparationForReUseOfEndOfLifeProductsAndProductComponents",
          "ProductAsAServiceAndOtherCircularUseAndResultOrientedServiceModels",
          "ProductionOfAlternativeWaterResourcesForPurposesOtherThanHumanConsumption",
          "ProductionOfHeatCoolFromBioenergy",
          "ProductionOfHeatCoolFromFossilGaseousFuelsInAnEfficientDistrictHeatingAndCoolingSystem",
          "ProductionOfHeatCoolFromGeothermalEnergy",
          "ProductionOfHeatCoolFromRenewableNonFossilGaseousAndLiquidFuels",
          "ProductionOfHeatCoolFromSolarThermalHeating",
          "ProductionOfHeatCoolUsingWasteHeat",
          "ProfessionalServicesRelatedToEnergyPerformanceOfBuildings",
          "ProgrammingAndBroadcastingActivities",
          "ProvisionOfItOtDataDrivenSolutions",
          "ProvisionOfItOtDataDrivenSolutionsForLeakageReduction",
          "RecoveryOfBioWasteByAnaerobicDigestionOrComposting",
          "RehabilitationAndRestorationOfForestsIncludingReforestationAndNaturalForestRegenerationAfterAnExtremeEvent",
          "Reinsurance",
          "RemediationOfContaminatedSitesAndAreas",
          "RemediationOfLegallyNonConformingLandfillsAndAbandonedOrIllegalWasteDumps",
          "RenewalOfWasteWaterCollectionAndTreatment",
          "RenewalOfWaterCollectionTreatmentAndSupplySystems",
          "RenovationOfExistingBuildings",
          "RepairRefurbishmentAndRemanufacturing",
          "ResearchDevelopmentAndInnovationForDirectAirCaptureOfCo2",
          "ResidentialCareActivities",
          "RestorationOfWetlands",
          "RetrofittingOfInlandWaterPassengerAndFreightTransport",
          "RetrofittingOfSeaAndCoastalFreightAndPassengerWaterTransport",
          "SaleOfSecondHandGoods",
          "SaleOfSpareParts",
          "SeaAndCoastalFreightWaterTransportVesselsForPortOperationsAndAuxiliaryActivities",
          "SeaAndCoastalPassengerWaterTransport",
          "SoftwareEnablingPhysicalClimateRiskManagementAndAdaptation",
          "SortingAndMaterialRecoveryOfNonHazardousWaste",
          "StorageOfElectricity",
          "StorageOfHydrogen",
          "StorageOfThermalEnergy",
          "SustainableUrbanDrainageSystemsSuds",
          "TransmissionAndDistributionNetworksForRenewableAndLowCarbonGases",
          "TransmissionAndDistributionOfElectricity",
          "TransportByMotorbikesPassengerCarsAndLightCommercialVehicles",
          "TransportOfCo2",
          "TreatmentOfHazardousWaste",
          "UndergroundPermanentGeologicalStorageOfCo2",
          "UrbanAndSuburbanTransportRoadPassengerTransport",
          "UrbanWasteWaterTreatment",
          "UseOfConcreteInCivilEngineering",
          "WaterSupply"
        ]
      },
      "AssuranceDataPoint": {
        "required": [
          "value"
        ],
        "type": "object",
        "properties": {
          "value": {
            "type": "string",
            "enum": [
              "None",
              "LimitedAssurance",
              "ReasonableAssurance"
            ]
          },
          "dataSource": {
            "nullable": true,
            "allOf": [
              {
                "$ref": "#/components/schemas/ExtendedDocumentReference"
              }
            ]
          },
          "provider": {
            "type": "string",
            "nullable": true
          }
        }
      },
      "CompanyAssociatedDataEutaxonomyNonFinancialsData": {
        "required": [
          "companyId",
          "data",
          "reportingPeriod"
        ],
        "type": "object",
        "properties": {
          "companyId": {
            "type": "string"
          },
          "reportingPeriod": {
            "type": "string"
          },
          "data": {
            "$ref": "#/components/schemas/EutaxonomyNonFinancialsData"
          }
        }
      },
      "EuTaxonomyActivity": {
        "required": [
          "activityName"
        ],
        "type": "object",
        "properties": {
          "activityName": {
            "$ref": "#/components/schemas/Activity"
          },
          "naceCodes": {
            "type": "array",
            "nullable": true,
            "items": {
              "type": "string"
            }
          },
          "share": {
            "nullable": true,
            "allOf": [
              {
                "$ref": "#/components/schemas/RelativeAndAbsoluteFinancialShare"
              }
            ]
          }
        }
      },
      "EuTaxonomyAlignedActivity": {
        "required": [
          "activityName"
        ],
        "type": "object",
        "properties": {
          "activityName": {
            "$ref": "#/components/schemas/Activity"
          },
          "naceCodes": {
            "type": "array",
            "nullable": true,
            "items": {
              "type": "string"
            }
          },
          "share": {
            "nullable": true,
            "allOf": [
              {
                "$ref": "#/components/schemas/RelativeAndAbsoluteFinancialShare"
              }
            ]
          },
          "substantialContributionToClimateChangeMitigationInPercent": {
            "type": "number",
            "nullable": true
          },
          "substantialContributionToClimateChangeAdaptationInPercent": {
            "type": "number",
            "nullable": true
          },
          "substantialContributionToSustainableUseAndProtectionOfWaterAndMarineResourcesInPercent": {
            "type": "number",
            "nullable": true
          },
          "substantialContributionToTransitionToACircularEconomyInPercent": {
            "type": "number",
            "nullable": true
          },
          "substantialContributionToPollutionPreventionAndControlInPercent": {
            "type": "number",
            "nullable": true
          },
          "substantialContributionToProtectionAndRestorationOfBiodiversityAndEcosystemsInPercent": {
            "type": "number",
            "nullable": true
          },
          "dnshToClimateChangeMitigation": {
            "nullable": true,
            "allOf": [
              {
                "$ref": "#/components/schemas/YesNo"
              }
            ]
          },
          "dnshToClimateChangeAdaptation": {
            "nullable": true,
            "allOf": [
              {
                "$ref": "#/components/schemas/YesNo"
              }
            ]
          },
          "dnshToSustainableUseAndProtectionOfWaterAndMarineResources": {
            "nullable": true,
            "allOf": [
              {
                "$ref": "#/components/schemas/YesNo"
              }
            ]
          },
          "dnshToTransitionToACircularEconomy": {
            "nullable": true,
            "allOf": [
              {
                "$ref": "#/components/schemas/YesNo"
              }
            ]
          },
          "dnshToPollutionPreventionAndControl": {
            "nullable": true,
            "allOf": [
              {
                "$ref": "#/components/schemas/YesNo"
              }
            ]
          },
          "dnshToProtectionAndRestorationOfBiodiversityAndEcosystems": {
            "nullable": true,
            "allOf": [
              {
                "$ref": "#/components/schemas/YesNo"
              }
            ]
          },
          "minimumSafeguards": {
            "nullable": true,
            "allOf": [
              {
                "$ref": "#/components/schemas/YesNo"
              }
            ]
          },
          "enablingActivity": {
            "nullable": true,
            "allOf": [
              {
                "$ref": "#/components/schemas/YesNo"
              }
            ]
          },
          "transitionalActivity": {
            "nullable": true,
            "allOf": [
              {
                "$ref": "#/components/schemas/YesNo"
              }
            ]
          }
        }
      },
      "EutaxonomyNonFinancialsCapex": {
        "type": "object",
        "properties": {
          "totalAmount": {
            "nullable": true,
            "allOf": [
              {
                "$ref": "#/components/schemas/CurrencyDataPoint"
              }
            ]
          },
          "nonEligibleShare": {
            "nullable": true,
            "allOf": [
              {
                "$ref": "#/components/schemas/EutaxonomyNonFinancialsCapexNonEligibleShare"
              }
            ]
          },
          "eligibleShare": {
            "nullable": true,
            "allOf": [
              {
                "$ref": "#/components/schemas/EutaxonomyNonFinancialsCapexEligibleShare"
              }
            ]
          },
          "nonAlignedShare": {
            "nullable": true,
            "allOf": [
              {
                "$ref": "#/components/schemas/EutaxonomyNonFinancialsCapexNonAlignedShare"
              }
            ]
          },
          "nonAlignedActivities": {
            "nullable": true,
            "allOf": [
              {
                "$ref": "#/components/schemas/ExtendedDataPointListEuTaxonomyActivity"
              }
            ]
          },
          "alignedShare": {
            "nullable": true,
            "allOf": [
              {
                "$ref": "#/components/schemas/EutaxonomyNonFinancialsCapexAlignedShare"
              }
            ]
          },
          "substantialContributionToClimateChangeMitigationInPercentEligible": {
            "nullable": true,
            "allOf": [
              {
                "$ref": "#/components/schemas/ExtendedDataPointBigDecimal"
              }
            ]
          },
          "substantialContributionToClimateChangeMitigationInPercentAligned": {
            "nullable": true,
            "allOf": [
              {
                "$ref": "#/components/schemas/ExtendedDataPointBigDecimal"
              }
            ]
          },
          "substantialContributionToClimateChangeMitigationInPercentOfWhichUseOfProceeds": {
            "nullable": true,
            "allOf": [
              {
                "$ref": "#/components/schemas/ExtendedDataPointBigDecimal"
              }
            ]
          },
          "substantialContributionToClimateChangeMitigationInPercentEnablingShare": {
            "nullable": true,
            "allOf": [
              {
                "$ref": "#/components/schemas/ExtendedDataPointBigDecimal"
              }
            ]
          },
          "substantialContributionToClimateChangeMitigationInPercentTransitionalShare": {
            "nullable": true,
            "allOf": [
              {
                "$ref": "#/components/schemas/ExtendedDataPointBigDecimal"
              }
            ]
          },
          "substantialContributionToClimateChangeAdaptationInPercentEligible": {
            "nullable": true,
            "allOf": [
              {
                "$ref": "#/components/schemas/ExtendedDataPointBigDecimal"
              }
            ]
          },
          "substantialContributionToClimateChangeAdaptationInPercentAligned": {
            "nullable": true,
            "allOf": [
              {
                "$ref": "#/components/schemas/ExtendedDataPointBigDecimal"
              }
            ]
          },
          "substantialContributionToClimateChangeAdaptationInPercentOfWhichUseOfProceeds": {
            "nullable": true,
            "allOf": [
              {
                "$ref": "#/components/schemas/ExtendedDataPointBigDecimal"
              }
            ]
          },
          "substantialContributionToClimateChangeAdaptationInPercentEnablingShare": {
            "nullable": true,
            "allOf": [
              {
                "$ref": "#/components/schemas/ExtendedDataPointBigDecimal"
              }
            ]
          },
          "substantialContributionToSustainableUseAndProtectionOfWaterAndMarineResourcesInPercentEligible": {
            "nullable": true,
            "allOf": [
              {
                "$ref": "#/components/schemas/ExtendedDataPointBigDecimal"
              }
            ]
          },
          "substantialContributionToSustainableUseAndProtectionOfWaterAndMarineResourcesInPercentAligned": {
            "nullable": true,
            "allOf": [
              {
                "$ref": "#/components/schemas/ExtendedDataPointBigDecimal"
              }
            ]
          },
          "substantialContributionToSustainableUseAndProtectionOfWaterAndMarineResourcesInPercentOfWhichUseOfProceeds": {
            "nullable": true,
            "allOf": [
              {
                "$ref": "#/components/schemas/ExtendedDataPointBigDecimal"
              }
            ]
          },
          "substantialContributionToSustainableUseAndProtectionOfWaterAndMarineResourcesInPercentEnablingShare": {
            "nullable": true,
            "allOf": [
              {
                "$ref": "#/components/schemas/ExtendedDataPointBigDecimal"
              }
            ]
          },
          "substantialContributionToTransitionToACircularEconomyInPercentEligible": {
            "nullable": true,
            "allOf": [
              {
                "$ref": "#/components/schemas/ExtendedDataPointBigDecimal"
              }
            ]
          },
          "substantialContributionToTransitionToACircularEconomyInPercentAligned": {
            "nullable": true,
            "allOf": [
              {
                "$ref": "#/components/schemas/ExtendedDataPointBigDecimal"
              }
            ]
          },
          "substantialContributionToTransitionToACircularEconomyInPercentOfWhichUseOfProceeds": {
            "nullable": true,
            "allOf": [
              {
                "$ref": "#/components/schemas/ExtendedDataPointBigDecimal"
              }
            ]
          },
          "substantialContributionToTransitionToACircularEconomyInPercentEnablingShare": {
            "nullable": true,
            "allOf": [
              {
                "$ref": "#/components/schemas/ExtendedDataPointBigDecimal"
              }
            ]
          },
          "substantialContributionToPollutionPreventionAndControlInPercentEligible": {
            "nullable": true,
            "allOf": [
              {
                "$ref": "#/components/schemas/ExtendedDataPointBigDecimal"
              }
            ]
          },
          "substantialContributionToPollutionPreventionAndControlInPercentAligned": {
            "nullable": true,
            "allOf": [
              {
                "$ref": "#/components/schemas/ExtendedDataPointBigDecimal"
              }
            ]
          },
          "substantialContributionToPollutionPreventionAndControlInPercentOfWhichUseOfProceeds": {
            "nullable": true,
            "allOf": [
              {
                "$ref": "#/components/schemas/ExtendedDataPointBigDecimal"
              }
            ]
          },
          "substantialContributionToPollutionPreventionAndControlInPercentEnablingShare": {
            "nullable": true,
            "allOf": [
              {
                "$ref": "#/components/schemas/ExtendedDataPointBigDecimal"
              }
            ]
          },
          "substantialContributionToProtectionAndRestorationOfBiodiversityAndEcosystemsInPercentEligible": {
            "nullable": true,
            "allOf": [
              {
                "$ref": "#/components/schemas/ExtendedDataPointBigDecimal"
              }
            ]
          },
          "substantialContributionToProtectionAndRestorationOfBiodiversityAndEcosystemsInPercentAligned": {
            "nullable": true,
            "allOf": [
              {
                "$ref": "#/components/schemas/ExtendedDataPointBigDecimal"
              }
            ]
          },
          "substantialContributionToProtectionAndRestorationOfBiodiversityAndEcosystemsInPercentOfWhichUseOfProceeds": {
            "nullable": true,
            "allOf": [
              {
                "$ref": "#/components/schemas/ExtendedDataPointBigDecimal"
              }
            ]
          },
          "substantialContributionToProtectionAndRestorationOfBiodiversityAndEcosystemsInPercentEnablingShare": {
            "nullable": true,
            "allOf": [
              {
                "$ref": "#/components/schemas/ExtendedDataPointBigDecimal"
              }
            ]
          },
          "alignedActivities": {
            "nullable": true,
            "allOf": [
              {
                "$ref": "#/components/schemas/ExtendedDataPointListEuTaxonomyAlignedActivity"
              }
            ]
          },
          "enablingShareInPercent": {
            "nullable": true,
            "allOf": [
              {
                "$ref": "#/components/schemas/ExtendedDataPointBigDecimal"
              }
            ]
          },
          "transitionalShareInPercent": {
            "nullable": true,
            "allOf": [
              {
                "$ref": "#/components/schemas/ExtendedDataPointBigDecimal"
              }
            ]
          }
        }
      },
      "EutaxonomyNonFinancialsCapexAlignedShare": {
        "type": "object",
        "properties": {
          "relativeShareInPercent": {
            "nullable": true,
            "allOf": [
              {
                "$ref": "#/components/schemas/ExtendedDataPointBigDecimal"
              }
            ]
          },
          "absoluteShare": {
            "nullable": true,
            "allOf": [
              {
                "$ref": "#/components/schemas/CurrencyDataPoint"
              }
            ]
          }
        }
      },
      "EutaxonomyNonFinancialsCapexEligibleShare": {
        "type": "object",
        "properties": {
          "relativeShareInPercent": {
            "nullable": true,
            "allOf": [
              {
                "$ref": "#/components/schemas/ExtendedDataPointBigDecimal"
              }
            ]
          },
          "absoluteShare": {
            "nullable": true,
            "allOf": [
              {
                "$ref": "#/components/schemas/CurrencyDataPoint"
              }
            ]
          }
        }
      },
      "EutaxonomyNonFinancialsCapexNonAlignedShare": {
        "type": "object",
        "properties": {
          "relativeShareInPercent": {
            "nullable": true,
            "allOf": [
              {
                "$ref": "#/components/schemas/ExtendedDataPointBigDecimal"
              }
            ]
          },
          "absoluteShare": {
            "nullable": true,
            "allOf": [
              {
                "$ref": "#/components/schemas/CurrencyDataPoint"
              }
            ]
          }
        }
      },
      "EutaxonomyNonFinancialsCapexNonEligibleShare": {
        "type": "object",
        "properties": {
          "relativeShareInPercent": {
            "nullable": true,
            "allOf": [
              {
                "$ref": "#/components/schemas/ExtendedDataPointBigDecimal"
              }
            ]
          },
          "absoluteShare": {
            "nullable": true,
            "allOf": [
              {
                "$ref": "#/components/schemas/CurrencyDataPoint"
              }
            ]
          }
        }
      },
      "EutaxonomyNonFinancialsData": {
        "type": "object",
        "properties": {
          "general": {
            "nullable": true,
            "allOf": [
              {
                "$ref": "#/components/schemas/EutaxonomyNonFinancialsGeneral"
              }
            ]
          },
          "revenue": {
            "nullable": true,
            "allOf": [
              {
                "$ref": "#/components/schemas/EutaxonomyNonFinancialsRevenue"
              }
            ]
          },
          "capex": {
            "nullable": true,
            "allOf": [
              {
                "$ref": "#/components/schemas/EutaxonomyNonFinancialsCapex"
              }
            ]
          },
          "opex": {
            "nullable": true,
            "allOf": [
              {
                "$ref": "#/components/schemas/EutaxonomyNonFinancialsOpex"
              }
            ]
          }
        }
      },
      "EutaxonomyNonFinancialsGeneral": {
        "type": "object",
        "properties": {
          "fiscalYearDeviation": {
            "nullable": true,
            "allOf": [
              {
                "$ref": "#/components/schemas/ExtendedDataPointEutaxonomyNonFinancialsGeneralFiscalYearDeviationOptions"
              }
            ]
          },
          "fiscalYearEnd": {
            "nullable": true,
            "allOf": [
              {
                "$ref": "#/components/schemas/ExtendedDataPointLocalDate"
              }
            ]
          },
          "scopeOfEntities": {
            "nullable": true,
            "allOf": [
              {
                "$ref": "#/components/schemas/ExtendedDataPointYesNoNa"
              }
            ]
          },
          "nfrdMandatory": {
            "nullable": true,
            "allOf": [
              {
                "$ref": "#/components/schemas/ExtendedDataPointYesNo"
              }
            ]
          },
          "euTaxonomyActivityLevelReporting": {
            "nullable": true,
            "allOf": [
              {
                "$ref": "#/components/schemas/ExtendedDataPointYesNo"
              }
            ]
          },
          "assurance": {
            "nullable": true,
            "allOf": [
              {
                "$ref": "#/components/schemas/AssuranceDataPoint"
              }
            ]
          },
          "numberOfEmployees": {
            "nullable": true,
            "allOf": [
              {
                "$ref": "#/components/schemas/ExtendedDataPointBigDecimal"
              }
            ]
          },
          "referencedReports": {
            "type": "object",
            "additionalProperties": {
              "$ref": "#/components/schemas/CompanyReport"
            },
            "nullable": true,
            "example": "{\"string\": {\"fileReference\": \"string\",\"fileName\": \"string\",\"publicationDate\": \"2023-10-12\",}}"
          }
        }
      },
      "EutaxonomyNonFinancialsGeneralFiscalYearDeviationOptions": {
        "type": "string",
        "enum": [
          "Deviation",
          "NoDeviation"
        ]
      },
      "EutaxonomyNonFinancialsOpex": {
        "type": "object",
        "properties": {
          "totalAmount": {
            "nullable": true,
            "allOf": [
              {
                "$ref": "#/components/schemas/CurrencyDataPoint"
              }
            ]
          },
          "nonEligibleShare": {
            "nullable": true,
            "allOf": [
              {
                "$ref": "#/components/schemas/EutaxonomyNonFinancialsOpexNonEligibleShare"
              }
            ]
          },
          "eligibleShare": {
            "nullable": true,
            "allOf": [
              {
                "$ref": "#/components/schemas/EutaxonomyNonFinancialsOpexEligibleShare"
              }
            ]
          },
          "nonAlignedShare": {
            "nullable": true,
            "allOf": [
              {
                "$ref": "#/components/schemas/EutaxonomyNonFinancialsOpexNonAlignedShare"
              }
            ]
          },
          "nonAlignedActivities": {
            "nullable": true,
            "allOf": [
              {
                "$ref": "#/components/schemas/ExtendedDataPointListEuTaxonomyActivity"
              }
            ]
          },
          "alignedShare": {
            "nullable": true,
            "allOf": [
              {
                "$ref": "#/components/schemas/EutaxonomyNonFinancialsOpexAlignedShare"
              }
            ]
          },
          "substantialContributionToClimateChangeMitigationInPercentAligned": {
            "nullable": true,
            "allOf": [
              {
                "$ref": "#/components/schemas/ExtendedDataPointBigDecimal"
              }
            ]
          },
          "substantialContributionToClimateChangeAdaptationInPercentAligned": {
            "nullable": true,
            "allOf": [
              {
                "$ref": "#/components/schemas/ExtendedDataPointBigDecimal"
              }
            ]
          },
          "substantialContributionToSustainableUseAndProtectionOfWaterAndMarineResourcesInPercentAligned": {
            "nullable": true,
            "allOf": [
              {
                "$ref": "#/components/schemas/ExtendedDataPointBigDecimal"
              }
            ]
          },
          "substantialContributionToTransitionToACircularEconomyInPercentAligned": {
            "nullable": true,
            "allOf": [
              {
                "$ref": "#/components/schemas/ExtendedDataPointBigDecimal"
              }
            ]
          },
          "substantialContributionToPollutionPreventionAndControlInPercentAligned": {
            "nullable": true,
            "allOf": [
              {
                "$ref": "#/components/schemas/ExtendedDataPointBigDecimal"
              }
            ]
          },
          "substantialContributionToProtectionAndRestorationOfBiodiversityAndEcosystemsInPercentAligned": {
            "nullable": true,
            "allOf": [
              {
                "$ref": "#/components/schemas/ExtendedDataPointBigDecimal"
              }
            ]
          },
          "alignedActivities": {
            "nullable": true,
            "allOf": [
              {
                "$ref": "#/components/schemas/ExtendedDataPointListEuTaxonomyAlignedActivity"
              }
            ]
          },
          "enablingShareInPercent": {
            "nullable": true,
            "allOf": [
              {
                "$ref": "#/components/schemas/ExtendedDataPointBigDecimal"
              }
            ]
          },
          "transitionalShareInPercent": {
            "nullable": true,
            "allOf": [
              {
                "$ref": "#/components/schemas/ExtendedDataPointBigDecimal"
              }
            ]
          }
        }
      },
      "EutaxonomyNonFinancialsOpexAlignedShare": {
        "type": "object",
        "properties": {
          "relativeShareInPercent": {
            "nullable": true,
            "allOf": [
              {
                "$ref": "#/components/schemas/ExtendedDataPointBigDecimal"
              }
            ]
          },
          "absoluteShare": {
            "nullable": true,
            "allOf": [
              {
                "$ref": "#/components/schemas/CurrencyDataPoint"
              }
            ]
          }
        }
      },
      "EutaxonomyNonFinancialsOpexEligibleShare": {
        "type": "object",
        "properties": {
          "relativeShareInPercent": {
            "nullable": true,
            "allOf": [
              {
                "$ref": "#/components/schemas/ExtendedDataPointBigDecimal"
              }
            ]
          },
          "absoluteShare": {
            "nullable": true,
            "allOf": [
              {
                "$ref": "#/components/schemas/CurrencyDataPoint"
              }
            ]
          }
        }
      },
      "EutaxonomyNonFinancialsOpexNonAlignedShare": {
        "type": "object",
        "properties": {
          "relativeShareInPercent": {
            "nullable": true,
            "allOf": [
              {
                "$ref": "#/components/schemas/ExtendedDataPointBigDecimal"
              }
            ]
          },
          "absoluteShare": {
            "nullable": true,
            "allOf": [
              {
                "$ref": "#/components/schemas/CurrencyDataPoint"
              }
            ]
          }
        }
      },
      "EutaxonomyNonFinancialsOpexNonEligibleShare": {
        "type": "object",
        "properties": {
          "relativeShareInPercent": {
            "nullable": true,
            "allOf": [
              {
                "$ref": "#/components/schemas/ExtendedDataPointBigDecimal"
              }
            ]
          },
          "absoluteShare": {
            "nullable": true,
            "allOf": [
              {
                "$ref": "#/components/schemas/CurrencyDataPoint"
              }
            ]
          }
        }
      },
      "EutaxonomyNonFinancialsRevenue": {
        "type": "object",
        "properties": {
          "totalAmount": {
            "nullable": true,
            "allOf": [
              {
                "$ref": "#/components/schemas/CurrencyDataPoint"
              }
            ]
          },
          "nonEligibleShare": {
            "nullable": true,
            "allOf": [
              {
                "$ref": "#/components/schemas/EutaxonomyNonFinancialsRevenueNonEligibleShare"
              }
            ]
          },
          "eligibleShare": {
            "nullable": true,
            "allOf": [
              {
                "$ref": "#/components/schemas/EutaxonomyNonFinancialsRevenueEligibleShare"
              }
            ]
          },
          "nonAlignedShare": {
            "nullable": true,
            "allOf": [
              {
                "$ref": "#/components/schemas/EutaxonomyNonFinancialsRevenueNonAlignedShare"
              }
            ]
          },
          "nonAlignedActivities": {
            "nullable": true,
            "allOf": [
              {
                "$ref": "#/components/schemas/ExtendedDataPointListEuTaxonomyActivity"
              }
            ]
          },
          "alignedShare": {
            "nullable": true,
            "allOf": [
              {
                "$ref": "#/components/schemas/EutaxonomyNonFinancialsRevenueAlignedShare"
              }
            ]
          },
          "substantialContributionToClimateChangeMitigationInPercentEligible": {
            "nullable": true,
            "allOf": [
              {
                "$ref": "#/components/schemas/ExtendedDataPointBigDecimal"
              }
            ]
          },
          "substantialContributionToClimateChangeMitigationInPercentAligned": {
            "nullable": true,
            "allOf": [
              {
                "$ref": "#/components/schemas/ExtendedDataPointBigDecimal"
              }
            ]
          },
          "substantialContributionToClimateChangeMitigationInPercentOfWhichUseOfProceeds": {
            "nullable": true,
            "allOf": [
              {
                "$ref": "#/components/schemas/ExtendedDataPointBigDecimal"
              }
            ]
          },
          "substantialContributionToClimateChangeMitigationInPercentEnablingShare": {
            "nullable": true,
            "allOf": [
              {
                "$ref": "#/components/schemas/ExtendedDataPointBigDecimal"
              }
            ]
          },
          "substantialContributionToClimateChangeMitigationInPercentTransitionalShare": {
            "nullable": true,
            "allOf": [
              {
                "$ref": "#/components/schemas/ExtendedDataPointBigDecimal"
              }
            ]
          },
          "substantialContributionToClimateChangeAdaptationInPercentEligible": {
            "nullable": true,
            "allOf": [
              {
                "$ref": "#/components/schemas/ExtendedDataPointBigDecimal"
              }
            ]
          },
          "substantialContributionToClimateChangeAdaptationInPercentAligned": {
            "nullable": true,
            "allOf": [
              {
                "$ref": "#/components/schemas/ExtendedDataPointBigDecimal"
              }
            ]
          },
          "substantialContributionToClimateChangeAdaptationInPercentOfWhichUseOfProceeds": {
            "nullable": true,
            "allOf": [
              {
                "$ref": "#/components/schemas/ExtendedDataPointBigDecimal"
              }
            ]
          },
          "substantialContributionToClimateChangeAdaptationInPercentEnablingShare": {
            "nullable": true,
            "allOf": [
              {
                "$ref": "#/components/schemas/ExtendedDataPointBigDecimal"
              }
            ]
          },
          "substantialContributionToSustainableUseAndProtectionOfWaterAndMarineResourcesInPercentEligible": {
            "nullable": true,
            "allOf": [
              {
                "$ref": "#/components/schemas/ExtendedDataPointBigDecimal"
              }
            ]
          },
          "substantialContributionToSustainableUseAndProtectionOfWaterAndMarineResourcesInPercentAligned": {
            "nullable": true,
            "allOf": [
              {
                "$ref": "#/components/schemas/ExtendedDataPointBigDecimal"
              }
            ]
          },
          "substantialContributionToSustainableUseAndProtectionOfWaterAndMarineResourcesInPercentOfWhichUseOfProceeds": {
            "nullable": true,
            "allOf": [
              {
                "$ref": "#/components/schemas/ExtendedDataPointBigDecimal"
              }
            ]
          },
          "substantialContributionToSustainableUseAndProtectionOfWaterAndMarineResourcesInPercentEnablingShare": {
            "nullable": true,
            "allOf": [
              {
                "$ref": "#/components/schemas/ExtendedDataPointBigDecimal"
              }
            ]
          },
          "substantialContributionToTransitionToACircularEconomyInPercentEligible": {
            "nullable": true,
            "allOf": [
              {
                "$ref": "#/components/schemas/ExtendedDataPointBigDecimal"
              }
            ]
          },
          "substantialContributionToTransitionToACircularEconomyInPercentAligned": {
            "nullable": true,
            "allOf": [
              {
                "$ref": "#/components/schemas/ExtendedDataPointBigDecimal"
              }
            ]
          },
          "substantialContributionToTransitionToACircularEconomyInPercentOfWhichUseOfProceeds": {
            "nullable": true,
            "allOf": [
              {
                "$ref": "#/components/schemas/ExtendedDataPointBigDecimal"
              }
            ]
          },
          "substantialContributionToTransitionToACircularEconomyInPercentEnablingShare": {
            "nullable": true,
            "allOf": [
              {
                "$ref": "#/components/schemas/ExtendedDataPointBigDecimal"
              }
            ]
          },
          "substantialContributionToPollutionPreventionAndControlInPercentEligible": {
            "nullable": true,
            "allOf": [
              {
                "$ref": "#/components/schemas/ExtendedDataPointBigDecimal"
              }
            ]
          },
          "substantialContributionToPollutionPreventionAndControlInPercentAligned": {
            "nullable": true,
            "allOf": [
              {
                "$ref": "#/components/schemas/ExtendedDataPointBigDecimal"
              }
            ]
          },
          "substantialContributionToPollutionPreventionAndControlInPercentOfWhichUseOfProceeds": {
            "nullable": true,
            "allOf": [
              {
                "$ref": "#/components/schemas/ExtendedDataPointBigDecimal"
              }
            ]
          },
          "substantialContributionToPollutionPreventionAndControlInPercentEnablingShare": {
            "nullable": true,
            "allOf": [
              {
                "$ref": "#/components/schemas/ExtendedDataPointBigDecimal"
              }
            ]
          },
          "substantialContributionToProtectionAndRestorationOfBiodiversityAndEcosystemsInPercentEligible": {
            "nullable": true,
            "allOf": [
              {
                "$ref": "#/components/schemas/ExtendedDataPointBigDecimal"
              }
            ]
          },
          "substantialContributionToProtectionAndRestorationOfBiodiversityAndEcosystemsInPercentAligned": {
            "nullable": true,
            "allOf": [
              {
                "$ref": "#/components/schemas/ExtendedDataPointBigDecimal"
              }
            ]
          },
          "substantialContributionToProtectionAndRestorationOfBiodiversityAndEcosystemsInPercentOfWhichUseOfProceeds": {
            "nullable": true,
            "allOf": [
              {
                "$ref": "#/components/schemas/ExtendedDataPointBigDecimal"
              }
            ]
          },
          "substantialContributionToProtectionAndRestorationOfBiodiversityAndEcosystemsInPercentEnablingShare": {
            "nullable": true,
            "allOf": [
              {
                "$ref": "#/components/schemas/ExtendedDataPointBigDecimal"
              }
            ]
          },
          "alignedActivities": {
            "nullable": true,
            "allOf": [
              {
                "$ref": "#/components/schemas/ExtendedDataPointListEuTaxonomyAlignedActivity"
              }
            ]
          },
          "enablingShareInPercent": {
            "nullable": true,
            "allOf": [
              {
                "$ref": "#/components/schemas/ExtendedDataPointBigDecimal"
              }
            ]
          },
          "transitionalShareInPercent": {
            "nullable": true,
            "allOf": [
              {
                "$ref": "#/components/schemas/ExtendedDataPointBigDecimal"
              }
            ]
          }
        }
      },
      "EutaxonomyNonFinancialsRevenueAlignedShare": {
        "type": "object",
        "properties": {
          "relativeShareInPercent": {
            "nullable": true,
            "allOf": [
              {
                "$ref": "#/components/schemas/ExtendedDataPointBigDecimal"
              }
            ]
          },
          "absoluteShare": {
            "nullable": true,
            "allOf": [
              {
                "$ref": "#/components/schemas/CurrencyDataPoint"
              }
            ]
          }
        }
      },
      "EutaxonomyNonFinancialsRevenueEligibleShare": {
        "type": "object",
        "properties": {
          "relativeShareInPercent": {
            "nullable": true,
            "allOf": [
              {
                "$ref": "#/components/schemas/ExtendedDataPointBigDecimal"
              }
            ]
          },
          "absoluteShare": {
            "nullable": true,
            "allOf": [
              {
                "$ref": "#/components/schemas/CurrencyDataPoint"
              }
            ]
          }
        }
      },
      "EutaxonomyNonFinancialsRevenueNonAlignedShare": {
        "type": "object",
        "properties": {
          "relativeShareInPercent": {
            "nullable": true,
            "allOf": [
              {
                "$ref": "#/components/schemas/ExtendedDataPointBigDecimal"
              }
            ]
          },
          "absoluteShare": {
            "nullable": true,
            "allOf": [
              {
                "$ref": "#/components/schemas/CurrencyDataPoint"
              }
            ]
          }
        }
      },
      "EutaxonomyNonFinancialsRevenueNonEligibleShare": {
        "type": "object",
        "properties": {
          "relativeShareInPercent": {
            "nullable": true,
            "allOf": [
              {
                "$ref": "#/components/schemas/ExtendedDataPointBigDecimal"
              }
            ]
          },
          "absoluteShare": {
            "nullable": true,
            "allOf": [
              {
                "$ref": "#/components/schemas/CurrencyDataPoint"
              }
            ]
          }
        }
      },
      "ExtendedDataPointEutaxonomyNonFinancialsGeneralFiscalYearDeviationOptions": {
        "type": "object",
        "properties": {
          "value": {
            "nullable": true,
            "allOf": [
              {
                "$ref": "#/components/schemas/EutaxonomyNonFinancialsGeneralFiscalYearDeviationOptions"
              }
            ]
          },
          "quality": {
            "nullable": true,
            "allOf": [
              {
                "$ref": "#/components/schemas/QualityOptions"
              }
            ]
          },
          "comment": {
            "type": "string",
            "nullable": true
          },
          "dataSource": {
            "nullable": true,
            "allOf": [
              {
                "$ref": "#/components/schemas/ExtendedDocumentReference"
              }
            ]
          }
        }
      },
      "ExtendedDataPointListEuTaxonomyActivity": {
        "type": "object",
        "properties": {
          "value": {
            "type": "array",
            "nullable": true,
            "items": {
              "$ref": "#/components/schemas/EuTaxonomyActivity"
            }
          },
          "quality": {
            "nullable": true,
            "allOf": [
              {
                "$ref": "#/components/schemas/QualityOptions"
              }
            ]
          },
          "comment": {
            "type": "string",
            "nullable": true
          },
          "dataSource": {
            "nullable": true,
            "allOf": [
              {
                "$ref": "#/components/schemas/ExtendedDocumentReference"
              }
            ]
          }
        }
      },
      "ExtendedDataPointListEuTaxonomyAlignedActivity": {
        "type": "object",
        "properties": {
          "value": {
            "type": "array",
            "nullable": true,
            "items": {
              "$ref": "#/components/schemas/EuTaxonomyAlignedActivity"
            }
          },
          "quality": {
            "nullable": true,
            "allOf": [
              {
                "$ref": "#/components/schemas/QualityOptions"
              }
            ]
          },
          "comment": {
            "type": "string",
            "nullable": true
          },
          "dataSource": {
            "nullable": true,
            "allOf": [
              {
                "$ref": "#/components/schemas/ExtendedDocumentReference"
              }
            ]
          }
        }
      },
      "ExtendedDataPointLocalDate": {
        "type": "object",
        "properties": {
          "value": {
            "type": "string",
            "format": "date",
            "nullable": true
          },
          "quality": {
            "nullable": true,
            "allOf": [
              {
                "$ref": "#/components/schemas/QualityOptions"
              }
            ]
          },
          "comment": {
            "type": "string",
            "nullable": true
          },
          "dataSource": {
            "nullable": true,
            "allOf": [
              {
                "$ref": "#/components/schemas/ExtendedDocumentReference"
              }
            ]
          }
        }
      },
      "ExtendedDataPointYesNoNa": {
        "type": "object",
        "properties": {
          "value": {
            "nullable": true,
            "allOf": [
              {
                "$ref": "#/components/schemas/YesNoNa"
              }
            ]
          },
          "quality": {
            "nullable": true,
            "allOf": [
              {
                "$ref": "#/components/schemas/QualityOptions"
              }
            ]
          },
          "comment": {
            "type": "string",
            "nullable": true
          },
          "dataSource": {
            "nullable": true,
            "allOf": [
              {
                "$ref": "#/components/schemas/ExtendedDocumentReference"
              }
            ]
          }
        }
      },
      "RelativeAndAbsoluteFinancialShare": {
        "type": "object",
        "properties": {
          "relativeShareInPercent": {
            "type": "number",
            "nullable": true
          },
          "absoluteShare": {
            "nullable": true,
            "allOf": [
              {
                "$ref": "#/components/schemas/AmountWithCurrency"
              }
            ]
          }
        }
      },
      "CompanyAssociatedDataEuTaxonomyDataForFinancials": {
        "required": [
          "companyId",
          "data",
          "reportingPeriod"
        ],
        "type": "object",
        "properties": {
          "companyId": {
            "type": "string"
          },
          "reportingPeriod": {
            "type": "string"
          },
          "data": {
            "$ref": "#/components/schemas/EuTaxonomyDataForFinancials"
          }
        }
      },
      "CreditInstitutionKpis": {
        "type": "object",
        "properties": {
          "tradingPortfolioInPercent": {
            "nullable": true,
            "allOf": [
              {
                "$ref": "#/components/schemas/ExtendedDataPointBigDecimal"
              }
            ]
          },
          "interbankLoansInPercent": {
            "nullable": true,
            "allOf": [
              {
                "$ref": "#/components/schemas/ExtendedDataPointBigDecimal"
              }
            ]
          },
          "tradingPortfolioAndInterbankLoansInPercent": {
            "nullable": true,
            "allOf": [
              {
                "$ref": "#/components/schemas/ExtendedDataPointBigDecimal"
              }
            ]
          },
          "greenAssetRatioInPercent": {
            "nullable": true,
            "allOf": [
              {
                "$ref": "#/components/schemas/ExtendedDataPointBigDecimal"
              }
            ]
          }
        }
      },
      "EligibilityKpis": {
        "type": "object",
        "properties": {
          "taxonomyEligibleActivityInPercent": {
            "nullable": true,
            "allOf": [
              {
                "$ref": "#/components/schemas/ExtendedDataPointBigDecimal"
              }
            ]
          },
          "taxonomyNonEligibleActivityInPercent": {
            "nullable": true,
            "allOf": [
              {
                "$ref": "#/components/schemas/ExtendedDataPointBigDecimal"
              }
            ]
          },
          "derivativesInPercent": {
            "nullable": true,
            "allOf": [
              {
                "$ref": "#/components/schemas/ExtendedDataPointBigDecimal"
              }
            ]
          },
          "banksAndIssuersInPercent": {
            "nullable": true,
            "allOf": [
              {
                "$ref": "#/components/schemas/ExtendedDataPointBigDecimal"
              }
            ]
          },
          "investmentNonNfrdInPercent": {
            "nullable": true,
            "allOf": [
              {
                "$ref": "#/components/schemas/ExtendedDataPointBigDecimal"
              }
            ]
          }
        },
        "example": {
          "CreditInstitution": {
            "taxonomyEligibleActivityInPercent": {
              "value": 0,
              "quality": "Audited",
              "dataSource": {
                "page": 0,
                "tagName": "string",
                "fileName": "string",
                "fileReference": "string"
              },
              "comment": "string"
            }
          },
          "InsuranceOrReinsurance": {
            "taxonomyEligibleActivityInPercent": {
              "value": 0,
              "quality": "Audited",
              "dataSource": {
                "page": 0,
                "tagName": "string",
                "fileName": "string",
                "fileReference": "string"
              },
              "comment": "string"
            }
          },
          "AssetManagement": {
            "taxonomyEligibleActivityInPercent": {
              "value": 0,
              "quality": "Audited",
              "dataSource": {
                "page": 0,
                "tagName": "string",
                "fileName": "string",
                "fileReference": "string"
              },
              "comment": "string"
            }
          },
          "InvestmentFirm": {
            "taxonomyEligibleActivityInPercent": {
              "value": 0,
              "quality": "Audited",
              "dataSource": {
                "page": 0,
                "tagName": "string",
                "fileName": "string",
                "fileReference": "string"
              },
              "comment": "string"
            }
          }
        }
      },
      "EuTaxonomyDataForFinancials": {
        "type": "object",
        "properties": {
          "financialServicesTypes": {
            "type": "array",
            "nullable": true,
            "items": {
              "type": "string",
              "enum": [
                "CreditInstitution",
                "InsuranceOrReinsurance",
                "AssetManagement",
                "InvestmentFirm"
              ]
            }
          },
          "eligibilityKpis": {
            "type": "object",
            "additionalProperties": {
              "$ref": "#/components/schemas/EligibilityKpis"
            },
            "nullable": true,
            "example": {
              "CreditInstitution": {
                "taxonomyEligibleActivityInPercent": {
                  "value": 0,
                  "quality": "Audited",
                  "dataSource": {
                    "page": 0,
                    "tagName": "string",
                    "fileName": "string",
                    "fileReference": "string"
                  },
                  "comment": "string"
                }
              },
              "InsuranceOrReinsurance": {
                "taxonomyEligibleActivityInPercent": {
                  "value": 0,
                  "quality": "Audited",
                  "dataSource": {
                    "page": 0,
                    "tagName": "string",
                    "fileName": "string",
                    "fileReference": "string"
                  },
                  "comment": "string"
                }
              },
              "AssetManagement": {
                "taxonomyEligibleActivityInPercent": {
                  "value": 0,
                  "quality": "Audited",
                  "dataSource": {
                    "page": 0,
                    "tagName": "string",
                    "fileName": "string",
                    "fileReference": "string"
                  },
                  "comment": "string"
                }
              },
              "InvestmentFirm": {
                "taxonomyEligibleActivityInPercent": {
                  "value": 0,
                  "quality": "Audited",
                  "dataSource": {
                    "page": 0,
                    "tagName": "string",
                    "fileName": "string",
                    "fileReference": "string"
                  },
                  "comment": "string"
                }
              }
            }
          },
          "creditInstitutionKpis": {
            "nullable": true,
            "allOf": [
              {
                "$ref": "#/components/schemas/CreditInstitutionKpis"
              }
            ]
          },
          "investmentFirmKpis": {
            "nullable": true,
            "allOf": [
              {
                "$ref": "#/components/schemas/InvestmentFirmKpis"
              }
            ]
          },
          "insuranceKpis": {
            "nullable": true,
            "allOf": [
              {
                "$ref": "#/components/schemas/InsuranceKpis"
              }
            ]
          },
          "fiscalYearDeviation": {
            "nullable": true,
            "allOf": [
              {
                "$ref": "#/components/schemas/FiscalYearDeviation"
              }
            ]
          },
          "fiscalYearEnd": {
            "type": "string",
            "format": "date",
            "nullable": true
          },
          "scopeOfEntities": {
            "nullable": true,
            "allOf": [
              {
                "$ref": "#/components/schemas/YesNoNa"
              }
            ]
          },
          "nfrdMandatory": {
            "nullable": true,
            "allOf": [
              {
                "$ref": "#/components/schemas/YesNo"
              }
            ]
          },
          "euTaxonomyActivityLevelReporting": {
            "nullable": true,
            "allOf": [
              {
                "$ref": "#/components/schemas/YesNo"
              }
            ]
          },
          "assurance": {
            "nullable": true,
            "allOf": [
              {
                "$ref": "#/components/schemas/AssuranceDataPoint"
              }
            ]
          },
          "numberOfEmployees": {
            "type": "number",
            "nullable": true
          },
          "referencedReports": {
            "type": "object",
            "additionalProperties": {
              "$ref": "#/components/schemas/CompanyReport"
            },
            "nullable": true,
            "example": "{\"string\": {\"fileReference\": \"string\",\"fileName\": \"string\",\"publicationDate\": \"2023-10-12\",}}"
          }
        }
      },
      "FiscalYearDeviation": {
        "type": "string",
        "enum": [
          "Deviation",
          "NoDeviation"
        ]
      },
      "InsuranceKpis": {
        "type": "object",
        "properties": {
          "taxonomyEligibleNonLifeInsuranceActivitiesInPercent": {
            "nullable": true,
            "allOf": [
              {
                "$ref": "#/components/schemas/ExtendedDataPointBigDecimal"
              }
            ]
          }
        }
      },
      "InvestmentFirmKpis": {
        "type": "object",
        "properties": {
          "greenAssetRatioInPercent": {
            "nullable": true,
            "allOf": [
              {
                "$ref": "#/components/schemas/ExtendedDataPointBigDecimal"
              }
            ]
          }
        }
      },
      "AuflistungDerSektorenOptions": {
        "type": "string",
        "enum": [
          "ALandwirtschaftForstwirtschaftUndFischerei",
          "BBergbauUndGewinnungVonSteinenUndErden",
          "CVerarbeitendesGewerbeHerstellungVonWaren",
          "DEnergieversorgung",
          "EWasserversorgungAbwasserAndAbfallentsorgungBeseitigungenVonUmweltverschmutzungen",
          "FBaugewerbeBau",
          "GHandelInstandhaltungUndReparaturVonKraftfahrzeugen",
          "HVerkehrUndLagerhaltung",
          "LGrundstuecksUndWohnungswesen"
        ]
      },
      "AuswirkungenAufAnteilBefristerVertraegeUndFluktuationValues": {
        "type": "object",
        "properties": {
          "anzahlDerBefristetenVertraege": {
            "type": "number",
            "nullable": true
          },
          "fluktuation": {
            "type": "number",
            "nullable": true
          }
        }
      },
      "BerichterstattungAbfallproduktionValues": {
        "type": "object",
        "properties": {
          "gesamteAbfallmenge": {
            "type": "number",
            "nullable": true
          },
          "prozentAbfallRecyclet": {
            "type": "number",
            "nullable": true
          },
          "prozentGefaehrlicherAbfall": {
            "type": "number",
            "nullable": true
          }
        }
      },
      "BerichterstattungEinnahmenAusFossilenBrennstoffenValues": {
        "type": "object",
        "properties": {
          "prozentDerEinnahmenAusFossilenBrennstoffen": {
            "type": "number",
            "nullable": true
          }
        }
      },
      "BerichterstattungEnergieverbrauchValues": {
        "type": "object",
        "properties": {
          "energieverbrauch": {
            "type": "number",
            "nullable": true
          },
          "prozentDesVerbrauchsErneuerbarerEnergien": {
            "type": "number",
            "nullable": true
          },
          "ggfProzentDerErneuerbarenEnergieerzeugung": {
            "type": "number",
            "nullable": true
          }
        }
      },
      "BerichterstattungEnergieverbrauchVonImmobilienvermoegenValues": {
        "type": "object",
        "properties": {
          "engagementAnteilInEnergieineffizientenImmobilienanlagen": {
            "type": "number",
            "nullable": true
          }
        }
      },
      "BerichterstattungWasserverbrauchValues": {
        "type": "object",
        "properties": {
          "wasserverbrauch": {
            "type": "number",
            "nullable": true
          },
          "emissionenInWasser": {
            "type": "number",
            "nullable": true
          }
        }
      },
      "BudgetFuerSchulungAusbildungValues": {
        "type": "object",
        "properties": {
          "budgetProMitarbeiter": {
            "type": "number",
            "nullable": true
          }
        }
      },
      "CompanyAssociatedDataEsgQuestionnaireData": {
        "required": [
          "companyId",
          "data",
          "reportingPeriod"
        ],
        "type": "object",
        "properties": {
          "companyId": {
            "type": "string"
          },
          "reportingPeriod": {
            "type": "string"
          },
          "data": {
            "$ref": "#/components/schemas/EsgQuestionnaireData"
          }
        },
        "example": "{\n  \"companyId\": \"string\",\n  \"reportingPeriod\": \"2022\",\n  \"data\": {\n    \"general\": {\n      \"masterData\": {\n        \"berichtspflichtUndEinwilligungZurVeroeffentlichung\": \"Yes\",\n        \"gueltigkeitsDatum\": \"2022-12-31\"\n      }\n    },\n    \"allgemein\": {\n      \"esgZiele\": {\n        \"existenzVonEsgZielen\": \"Yes\",\n        \"beschreibungDerEsgZiele\": \"Transitioning to energy consumption from 100% renewable resources\",\n        \"investitionenInZielerreichung\": \"50000 EUR\"\n      },\n      \"sektoren\": {\n        \"sektorenMitHohenKlimaauswirkungen\": \"Yes\",\n        \"auflistungDerSektoren\": [\n          \"GHandelInstandhaltungUndReparaturVonKraftfahrzeugen\",\n          \"LGrundstuecksUndWohnungswesen\"\n        ]\n      },\n      \"esgBerichte\": {\n        \"nachhaltigkeitsberichte\": \"Yes\",\n        \"frequenzDerBerichterstattung\": \"Halbjaehrlich\",\n        \"aktuelleBerichte\": [\n          {\n            \"value\": \"Bayer Geschäftsbericht 2022\",\n            \"dataSource\": {\n              \"fileName\": \"Bayer-Geschaeftsbericht-2022\",\n              \"fileReference\": \"3bbdc1879acbc211af4b87a8593cfd7523adedd7100ca59326df05f8adbfe881\"\n            }\n          }\n        ]\n      },\n      \"akkreditierungen\": {\n        \"iso14001\": {\n          \"value\": \"Yes\",\n          \"dataSource\": {\n            \"fileName\": \"\",\n            \"fileReference\": \"\"\n          }\n        },\n        \"iso45001\": {\n          \"value\": \"No\",\n          \"dataSource\": null\n        },\n        \"iso27001\": {\n          \"value\": \"No\",\n          \"dataSource\": null\n        },\n        \"iso50001\": {\n          \"value\": \"No\",\n          \"dataSource\": null\n        },\n        \"weitereAkkreditierungen\": [\n          {\n            \"value\": \"Data quality\",\n            \"dataSource\": {\n              \"fileName\": \"Data_Quality_1_28_2019_FINAL_1\",\n              \"fileReference\": \"21567034fc692753175270d7eadeb135e9e885c77f71b79358a1fb897d992a7d\"\n            }\n          }\n        ]\n      },\n      \"unGlobalConceptPrinzipien\": {\n        \"mechanismenZurUeberwachungDerEinhaltungDerUngcp\": \"No\",\n        \"richtlinienZurEinhaltungDerUngcp\": null,\n        \"erklaerungDerEinhaltungDerUngcp\": null\n      },\n      \"oecdLeitsaetze\": {\n        \"mechanismenZurUeberwachungDerEinhaltungDerOecdLeitsaetze\": \"Yes\",\n        \"richtlinienZurEinhaltungDerOecdLeitsaetze\": [\n          {\n            \"value\": \"Annual report\",\n            \"dataSource\": {\n              \"fileName\": \"Bayer-Geschaeftsbericht-2022\",\n              \"fileReference\": \"3bbdc1879acbc211af4b87a8593cfd7523adedd7100ca59326df05f8adbfe881\"\n            }\n          }\n        ],\n        \"erklaerungDerEinhaltungDerOecdLeitsaetze\": \"Erklärung der Einhaltung\"\n      },\n      \"sonstige\": {\n        \"ausrichtungAufDieUnSdgsUndAktivesVerfolgen\": \"n/a\",\n        \"ausschlusslistenAufBasisVonEsgKriterien\": \"Yes\",\n        \"ausschlusslisten\": \"controversial weapons, tobacco, alcohol, gambling, adult entertainment, fossil fuels\"\n      },\n      \"fuehrungsstandards\": {\n        \"oekologischeSozialeFuehrungsstandardsOderPrinzipien\": \"Yes\",\n        \"anreizmechanismenFuerDasManagementUmwelt\": \"JaGeschaeftsleitung\",\n        \"anreizmechanismenFuerDasManagementSoziales\": \"JaAufsichtsrat\"\n      },\n      \"rechtsstreitigkeiten\": {\n        \"esgBezogeneRechtsstreitigkeiten\": \"Yes\",\n        \"rechtsstreitigkeitenMitBezugZuE\": \"Yes\",\n        \"statusZuE\": \"Geklaert\",\n        \"einzelheitenZuDenRechtsstreitigkeitenZuE\": \"Wasserverschmutzung\",\n        \"rechtsstreitigkeitenMitBezugZuS\": \"No\",\n        \"statusZuS\": null,\n        \"einzelheitenZuDenRechtsstreitigkeitenZuS\": null,\n        \"rechtsstreitigkeitenMitBezugZuG\": \"No\",\n        \"statusZuG\": null,\n        \"einzelheitenZuDenRechtsstreitigkeitenZuG\": null\n      },\n      \"rating\": {\n        \"esgRating\": \"Yes\",\n        \"agentur\": \"MSCI\",\n        \"ergebnis\": \"A\",\n        \"ratingbericht\": {\n          \"value\": \"No\",\n          \"dataSource\": null\n        },\n        \"kritischePunkte\": \"n/a\"\n      },\n      \"anleihen\": {\n        \"grueneSozialeUndOderNachhaltigeEmissionen\": \"Yes\",\n        \"ausstehendeGrueneSozialeUndOderNachhaltigeEmissionen\": 10000,\n        \"sustainibilityLinkedDebt\": \"Yes\",\n        \"ausstehendeSustainibilityLinkedDebt\": 20000\n      },\n      \"risiken\": {\n        \"wichtigsteESUndGRisikenUndBewertung\": \"Risiken und Bewertung\",\n        \"hindernisseBeimUmgangMitEsgBedenken\": \"Hindernisse 1, Hindernisse 2\"\n      }\n    },\n    \"umwelt\": {\n      \"treibhausgasemissionen\": {\n        \"treibhausgasBerichterstattungUndPrognosen\": {\n          \"currentYear\": 2023,\n          \"yearlyData\": {\n            \"2019\": {\n              \"scope1\": null,\n              \"scope2\": null,\n              \"scope3\": null\n            },\n            \"2020\": {\n              \"scope1\": null,\n              \"scope2\": null,\n              \"scope3\": null\n            },\n            \"2021\": {\n              \"scope1\": 305000,\n              \"scope2\": 51900,\n              \"scope3\": 223000\n            },\n            \"2022\": {\n              \"scope1\": 351000,\n              \"scope2\": 195000,\n              \"scope3\": 405000\n            },\n            \"2023\": {\n              \"scope1\": 293000,\n              \"scope2\": 318000,\n              \"scope3\": 561000\n            },\n            \"2024\": {\n              \"scope1\": null,\n              \"scope2\": null,\n              \"scope3\": null\n            },\n            \"2025\": {\n              \"scope1\": null,\n              \"scope2\": null,\n              \"scope3\": null\n            }\n          }\n        },\n        \"treibhausgasEmissionsintensitaetDerUnternehmenInDieInvestiertWird\": \"223000\",\n        \"strategieUndZieleZurReduzierungVonTreibhausgasEmissionen\": \"Strategie und Ziele\"\n      },\n      \"produktion\": {\n        \"produkteZurVerringerungDerUmweltbelastung\": \"Yes\",\n        \"verringerungenDerUmweltbelastung\": null,\n        \"oekologischerMindestStandardFuerProduktionsprozesse\": \"No\"\n      },\n      \"energieverbrauch\": {\n        \"berichterstattungEnergieverbrauch\": {\n          \"currentYear\": 2023,\n          \"yearlyData\": {\n            \"2019\": {\n              \"energieverbrauch\": null,\n              \"prozentDesVerbrauchsErneuerbarerEnergien\": null,\n              \"ggfProzentDerErneuerbarenEnergieerzeugung\": null\n            },\n            \"2020\": {\n              \"energieverbrauch\": null,\n              \"prozentDesVerbrauchsErneuerbarerEnergien\": null,\n              \"ggfProzentDerErneuerbarenEnergieerzeugung\": null\n            },\n            \"2021\": {\n              \"energieverbrauch\": 195000,\n              \"prozentDesVerbrauchsErneuerbarerEnergien\": 25,\n              \"ggfProzentDerErneuerbarenEnergieerzeugung\": null\n            },\n            \"2022\": {\n              \"energieverbrauch\": 561000,\n              \"prozentDesVerbrauchsErneuerbarerEnergien\": 70,\n              \"ggfProzentDerErneuerbarenEnergieerzeugung\": null\n            },\n            \"2023\": {\n              \"energieverbrauch\": 51900,\n              \"prozentDesVerbrauchsErneuerbarerEnergien\": 100,\n              \"ggfProzentDerErneuerbarenEnergieerzeugung\": 5\n            },\n            \"2024\": {\n              \"energieverbrauch\": null,\n              \"prozentDesVerbrauchsErneuerbarerEnergien\": null,\n              \"ggfProzentDerErneuerbarenEnergieerzeugung\": null\n            },\n            \"2025\": {\n              \"energieverbrauch\": null,\n              \"prozentDesVerbrauchsErneuerbarerEnergien\": null,\n              \"ggfProzentDerErneuerbarenEnergieerzeugung\": null\n            }\n          }\n        },\n        \"unternehmensGruppenStrategieBzglEnergieverbrauch\": null\n      },\n      \"energieeffizienzImmobilienanlagen\": {\n        \"berichterstattungEnergieverbrauchVonImmobilienvermoegen\": {\n          \"currentYear\": 2023,\n          \"yearlyData\": {\n            \"2019\": {\n              \"engagementAnteilInEnergieineffizientenImmobilienanlagen\": null\n            },\n            \"2020\": {\n              \"engagementAnteilInEnergieineffizientenImmobilienanlagen\": null\n            },\n            \"2021\": {\n              \"engagementAnteilInEnergieineffizientenImmobilienanlagen\": 30\n            },\n            \"2022\": {\n              \"engagementAnteilInEnergieineffizientenImmobilienanlagen\": 70\n            },\n            \"2023\": {\n              \"engagementAnteilInEnergieineffizientenImmobilienanlagen\": 90\n            },\n            \"2024\": {\n              \"engagementAnteilInEnergieineffizientenImmobilienanlagen\": null\n            },\n            \"2025\": {\n              \"engagementAnteilInEnergieineffizientenImmobilienanlagen\": null\n            }\n          }\n        },\n        \"unternehmensGruppenStrategieBzglEnergieeffizientenImmobilienanlagen\": null\n      },\n      \"wasserverbrauch\": {\n        \"berichterstattungWasserverbrauch\": {\n          \"currentYear\": 2023,\n          \"yearlyData\": {\n            \"2019\": {\n              \"wasserverbrauch\": null,\n              \"emissionenInWasser\": null\n            },\n            \"2020\": {\n              \"wasserverbrauch\": null,\n              \"emissionenInWasser\": null\n            },\n            \"2021\": {\n              \"wasserverbrauch\": 30000,\n              \"emissionenInWasser\": 5\n            },\n            \"2022\": {\n              \"wasserverbrauch\": 15000,\n              \"emissionenInWasser\": 0\n            },\n            \"2023\": {\n              \"wasserverbrauch\": 10000,\n              \"emissionenInWasser\": 0\n            },\n            \"2024\": {\n              \"wasserverbrauch\": null,\n              \"emissionenInWasser\": null\n            },\n            \"2025\": {\n              \"wasserverbrauch\": null,\n              \"emissionenInWasser\": null\n            }\n          }\n        },\n        \"unternehmensGruppenStrategieBzglWasserverbrauch\": null\n      },\n      \"abfallproduktion\": {\n        \"berichterstattungAbfallproduktion\": {\n          \"currentYear\": 2023,\n          \"yearlyData\": {\n            \"2019\": {\n              \"gesamteAbfallmenge\": null,\n              \"prozentAbfallRecyclet\": null,\n              \"prozentGefaehrlicherAbfall\": null\n            },\n            \"2020\": {\n              \"gesamteAbfallmenge\": null,\n              \"prozentAbfallRecyclet\": null,\n              \"prozentGefaehrlicherAbfall\": null\n            },\n            \"2021\": {\n              \"gesamteAbfallmenge\": 30,\n              \"prozentAbfallRecyclet\": 15,\n              \"prozentGefaehrlicherAbfall\": 0\n            },\n            \"2022\": {\n              \"gesamteAbfallmenge\": 20,\n              \"prozentAbfallRecyclet\": 47,\n              \"prozentGefaehrlicherAbfall\": 0\n            },\n            \"2023\": {\n              \"gesamteAbfallmenge\": 10,\n              \"prozentAbfallRecyclet\": 68,\n              \"prozentGefaehrlicherAbfall\": 0\n            },\n            \"2024\": {\n              \"gesamteAbfallmenge\": null,\n              \"prozentAbfallRecyclet\": null,\n              \"prozentGefaehrlicherAbfall\": null\n            },\n            \"2025\": {\n              \"gesamteAbfallmenge\": null,\n              \"prozentAbfallRecyclet\": null,\n              \"prozentGefaehrlicherAbfall\": null\n            }\n          }\n        },\n        \"unternehmensGruppenStrategieBzglAbfallproduktion\": null,\n        \"recyclingImProduktionsprozess\": {\n          \"currentYear\": 2023,\n          \"yearlyData\": {\n            \"2019\": {\n              \"prozentRecycelteWerkstoffeImProduktionsprozess\": null\n            },\n            \"2020\": {\n              \"prozentRecycelteWerkstoffeImProduktionsprozess\": null\n            },\n            \"2021\": {\n              \"prozentRecycelteWerkstoffeImProduktionsprozess\": 0\n            },\n            \"2022\": {\n              \"prozentRecycelteWerkstoffeImProduktionsprozess\": 0\n            },\n            \"2023\": {\n              \"prozentRecycelteWerkstoffeImProduktionsprozess\": 0\n            },\n            \"2024\": {\n              \"prozentRecycelteWerkstoffeImProduktionsprozess\": null\n            },\n            \"2025\": {\n              \"prozentRecycelteWerkstoffeImProduktionsprozess\": null\n            }\n          }\n        },\n        \"gefaehrlicherAbfall\": \"0\"\n      },\n      \"biodiversitaet\": {\n        \"negativeAktivitaetenFuerDieBiologischeVielfalt\": \"No\",\n        \"negativeMassnahmenFuerDieBiologischeVielfalt\": null,\n        \"positiveAktivitaetenFuerDieBiologischeVielfalt\": \"Yes\",\n        \"positiveMassnahmenFuerDieBiologischeVielfalt\": \"Positive Maßnahme\"\n      },\n      \"fossileBrennstoffe\": {\n        \"einnahmenAusFossilenBrennstoffen\": \"Yes\",\n        \"berichterstattungEinnahmenAusFossilenBrennstoffen\": {\n          \"currentYear\": 2022,\n          \"yearlyData\": {\n            \"2019\": {\n              \"prozentDerEinnahmenAusFossilenBrennstoffen\": null\n            },\n            \"2020\": {\n              \"prozentDerEinnahmenAusFossilenBrennstoffen\": null\n            },\n            \"2021\": {\n              \"prozentDerEinnahmenAusFossilenBrennstoffen\": 60\n            },\n            \"2022\": {\n              \"prozentDerEinnahmenAusFossilenBrennstoffen\": 15\n            },\n            \"2023\": {\n              \"prozentDerEinnahmenAusFossilenBrennstoffen\": 0\n            },\n            \"2024\": {\n              \"prozentDerEinnahmenAusFossilenBrennstoffen\": null\n            },\n            \"2025\": {\n              \"prozentDerEinnahmenAusFossilenBrennstoffen\": null\n            }\n          }\n        }\n      },\n      \"taxonomie\": {\n        \"taxonomieBerichterstattung\": \"Nfrd\",\n        \"euTaxonomieKompassAktivitaeten\": [\n          \"ForestManagement\",\n          \"ManufactureOfLowCarbonTechnologiesForTransport\",\n          \"ManufactureOfIronAndSteel\"\n        ],\n        \"umsatzInvestitionsaufwandFuerNachhaltigeAktivitaeten\": {\n          \"currentYear\": 2023,\n          \"yearlyData\": {\n            \"2019\": {\n              \"taxonomieGeeignetNachProzentUmsatz\": null,\n              \"taxonomieGeeignetNachProzentCapex\": null,\n              \"taxonomieKonformNachProzentUmsatz\": null,\n              \"taxonomieKonformNachProzentCapex\": null\n            },\n            \"2020\": {\n              \"taxonomieGeeignetNachProzentUmsatz\": null,\n              \"taxonomieGeeignetNachProzentCapex\": null,\n              \"taxonomieKonformNachProzentUmsatz\": null,\n              \"taxonomieKonformNachProzentCapex\": null\n            },\n            \"2021\": {\n              \"taxonomieGeeignetNachProzentUmsatz\": 25,\n              \"taxonomieGeeignetNachProzentCapex\": 7,\n              \"taxonomieKonformNachProzentUmsatz\": 15,\n              \"taxonomieKonformNachProzentCapex\": 5\n            },\n            \"2022\": {\n              \"taxonomieGeeignetNachProzentUmsatz\": 56,\n              \"taxonomieGeeignetNachProzentCapex\": 8,\n              \"taxonomieKonformNachProzentUmsatz\": 18,\n              \"taxonomieKonformNachProzentCapex\": 6\n            },\n            \"2023\": {\n              \"taxonomieGeeignetNachProzentUmsatz\": 70,\n              \"taxonomieGeeignetNachProzentCapex\": 14,\n              \"taxonomieKonformNachProzentUmsatz\": 24,\n              \"taxonomieKonformNachProzentCapex\": 10\n            },\n            \"2024\": {\n              \"taxonomieGeeignetNachProzentUmsatz\": null,\n              \"taxonomieGeeignetNachProzentCapex\": null,\n              \"taxonomieKonformNachProzentUmsatz\": null,\n              \"taxonomieKonformNachProzentCapex\": null\n            },\n            \"2025\": {\n              \"taxonomieGeeignetNachProzentUmsatz\": null,\n              \"taxonomieGeeignetNachProzentCapex\": null,\n              \"taxonomieKonformNachProzentUmsatz\": null,\n              \"taxonomieKonformNachProzentCapex\": null\n            }\n          }\n        }\n      }\n    },\n    \"soziales\": {\n      \"unternehmensstrukturaenderungen\": {\n        \"vorhandenseinKuerzlicherAenderungenDerUnternehmensstruktur\": \"Yes\",\n        \"anzahlUnbefristeterVertraegeInDeutschland\": 543,\n        \"anzahlDerVonEinemVerkaufBetroffenenUnbefristetenVertraegeInDeutschland\": 63,\n        \"anzahlDerVonEinerAkquisitionBetroffenenUnbefristetenVertraegeInDeutschland\": 34,\n        \"anzahlUnbefristeterVertraegeInDerGesamtgruppe\": 453,\n        \"anzahlDerVonEinemVerkaufBetroffenenUnbefristetenVertraegeInDerGesamtgruppe\": 75,\n        \"anzahlDerVonEinerAkquisitionBetroffenenUnbefristetenVertraegeInDerGesamtgruppe\": 967,\n        \"auswirkungenAufAnteilBefristerVertraegeUndFluktuation\": {\n          \"currentYear\": 2022,\n          \"yearlyData\": {\n            \"2019\": {\n              \"anzahlDerBefristetenVertraege\": null,\n              \"fluktuation\": null\n            },\n            \"2020\": {\n              \"anzahlDerBefristetenVertraege\": null,\n              \"fluktuation\": null\n            },\n            \"2021\": {\n              \"anzahlDerBefristetenVertraege\": 456,\n              \"fluktuation\": 24\n            },\n            \"2022\": {\n              \"anzahlDerBefristetenVertraege\": 477,\n              \"fluktuation\": 57\n            }\n          }\n        }\n      },\n      \"sicherheitUndWeiterbildung\": {\n        \"sicherheitsmassnahmenFuerMitarbeiter\": \"Sicherheitsmaßnahme\",\n        \"unfallrate\": {\n          \"currentYear\": 2023,\n          \"yearlyData\": {\n            \"2019\": {\n              \"haeufigkeitsrateVonArbeitsunfaellenMitZeitverlust\": null\n            },\n            \"2020\": {\n              \"haeufigkeitsrateVonArbeitsunfaellenMitZeitverlust\": null\n            },\n            \"2021\": {\n              \"haeufigkeitsrateVonArbeitsunfaellenMitZeitverlust\": 8\n            },\n            \"2022\": {\n              \"haeufigkeitsrateVonArbeitsunfaellenMitZeitverlust\": 3\n            }\n          }\n        },\n        \"budgetFuerSchulungAusbildung\": {\n          \"currentYear\": 2023,\n          \"yearlyData\": {\n            \"2019\": {\n              \"budgetProMitarbeiter\": null\n            },\n            \"2020\": {\n              \"budgetProMitarbeiter\": null\n            },\n            \"2021\": {\n              \"budgetProMitarbeiter\": 500\n            },\n            \"2022\": {\n              \"budgetProMitarbeiter\": 1000\n            }\n          }\n        }\n      },\n      \"einkommensgleichheit\": {\n        \"ueberwachungDerEinkommensungleichheit\": {\n          \"currentYear\": 2023,\n          \"yearlyData\": {\n            \"2019\": {\n              \"unbereinigtesGeschlechtsspezifischesLohngefaelle\": null,\n              \"einkommensungleichheitsverhaeltnis\": null,\n              \"ceoEinkommensungleichheitsverhaeltnis\": null\n            },\n            \"2020\": {\n              \"unbereinigtesGeschlechtsspezifischesLohngefaelle\": null,\n              \"einkommensungleichheitsverhaeltnis\": null,\n              \"ceoEinkommensungleichheitsverhaeltnis\": null\n            },\n            \"2021\": {\n              \"unbereinigtesGeschlechtsspezifischesLohngefaelle\": 45,\n              \"einkommensungleichheitsverhaeltnis\": 23,\n              \"ceoEinkommensungleichheitsverhaeltnis\": 12\n            },\n            \"2022\": {\n              \"unbereinigtesGeschlechtsspezifischesLohngefaelle\": 34,\n              \"einkommensungleichheitsverhaeltnis\": 34,\n              \"ceoEinkommensungleichheitsverhaeltnis\": 76\n            }\n          }\n        },\n        \"massnahmenZurVerbesserungDerEinkommensungleichheit\": null\n      },\n      \"geschlechterdiversitaet\": {\n        \"mitarbeiterAufTopManagementEbene\": 2,\n        \"frauenAufTopManagementEbene\": 6,\n        \"mitgliederGeschaeftsfuehrung\": 4671,\n        \"frauenInDerGeschaeftsfuehrung\": 2,\n        \"definitionTopManagement\": \"Definition \",\n        \"einhaltungRechtlicherVorgaben\": null\n      },\n      \"audit\": {\n        \"auditsZurEinhaltungVonArbeitsstandards\": \"Yes\",\n        \"artDesAudits\": \"PruefungDurchDritte\",\n        \"auditErgebnisse\": \"\"\n      }\n    },\n    \"unternehmensfuehrungGovernance\": {\n      \"aufsichtsrat\": {\n        \"anzahlDerMitgliederImAufsichtsrat\": 34,\n        \"anzahlUnabhaengigerMitgliederImAufsichtsrat\": 23,\n        \"anzahlVonFrauenImAufsichtsrat\": 15\n      },\n      \"verguetungsausschuss\": {\n        \"anzahlDerMitgliederImVerguetungsausschuss\": 36,\n        \"anzahlUnabhaengigerMitgliederImVerguetungsausschuss\": null,\n        \"anzahlVonFrauenImVerguetungsausschuss\": null\n      },\n      \"nominierungsausschuss\": {\n        \"anzahlDerMitgliederImNominierungsausschuss\": 43,\n        \"anzahlUnabhaengigerMitgliederImNominierungsausschuss\": null,\n        \"anzahlVonFrauenImVerguetungsausschuss\": 23\n      },\n      \"pruefungsausschuss\": {\n        \"anzahlDerMitgliederImPruefungsausschuss\": 41,\n        \"anzahlUnabhaengigerMitgliederImPruefungsausschuss\": 35,\n        \"anzahlVonFrauenImPruefungsausschuss\": null\n      },\n      \"nachhaltigkeitsausschuss\": {\n        \"anzahlDerMitgliederImNachhaltigkeitsausschuss\": 12,\n        \"anzahlUnabhaengigerMitgliederImNachhaltigkeitsausschuss\": 4,\n        \"anzahlVonFrauenImNachhaltigkeitsausschuss\": 4\n      },\n      \"sonstige\": {\n        \"wirtschaftspruefer\": \"John Doe\",\n        \"trennungVonCeoOderVorsitzenden\": \"Yes\",\n        \"amtszeitBisZurTrennung\": \"4\"\n      },\n      \"stakeholder\": {\n        \"einbeziehungVonStakeholdern\": \"Yes\",\n        \"prozessDerEinbeziehungVonStakeholdern\": \"Prozess\",\n        \"mechanismenZurAusrichtungAufStakeholder\": null\n      },\n      \"unternehmensrichtlinien\": {\n        \"veroeffentlichteUnternehmensrichtlinien\": [\n          \"Verhaltenskodex\",\n          \"Zwangsarbeit\",\n          \"MgtVonUmweltgefahren\"\n        ],\n        \"weitereVeroeffentlicheUnternehmensrichtlinien\": \"Keine\"\n      },\n      \"lieferantenauswahl\": {\n        \"esgKriterienUndUeberwachungDerLieferanten\": \"Yes\",\n        \"auswahlkriterien\": null\n      }\n    }\n  }\n}"
      },
      "EsgQuestionnaireAllgemein": {
        "type": "object",
        "properties": {
          "esgZiele": {
            "nullable": true,
            "allOf": [
              {
                "$ref": "#/components/schemas/EsgQuestionnaireAllgemeinEsgZiele"
              }
            ]
          },
          "sektoren": {
            "nullable": true,
            "allOf": [
              {
                "$ref": "#/components/schemas/EsgQuestionnaireAllgemeinSektoren"
              }
            ]
          },
          "esgBerichte": {
            "nullable": true,
            "allOf": [
              {
                "$ref": "#/components/schemas/EsgQuestionnaireAllgemeinEsgBerichte"
              }
            ]
          },
          "akkreditierungen": {
            "nullable": true,
            "allOf": [
              {
                "$ref": "#/components/schemas/EsgQuestionnaireAllgemeinAkkreditierungen"
              }
            ]
          },
          "unGlobalConceptPrinzipien": {
            "nullable": true,
            "allOf": [
              {
                "$ref": "#/components/schemas/EsgQuestionnaireAllgemeinUnGlobalConceptPrinzipien"
              }
            ]
          },
          "oecdLeitsaetze": {
            "nullable": true,
            "allOf": [
              {
                "$ref": "#/components/schemas/EsgQuestionnaireAllgemeinOecdLeitsaetze"
              }
            ]
          },
          "sonstige": {
            "nullable": true,
            "allOf": [
              {
                "$ref": "#/components/schemas/EsgQuestionnaireAllgemeinSonstige"
              }
            ]
          },
          "fuehrungsstandards": {
            "nullable": true,
            "allOf": [
              {
                "$ref": "#/components/schemas/EsgQuestionnaireAllgemeinFuehrungsstandards"
              }
            ]
          },
          "rechtsstreitigkeiten": {
            "nullable": true,
            "allOf": [
              {
                "$ref": "#/components/schemas/EsgQuestionnaireAllgemeinRechtsstreitigkeiten"
              }
            ]
          },
          "rating": {
            "nullable": true,
            "allOf": [
              {
                "$ref": "#/components/schemas/EsgQuestionnaireAllgemeinRating"
              }
            ]
          },
          "anleihen": {
            "nullable": true,
            "allOf": [
              {
                "$ref": "#/components/schemas/EsgQuestionnaireAllgemeinAnleihen"
              }
            ]
          },
          "risiken": {
            "nullable": true,
            "allOf": [
              {
                "$ref": "#/components/schemas/EsgQuestionnaireAllgemeinRisiken"
              }
            ]
          }
        }
      },
      "EsgQuestionnaireAllgemeinAkkreditierungen": {
        "type": "object",
        "properties": {
          "iso14001": {
            "nullable": true,
            "allOf": [
              {
                "$ref": "#/components/schemas/BaseDataPointYesNo"
              }
            ]
          },
          "iso45001": {
            "nullable": true,
            "allOf": [
              {
                "$ref": "#/components/schemas/BaseDataPointYesNo"
              }
            ]
          },
          "iso27001": {
            "nullable": true,
            "allOf": [
              {
                "$ref": "#/components/schemas/BaseDataPointYesNo"
              }
            ]
          },
          "iso50001": {
            "nullable": true,
            "allOf": [
              {
                "$ref": "#/components/schemas/BaseDataPointYesNo"
              }
            ]
          },
          "weitereAkkreditierungen": {
            "type": "array",
            "nullable": true,
            "items": {
              "$ref": "#/components/schemas/BaseDataPointString"
            }
          }
        }
      },
      "EsgQuestionnaireAllgemeinAnleihen": {
        "type": "object",
        "properties": {
          "grueneSozialeUndOderNachhaltigeEmissionen": {
            "nullable": true,
            "allOf": [
              {
                "$ref": "#/components/schemas/YesNo"
              }
            ]
          },
          "ausstehendeGrueneSozialeUndOderNachhaltigeEmissionen": {
            "type": "number",
            "nullable": true
          },
          "sustainibilityLinkedDebt": {
            "nullable": true,
            "allOf": [
              {
                "$ref": "#/components/schemas/YesNo"
              }
            ]
          },
          "ausstehendeSustainibilityLinkedDebt": {
            "type": "number",
            "nullable": true
          }
        }
      },
      "EsgQuestionnaireAllgemeinEsgBerichte": {
        "type": "object",
        "properties": {
          "nachhaltigkeitsberichte": {
            "nullable": true,
            "allOf": [
              {
                "$ref": "#/components/schemas/YesNo"
              }
            ]
          },
          "frequenzDerBerichterstattung": {
            "nullable": true,
            "allOf": [
              {
                "$ref": "#/components/schemas/EsgQuestionnaireAllgemeinEsgberichteFrequenzDerBerichterstattungOptions"
              }
            ]
          },
          "aktuelleBerichte": {
            "type": "array",
            "nullable": true,
            "items": {
              "$ref": "#/components/schemas/BaseDataPointString"
            }
          }
        }
      },
      "EsgQuestionnaireAllgemeinEsgZiele": {
        "type": "object",
        "properties": {
          "existenzVonEsgZielen": {
            "nullable": true,
            "allOf": [
              {
                "$ref": "#/components/schemas/YesNo"
              }
            ]
          },
          "beschreibungDerEsgZiele": {
            "type": "string",
            "nullable": true
          },
          "investitionenInZielerreichung": {
            "type": "string",
            "nullable": true
          }
        }
      },
      "EsgQuestionnaireAllgemeinEsgberichteFrequenzDerBerichterstattungOptions": {
        "type": "string",
        "enum": [
          "Jaehrlich",
          "Halbjaehrlich",
          "Vierteljaehrlich",
          "Monatlich"
        ]
      },
      "EsgQuestionnaireAllgemeinFuehrungsstandards": {
        "type": "object",
        "properties": {
          "oekologischeSozialeFuehrungsstandardsOderPrinzipien": {
            "nullable": true,
            "allOf": [
              {
                "$ref": "#/components/schemas/YesNo"
              }
            ]
          },
          "anreizmechanismenFuerDasManagementUmwelt": {
            "nullable": true,
            "allOf": [
              {
                "$ref": "#/components/schemas/EsgQuestionnaireAllgemeinFuehrungsstandardsAnreizmechanismenFuerDasManagementUmweltOptions"
              }
            ]
          },
          "anreizmechanismenFuerDasManagementSoziales": {
            "nullable": true,
            "allOf": [
              {
                "$ref": "#/components/schemas/EsgQuestionnaireAllgemeinFuehrungsstandardsAnreizmechanismenFuerDasManagementSozialesOptions"
              }
            ]
          }
        }
      },
      "EsgQuestionnaireAllgemeinFuehrungsstandardsAnreizmechanismenFuerDasManagementSozialesOptions": {
        "type": "string",
        "enum": [
          "Nein",
          "JaAufsichtsrat",
          "JaGeschaeftsleitung",
          "JaAufsichtsratUndGeschaeftsleitung"
        ]
      },
      "EsgQuestionnaireAllgemeinFuehrungsstandardsAnreizmechanismenFuerDasManagementUmweltOptions": {
        "type": "string",
        "enum": [
          "Nein",
          "JaAufsichtsrat",
          "JaGeschaeftsleitung",
          "JaAufsichtsratUndGeschaeftsleitung"
        ]
      },
      "EsgQuestionnaireAllgemeinOecdLeitsaetze": {
        "type": "object",
        "properties": {
          "mechanismenZurUeberwachungDerEinhaltungDerOecdLeitsaetze": {
            "nullable": true,
            "allOf": [
              {
                "$ref": "#/components/schemas/YesNo"
              }
            ]
          },
          "richtlinienZurEinhaltungDerOecdLeitsaetze": {
            "type": "array",
            "nullable": true,
            "items": {
              "$ref": "#/components/schemas/BaseDataPointString"
            }
          },
          "erklaerungDerEinhaltungDerOecdLeitsaetze": {
            "type": "string",
            "nullable": true
          }
        }
      },
      "EsgQuestionnaireAllgemeinRating": {
        "type": "object",
        "properties": {
          "esgRating": {
            "nullable": true,
            "allOf": [
              {
                "$ref": "#/components/schemas/YesNo"
              }
            ]
          },
          "agentur": {
            "type": "string",
            "nullable": true
          },
          "ergebnis": {
            "type": "string",
            "nullable": true
          },
          "ratingbericht": {
            "nullable": true,
            "allOf": [
              {
                "$ref": "#/components/schemas/BaseDataPointYesNo"
              }
            ]
          },
          "kritischePunkte": {
            "type": "string",
            "nullable": true
          }
        }
      },
      "EsgQuestionnaireAllgemeinRechtsstreitigkeiten": {
        "type": "object",
        "properties": {
          "esgBezogeneRechtsstreitigkeiten": {
            "nullable": true,
            "allOf": [
              {
                "$ref": "#/components/schemas/YesNo"
              }
            ]
          },
          "rechtsstreitigkeitenMitBezugZuE": {
            "nullable": true,
            "allOf": [
              {
                "$ref": "#/components/schemas/YesNo"
              }
            ]
          },
          "statusZuE": {
            "nullable": true,
            "allOf": [
              {
                "$ref": "#/components/schemas/EsgQuestionnaireAllgemeinRechtsstreitigkeitenStatusZuEOptions"
              }
            ]
          },
          "einzelheitenZuDenRechtsstreitigkeitenZuE": {
            "type": "string",
            "nullable": true
          },
          "rechtsstreitigkeitenMitBezugZuS": {
            "nullable": true,
            "allOf": [
              {
                "$ref": "#/components/schemas/YesNo"
              }
            ]
          },
          "statusZuS": {
            "nullable": true,
            "allOf": [
              {
                "$ref": "#/components/schemas/EsgQuestionnaireAllgemeinRechtsstreitigkeitenStatusZuSOptions"
              }
            ]
          },
          "einzelheitenZuDenRechtsstreitigkeitenZuS": {
            "type": "string",
            "nullable": true
          },
          "rechtsstreitigkeitenMitBezugZuG": {
            "nullable": true,
            "allOf": [
              {
                "$ref": "#/components/schemas/YesNo"
              }
            ]
          },
          "statusZuG": {
            "nullable": true,
            "allOf": [
              {
                "$ref": "#/components/schemas/EsgQuestionnaireAllgemeinRechtsstreitigkeitenStatusZuGOptions"
              }
            ]
          },
          "einzelheitenZuDenRechtsstreitigkeitenZuG": {
            "type": "string",
            "nullable": true
          }
        }
      },
      "EsgQuestionnaireAllgemeinRechtsstreitigkeitenStatusZuEOptions": {
        "type": "string",
        "enum": [
          "Offen",
          "Geklaert"
        ]
      },
      "EsgQuestionnaireAllgemeinRechtsstreitigkeitenStatusZuGOptions": {
        "type": "string",
        "enum": [
          "Offen",
          "Geklaert"
        ]
      },
      "EsgQuestionnaireAllgemeinRechtsstreitigkeitenStatusZuSOptions": {
        "type": "string",
        "enum": [
          "Offen",
          "Geklaert"
        ]
      },
      "EsgQuestionnaireAllgemeinRisiken": {
        "type": "object",
        "properties": {
          "wichtigsteESUndGRisikenUndBewertung": {
            "type": "string",
            "nullable": true
          },
          "hindernisseBeimUmgangMitEsgBedenken": {
            "type": "string",
            "nullable": true
          }
        }
      },
      "EsgQuestionnaireAllgemeinSektoren": {
        "type": "object",
        "properties": {
          "sektorenMitHohenKlimaauswirkungen": {
            "nullable": true,
            "allOf": [
              {
                "$ref": "#/components/schemas/YesNo"
              }
            ]
          },
          "auflistungDerSektoren": {
            "type": "array",
            "nullable": true,
            "items": {
              "$ref": "#/components/schemas/AuflistungDerSektorenOptions"
            }
          }
        }
      },
      "EsgQuestionnaireAllgemeinSonstige": {
        "type": "object",
        "properties": {
          "ausrichtungAufDieUnSdgsUndAktivesVerfolgen": {
            "type": "string",
            "nullable": true
          },
          "ausschlusslistenAufBasisVonEsgKriterien": {
            "nullable": true,
            "allOf": [
              {
                "$ref": "#/components/schemas/YesNo"
              }
            ]
          },
          "ausschlusslisten": {
            "type": "string",
            "nullable": true
          }
        }
      },
      "EsgQuestionnaireAllgemeinUnGlobalConceptPrinzipien": {
        "type": "object",
        "properties": {
          "mechanismenZurUeberwachungDerEinhaltungDerUngcp": {
            "nullable": true,
            "allOf": [
              {
                "$ref": "#/components/schemas/YesNo"
              }
            ]
          },
          "richtlinienZurEinhaltungDerUngcp": {
            "type": "array",
            "nullable": true,
            "items": {
              "$ref": "#/components/schemas/BaseDataPointString"
            }
          },
          "erklaerungDerEinhaltungDerUngcp": {
            "type": "string",
            "nullable": true
          }
        }
      },
      "EsgQuestionnaireData": {
        "required": [
          "general"
        ],
        "type": "object",
        "properties": {
          "general": {
            "$ref": "#/components/schemas/EsgQuestionnaireGeneral"
          },
          "allgemein": {
            "nullable": true,
            "allOf": [
              {
                "$ref": "#/components/schemas/EsgQuestionnaireAllgemein"
              }
            ]
          },
          "umwelt": {
            "nullable": true,
            "allOf": [
              {
                "$ref": "#/components/schemas/EsgQuestionnaireUmwelt"
              }
            ]
          },
          "soziales": {
            "nullable": true,
            "allOf": [
              {
                "$ref": "#/components/schemas/EsgQuestionnaireSoziales"
              }
            ]
          },
          "unternehmensfuehrungGovernance": {
            "nullable": true,
            "allOf": [
              {
                "$ref": "#/components/schemas/EsgQuestionnaireUnternehmensfuehrungGovernance"
              }
            ]
          }
        }
      },
      "EsgQuestionnaireGeneral": {
        "required": [
          "masterData"
        ],
        "type": "object",
        "properties": {
          "masterData": {
            "$ref": "#/components/schemas/EsgQuestionnaireGeneralMasterData"
          }
        }
      },
      "EsgQuestionnaireGeneralMasterData": {
        "required": [
          "berichtspflichtUndEinwilligungZurVeroeffentlichung"
        ],
        "type": "object",
        "properties": {
          "berichtspflichtUndEinwilligungZurVeroeffentlichung": {
            "$ref": "#/components/schemas/YesNo"
          },
          "gueltigkeitsDatum": {
            "type": "string",
            "format": "date",
            "nullable": true
          }
        }
      },
      "EsgQuestionnaireSoziales": {
        "type": "object",
        "properties": {
          "unternehmensstrukturaenderungen": {
            "nullable": true,
            "allOf": [
              {
                "$ref": "#/components/schemas/EsgQuestionnaireSozialesUnternehmensstrukturaenderungen"
              }
            ]
          },
          "sicherheitUndWeiterbildung": {
            "nullable": true,
            "allOf": [
              {
                "$ref": "#/components/schemas/EsgQuestionnaireSozialesSicherheitUndWeiterbildung"
              }
            ]
          },
          "einkommensgleichheit": {
            "nullable": true,
            "allOf": [
              {
                "$ref": "#/components/schemas/EsgQuestionnaireSozialesEinkommensgleichheit"
              }
            ]
          },
          "geschlechterdiversitaet": {
            "nullable": true,
            "allOf": [
              {
                "$ref": "#/components/schemas/EsgQuestionnaireSozialesGeschlechterdiversitaet"
              }
            ]
          },
          "audit": {
            "nullable": true,
            "allOf": [
              {
                "$ref": "#/components/schemas/EsgQuestionnaireSozialesAudit"
              }
            ]
          }
        }
      },
      "EsgQuestionnaireSozialesAudit": {
        "type": "object",
        "properties": {
          "auditsZurEinhaltungVonArbeitsstandards": {
            "nullable": true,
            "allOf": [
              {
                "$ref": "#/components/schemas/YesNo"
              }
            ]
          },
          "artDesAudits": {
            "nullable": true,
            "allOf": [
              {
                "$ref": "#/components/schemas/EsgQuestionnaireSozialesAuditArtDesAuditsOptions"
              }
            ]
          },
          "auditErgebnisse": {
            "type": "string",
            "nullable": true
          }
        }
      },
      "EsgQuestionnaireSozialesAuditArtDesAuditsOptions": {
        "type": "string",
        "enum": [
          "InterneAnhoerung",
          "PruefungDurchDritte",
          "SowohlInternAlsAuchVonDrittanbietern"
        ]
      },
      "EsgQuestionnaireSozialesEinkommensgleichheit": {
        "type": "object",
        "properties": {
          "ueberwachungDerEinkommensungleichheit": {
            "nullable": true,
            "allOf": [
              {
                "$ref": "#/components/schemas/YearlyTimeseriesDataUeberwachungDerEinkommensungleichheitValues"
              }
            ]
          },
          "massnahmenZurVerbesserungDerEinkommensungleichheit": {
            "type": "string",
            "nullable": true
          }
        }
      },
      "EsgQuestionnaireSozialesGeschlechterdiversitaet": {
        "type": "object",
        "properties": {
          "mitarbeiterAufTopManagementEbene": {
            "type": "integer",
            "nullable": true
          },
          "frauenAufTopManagementEbene": {
            "type": "integer",
            "nullable": true
          },
          "mitgliederGeschaeftsfuehrung": {
            "type": "integer",
            "nullable": true
          },
          "frauenInDerGeschaeftsfuehrung": {
            "type": "integer",
            "nullable": true
          },
          "definitionTopManagement": {
            "type": "string",
            "nullable": true
          },
          "einhaltungRechtlicherVorgaben": {
            "type": "string",
            "nullable": true
          }
        }
      },
      "EsgQuestionnaireSozialesSicherheitUndWeiterbildung": {
        "type": "object",
        "properties": {
          "sicherheitsmassnahmenFuerMitarbeiter": {
            "type": "string",
            "nullable": true
          },
          "unfallrate": {
            "nullable": true,
            "allOf": [
              {
                "$ref": "#/components/schemas/YearlyTimeseriesDataUnfallrateValues"
              }
            ]
          },
          "budgetFuerSchulungAusbildung": {
            "nullable": true,
            "allOf": [
              {
                "$ref": "#/components/schemas/YearlyTimeseriesDataBudgetFuerSchulungAusbildungValues"
              }
            ]
          }
        }
      },
      "EsgQuestionnaireSozialesUnternehmensstrukturaenderungen": {
        "type": "object",
        "properties": {
          "vorhandenseinKuerzlicherAenderungenDerUnternehmensstruktur": {
            "nullable": true,
            "allOf": [
              {
                "$ref": "#/components/schemas/YesNo"
              }
            ]
          },
          "anzahlUnbefristeterVertraegeInDeutschland": {
            "type": "integer",
            "nullable": true
          },
          "anzahlDerVonEinemVerkaufBetroffenenUnbefristetenVertraegeInDeutschland": {
            "type": "integer",
            "nullable": true
          },
          "anzahlDerVonEinerAkquisitionBetroffenenUnbefristetenVertraegeInDeutschland": {
            "type": "integer",
            "nullable": true
          },
          "anzahlUnbefristeterVertraegeInDerGesamtgruppe": {
            "type": "integer",
            "nullable": true
          },
          "anzahlDerVonEinemVerkaufBetroffenenUnbefristetenVertraegeInDerGesamtgruppe": {
            "type": "integer",
            "nullable": true
          },
          "anzahlDerVonEinerAkquisitionBetroffenenUnbefristetenVertraegeInDerGesamtgruppe": {
            "type": "integer",
            "nullable": true
          },
          "auswirkungenAufAnteilBefristerVertraegeUndFluktuation": {
            "nullable": true,
            "allOf": [
              {
                "$ref": "#/components/schemas/YearlyTimeseriesDataAuswirkungenAufAnteilBefristerVertraegeUndFluktuationValues"
              }
            ]
          }
        }
      },
      "EsgQuestionnaireUmwelt": {
        "type": "object",
        "properties": {
          "treibhausgasemissionen": {
            "nullable": true,
            "allOf": [
              {
                "$ref": "#/components/schemas/EsgQuestionnaireUmweltTreibhausgasemissionen"
              }
            ]
          },
          "produktion": {
            "nullable": true,
            "allOf": [
              {
                "$ref": "#/components/schemas/EsgQuestionnaireUmweltProduktion"
              }
            ]
          },
          "energieverbrauch": {
            "nullable": true,
            "allOf": [
              {
                "$ref": "#/components/schemas/EsgQuestionnaireUmweltEnergieverbrauch"
              }
            ]
          },
          "energieeffizienzImmobilienanlagen": {
            "nullable": true,
            "allOf": [
              {
                "$ref": "#/components/schemas/EsgQuestionnaireUmweltEnergieeffizienzImmobilienanlagen"
              }
            ]
          },
          "wasserverbrauch": {
            "nullable": true,
            "allOf": [
              {
                "$ref": "#/components/schemas/EsgQuestionnaireUmweltWasserverbrauch"
              }
            ]
          },
          "abfallproduktion": {
            "nullable": true,
            "allOf": [
              {
                "$ref": "#/components/schemas/EsgQuestionnaireUmweltAbfallproduktion"
              }
            ]
          },
          "biodiversitaet": {
            "nullable": true,
            "allOf": [
              {
                "$ref": "#/components/schemas/EsgQuestionnaireUmweltBiodiversitaet"
              }
            ]
          },
          "fossileBrennstoffe": {
            "nullable": true,
            "allOf": [
              {
                "$ref": "#/components/schemas/EsgQuestionnaireUmweltFossileBrennstoffe"
              }
            ]
          },
          "taxonomie": {
            "nullable": true,
            "allOf": [
              {
                "$ref": "#/components/schemas/EsgQuestionnaireUmweltTaxonomie"
              }
            ]
          }
        }
      },
      "EsgQuestionnaireUmweltAbfallproduktion": {
        "type": "object",
        "properties": {
          "berichterstattungAbfallproduktion": {
            "nullable": true,
            "allOf": [
              {
                "$ref": "#/components/schemas/YearlyTimeseriesDataBerichterstattungAbfallproduktionValues"
              }
            ]
          },
          "unternehmensGruppenStrategieBzglAbfallproduktion": {
            "type": "string",
            "nullable": true
          },
          "recyclingImProduktionsprozess": {
            "nullable": true,
            "allOf": [
              {
                "$ref": "#/components/schemas/YearlyTimeseriesDataRecyclingImProduktionsprozessValues"
              }
            ]
          },
          "gefaehrlicherAbfall": {
            "type": "string",
            "nullable": true
          }
        }
      },
      "EsgQuestionnaireUmweltBiodiversitaet": {
        "type": "object",
        "properties": {
          "negativeAktivitaetenFuerDieBiologischeVielfalt": {
            "nullable": true,
            "allOf": [
              {
                "$ref": "#/components/schemas/YesNo"
              }
            ]
          },
          "negativeMassnahmenFuerDieBiologischeVielfalt": {
            "type": "string",
            "nullable": true
          },
          "positiveAktivitaetenFuerDieBiologischeVielfalt": {
            "nullable": true,
            "allOf": [
              {
                "$ref": "#/components/schemas/YesNo"
              }
            ]
          },
          "positiveMassnahmenFuerDieBiologischeVielfalt": {
            "type": "string",
            "nullable": true
          }
        }
      },
      "EsgQuestionnaireUmweltEnergieeffizienzImmobilienanlagen": {
        "type": "object",
        "properties": {
          "berichterstattungEnergieverbrauchVonImmobilienvermoegen": {
            "nullable": true,
            "allOf": [
              {
                "$ref": "#/components/schemas/YearlyTimeseriesDataBerichterstattungEnergieverbrauchVonImmobilienvermoegenValues"
              }
            ]
          },
          "unternehmensGruppenStrategieBzglEnergieeffizientenImmobilienanlagen": {
            "type": "string",
            "nullable": true
          }
        }
      },
      "EsgQuestionnaireUmweltEnergieverbrauch": {
        "type": "object",
        "properties": {
          "berichterstattungEnergieverbrauch": {
            "nullable": true,
            "allOf": [
              {
                "$ref": "#/components/schemas/YearlyTimeseriesDataBerichterstattungEnergieverbrauchValues"
              }
            ]
          },
          "unternehmensGruppenStrategieBzglEnergieverbrauch": {
            "type": "string",
            "nullable": true
          }
        }
      },
      "EsgQuestionnaireUmweltFossileBrennstoffe": {
        "type": "object",
        "properties": {
          "einnahmenAusFossilenBrennstoffen": {
            "nullable": true,
            "allOf": [
              {
                "$ref": "#/components/schemas/YesNo"
              }
            ]
          },
          "berichterstattungEinnahmenAusFossilenBrennstoffen": {
            "nullable": true,
            "allOf": [
              {
                "$ref": "#/components/schemas/YearlyTimeseriesDataBerichterstattungEinnahmenAusFossilenBrennstoffenValues"
              }
            ]
          }
        }
      },
      "EsgQuestionnaireUmweltProduktion": {
        "type": "object",
        "properties": {
          "produkteZurVerringerungDerUmweltbelastung": {
            "nullable": true,
            "allOf": [
              {
                "$ref": "#/components/schemas/YesNo"
              }
            ]
          },
          "verringerungenDerUmweltbelastung": {
            "type": "string",
            "nullable": true
          },
          "oekologischerMindestStandardFuerProduktionsprozesse": {
            "nullable": true,
            "allOf": [
              {
                "$ref": "#/components/schemas/YesNo"
              }
            ]
          }
        }
      },
      "EsgQuestionnaireUmweltTaxonomie": {
        "type": "object",
        "properties": {
          "taxonomieBerichterstattung": {
            "nullable": true,
            "allOf": [
              {
                "$ref": "#/components/schemas/EsgQuestionnaireUmweltTaxonomieTaxonomieBerichterstattungOptions"
              }
            ]
          },
          "euTaxonomieKompassAktivitaeten": {
            "type": "array",
            "nullable": true,
            "items": {
              "$ref": "#/components/schemas/Activity"
            }
          },
          "umsatzInvestitionsaufwandFuerNachhaltigeAktivitaeten": {
            "nullable": true,
            "allOf": [
              {
                "$ref": "#/components/schemas/YearlyTimeseriesDataUmsatzInvestitionsaufwandFuerNachhaltigeAktivitaetenValues"
              }
            ]
          }
        }
      },
      "EsgQuestionnaireUmweltTaxonomieTaxonomieBerichterstattungOptions": {
        "type": "string",
        "enum": [
          "Nfrd",
          "Csrd"
        ]
      },
      "EsgQuestionnaireUmweltTreibhausgasemissionen": {
        "type": "object",
        "properties": {
          "treibhausgasBerichterstattungUndPrognosen": {
            "nullable": true,
            "allOf": [
              {
                "$ref": "#/components/schemas/YearlyTimeseriesDataTreibhausgasBerichterstattungUndPrognosenValues"
              }
            ]
          },
          "treibhausgasEmissionsintensitaetDerUnternehmenInDieInvestiertWird": {
            "type": "string",
            "nullable": true
          },
          "strategieUndZieleZurReduzierungVonTreibhausgasEmissionen": {
            "type": "string",
            "nullable": true
          }
        }
      },
      "EsgQuestionnaireUmweltWasserverbrauch": {
        "type": "object",
        "properties": {
          "berichterstattungWasserverbrauch": {
            "nullable": true,
            "allOf": [
              {
                "$ref": "#/components/schemas/YearlyTimeseriesDataBerichterstattungWasserverbrauchValues"
              }
            ]
          },
          "unternehmensGruppenStrategieBzglWasserverbrauch": {
            "type": "string",
            "nullable": true
          }
        }
      },
      "EsgQuestionnaireUnternehmensfuehrungGovernance": {
        "type": "object",
        "properties": {
          "aufsichtsrat": {
            "nullable": true,
            "allOf": [
              {
                "$ref": "#/components/schemas/EsgQuestionnaireUnternehmensfuehrunggovernanceAufsichtsrat"
              }
            ]
          },
          "verguetungsausschuss": {
            "nullable": true,
            "allOf": [
              {
                "$ref": "#/components/schemas/EsgQuestionnaireUnternehmensfuehrunggovernanceVerguetungsausschuss"
              }
            ]
          },
          "nominierungsausschuss": {
            "nullable": true,
            "allOf": [
              {
                "$ref": "#/components/schemas/EsgQuestionnaireUnternehmensfuehrunggovernanceNominierungsausschuss"
              }
            ]
          },
          "pruefungsausschuss": {
            "nullable": true,
            "allOf": [
              {
                "$ref": "#/components/schemas/EsgQuestionnaireUnternehmensfuehrunggovernancePruefungsausschuss"
              }
            ]
          },
          "nachhaltigkeitsausschuss": {
            "nullable": true,
            "allOf": [
              {
                "$ref": "#/components/schemas/EsgQuestionnaireUnternehmensfuehrunggovernanceNachhaltigkeitsausschuss"
              }
            ]
          },
          "sonstige": {
            "nullable": true,
            "allOf": [
              {
                "$ref": "#/components/schemas/EsgQuestionnaireUnternehmensfuehrunggovernanceSonstige"
              }
            ]
          },
          "stakeholder": {
            "nullable": true,
            "allOf": [
              {
                "$ref": "#/components/schemas/EsgQuestionnaireUnternehmensfuehrunggovernanceStakeholder"
              }
            ]
          },
          "unternehmensrichtlinien": {
            "nullable": true,
            "allOf": [
              {
                "$ref": "#/components/schemas/EsgQuestionnaireUnternehmensfuehrunggovernanceUnternehmensrichtlinien"
              }
            ]
          },
          "lieferantenauswahl": {
            "nullable": true,
            "allOf": [
              {
                "$ref": "#/components/schemas/EsgQuestionnaireUnternehmensfuehrunggovernanceLieferantenauswahl"
              }
            ]
          }
        }
      },
      "EsgQuestionnaireUnternehmensfuehrunggovernanceAufsichtsrat": {
        "type": "object",
        "properties": {
          "anzahlDerMitgliederImAufsichtsrat": {
            "type": "integer",
            "nullable": true
          },
          "anzahlUnabhaengigerMitgliederImAufsichtsrat": {
            "type": "integer",
            "nullable": true
          },
          "anzahlVonFrauenImAufsichtsrat": {
            "type": "integer",
            "nullable": true
          }
        }
      },
      "EsgQuestionnaireUnternehmensfuehrunggovernanceLieferantenauswahl": {
        "type": "object",
        "properties": {
          "esgKriterienUndUeberwachungDerLieferanten": {
            "nullable": true,
            "allOf": [
              {
                "$ref": "#/components/schemas/YesNo"
              }
            ]
          },
          "auswahlkriterien": {
            "type": "string",
            "nullable": true
          }
        }
      },
      "EsgQuestionnaireUnternehmensfuehrunggovernanceNachhaltigkeitsausschuss": {
        "type": "object",
        "properties": {
          "anzahlDerMitgliederImNachhaltigkeitsausschuss": {
            "type": "integer",
            "nullable": true
          },
          "anzahlUnabhaengigerMitgliederImNachhaltigkeitsausschuss": {
            "type": "integer",
            "nullable": true
          },
          "anzahlVonFrauenImNachhaltigkeitsausschuss": {
            "type": "integer",
            "nullable": true
          }
        }
      },
      "EsgQuestionnaireUnternehmensfuehrunggovernanceNominierungsausschuss": {
        "type": "object",
        "properties": {
          "anzahlDerMitgliederImNominierungsausschuss": {
            "type": "integer",
            "nullable": true
          },
          "anzahlUnabhaengigerMitgliederImNominierungsausschuss": {
            "type": "integer",
            "nullable": true
          },
          "anzahlVonFrauenImVerguetungsausschuss": {
            "type": "integer",
            "nullable": true
          }
        }
      },
      "EsgQuestionnaireUnternehmensfuehrunggovernancePruefungsausschuss": {
        "type": "object",
        "properties": {
          "anzahlDerMitgliederImPruefungsausschuss": {
            "type": "integer",
            "nullable": true
          },
          "anzahlUnabhaengigerMitgliederImPruefungsausschuss": {
            "type": "integer",
            "nullable": true
          },
          "anzahlVonFrauenImPruefungsausschuss": {
            "type": "integer",
            "nullable": true
          }
        }
      },
      "EsgQuestionnaireUnternehmensfuehrunggovernanceSonstige": {
        "type": "object",
        "properties": {
          "wirtschaftspruefer": {
            "type": "string",
            "nullable": true
          },
          "trennungVonCeoOderVorsitzenden": {
            "nullable": true,
            "allOf": [
              {
                "$ref": "#/components/schemas/YesNo"
              }
            ]
          },
          "amtszeitBisZurTrennung": {
            "type": "integer",
            "nullable": true
          }
        }
      },
      "EsgQuestionnaireUnternehmensfuehrunggovernanceStakeholder": {
        "type": "object",
        "properties": {
          "einbeziehungVonStakeholdern": {
            "nullable": true,
            "allOf": [
              {
                "$ref": "#/components/schemas/YesNo"
              }
            ]
          },
          "prozessDerEinbeziehungVonStakeholdern": {
            "type": "string",
            "nullable": true
          },
          "mechanismenZurAusrichtungAufStakeholder": {
            "type": "string",
            "nullable": true
          }
        }
      },
      "EsgQuestionnaireUnternehmensfuehrunggovernanceUnternehmensrichtlinien": {
        "type": "object",
        "properties": {
          "veroeffentlichteUnternehmensrichtlinien": {
            "type": "array",
            "nullable": true,
            "items": {
              "$ref": "#/components/schemas/VeroeffentlichteUnternehmensrichtlinienOptions"
            }
          },
          "weitereVeroeffentlicheUnternehmensrichtlinien": {
            "type": "string",
            "nullable": true
          }
        }
      },
      "EsgQuestionnaireUnternehmensfuehrunggovernanceVerguetungsausschuss": {
        "type": "object",
        "properties": {
          "anzahlDerMitgliederImVerguetungsausschuss": {
            "type": "integer",
            "nullable": true
          },
          "anzahlUnabhaengigerMitgliederImVerguetungsausschuss": {
            "type": "integer",
            "nullable": true
          },
          "anzahlVonFrauenImVerguetungsausschuss": {
            "type": "integer",
            "nullable": true
          }
        }
      },
      "RecyclingImProduktionsprozessValues": {
        "type": "object",
        "properties": {
          "prozentRecycelteWerkstoffeImProduktionsprozess": {
            "type": "number",
            "nullable": true
          }
        }
      },
      "TreibhausgasBerichterstattungUndPrognosenValues": {
        "type": "object",
        "properties": {
          "scope1": {
            "type": "number",
            "nullable": true
          },
          "scope2": {
            "type": "number",
            "nullable": true
          },
          "scope3": {
            "type": "number",
            "nullable": true
          }
        }
      },
      "UeberwachungDerEinkommensungleichheitValues": {
        "type": "object",
        "properties": {
          "unbereinigtesGeschlechtsspezifischesLohngefaelle": {
            "type": "number",
            "nullable": true
          },
          "einkommensungleichheitsverhaeltnis": {
            "type": "number",
            "nullable": true
          },
          "ceoEinkommensungleichheitsverhaeltnis": {
            "type": "number",
            "nullable": true
          }
        }
      },
      "UmsatzInvestitionsaufwandFuerNachhaltigeAktivitaetenValues": {
        "type": "object",
        "properties": {
          "taxonomieGeeignetNachProzentUmsatz": {
            "type": "number",
            "nullable": true
          },
          "taxonomieGeeignetNachProzentCapex": {
            "type": "number",
            "nullable": true
          },
          "taxonomieKonformNachProzentUmsatz": {
            "type": "number",
            "nullable": true
          },
          "taxonomieKonformNachProzentCapex": {
            "type": "number",
            "nullable": true
          }
        }
      },
      "UnfallrateValues": {
        "type": "object",
        "properties": {
          "haeufigkeitsrateVonArbeitsunfaellenMitZeitverlust": {
            "type": "number",
            "nullable": true
          }
        }
      },
      "VeroeffentlichteUnternehmensrichtlinienOptions": {
        "type": "string",
        "enum": [
          "AntiKorruption",
          "Verhaltenskodex",
          "Interessenkonflikte",
          "Datenschutz",
          "DiversitaetAndInklusion",
          "FaireBehandlungVonKunden",
          "Zwangsarbeit",
          "GesundheitUndSicherheit",
          "MgtVonUmweltgefahren",
          "VerantwortungsvollesMarketing",
          "Whistleblowing",
          "Other"
        ]
      },
      "YearlyTimeseriesDataAuswirkungenAufAnteilBefristerVertraegeUndFluktuationValues": {
        "required": [
          "currentYear",
          "yearlyData"
        ],
        "type": "object",
        "properties": {
          "currentYear": {
            "type": "integer",
            "format": "int32"
          },
          "yearlyData": {
            "type": "object",
            "additionalProperties": {
              "$ref": "#/components/schemas/AuswirkungenAufAnteilBefristerVertraegeUndFluktuationValues"
            }
          }
        }
      },
      "YearlyTimeseriesDataBerichterstattungAbfallproduktionValues": {
        "required": [
          "currentYear",
          "yearlyData"
        ],
        "type": "object",
        "properties": {
          "currentYear": {
            "type": "integer",
            "format": "int32"
          },
          "yearlyData": {
            "type": "object",
            "additionalProperties": {
              "$ref": "#/components/schemas/BerichterstattungAbfallproduktionValues"
            }
          }
        }
      },
      "YearlyTimeseriesDataBerichterstattungEinnahmenAusFossilenBrennstoffenValues": {
        "required": [
          "currentYear",
          "yearlyData"
        ],
        "type": "object",
        "properties": {
          "currentYear": {
            "type": "integer",
            "format": "int32"
          },
          "yearlyData": {
            "type": "object",
            "additionalProperties": {
              "$ref": "#/components/schemas/BerichterstattungEinnahmenAusFossilenBrennstoffenValues"
            }
          }
        }
      },
      "YearlyTimeseriesDataBerichterstattungEnergieverbrauchValues": {
        "required": [
          "currentYear",
          "yearlyData"
        ],
        "type": "object",
        "properties": {
          "currentYear": {
            "type": "integer",
            "format": "int32"
          },
          "yearlyData": {
            "type": "object",
            "additionalProperties": {
              "$ref": "#/components/schemas/BerichterstattungEnergieverbrauchValues"
            }
          }
        }
      },
      "YearlyTimeseriesDataBerichterstattungEnergieverbrauchVonImmobilienvermoegenValues": {
        "required": [
          "currentYear",
          "yearlyData"
        ],
        "type": "object",
        "properties": {
          "currentYear": {
            "type": "integer",
            "format": "int32"
          },
          "yearlyData": {
            "type": "object",
            "additionalProperties": {
              "$ref": "#/components/schemas/BerichterstattungEnergieverbrauchVonImmobilienvermoegenValues"
            }
          }
        }
      },
      "YearlyTimeseriesDataBerichterstattungWasserverbrauchValues": {
        "required": [
          "currentYear",
          "yearlyData"
        ],
        "type": "object",
        "properties": {
          "currentYear": {
            "type": "integer",
            "format": "int32"
          },
          "yearlyData": {
            "type": "object",
            "additionalProperties": {
              "$ref": "#/components/schemas/BerichterstattungWasserverbrauchValues"
            }
          }
        }
      },
      "YearlyTimeseriesDataBudgetFuerSchulungAusbildungValues": {
        "required": [
          "currentYear",
          "yearlyData"
        ],
        "type": "object",
        "properties": {
          "currentYear": {
            "type": "integer",
            "format": "int32"
          },
          "yearlyData": {
            "type": "object",
            "additionalProperties": {
              "$ref": "#/components/schemas/BudgetFuerSchulungAusbildungValues"
            }
          }
        }
      },
      "YearlyTimeseriesDataRecyclingImProduktionsprozessValues": {
        "required": [
          "currentYear",
          "yearlyData"
        ],
        "type": "object",
        "properties": {
          "currentYear": {
            "type": "integer",
            "format": "int32"
          },
          "yearlyData": {
            "type": "object",
            "additionalProperties": {
              "$ref": "#/components/schemas/RecyclingImProduktionsprozessValues"
            }
          }
        }
      },
      "YearlyTimeseriesDataTreibhausgasBerichterstattungUndPrognosenValues": {
        "required": [
          "currentYear",
          "yearlyData"
        ],
        "type": "object",
        "properties": {
          "currentYear": {
            "type": "integer",
            "format": "int32"
          },
          "yearlyData": {
            "type": "object",
            "additionalProperties": {
              "$ref": "#/components/schemas/TreibhausgasBerichterstattungUndPrognosenValues"
            }
          }
        }
      },
      "YearlyTimeseriesDataUeberwachungDerEinkommensungleichheitValues": {
        "required": [
          "currentYear",
          "yearlyData"
        ],
        "type": "object",
        "properties": {
          "currentYear": {
            "type": "integer",
            "format": "int32"
          },
          "yearlyData": {
            "type": "object",
            "additionalProperties": {
              "$ref": "#/components/schemas/UeberwachungDerEinkommensungleichheitValues"
            }
          }
        }
      },
      "YearlyTimeseriesDataUmsatzInvestitionsaufwandFuerNachhaltigeAktivitaetenValues": {
        "required": [
          "currentYear",
          "yearlyData"
        ],
        "type": "object",
        "properties": {
          "currentYear": {
            "type": "integer",
            "format": "int32"
          },
          "yearlyData": {
            "type": "object",
            "additionalProperties": {
              "$ref": "#/components/schemas/UmsatzInvestitionsaufwandFuerNachhaltigeAktivitaetenValues"
            }
          }
        }
      },
      "YearlyTimeseriesDataUnfallrateValues": {
        "required": [
          "currentYear",
          "yearlyData"
        ],
        "type": "object",
        "properties": {
          "currentYear": {
            "type": "integer",
            "format": "int32"
          },
          "yearlyData": {
            "type": "object",
            "additionalProperties": {
              "$ref": "#/components/schemas/UnfallrateValues"
            }
          }
        }
      },
      "AdditionalCompanyInformationData": {
        "type": "object",
        "properties": {
          "general": {
            "nullable": true,
            "allOf": [
              {
                "$ref": "#/components/schemas/AdditionalCompanyInformationGeneral"
              }
            ]
          }
        }
      },
      "AdditionalCompanyInformationGeneral": {
        "type": "object",
        "properties": {
          "general": {
            "nullable": true,
            "allOf": [
              {
                "$ref": "#/components/schemas/AdditionalCompanyInformationGeneralGeneral"
              }
            ]
          },
          "financialInformation": {
            "nullable": true,
            "allOf": [
              {
                "$ref": "#/components/schemas/AdditionalCompanyInformationGeneralFinancialInformation"
              }
            ]
          }
        }
      },
      "AdditionalCompanyInformationGeneralFinancialInformation": {
        "type": "object",
        "properties": {
          "equity": {
            "nullable": true,
            "allOf": [
              {
                "$ref": "#/components/schemas/CurrencyDataPoint"
              }
            ]
          },
          "debt": {
            "nullable": true,
            "allOf": [
              {
                "$ref": "#/components/schemas/CurrencyDataPoint"
              }
            ]
          },
          "balanceSheetTotal": {
            "nullable": true,
            "allOf": [
              {
                "$ref": "#/components/schemas/CurrencyDataPoint"
              }
            ]
          },
          "evic": {
            "nullable": true,
            "allOf": [
              {
                "$ref": "#/components/schemas/CurrencyDataPoint"
              }
            ]
          }
        }
      },
      "AdditionalCompanyInformationGeneralGeneral": {
        "type": "object",
        "properties": {
          "fiscalYearDeviation": {
            "nullable": true,
            "allOf": [
              {
                "$ref": "#/components/schemas/ExtendedDataPointAdditionalCompanyInformationGeneralGeneralFiscalYearDeviationOptions"
              }
            ]
          },
          "fiscalYearEnd": {
            "nullable": true,
            "allOf": [
              {
                "$ref": "#/components/schemas/ExtendedDataPointLocalDate"
              }
            ]
          },
          "referencedReports": {
            "type": "object",
            "additionalProperties": {
              "$ref": "#/components/schemas/CompanyReport"
            },
            "nullable": true,
            "example": "{\"string\": {\"fileReference\": \"string\",\"fileName\": \"string\",\"publicationDate\": \"2023-10-12\",}}"
          }
        }
      },
      "AdditionalCompanyInformationGeneralGeneralFiscalYearDeviationOptions": {
        "type": "string",
        "enum": [
          "Deviation",
          "NoDeviation"
        ]
      },
      "CompanyAssociatedDataAdditionalCompanyInformationData": {
        "required": [
          "companyId",
          "data",
          "reportingPeriod"
        ],
        "type": "object",
        "properties": {
          "companyId": {
            "type": "string"
          },
          "reportingPeriod": {
            "type": "string"
          },
          "data": {
            "$ref": "#/components/schemas/AdditionalCompanyInformationData"
          }
        }
      },
      "ExtendedDataPointAdditionalCompanyInformationGeneralGeneralFiscalYearDeviationOptions": {
        "type": "object",
        "properties": {
          "value": {
            "nullable": true,
            "allOf": [
              {
                "$ref": "#/components/schemas/AdditionalCompanyInformationGeneralGeneralFiscalYearDeviationOptions"
              }
            ]
          },
          "quality": {
            "nullable": true,
            "allOf": [
              {
                "$ref": "#/components/schemas/QualityOptions"
              }
            ]
          },
          "comment": {
            "type": "string",
            "nullable": true
          },
          "dataSource": {
            "nullable": true,
            "allOf": [
              {
                "$ref": "#/components/schemas/ExtendedDocumentReference"
              }
            ]
          }
        }
      },
      "CompanyInformationPatch": {
        "type": "object",
        "properties": {
          "companyName": {
            "type": "string",
            "nullable": true
          },
          "companyAlternativeNames": {
            "type": "array",
            "nullable": true,
            "items": {
              "type": "string"
            }
          },
          "companyContactDetails": {
            "type": "array",
            "nullable": true,
            "items": {
              "type": "string"
            }
          },
          "companyLegalForm": {
            "type": "string",
            "nullable": true
          },
          "headquarters": {
            "type": "string",
            "nullable": true
          },
          "headquartersPostalCode": {
            "type": "string",
            "nullable": true
          },
          "sector": {
            "type": "string",
            "nullable": true
          },
          "sectorCodeWz": {
            "type": "string",
            "nullable": true
          },
          "identifiers": {
            "type": "object",
            "additionalProperties": {
              "type": "array",
              "example": {
                "Lei": [
                  "ExampleLei"
                ]
              },
              "items": {
                "type": "string",
                "example": "{\"Lei\":[\"ExampleLei\"]}"
              }
            },
            "nullable": true,
            "example": {
              "Lei": [
                "ExampleLei"
              ]
            }
          },
          "countryCode": {
            "type": "string",
            "nullable": true
          },
          "isTeaserCompany": {
            "type": "boolean",
            "nullable": true
          },
          "website": {
            "type": "string",
            "nullable": true
          },
          "parentCompanyLei": {
            "type": "string",
            "nullable": true
          }
        }
      },
      "IdentifierType": {
        "type": "string",
        "enum": [
          "Lei",
          "Isin",
          "PermId",
          "Ticker",
          "Duns",
          "CompanyRegistrationNumber",
          "VatNumber"
        ]
      },
      "DataMetaInformationForMyDatasets": {
        "required": [
          "companyId",
          "companyName",
          "dataId",
          "dataType",
          "qualityStatus",
          "reportingPeriod",
          "uploadTime"
        ],
        "type": "object",
        "properties": {
          "companyId": {
            "type": "string"
          },
          "dataId": {
            "type": "string"
          },
          "companyName": {
            "type": "string"
          },
          "dataType": {
            "$ref": "#/components/schemas/DataTypeEnum"
          },
          "reportingPeriod": {
            "type": "string"
          },
          "qualityStatus": {
            "$ref": "#/components/schemas/QaStatus"
          },
          "currentlyActive": {
            "type": "boolean",
            "nullable": true
          },
          "uploadTime": {
            "type": "integer",
            "format": "int64"
          }
        }
      },
      "DataAndMetaInformationVsmeData": {
        "required": [
          "data",
          "metaInfo"
        ],
        "type": "object",
        "properties": {
          "metaInfo": {
            "$ref": "#/components/schemas/DataMetaInformation"
          },
          "data": {
            "$ref": "#/components/schemas/VsmeData"
          }
        }
      },
      "DataAndMetaInformationSfdrData": {
        "required": [
          "data",
          "metaInfo"
        ],
        "type": "object",
        "properties": {
          "metaInfo": {
            "$ref": "#/components/schemas/DataMetaInformation"
          },
          "data": {
            "$ref": "#/components/schemas/SfdrData"
          }
        }
      },
      "DataAndMetaInformationPathwaysToParisData": {
        "required": [
          "data",
          "metaInfo"
        ],
        "type": "object",
        "properties": {
          "metaInfo": {
            "$ref": "#/components/schemas/DataMetaInformation"
          },
          "data": {
            "$ref": "#/components/schemas/PathwaysToParisData"
          }
        }
      },
      "DataAndMetaInformationLksgData": {
        "required": [
          "data",
          "metaInfo"
        ],
        "type": "object",
        "properties": {
          "metaInfo": {
            "$ref": "#/components/schemas/DataMetaInformation"
          },
          "data": {
            "$ref": "#/components/schemas/LksgData"
          }
        }
      },
      "DataAndMetaInformationHeimathafenData": {
        "required": [
          "data",
          "metaInfo"
        ],
        "type": "object",
        "properties": {
          "metaInfo": {
            "$ref": "#/components/schemas/DataMetaInformation"
          },
          "data": {
            "$ref": "#/components/schemas/HeimathafenData"
          }
        }
      },
      "DataAndMetaInformationEutaxonomyNonFinancialsData": {
        "required": [
          "data",
          "metaInfo"
        ],
        "type": "object",
        "properties": {
          "metaInfo": {
            "$ref": "#/components/schemas/DataMetaInformation"
          },
          "data": {
            "$ref": "#/components/schemas/EutaxonomyNonFinancialsData"
          }
        }
      },
      "DataAndMetaInformationEuTaxonomyDataForFinancials": {
        "required": [
          "data",
          "metaInfo"
        ],
        "type": "object",
        "properties": {
          "metaInfo": {
            "$ref": "#/components/schemas/DataMetaInformation"
          },
          "data": {
            "$ref": "#/components/schemas/EuTaxonomyDataForFinancials"
          }
        }
      },
      "DataAndMetaInformationEsgQuestionnaireData": {
        "required": [
          "data",
          "metaInfo"
        ],
        "type": "object",
        "properties": {
          "metaInfo": {
            "$ref": "#/components/schemas/DataMetaInformation"
          },
          "data": {
            "$ref": "#/components/schemas/EsgQuestionnaireData"
          }
        }
      },
      "DataAndMetaInformationAdditionalCompanyInformationData": {
        "required": [
          "data",
          "metaInfo"
        ],
        "type": "object",
        "properties": {
          "metaInfo": {
            "$ref": "#/components/schemas/DataMetaInformation"
          },
          "data": {
            "$ref": "#/components/schemas/AdditionalCompanyInformationData"
          }
        }
      },
      "BasicCompanyInformation": {
        "required": [
          "companyId",
          "companyName",
          "countryCode",
          "headquarters"
        ],
        "type": "object",
        "properties": {
          "sector": {
            "type": "string",
            "nullable": true
          },
<<<<<<< HEAD
          "lei": {
            "type": "string",
            "nullable": true
          },
=======
>>>>>>> 1908c709
          "companyName": {
            "type": "string"
          },
          "companyId": {
            "type": "string"
          },
          "countryCode": {
            "type": "string"
          },
          "headquarters": {
            "type": "string"
<<<<<<< HEAD
=======
          },
          "lei": {
            "type": "string",
            "nullable": true
>>>>>>> 1908c709
          }
        }
      },
      "AggregatedFrameworkDataSummary": {
        "required": [
          "numberOfProvidedReportingPeriods"
        ],
        "type": "object",
        "properties": {
          "numberOfProvidedReportingPeriods": {
            "type": "integer",
            "format": "int64"
          }
        }
      },
      "CompanyIdAndName": {
        "required": [
          "companyId",
          "companyName"
        ],
        "type": "object",
        "properties": {
          "companyName": {
            "type": "string"
          },
          "companyId": {
            "type": "string"
          }
        }
      },
      "CompanyAvailableDistinctValues": {
        "required": [
          "countryCodes",
          "sectors"
        ],
        "type": "object",
        "properties": {
          "countryCodes": {
            "uniqueItems": true,
            "type": "array",
            "items": {
              "type": "string"
            }
          },
          "sectors": {
            "uniqueItems": true,
            "type": "array",
            "items": {
              "type": "string"
            }
          }
        }
      },
      "CompanyId": {
        "required": [
          "companyId"
        ],
        "type": "object",
        "properties": {
          "companyId": {
            "type": "string"
          }
        }
      },
      "Link": {
        "type": "object",
        "properties": {
          "href": {
            "type": "string",
            "nullable": true
          },
          "templated": {
            "type": "boolean",
            "nullable": true
          }
        }
      },
      "DataTypeEnum": {
        "type": "string",
        "enum": [
          "eutaxonomy-financials",
          "eutaxonomy-non-financials",
          "lksg",
          "p2p",
          "sfdr",
          "vsme",
          "esg-questionnaire",
          "heimathafen",
          "additional-company-information"
        ]
      },
      "ErrorDetails": {
        "required": [
          "errorType",
          "httpStatus",
          "message",
          "summary"
        ],
        "type": "object",
        "properties": {
          "errorType": {
            "type": "string"
          },
          "summary": {
            "type": "string"
          },
          "message": {
            "type": "string"
          },
          "httpStatus": {
            "type": "number"
          },
          "metaInformation": {
            "type": "object"
          }
        }
      },
      "ErrorResponse": {
        "required": [
          "errors"
        ],
        "type": "object",
        "properties": {
          "errors": {
            "type": "array",
            "items": {
              "$ref": "#/components/schemas/ErrorDetails"
            }
          }
        }
      }
    },
    "securitySchemes": {
      "default-bearer-auth": {
        "type": "http",
        "in": "header",
        "scheme": "bearer"
      },
      "default-oauth": {
        "type": "oauth2",
        "flows": {
          "authorizationCode": {
            "authorizationUrl": "/keycloak/realms/datalandsecurity/protocol/openid-connect/auth",
            "tokenUrl": "/keycloak/realms/datalandsecurity/protocol/openid-connect/token",
            "scopes": {}
          }
        }
      }
    }
  }
}<|MERGE_RESOLUTION|>--- conflicted
+++ resolved
@@ -116,60 +116,6 @@
                 }
               }
             }
-          },
-          "default": {
-            "description": "An error occurred",
-            "content": {
-              "application/json": {
-                "schema": {
-                  "$ref": "#/components/schemas/ErrorResponse"
-                }
-              }
-            }
-          },
-          "401": {
-            "description": "Unauthorized",
-            "headers": {
-              "WWW-Authenticate": {
-                "schema": {
-                  "type": "string"
-                }
-              }
-            }
-          }
-        },
-        "security": [
-          {
-            "default-oauth": []
-          },
-          {
-            "default-bearer-auth": []
-          }
-        ]
-      },
-      "head": {
-        "tags": [
-          "company-data-controller"
-        ],
-        "summary": "Checks that a companyId exists.",
-        "description": "Checks that a companyId exists.",
-        "operationId": "isCompanyIdValid",
-        "parameters": [
-          {
-            "name": "companyId",
-            "in": "path",
-            "required": true,
-            "schema": {
-              "type": "string"
-            }
-          }
-        ],
-        "responses": {
-          "200": {
-            "description": "Successfully checked that companyId exists."
-          },
-          "404": {
-            "description": "Successfully checked that companyIdr does not exist."
           },
           "default": {
             "description": "An error occurred",
@@ -15711,13 +15657,6 @@
             "type": "string",
             "nullable": true
           },
-<<<<<<< HEAD
-          "lei": {
-            "type": "string",
-            "nullable": true
-          },
-=======
->>>>>>> 1908c709
           "companyName": {
             "type": "string"
           },
@@ -15729,13 +15668,10 @@
           },
           "headquarters": {
             "type": "string"
-<<<<<<< HEAD
-=======
           },
           "lei": {
             "type": "string",
             "nullable": true
->>>>>>> 1908c709
           }
         }
       },
