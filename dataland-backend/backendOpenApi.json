--- conflicted
+++ resolved
@@ -11642,10 +11642,6 @@
               }
             ]
           },
-          "numberOfEmployees": {
-            "type": "number",
-            "nullable": true
-          },
           "nfrdMandatory": {
             "nullable": true,
             "allOf": [
@@ -13816,12 +13812,6 @@
         "type": "object",
         "properties": {
           "companyName": {
-<<<<<<< HEAD
-            "type": "string"
-          },
-          "companyId": {
-=======
->>>>>>> 5d1f4910
             "type": "string"
           },
           "companyId": {
@@ -13834,15 +13824,9 @@
             "type": "string",
             "nullable": true
           },
-<<<<<<< HEAD
-=======
           "countryCode": {
             "type": "string"
           },
-          "headquarters": {
-            "type": "string"
-          },
->>>>>>> 5d1f4910
           "permId": {
             "type": "string",
             "nullable": true
@@ -13927,11 +13911,8 @@
         "type": "string",
         "enum": [
           "esg-questionnaire",
-<<<<<<< HEAD
           "euTaxonomyNonFinancials",
-=======
           "heimathafen",
->>>>>>> 5d1f4910
           "eutaxonomy-financials",
           "eutaxonomy-non-financials",
           "lksg",
