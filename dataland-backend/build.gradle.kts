// dataland-backend

val sonarSources by extra(sourceSets.asMap.values.flatMap { sourceSet -> sourceSet.allSource })
val jacocoSources by extra(sonarSources)
val jacocoClasses by extra(
    sourceSets.asMap.values.flatMap { sourceSet ->
        sourceSet.output.classesDirs.flatMap {
            fileTree(it).files
        }
    }
)
val jacocoVersion: String by project

plugins {
    kotlin("jvm")
    kotlin("plugin.spring")
    jacoco
    id("org.springdoc.openapi-gradle-plugin")
    id("com.gorylenko.gradle-git-properties")
    id("org.springframework.boot")
    kotlin("kapt")
    id("org.jetbrains.kotlin.plugin.jpa")
}

java.sourceCompatibility = JavaVersion.VERSION_17

val apiKeyManagerOpenApiSpecConfig: Configuration by configurations.creating {
    isCanBeConsumed = false
    isCanBeResolved = true
}
dependencies {
    implementation(project(":dataland-backend-utils"))
    implementation(libs.springdoc.openapi.ui)
    implementation(libs.dataland.edc.client)
    implementation(libs.moshi.kotlin)
    implementation(libs.moshi.adapters)
    implementation(libs.okhttp)
    implementation(libs.log4j)
    implementation(libs.log4j.api)
    implementation(libs.log4j.to.slf4j)
    implementation(libs.logback.classic)
    implementation(libs.logback.core)
    implementation(libs.slf4j.api)
    implementation("org.springframework.boot:spring-boot-starter-web")
    implementation("org.springframework.boot:spring-boot-starter-actuator")
    implementation("org.springframework.boot:spring-boot-starter-data-jpa")
    runtimeOnly(libs.database.postgres)
    runtimeOnly(libs.database.h2)
    // TODO: Reparieren
    // kapt("org.springframework.boot:spring-boot-configuration-processor")
    implementation("org.springframework.boot:spring-boot-starter-security")
    testImplementation("org.springframework.boot:spring-boot-starter-test")
    testImplementation("org.mockito:mockito-core:4.8.0")
<<<<<<< HEAD
    apiKeyManagerOpenApiSpecConfig(project(mapOf("path" to ":dataland-api-key-manager", "configuration" to "openApiSpec")))
=======
    implementation(project(":dataland-keycloak-adapter"))
>>>>>>> 874b2054
}

val backendOpenApiJson = rootProject.extra["backendOpenApiJson"]

openApi {
    outputFileName.set("$backendOpenApiJson")
    apiDocsUrl.set("http://localhost:8080/api/v3/api-docs")
    customBootRun {
        args.set(listOf("--spring.profiles.active=nodb"))
    }
}

val openApiSpec by configurations.creating {
    isCanBeConsumed = true
    isCanBeResolved = false
}
artifacts {
    add("openApiSpec", project.file("$buildDir/$backendOpenApiJson")) {
        builtBy("generateOpenApiDocs")
    }
}

tasks.test {
    useJUnitPlatform()

    extensions.configure(JacocoTaskExtension::class) {
        setDestinationFile(file("$buildDir/jacoco/jacoco.exec"))
    }
}

jacoco {
    toolVersion = jacocoVersion
    applyTo(tasks.bootRun.get())
}

tasks.register<Copy>("getTestData") {
    from("$rootDir/testing/data/CompanyInformationWithEuTaxonomyDataForNonFinancials.json")
    into("$buildDir/resources")
}

tasks.getByName("processTestResources") {
    dependsOn("getTestData")
}

gitProperties {
    keys = listOf("git.branch", "git.commit.id", "git.commit.time", "git.commit.id.abbrev")
}

val openApiClientsOutputDir = "$buildDir/clients"
val apiKeyManagerOpenApiJson = rootProject.extra["apiKeyManagerOpenApiJson"]
val apiKeyManagerClientDestinationPackage = "org.dataland.datalandapikeymanager.openApiClient"

tasks.register("generateApiKeyManagerClient", org.openapitools.generator.gradle.plugin.tasks.GenerateTask::class) {
    input = project.file("$buildDir/$apiKeyManagerOpenApiJson").path
    outputDir.set("$openApiClientsOutputDir/api-key-manager")
    packageName.set(apiKeyManagerClientDestinationPackage)
    modelPackage.set("$apiKeyManagerClientDestinationPackage.model")
    apiPackage.set("$apiKeyManagerClientDestinationPackage.api")
    generatorName.set("kotlin")

    configOptions.set(
        mapOf(
            "dateLibrary" to "java17",
            "useTags" to "true"
        )
    )
    dependsOn("getApiKeyManagerOpenApiSpec")
}

tasks.register<Copy>("getApiKeyManagerOpenApiSpec") {
    from(apiKeyManagerOpenApiSpecConfig)
    into("$buildDir")
}

tasks.withType<org.jetbrains.kotlin.gradle.tasks.KotlinCompile> {
    dependsOn("generateApiKeyManagerClient")
}

sourceSets {
    val main by getting
    main.kotlin.srcDir("$openApiClientsOutputDir/api-key-manager/src/main/kotlin")
}<|MERGE_RESOLUTION|>--- conflicted
+++ resolved
@@ -51,11 +51,7 @@
     implementation("org.springframework.boot:spring-boot-starter-security")
     testImplementation("org.springframework.boot:spring-boot-starter-test")
     testImplementation("org.mockito:mockito-core:4.8.0")
-<<<<<<< HEAD
-    apiKeyManagerOpenApiSpecConfig(project(mapOf("path" to ":dataland-api-key-manager", "configuration" to "openApiSpec")))
-=======
     implementation(project(":dataland-keycloak-adapter"))
->>>>>>> 874b2054
 }
 
 val backendOpenApiJson = rootProject.extra["backendOpenApiJson"]
@@ -102,39 +98,4 @@
 
 gitProperties {
     keys = listOf("git.branch", "git.commit.id", "git.commit.time", "git.commit.id.abbrev")
-}
-
-val openApiClientsOutputDir = "$buildDir/clients"
-val apiKeyManagerOpenApiJson = rootProject.extra["apiKeyManagerOpenApiJson"]
-val apiKeyManagerClientDestinationPackage = "org.dataland.datalandapikeymanager.openApiClient"
-
-tasks.register("generateApiKeyManagerClient", org.openapitools.generator.gradle.plugin.tasks.GenerateTask::class) {
-    input = project.file("$buildDir/$apiKeyManagerOpenApiJson").path
-    outputDir.set("$openApiClientsOutputDir/api-key-manager")
-    packageName.set(apiKeyManagerClientDestinationPackage)
-    modelPackage.set("$apiKeyManagerClientDestinationPackage.model")
-    apiPackage.set("$apiKeyManagerClientDestinationPackage.api")
-    generatorName.set("kotlin")
-
-    configOptions.set(
-        mapOf(
-            "dateLibrary" to "java17",
-            "useTags" to "true"
-        )
-    )
-    dependsOn("getApiKeyManagerOpenApiSpec")
-}
-
-tasks.register<Copy>("getApiKeyManagerOpenApiSpec") {
-    from(apiKeyManagerOpenApiSpecConfig)
-    into("$buildDir")
-}
-
-tasks.withType<org.jetbrains.kotlin.gradle.tasks.KotlinCompile> {
-    dependsOn("generateApiKeyManagerClient")
-}
-
-sourceSets {
-    val main by getting
-    main.kotlin.srcDir("$openApiClientsOutputDir/api-key-manager/src/main/kotlin")
 }