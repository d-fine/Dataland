package org.dataland.e2etests

import org.dataland.datalandbackend.openApiClient.api.CompanyDataControllerApi
import org.dataland.datalandbackend.openApiClient.api.EuTaxonomyDataControllerApi
import org.dataland.datalandbackend.openApiClient.model.CompanyAssociatedDataEuTaxonomyData
<<<<<<< HEAD
import org.dataland.datalandbackend.openApiClient.model.PostCompanyRequestBody
=======
import org.dataland.datalandbackend.openApiClient.model.CompanyInformation
>>>>>>> ed1db0d8
import org.junit.jupiter.api.Assertions.assertEquals
import org.junit.jupiter.api.Test
import java.math.BigDecimal
import java.time.LocalDate

class EuTaxonomyControllerTest {
<<<<<<< HEAD
    private val companyDataControllerApi = CompanyDataControllerApi(basePath = "http://proxy:80/api")
    private val euTaxonomyDataControllerApi = EuTaxonomyDataControllerApi(basePath = "http://proxy:80/api")

    @Test
    fun `post a dummy company and a dummy data set for it and check if that dummy data set can be retrieved`() {
        val testCompanyName = "Test-Company_A"
        val testData = DummyDataCreator().createEuTaxonomyTestDataSet()
        val testCompanyId = companyDataControllerApi.postCompany(PostCompanyRequestBody(testCompanyName)).companyId

=======
    private val basePathToDatalandProxy = "http://proxy:80/api"
    private val companyDataControllerApi = CompanyDataControllerApi(basePathToDatalandProxy)
    private val euTaxonomyDataControllerApi = EuTaxonomyDataControllerApi(basePathToDatalandProxy)
    private val testCompanyInformation = CompanyInformation(
        companyName = "Test-Company_10",
        headquarters = "Test-Headquarters_10",
        industrialSector = "Test-IndustrialSector_10",
        marketCap = BigDecimal(200),
        reportingDateOfMarketCap = LocalDate.now()
    )

    @Test
    fun `post a dummy company with dummy data set and check if the dummy data set can be retrieved`() {
        val testData = DummyDataCreator().createEuTaxonomyTestDataSet()
        val testCompanyId = companyDataControllerApi.postCompany(testCompanyInformation).companyId
>>>>>>> ed1db0d8
        val testDataId = euTaxonomyDataControllerApi.postCompanyAssociatedData(
            CompanyAssociatedDataEuTaxonomyData(testCompanyId, testData)
        ).dataId

<<<<<<< HEAD
        val companyAssociatedDataSetEuTaxonomyData =
            euTaxonomyDataControllerApi.getCompanyAssociatedDataSet(testDataId)

        assertEquals(
            CompanyAssociatedDataEuTaxonomyData(testCompanyId, testData),
            companyAssociatedDataSetEuTaxonomyData,
=======
        val companyAssociatedDataEuTaxonomyData =
            euTaxonomyDataControllerApi.getCompanyAssociatedData(testDataId)

        assertEquals(
            CompanyAssociatedDataEuTaxonomyData(testCompanyId, testData),
            companyAssociatedDataEuTaxonomyData,
>>>>>>> ed1db0d8
            "The posted and the received eu taxonomy data sets and their company IDs are not equal."
        )
    }
}<|MERGE_RESOLUTION|>--- conflicted
+++ resolved
@@ -3,28 +3,13 @@
 import org.dataland.datalandbackend.openApiClient.api.CompanyDataControllerApi
 import org.dataland.datalandbackend.openApiClient.api.EuTaxonomyDataControllerApi
 import org.dataland.datalandbackend.openApiClient.model.CompanyAssociatedDataEuTaxonomyData
-<<<<<<< HEAD
-import org.dataland.datalandbackend.openApiClient.model.PostCompanyRequestBody
-=======
 import org.dataland.datalandbackend.openApiClient.model.CompanyInformation
->>>>>>> ed1db0d8
 import org.junit.jupiter.api.Assertions.assertEquals
 import org.junit.jupiter.api.Test
 import java.math.BigDecimal
 import java.time.LocalDate
 
 class EuTaxonomyControllerTest {
-<<<<<<< HEAD
-    private val companyDataControllerApi = CompanyDataControllerApi(basePath = "http://proxy:80/api")
-    private val euTaxonomyDataControllerApi = EuTaxonomyDataControllerApi(basePath = "http://proxy:80/api")
-
-    @Test
-    fun `post a dummy company and a dummy data set for it and check if that dummy data set can be retrieved`() {
-        val testCompanyName = "Test-Company_A"
-        val testData = DummyDataCreator().createEuTaxonomyTestDataSet()
-        val testCompanyId = companyDataControllerApi.postCompany(PostCompanyRequestBody(testCompanyName)).companyId
-
-=======
     private val basePathToDatalandProxy = "http://proxy:80/api"
     private val companyDataControllerApi = CompanyDataControllerApi(basePathToDatalandProxy)
     private val euTaxonomyDataControllerApi = EuTaxonomyDataControllerApi(basePathToDatalandProxy)
@@ -40,26 +25,16 @@
     fun `post a dummy company with dummy data set and check if the dummy data set can be retrieved`() {
         val testData = DummyDataCreator().createEuTaxonomyTestDataSet()
         val testCompanyId = companyDataControllerApi.postCompany(testCompanyInformation).companyId
->>>>>>> ed1db0d8
         val testDataId = euTaxonomyDataControllerApi.postCompanyAssociatedData(
             CompanyAssociatedDataEuTaxonomyData(testCompanyId, testData)
         ).dataId
 
-<<<<<<< HEAD
-        val companyAssociatedDataSetEuTaxonomyData =
-            euTaxonomyDataControllerApi.getCompanyAssociatedDataSet(testDataId)
-
-        assertEquals(
-            CompanyAssociatedDataEuTaxonomyData(testCompanyId, testData),
-            companyAssociatedDataSetEuTaxonomyData,
-=======
         val companyAssociatedDataEuTaxonomyData =
             euTaxonomyDataControllerApi.getCompanyAssociatedData(testDataId)
 
         assertEquals(
             CompanyAssociatedDataEuTaxonomyData(testCompanyId, testData),
             companyAssociatedDataEuTaxonomyData,
->>>>>>> ed1db0d8
             "The posted and the received eu taxonomy data sets and their company IDs are not equal."
         )
     }
