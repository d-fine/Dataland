package org.dataland.e2etests

import org.dataland.datalandbackend.openApiClient.api.CompanyDataControllerApi
import org.dataland.datalandbackend.openApiClient.api.EuTaxonomyDataControllerApi
<<<<<<< HEAD
import org.dataland.datalandbackend.openApiClient.model.CompaniesRequestBody
import org.dataland.datalandbackend.openApiClient.model.EuTaxonomyData
import org.dataland.datalandbackend.openApiClient.model.EuTaxonomyDataSet
=======
import org.dataland.datalandbackend.openApiClient.model.DataIdentifier
import org.dataland.datalandbackend.openApiClient.model.DataSetMetaInformation
import org.dataland.datalandbackend.openApiClient.model.PostCompanyRequestBody
>>>>>>> 5e040ac2
import org.junit.jupiter.api.Assertions.assertEquals
import org.junit.jupiter.api.Test

class EuTaxonomyControllerTest {
    val companyDataControllerApi = CompanyDataControllerApi(basePath = "http://proxy:80/api")
    val euTaxonomyDataControllerApi = EuTaxonomyDataControllerApi(basePath = "http://proxy:80/api")

    @Test
    fun `post a dummy company and a dummy data set for it and check if that dummy data set can be retrieved`() {
        val testCompanyName = "Test-Company_A"
        val testEuTaxonomyDataSet = DummyDataCreator().createEuTaxonomyTestDataSet()
        val postCompanyResponse =
            companyDataControllerApi.postCompany(PostCompanyRequestBody(companyName = testCompanyName))
        val testCompanyId = postCompanyResponse.companyId

        val testEuTaxonomyDataSetId = euTaxonomyDataControllerApi.postData(testCompanyId, testEuTaxonomyDataSet)

        val getDataSetResponse = euTaxonomyDataControllerApi.getDataSet(testEuTaxonomyDataSetId)

        assertEquals(
            testEuTaxonomyDataSet,
            getDataSetResponse,
            "The posted and the received eu taxonomy data sets are not equal."
        )
    }

/* WE DON'T HAVE A 'GET ALL DATA' ENDPOINT ANYMORE, THEREFORE THIS TEST IS OBSOLETE
    @Test
    fun `post a dummy company and dummy data set and check if the list of all existing data contains that data set`() {
        val testCompanyName = "Fictitious-Company_B"
        val testEuTaxonomyDataSet = DummyDataCreator().createEuTaxonomyTestDataSet()
        val postCompanyResponse = companyDataControllerApi.postCompany(PostCompanyRequestBody(testCompanyName))
        val testCompanyId = postCompanyResponse.companyId
        val testEuTaxonomyDataSetId = euTaxonomyDataControllerApi.postData(testCompanyId, testEuTaxonomyDataSet)

        val getDataResponse = euTaxonomyDataControllerApi.getData()
        assertTrue(
            getDataResponse.contains(
                DataSetMetaInformation(
                    dataIdentifier = DataIdentifier(
                        dataID = testEuTaxonomyDataSetId,
                        dataType = testEuTaxonomyDataSet.javaClass.kotlin.qualifiedName!!.substringAfterLast(".")
                    ),
                    companyId = testCompanyId
                )
            ),
            "The list of all existing eu taxonomy data does not contain the posted data set."
        )
    }
 */
}<|MERGE_RESOLUTION|>--- conflicted
+++ resolved
@@ -2,15 +2,9 @@
 
 import org.dataland.datalandbackend.openApiClient.api.CompanyDataControllerApi
 import org.dataland.datalandbackend.openApiClient.api.EuTaxonomyDataControllerApi
-<<<<<<< HEAD
-import org.dataland.datalandbackend.openApiClient.model.CompaniesRequestBody
-import org.dataland.datalandbackend.openApiClient.model.EuTaxonomyData
-import org.dataland.datalandbackend.openApiClient.model.EuTaxonomyDataSet
-=======
 import org.dataland.datalandbackend.openApiClient.model.DataIdentifier
 import org.dataland.datalandbackend.openApiClient.model.DataSetMetaInformation
 import org.dataland.datalandbackend.openApiClient.model.PostCompanyRequestBody
->>>>>>> 5e040ac2
 import org.junit.jupiter.api.Assertions.assertEquals
 import org.junit.jupiter.api.Test
 
@@ -37,7 +31,6 @@
         )
     }
 
-/* WE DON'T HAVE A 'GET ALL DATA' ENDPOINT ANYMORE, THEREFORE THIS TEST IS OBSOLETE
     @Test
     fun `post a dummy company and dummy data set and check if the list of all existing data contains that data set`() {
         val testCompanyName = "Fictitious-Company_B"
@@ -60,5 +53,4 @@
             "The list of all existing eu taxonomy data does not contain the posted data set."
         )
     }
- */
 }