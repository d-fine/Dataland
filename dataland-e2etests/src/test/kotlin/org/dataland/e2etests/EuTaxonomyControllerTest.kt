--- conflicted
+++ resolved
@@ -22,11 +22,7 @@
     )
 
     @Test
-<<<<<<< HEAD
-    fun `post a dummy company with dummy data set and check if the dummy data set can be retrieved`() {
-=======
     fun `post a dummy company and a dummy data set for it and check if that dummy data set can be retrieved`() {
->>>>>>> 2713021a
         val testData = DummyDataCreator().createEuTaxonomyTestDataSet()
         val testCompanyId = companyDataControllerApi.postCompany(testCompanyInformation).companyId
         val testDataId = euTaxonomyDataControllerApi.postCompanyAssociatedData(
