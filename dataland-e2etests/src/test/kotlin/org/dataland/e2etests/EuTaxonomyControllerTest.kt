--- conflicted
+++ resolved
@@ -28,15 +28,10 @@
         val testDataId = euTaxonomyDataControllerApi.postCompanyAssociatedData(
             CompanyAssociatedDataEuTaxonomyData(testCompanyId, testData)
         ).dataId
-<<<<<<< HEAD
 
         val companyAssociatedDataEuTaxonomyData =
             euTaxonomyDataControllerApi.getCompanyAssociatedData(testDataId)
 
-=======
-        val companyAssociatedDataSetEuTaxonomyData =
-            euTaxonomyDataControllerApi.getCompanyAssociatedDataSet(testDataId)
->>>>>>> b6ac294b
         assertEquals(
             CompanyAssociatedDataEuTaxonomyData(testCompanyId, testData),
             companyAssociatedDataEuTaxonomyData,
