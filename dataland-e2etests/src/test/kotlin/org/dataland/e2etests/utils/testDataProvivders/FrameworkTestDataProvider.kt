package org.dataland.e2etests.utils.testDataProvivders

import com.squareup.moshi.JsonAdapter
import com.squareup.moshi.Moshi
import com.squareup.moshi.Types
import com.squareup.moshi.kotlin.reflect.KotlinJsonAdapterFactory
import org.dataland.datalandbackend.openApiClient.model.CompanyInformation
import org.dataland.datalandbackend.openApiClient.model.EutaxonomyFinancialsData
import org.dataland.datalandbackend.openApiClient.model.EutaxonomyNonFinancialsData
import org.dataland.datalandbackend.openApiClient.model.IdentifierType
import org.dataland.datalandbackend.openApiClient.model.LksgData
import org.dataland.datalandbackend.openApiClient.model.PathwaysToParisData
import org.dataland.datalandbackend.openApiClient.model.SfdrData
import org.dataland.datalandbackend.openApiClient.model.VsmeData
import java.io.File
import java.util.UUID

<<<<<<< HEAD
class FrameworkTestDataProvider<T>(
    private val clazz: Class<T>,
) {
    private val jsonFilesForTesting =
        mapOf(
            EutaxonomyNonFinancialsData::class.java to
                File("./build/resources/test/CompanyInformationWithEutaxonomyNonFinancialsData.json"),
            EuTaxonomyDataForFinancials::class.java to
                File("./build/resources/test/CompanyInformationWithEuTaxonomyDataForFinancials.json"),
            LksgData::class.java to
                File("./build/resources/test/CompanyInformationWithLksgData.json"),
            SfdrData::class.java to
                File("./build/resources/test/CompanyInformationWithSfdrData.json"),
            VsmeData::class.java to
                File("./build/resources/test/CompanyInformationWithVsmeData.json"),
            PathwaysToParisData::class.java to
                File("./build/resources/test/CompanyInformationWithP2pData.json"),
        )

    private val moshi: Moshi =
        Moshi
            .Builder()
            .add(KotlinJsonAdapterFactory())
            .add(BigDecimalAdapter)
            .add(LocalDateAdapter)
            .build()

    private fun getJsonFileForTesting(): File = jsonFilesForTesting[clazz]!!
=======
class FrameworkTestDataProvider<T> (private val clazz: Class<T>) {

    private val jsonFilesForTesting = mapOf(
        EutaxonomyNonFinancialsData::class.java to
            File("./build/resources/test/CompanyInformationWithEutaxonomyNonFinancialsData.json"),
        EutaxonomyFinancialsData::class.java to
            File("./build/resources/test/CompanyInformationWithEutaxonomyFinancialsData.json"),
        LksgData::class.java to
            File("./build/resources/test/CompanyInformationWithLksgData.json"),
        SfdrData::class.java to
            File("./build/resources/test/CompanyInformationWithSfdrData.json"),
        VsmeData::class.java to
            File("./build/resources/test/CompanyInformationWithVsmeData.json"),
        PathwaysToParisData::class.java to
            File("./build/resources/test/CompanyInformationWithP2pData.json"),
    )

    private val moshi: Moshi = Moshi.Builder().add(KotlinJsonAdapterFactory())
        .add(BigDecimalAdapter).add(LocalDateAdapter).build()

    private fun getJsonFileForTesting(): File {
        return jsonFilesForTesting[clazz]!!
    }
>>>>>>> 7e3e9d39

    private fun convertJsonToList(jsonFile: File): List<CompanyInformationWithT<T>> {
        val jsonFileAsString = jsonFile.inputStream().bufferedReader().readText()
        val parameterizedTypeOfCompanyInformationWithT =
            Types
                .newParameterizedType(CompanyInformationWithT::class.java, clazz)
        val parameterizedTypeOfConverterOutput =
            Types
                .newParameterizedType(List::class.java, parameterizedTypeOfCompanyInformationWithT)
        val jsonAdapter: JsonAdapter<List<CompanyInformationWithT<T>>> =
            moshi.adapter(parameterizedTypeOfConverterOutput)
        return jsonAdapter.fromJson(jsonFileAsString)!!
    }

    private val testCompanyInformationWithTData = convertJsonToList(getJsonFileForTesting())

    fun getCompanyInformationWithoutIdentifiers(requiredQuantity: Int): List<CompanyInformation> =
        testCompanyInformationWithTData
            .slice(0 until requiredQuantity)
            .map {
                it.companyInformation.copy(
                    identifiers = IdentifierType.entries.map { id -> id.value }.associateWith { emptyList() },
                    companyContactDetails = emptyList(),
                )
            }

    private fun companyListForTestingLksgSpecificValidation(): List<CompanyInformationWithT<T>> =
        convertJsonToList(File("./build/resources/test/CompanyInformationWithLksgPreparedFixtures.json"))

    private fun companyListForTestingSfdrSpecificValidation(): List<CompanyInformationWithT<T>> =
        convertJsonToList(File("./build/resources/test/CompanyInformationWithSfdrPreparedFixtures.json"))

    private fun companyListForTestingEuTaxonomyNonFinancialsSpecificValidation(): List<CompanyInformationWithT<T>> =
        convertJsonToList(
            File("./build/resources/test/CompanyInformationWithEutaxonomyNonFinancialsPreparedFixtures.json"),
        )

<<<<<<< HEAD
    private fun companyListForTestingEuTaxonomyFinancialsSpecificValidation(): List<CompanyInformationWithT<T>> =
        convertJsonToList(
            File("./build/resources/test/CompanyInformationWithEuTaxonomyDataForFinancialsPreparedFixtures.json"),
=======
    private fun companyListForTestingEuTaxonomyFinancialsSpecificValidation(): List<CompanyInformationWithT<T>> {
        return convertJsonToList(
            File("./build/resources/test/CompanyInformationWithEutaxonomyFinancialsPreparedFixtures.json"),
>>>>>>> 7e3e9d39
        )

    fun getSpecificCompanyByNameFromLksgPreparedFixtures(companyName: String): CompanyInformationWithT<T>? =
        companyListForTestingLksgSpecificValidation().find {
            it.companyInformation.companyName == companyName
        }

    fun getSpecificCompanyByNameFromSfdrPreparedFixtures(companyName: String): CompanyInformationWithT<T>? =
        companyListForTestingSfdrSpecificValidation().find {
            it.companyInformation.companyName == companyName
        }

    fun getSpecificCompanyByNameFromEuTaxonomyNonFinancialsPreparedFixtures(companyName: String): CompanyInformationWithT<T>? =
        companyListForTestingEuTaxonomyNonFinancialsSpecificValidation().find {
            it.companyInformation.companyName == companyName
        }

    fun getSpecificCompanyByNameFromEuTaxonomyFinancialsPreparedFixtures(companyName: String): CompanyInformationWithT<T>? =
        companyListForTestingEuTaxonomyFinancialsSpecificValidation().find {
            it.companyInformation.companyName == companyName
        }

    fun getCompanyInformationWithRandomIdentifiers(requiredQuantity: Int): List<CompanyInformation> =
        testCompanyInformationWithTData
            .slice(0 until requiredQuantity)
            .map {
                it.companyInformation.copy(
                    identifiers =
                        mapOf(
                            IdentifierType.Isin.value to listOf(UUID.randomUUID().toString()),
                        ),
                )
            }

    fun getTData(numberOfDataSets: Int): List<T> =
        testCompanyInformationWithTData
            .slice(0 until numberOfDataSets)
            .map { it.t }
}<|MERGE_RESOLUTION|>--- conflicted
+++ resolved
@@ -15,36 +15,6 @@
 import java.io.File
 import java.util.UUID
 
-<<<<<<< HEAD
-class FrameworkTestDataProvider<T>(
-    private val clazz: Class<T>,
-) {
-    private val jsonFilesForTesting =
-        mapOf(
-            EutaxonomyNonFinancialsData::class.java to
-                File("./build/resources/test/CompanyInformationWithEutaxonomyNonFinancialsData.json"),
-            EuTaxonomyDataForFinancials::class.java to
-                File("./build/resources/test/CompanyInformationWithEuTaxonomyDataForFinancials.json"),
-            LksgData::class.java to
-                File("./build/resources/test/CompanyInformationWithLksgData.json"),
-            SfdrData::class.java to
-                File("./build/resources/test/CompanyInformationWithSfdrData.json"),
-            VsmeData::class.java to
-                File("./build/resources/test/CompanyInformationWithVsmeData.json"),
-            PathwaysToParisData::class.java to
-                File("./build/resources/test/CompanyInformationWithP2pData.json"),
-        )
-
-    private val moshi: Moshi =
-        Moshi
-            .Builder()
-            .add(KotlinJsonAdapterFactory())
-            .add(BigDecimalAdapter)
-            .add(LocalDateAdapter)
-            .build()
-
-    private fun getJsonFileForTesting(): File = jsonFilesForTesting[clazz]!!
-=======
 class FrameworkTestDataProvider<T> (private val clazz: Class<T>) {
 
     private val jsonFilesForTesting = mapOf(
@@ -68,16 +38,13 @@
     private fun getJsonFileForTesting(): File {
         return jsonFilesForTesting[clazz]!!
     }
->>>>>>> 7e3e9d39
 
     private fun convertJsonToList(jsonFile: File): List<CompanyInformationWithT<T>> {
         val jsonFileAsString = jsonFile.inputStream().bufferedReader().readText()
-        val parameterizedTypeOfCompanyInformationWithT =
-            Types
-                .newParameterizedType(CompanyInformationWithT::class.java, clazz)
-        val parameterizedTypeOfConverterOutput =
-            Types
-                .newParameterizedType(List::class.java, parameterizedTypeOfCompanyInformationWithT)
+        val parameterizedTypeOfCompanyInformationWithT = Types
+            .newParameterizedType(CompanyInformationWithT::class.java, clazz)
+        val parameterizedTypeOfConverterOutput = Types
+            .newParameterizedType(List::class.java, parameterizedTypeOfCompanyInformationWithT)
         val jsonAdapter: JsonAdapter<List<CompanyInformationWithT<T>>> =
             moshi.adapter(parameterizedTypeOfConverterOutput)
         return jsonAdapter.fromJson(jsonFileAsString)!!
@@ -85,72 +52,76 @@
 
     private val testCompanyInformationWithTData = convertJsonToList(getJsonFileForTesting())
 
-    fun getCompanyInformationWithoutIdentifiers(requiredQuantity: Int): List<CompanyInformation> =
-        testCompanyInformationWithTData
-            .slice(0 until requiredQuantity)
+    fun getCompanyInformationWithoutIdentifiers(requiredQuantity: Int): List<CompanyInformation> {
+        return testCompanyInformationWithTData.slice(0 until requiredQuantity)
             .map {
                 it.companyInformation.copy(
                     identifiers = IdentifierType.entries.map { id -> id.value }.associateWith { emptyList() },
                     companyContactDetails = emptyList(),
                 )
             }
+    }
 
-    private fun companyListForTestingLksgSpecificValidation(): List<CompanyInformationWithT<T>> =
-        convertJsonToList(File("./build/resources/test/CompanyInformationWithLksgPreparedFixtures.json"))
+    private fun companyListForTestingLksgSpecificValidation(): List<CompanyInformationWithT<T>> {
+        return convertJsonToList(File("./build/resources/test/CompanyInformationWithLksgPreparedFixtures.json"))
+    }
 
-    private fun companyListForTestingSfdrSpecificValidation(): List<CompanyInformationWithT<T>> =
-        convertJsonToList(File("./build/resources/test/CompanyInformationWithSfdrPreparedFixtures.json"))
-
-    private fun companyListForTestingEuTaxonomyNonFinancialsSpecificValidation(): List<CompanyInformationWithT<T>> =
-        convertJsonToList(
+    private fun companyListForTestingSfdrSpecificValidation(): List<CompanyInformationWithT<T>> {
+        return convertJsonToList(File("./build/resources/test/CompanyInformationWithSfdrPreparedFixtures.json"))
+    }
+    private fun companyListForTestingEuTaxonomyNonFinancialsSpecificValidation(): List<CompanyInformationWithT<T>> {
+        return convertJsonToList(
             File("./build/resources/test/CompanyInformationWithEutaxonomyNonFinancialsPreparedFixtures.json"),
         )
+    }
 
-<<<<<<< HEAD
-    private fun companyListForTestingEuTaxonomyFinancialsSpecificValidation(): List<CompanyInformationWithT<T>> =
-        convertJsonToList(
-            File("./build/resources/test/CompanyInformationWithEuTaxonomyDataForFinancialsPreparedFixtures.json"),
-=======
     private fun companyListForTestingEuTaxonomyFinancialsSpecificValidation(): List<CompanyInformationWithT<T>> {
         return convertJsonToList(
             File("./build/resources/test/CompanyInformationWithEutaxonomyFinancialsPreparedFixtures.json"),
->>>>>>> 7e3e9d39
         )
+    }
 
-    fun getSpecificCompanyByNameFromLksgPreparedFixtures(companyName: String): CompanyInformationWithT<T>? =
-        companyListForTestingLksgSpecificValidation().find {
+    fun getSpecificCompanyByNameFromLksgPreparedFixtures(companyName: String): CompanyInformationWithT<T>? {
+        return companyListForTestingLksgSpecificValidation().find {
             it.companyInformation.companyName == companyName
         }
+    }
 
-    fun getSpecificCompanyByNameFromSfdrPreparedFixtures(companyName: String): CompanyInformationWithT<T>? =
-        companyListForTestingSfdrSpecificValidation().find {
+    fun getSpecificCompanyByNameFromSfdrPreparedFixtures(companyName: String): CompanyInformationWithT<T>? {
+        return companyListForTestingSfdrSpecificValidation().find {
             it.companyInformation.companyName == companyName
         }
+    }
 
-    fun getSpecificCompanyByNameFromEuTaxonomyNonFinancialsPreparedFixtures(companyName: String): CompanyInformationWithT<T>? =
-        companyListForTestingEuTaxonomyNonFinancialsSpecificValidation().find {
+    fun getSpecificCompanyByNameFromEuTaxonomyNonFinancialsPreparedFixtures(
+        companyName: String,
+    ): CompanyInformationWithT<T>? {
+        return companyListForTestingEuTaxonomyNonFinancialsSpecificValidation().find {
             it.companyInformation.companyName == companyName
         }
+    }
 
-    fun getSpecificCompanyByNameFromEuTaxonomyFinancialsPreparedFixtures(companyName: String): CompanyInformationWithT<T>? =
-        companyListForTestingEuTaxonomyFinancialsSpecificValidation().find {
+    fun getSpecificCompanyByNameFromEuTaxonomyFinancialsPreparedFixtures(
+        companyName: String,
+    ): CompanyInformationWithT<T>? {
+        return companyListForTestingEuTaxonomyFinancialsSpecificValidation().find {
             it.companyInformation.companyName == companyName
         }
+    }
 
-    fun getCompanyInformationWithRandomIdentifiers(requiredQuantity: Int): List<CompanyInformation> =
-        testCompanyInformationWithTData
-            .slice(0 until requiredQuantity)
+    fun getCompanyInformationWithRandomIdentifiers(requiredQuantity: Int): List<CompanyInformation> {
+        return testCompanyInformationWithTData.slice(0 until requiredQuantity)
             .map {
                 it.companyInformation.copy(
-                    identifiers =
-                        mapOf(
-                            IdentifierType.Isin.value to listOf(UUID.randomUUID().toString()),
-                        ),
+                    identifiers = mapOf(
+                        IdentifierType.Isin.value to listOf(UUID.randomUUID().toString()),
+                    ),
                 )
             }
+    }
 
-    fun getTData(numberOfDataSets: Int): List<T> =
-        testCompanyInformationWithTData
-            .slice(0 until numberOfDataSets)
+    fun getTData(numberOfDataSets: Int): List<T> {
+        return testCompanyInformationWithTData.slice(0 until numberOfDataSets)
             .map { it.t }
+    }
 }