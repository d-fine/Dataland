package org.dataland.e2etests.utils

import org.dataland.communitymanager.openApiClient.api.CompanyRolesControllerApi
import org.dataland.communitymanager.openApiClient.api.RequestControllerApi
import org.dataland.datalandbackend.openApiClient.api.CompanyDataControllerApi
import org.dataland.datalandbackend.openApiClient.api.DataDeletionControllerApi
import org.dataland.datalandbackend.openApiClient.api.EutaxonomyFinancialsDataControllerApi
import org.dataland.datalandbackend.openApiClient.api.EutaxonomyNonFinancialsDataControllerApi
import org.dataland.datalandbackend.openApiClient.api.LksgDataControllerApi
import org.dataland.datalandbackend.openApiClient.api.MetaDataControllerApi
import org.dataland.datalandbackend.openApiClient.api.P2pDataControllerApi
import org.dataland.datalandbackend.openApiClient.api.SfdrDataControllerApi
import org.dataland.datalandbackend.openApiClient.model.BasicCompanyInformation
import org.dataland.datalandbackend.openApiClient.model.CompanyAssociatedDataEutaxonomyFinancialsData
import org.dataland.datalandbackend.openApiClient.model.CompanyAssociatedDataEutaxonomyNonFinancialsData
import org.dataland.datalandbackend.openApiClient.model.CompanyAssociatedDataLksgData
import org.dataland.datalandbackend.openApiClient.model.CompanyAssociatedDataPathwaysToParisData
import org.dataland.datalandbackend.openApiClient.model.CompanyAssociatedDataSfdrData
import org.dataland.datalandbackend.openApiClient.model.CompanyInformation
import org.dataland.datalandbackend.openApiClient.model.DataMetaInformation
import org.dataland.datalandbackend.openApiClient.model.DataTypeEnum
import org.dataland.datalandbackend.openApiClient.model.EutaxonomyFinancialsData
import org.dataland.datalandbackend.openApiClient.model.EutaxonomyNonFinancialsData
import org.dataland.datalandbackend.openApiClient.model.LksgData
import org.dataland.datalandbackend.openApiClient.model.PathwaysToParisData
import org.dataland.datalandbackend.openApiClient.model.SfdrData
import org.dataland.datalandbackend.openApiClient.model.StoredCompany
import org.dataland.datalandqaservice.openApiClient.api.QaControllerApi
import org.dataland.e2etests.BASE_PATH_TO_COMMUNITY_MANAGER
import org.dataland.e2etests.BASE_PATH_TO_DATALAND_BACKEND
import org.dataland.e2etests.BASE_PATH_TO_QA_SERVICE
import org.dataland.e2etests.auth.JwtAuthenticationHelper
import org.dataland.e2etests.auth.TechnicalUser
import org.dataland.e2etests.customApiControllers.UnauthorizedCompanyDataControllerApi
import org.dataland.e2etests.customApiControllers.UnauthorizedEuTaxonomyDataNonFinancialsControllerApi
import org.dataland.e2etests.customApiControllers.UnauthorizedMetaDataControllerApi
import org.dataland.e2etests.utils.testDataProvivders.FrameworkTestDataProvider
import org.dataland.e2etests.utils.testDataProvivders.GeneralTestDataProvider

class ApiAccessor {
    val companyDataControllerApi = CompanyDataControllerApi(BASE_PATH_TO_DATALAND_BACKEND)
    val unauthorizedCompanyDataControllerApi = UnauthorizedCompanyDataControllerApi()

    val metaDataControllerApi = MetaDataControllerApi(BASE_PATH_TO_DATALAND_BACKEND)
    val unauthorizedMetaDataControllerApi = UnauthorizedMetaDataControllerApi()

    val requestControllerApi = RequestControllerApi(BASE_PATH_TO_COMMUNITY_MANAGER)
    val companyRolesControllerApi = CompanyRolesControllerApi(BASE_PATH_TO_COMMUNITY_MANAGER)

    val qaServiceControllerApi = QaControllerApi(BASE_PATH_TO_QA_SERVICE)
    private val qaApiAccessor = QaApiAccessor()

    val jwtHelper = JwtAuthenticationHelper()

    val generalTestDataProvider = GeneralTestDataProvider()

    val dataControllerApiForEuTaxonomyNonFinancials =
        EutaxonomyNonFinancialsDataControllerApi(BASE_PATH_TO_DATALAND_BACKEND)
    val unauthorizedEuTaxonomyDataNonFinancialsControllerApi = UnauthorizedEuTaxonomyDataNonFinancialsControllerApi()
    val testDataProviderForEuTaxonomyDataForNonFinancials =
        FrameworkTestDataProvider(EutaxonomyNonFinancialsData::class.java)
    val dataDeletionControllerApi = DataDeletionControllerApi(BASE_PATH_TO_DATALAND_BACKEND)

    fun euTaxonomyNonFinancialsUploaderFunction(
        companyId: String,
        euTaxonomyNonFinancialsData: EutaxonomyNonFinancialsData,
        reportingPeriod: String,
        bypassQa: Boolean = true,
    ): DataMetaInformation {
        val companyAssociatedEuTaxonomyNonFinancialsData =
            CompanyAssociatedDataEutaxonomyNonFinancialsData(
                companyId,
                reportingPeriod,
                euTaxonomyNonFinancialsData,
            )
        return dataControllerApiForEuTaxonomyNonFinancials.postCompanyAssociatedEutaxonomyNonFinancialsData(
            companyAssociatedEuTaxonomyNonFinancialsData, bypassQa,
        )
    }

    val dataControllerApiForEuTaxonomyFinancials =
        EutaxonomyFinancialsDataControllerApi(BASE_PATH_TO_DATALAND_BACKEND)
    val testDataProviderEuTaxonomyForFinancials =
        FrameworkTestDataProvider(EutaxonomyFinancialsData::class.java)

    fun euTaxonomyFinancialsUploaderFunction(
        companyId: String,
        euTaxonomyFinancialsData: EutaxonomyFinancialsData,
        reportingPeriod: String,
        bypassQa: Boolean = true,
    ): DataMetaInformation {
        val companyAssociatedEuTaxonomyFinancialsData =
            CompanyAssociatedDataEutaxonomyFinancialsData(companyId, reportingPeriod, euTaxonomyFinancialsData)
        return dataControllerApiForEuTaxonomyFinancials.postCompanyAssociatedEutaxonomyFinancialsData(
            companyAssociatedEuTaxonomyFinancialsData, bypassQa,
        )
    }

    val dataControllerApiForLksgData = LksgDataControllerApi(BASE_PATH_TO_DATALAND_BACKEND)
    val testDataProviderForLksgData = FrameworkTestDataProvider(LksgData::class.java)

    fun lksgUploaderFunction(
        companyId: String,
        lksgData: LksgData,
        reportingPeriod: String,
        bypassQa: Boolean = true,
    ): DataMetaInformation {
        val companyAssociatedLksgData = CompanyAssociatedDataLksgData(companyId, reportingPeriod, lksgData)
        return dataControllerApiForLksgData.postCompanyAssociatedLksgData(
            companyAssociatedLksgData, bypassQa,
        )
    }

    val dataControllerApiForP2pData = P2pDataControllerApi(BASE_PATH_TO_DATALAND_BACKEND)
    val testDataProviderForP2pData = FrameworkTestDataProvider(PathwaysToParisData::class.java)

    fun p2pUploaderFunction(
        companyId: String,
        p2pData: PathwaysToParisData,
        reportingPeriod: String,
        bypassQa: Boolean = true,
    ): DataMetaInformation {
        val companyAssociatedP2pData = CompanyAssociatedDataPathwaysToParisData(companyId, reportingPeriod, p2pData)
        return dataControllerApiForP2pData.postCompanyAssociatedP2pData(
            companyAssociatedP2pData, bypassQa,
        )
    }

    val dataControllerApiForSfdrData = SfdrDataControllerApi(BASE_PATH_TO_DATALAND_BACKEND)
    val testDataProviderForSfdrData = FrameworkTestDataProvider(SfdrData::class.java)

    fun sfdrUploaderFunction(
        companyId: String,
        sfdrData: SfdrData,
        reportingPeriod: String,
        bypassQa: Boolean = true,
    ): DataMetaInformation {
        val companyAssociatedSfdrData = CompanyAssociatedDataSfdrData(companyId, reportingPeriod, sfdrData)
        return dataControllerApiForSfdrData.postCompanyAssociatedSfdrData(
            companyAssociatedSfdrData, bypassQa,
        )
    }

    /**
     * Uploads each of the datasets provided in [frameworkDatasets] for each of the companies provided in
     * [companyInfo] via [frameworkDataUploadFunction]. If data for the same framework is uploaded multiple
     * times for the same company a wait of at least 1ms is necessary to avoid an error 500.
     */
    fun <T> uploadCompanyAndFrameworkDataForOneFramework(
        companyInfo: List<CompanyInformation>,
        frameworkDatasets: List<T>,
        frameworkDataUploadFunction: (
            companyId: String,
            frameworkData: T,
            reportingPeriod: String,
            bypassQa: Boolean,
        ) -> DataMetaInformation,
        uploadConfig: UploadConfiguration = UploadConfiguration(TechnicalUser.Admin, true),
        reportingPeriod: String = "",
        ensureQaPassed: Boolean = true,
    ): List<UploadInfo> {
        val waitTimeBeforeNextUpload = if (frameworkDatasets.size > 1) 1L else 0L
        val listOfUploadInfo: MutableList<UploadInfo> = mutableListOf()
        jwtHelper.authenticateApiCallsWithJwtForTechnicalUser(TechnicalUser.Admin)
        val storedCompanyInfos = companyInfo.map { companyDataControllerApi.postCompany(it) }
        jwtHelper.authenticateApiCallsWithJwtForTechnicalUser(uploadConfig.uploadingTechnicalUser)
<<<<<<< HEAD
        listOfFrameworkData.forEach { frameworkDataSet ->
            listOfCompanyInformation.zip(storedCompanyInfos).forEach { pair ->
                val receivedDataMetaInformation =
                    frameworkDataUploadFunction(
                        pair.second.companyId, frameworkDataSet, reportingPeriod, uploadConfig.bypassQa,
                    )
=======
        frameworkDatasets.forEach { frameworkDataSet ->
            companyInfo.zip(storedCompanyInfos).forEach { pair ->
                val receivedDataMetaInformation = frameworkDataUploadFunction(
                    pair.second.companyId, frameworkDataSet, reportingPeriod, uploadConfig.bypassQa,
                )
>>>>>>> 7e3e9d39
                listOfUploadInfo.add(UploadInfo(pair.first, pair.second, receivedDataMetaInformation))
            }
            Thread.sleep(waitTimeBeforeNextUpload)
        }
        if (ensureQaPassed) qaApiAccessor.ensureQaCompletedAndUpdateUploadInfo(listOfUploadInfo, metaDataControllerApi)
        return listOfUploadInfo
    }

    fun <T> uploadSingleFrameworkDataSet(
        companyId: String,
        frameworkData: T,
        reportingPeriod: String,
        frameworkDataUploadFunction: (
            companyId: String,
            frameworkData: T,
            reportingPeriod: String,
        ) -> DataMetaInformation,
    ): DataMetaInformation {
        jwtHelper.authenticateApiCallsWithJwtForTechnicalUser(TechnicalUser.Admin)
        val dataMetaInformation = frameworkDataUploadFunction(companyId, frameworkData, reportingPeriod)
        return qaApiAccessor.ensureQaIsPassed(listOf(dataMetaInformation), metaDataControllerApi)[0]
    }

    @Suppress("kotlin:S138")
    private fun uploadForDataType(
        dataType: DataTypeEnum,
        listOfCompanyInformation: List<CompanyInformation>,
        numberOfDataSetsPerCompany: Int,
        uploadConfig: UploadConfiguration = UploadConfiguration(TechnicalUser.Admin, true),
        reportingPeriod: String,
        ensureQaPassed: Boolean,
    ): List<UploadInfo> {
        fun <T> uploadCompaniesAndDatasets(
            testDataProvider: FrameworkTestDataProvider<T>,
            frameworkDataUploadFunction: (
                companyId: String,
                frameworkData: T,
                reportingPeriod: String,
                bypassQa: Boolean,
            ) -> DataMetaInformation,
        ) = uploadCompanyAndFrameworkDataForOneFramework(
            companyInfo = listOfCompanyInformation,
            frameworkDatasets = testDataProvider.getTData(numberOfDataSetsPerCompany),
            frameworkDataUploadFunction = frameworkDataUploadFunction,
            uploadConfig = uploadConfig,
            reportingPeriod = reportingPeriod,
            ensureQaPassed = ensureQaPassed,
        )
        return when (dataType) {
            DataTypeEnum.lksg ->
                uploadCompaniesAndDatasets(
                    testDataProvider = testDataProviderForLksgData,
                    frameworkDataUploadFunction = this::lksgUploaderFunction,
                )

            DataTypeEnum.sfdr ->
                uploadCompaniesAndDatasets(
                    testDataProvider = testDataProviderForSfdrData,
                    frameworkDataUploadFunction = this::sfdrUploaderFunction,
                )

            DataTypeEnum.eutaxonomyMinusNonMinusFinancials ->
                uploadCompaniesAndDatasets(
                    testDataProvider = testDataProviderForEuTaxonomyDataForNonFinancials,
                    frameworkDataUploadFunction = this::euTaxonomyNonFinancialsUploaderFunction,
                )

            DataTypeEnum.eutaxonomyMinusFinancials ->
                uploadCompaniesAndDatasets(
                    testDataProvider = testDataProviderEuTaxonomyForFinancials,
                    frameworkDataUploadFunction = this::euTaxonomyFinancialsUploaderFunction,
                )

            DataTypeEnum.p2p ->
                uploadCompaniesAndDatasets(
                    testDataProvider = testDataProviderForP2pData,
                    frameworkDataUploadFunction = this::p2pUploaderFunction,
                )

            else -> {
                throw IllegalArgumentException("The datatype $dataType is not integrated into the ApiAccessor yet")
            }
        }
    }

    fun uploadCompanyAndFrameworkDataForMultipleFrameworks(
        companyInformationPerFramework: Map<DataTypeEnum, List<CompanyInformation>>,
        numberOfDataSetsPerCompany: Int,
        uploadConfig: UploadConfiguration = UploadConfiguration(TechnicalUser.Admin, true),
        reportingPeriod: String = "",
        ensureQaPassed: Boolean = true,
    ): List<UploadInfo> {
        val listOfUploadInfo: MutableList<UploadInfo> = mutableListOf()
        companyInformationPerFramework.keys.forEach {
            listOfUploadInfo.addAll(
                uploadForDataType(
                    dataType = it,
                    listOfCompanyInformation = companyInformationPerFramework.getValue(it),
                    numberOfDataSetsPerCompany = numberOfDataSetsPerCompany,
                    uploadConfig = uploadConfig,
                    reportingPeriod = reportingPeriod,
                    ensureQaPassed = ensureQaPassed,
                ),
            )
        }
        return listOfUploadInfo
    }

    fun uploadOneCompanyAndEuTaxonomyDataForNonFinancials(
        companyInformation: CompanyInformation,
        euTaxonomyDataForNonFinancials: EutaxonomyNonFinancialsData,
    ): Map<String, String> {
        val listOfUploadInfo =
            uploadCompanyAndFrameworkDataForOneFramework(
                listOf(companyInformation),
                listOf(euTaxonomyDataForNonFinancials),
                this::euTaxonomyNonFinancialsUploaderFunction,
            )
        val companyId = listOfUploadInfo[0].actualStoredCompany.companyId
        val dataId = listOfUploadInfo[0].actualStoredDataMetaInfo!!.dataId
        return mapOf("companyId" to companyId, "dataId" to dataId)
    }

    fun uploadNCompaniesWithoutIdentifiers(numCompanies: Int): List<UploadInfo> {
        jwtHelper.authenticateApiCallsWithJwtForTechnicalUser(TechnicalUser.Admin)
        val listOfCompanyInformation =
            testDataProviderEuTaxonomyForFinancials
                .getCompanyInformationWithoutIdentifiers(numCompanies)
        val listOfUploadInfos = mutableListOf<UploadInfo>()
        listOfCompanyInformation.forEach { companyInformation ->
            listOfUploadInfos.add(
                UploadInfo(
                    companyInformation,
                    companyDataControllerApi.postCompany(companyInformation),
                ),
            )
        }
        return listOfUploadInfos
    }

    fun uploadOneCompanyWithoutIdentifiersWithExplicitTeaserConfig(setAsTeaserCompany: Boolean): UploadInfo {
        jwtHelper.authenticateApiCallsWithJwtForTechnicalUser(TechnicalUser.Admin)
<<<<<<< HEAD
        val testCompanyInformation =
            testDataProviderEuTaxonomyForFinancials
                .getCompanyInformationWithoutIdentifiers(1)
                .first()
                .copy(isTeaserCompany = setAsTeaserCompany)
=======
        val testCompanyInformation = testDataProviderEuTaxonomyForFinancials
            .getCompanyInformationWithoutIdentifiers(1).first()
            .copy(isTeaserCompany = setAsTeaserCompany, companyContactDetails = emptyList())
>>>>>>> 7e3e9d39
        return UploadInfo(testCompanyInformation, companyDataControllerApi.postCompany(testCompanyInformation))
    }

    fun uploadOneCompanyWithRandomIdentifier(): UploadInfo {
        jwtHelper.authenticateApiCallsWithJwtForTechnicalUser(TechnicalUser.Admin)
        val testCompanyInformation =
            generalTestDataProvider
                .generateCompanyInformation("NameDoesNotMatter", "SectorDoesNotMatter")
        return UploadInfo(testCompanyInformation, companyDataControllerApi.postCompany(testCompanyInformation))
    }

    fun uploadOneCompanyWithIdentifiers(
        lei: String? = null,
        isins: List<String>? = null,
        permId: String? = null,
    ): UploadInfo? {
        jwtHelper.authenticateApiCallsWithJwtForTechnicalUser(TechnicalUser.Admin)
        if (lei.isNullOrEmpty() && isins.isNullOrEmpty() && permId.isNullOrEmpty()) {
            return null
        }
        val testCompanyInformation =
            generalTestDataProvider
                .generateCompanyInformationWithNameAndIdentifiers(lei, isins, permId)
        return UploadInfo(testCompanyInformation, companyDataControllerApi.postCompany(testCompanyInformation))
    }

    fun getCompaniesByNameAndIdentifier(searchString: String): List<BasicCompanyInformation> {
        jwtHelper.authenticateApiCallsWithJwtForTechnicalUser(TechnicalUser.Reader)
        return companyDataControllerApi.getCompanies(
            searchString,
        )
    }

    fun getNumberOfStoredCompanies(): Int {
        jwtHelper.authenticateApiCallsWithJwtForTechnicalUser(TechnicalUser.Reader)
        return companyDataControllerApi.getCompanies().size
    }

    fun getNumberOfDataMetaInfo(
        companyId: String? = null,
        dataType: DataTypeEnum? = null,
        showOnlyActive: Boolean? = null,
        reportingPeriod: String? = null,
    ): Int {
        jwtHelper.authenticateApiCallsWithJwtForTechnicalUser(TechnicalUser.Reader)
        return metaDataControllerApi
            .getListOfDataMetaInfo(
                companyId,
                dataType,
                showOnlyActive,
                reportingPeriod,
            ).size
    }

    /**
     * Upload the dataset provided in [frameworkData] via [uploadFunction] for the given [companyId] and
     * [reportingPeriod] waiting 1ms after the upload. The wait circumvents error 500 if frameworkdata for the
     * same company and reporting period is uploaded multiple times. It is also ensured that QA is passed before
     * returning the current metadata of the uploaded data.
     */
    fun <T> uploadWithWait(
        companyId: String,
        frameworkData: T,
        reportingPeriod: String,
        uploadFunction: (String, T, String) -> DataMetaInformation,
    ): DataMetaInformation {
        val waitTime = 1L
        val uploadedMetaData =
            uploadSingleFrameworkDataSet(
                companyId = companyId,
                frameworkData = frameworkData,
                frameworkDataUploadFunction = uploadFunction,
                reportingPeriod = reportingPeriod,
            )
        Thread.sleep(waitTime)
        return uploadedMetaData
    }
}

data class UploadInfo(
    val inputCompanyInformation: CompanyInformation,
    val actualStoredCompany: StoredCompany,
    var actualStoredDataMetaInfo: DataMetaInformation? = null,
)<|MERGE_RESOLUTION|>--- conflicted
+++ resolved
@@ -38,6 +38,7 @@
 import org.dataland.e2etests.utils.testDataProvivders.GeneralTestDataProvider
 
 class ApiAccessor {
+
     val companyDataControllerApi = CompanyDataControllerApi(BASE_PATH_TO_DATALAND_BACKEND)
     val unauthorizedCompanyDataControllerApi = UnauthorizedCompanyDataControllerApi()
 
@@ -60,7 +61,6 @@
     val testDataProviderForEuTaxonomyDataForNonFinancials =
         FrameworkTestDataProvider(EutaxonomyNonFinancialsData::class.java)
     val dataDeletionControllerApi = DataDeletionControllerApi(BASE_PATH_TO_DATALAND_BACKEND)
-
     fun euTaxonomyNonFinancialsUploaderFunction(
         companyId: String,
         euTaxonomyNonFinancialsData: EutaxonomyNonFinancialsData,
@@ -98,7 +98,6 @@
 
     val dataControllerApiForLksgData = LksgDataControllerApi(BASE_PATH_TO_DATALAND_BACKEND)
     val testDataProviderForLksgData = FrameworkTestDataProvider(LksgData::class.java)
-
     fun lksgUploaderFunction(
         companyId: String,
         lksgData: LksgData,
@@ -113,7 +112,6 @@
 
     val dataControllerApiForP2pData = P2pDataControllerApi(BASE_PATH_TO_DATALAND_BACKEND)
     val testDataProviderForP2pData = FrameworkTestDataProvider(PathwaysToParisData::class.java)
-
     fun p2pUploaderFunction(
         companyId: String,
         p2pData: PathwaysToParisData,
@@ -128,7 +126,6 @@
 
     val dataControllerApiForSfdrData = SfdrDataControllerApi(BASE_PATH_TO_DATALAND_BACKEND)
     val testDataProviderForSfdrData = FrameworkTestDataProvider(SfdrData::class.java)
-
     fun sfdrUploaderFunction(
         companyId: String,
         sfdrData: SfdrData,
@@ -164,20 +161,11 @@
         jwtHelper.authenticateApiCallsWithJwtForTechnicalUser(TechnicalUser.Admin)
         val storedCompanyInfos = companyInfo.map { companyDataControllerApi.postCompany(it) }
         jwtHelper.authenticateApiCallsWithJwtForTechnicalUser(uploadConfig.uploadingTechnicalUser)
-<<<<<<< HEAD
-        listOfFrameworkData.forEach { frameworkDataSet ->
-            listOfCompanyInformation.zip(storedCompanyInfos).forEach { pair ->
-                val receivedDataMetaInformation =
-                    frameworkDataUploadFunction(
-                        pair.second.companyId, frameworkDataSet, reportingPeriod, uploadConfig.bypassQa,
-                    )
-=======
         frameworkDatasets.forEach { frameworkDataSet ->
             companyInfo.zip(storedCompanyInfos).forEach { pair ->
                 val receivedDataMetaInformation = frameworkDataUploadFunction(
                     pair.second.companyId, frameworkDataSet, reportingPeriod, uploadConfig.bypassQa,
                 )
->>>>>>> 7e3e9d39
                 listOfUploadInfo.add(UploadInfo(pair.first, pair.second, receivedDataMetaInformation))
             }
             Thread.sleep(waitTimeBeforeNextUpload)
@@ -227,35 +215,30 @@
             ensureQaPassed = ensureQaPassed,
         )
         return when (dataType) {
-            DataTypeEnum.lksg ->
-                uploadCompaniesAndDatasets(
-                    testDataProvider = testDataProviderForLksgData,
-                    frameworkDataUploadFunction = this::lksgUploaderFunction,
-                )
-
-            DataTypeEnum.sfdr ->
-                uploadCompaniesAndDatasets(
-                    testDataProvider = testDataProviderForSfdrData,
-                    frameworkDataUploadFunction = this::sfdrUploaderFunction,
-                )
-
-            DataTypeEnum.eutaxonomyMinusNonMinusFinancials ->
-                uploadCompaniesAndDatasets(
-                    testDataProvider = testDataProviderForEuTaxonomyDataForNonFinancials,
-                    frameworkDataUploadFunction = this::euTaxonomyNonFinancialsUploaderFunction,
-                )
-
-            DataTypeEnum.eutaxonomyMinusFinancials ->
-                uploadCompaniesAndDatasets(
-                    testDataProvider = testDataProviderEuTaxonomyForFinancials,
-                    frameworkDataUploadFunction = this::euTaxonomyFinancialsUploaderFunction,
-                )
-
-            DataTypeEnum.p2p ->
-                uploadCompaniesAndDatasets(
-                    testDataProvider = testDataProviderForP2pData,
-                    frameworkDataUploadFunction = this::p2pUploaderFunction,
-                )
+            DataTypeEnum.lksg -> uploadCompaniesAndDatasets(
+                testDataProvider = testDataProviderForLksgData,
+                frameworkDataUploadFunction = this::lksgUploaderFunction,
+            )
+
+            DataTypeEnum.sfdr -> uploadCompaniesAndDatasets(
+                testDataProvider = testDataProviderForSfdrData,
+                frameworkDataUploadFunction = this::sfdrUploaderFunction,
+            )
+
+            DataTypeEnum.eutaxonomyMinusNonMinusFinancials -> uploadCompaniesAndDatasets(
+                testDataProvider = testDataProviderForEuTaxonomyDataForNonFinancials,
+                frameworkDataUploadFunction = this::euTaxonomyNonFinancialsUploaderFunction,
+            )
+
+            DataTypeEnum.eutaxonomyMinusFinancials -> uploadCompaniesAndDatasets(
+                testDataProvider = testDataProviderEuTaxonomyForFinancials,
+                frameworkDataUploadFunction = this::euTaxonomyFinancialsUploaderFunction,
+            )
+
+            DataTypeEnum.p2p -> uploadCompaniesAndDatasets(
+                testDataProvider = testDataProviderForP2pData,
+                frameworkDataUploadFunction = this::p2pUploaderFunction,
+            )
 
             else -> {
                 throw IllegalArgumentException("The datatype $dataType is not integrated into the ApiAccessor yet")
@@ -289,13 +272,13 @@
     fun uploadOneCompanyAndEuTaxonomyDataForNonFinancials(
         companyInformation: CompanyInformation,
         euTaxonomyDataForNonFinancials: EutaxonomyNonFinancialsData,
-    ): Map<String, String> {
-        val listOfUploadInfo =
-            uploadCompanyAndFrameworkDataForOneFramework(
-                listOf(companyInformation),
-                listOf(euTaxonomyDataForNonFinancials),
-                this::euTaxonomyNonFinancialsUploaderFunction,
-            )
+    ):
+        Map<String, String> {
+        val listOfUploadInfo = uploadCompanyAndFrameworkDataForOneFramework(
+            listOf(companyInformation),
+            listOf(euTaxonomyDataForNonFinancials),
+            this::euTaxonomyNonFinancialsUploaderFunction,
+        )
         val companyId = listOfUploadInfo[0].actualStoredCompany.companyId
         val dataId = listOfUploadInfo[0].actualStoredDataMetaInfo!!.dataId
         return mapOf("companyId" to companyId, "dataId" to dataId)
@@ -303,9 +286,8 @@
 
     fun uploadNCompaniesWithoutIdentifiers(numCompanies: Int): List<UploadInfo> {
         jwtHelper.authenticateApiCallsWithJwtForTechnicalUser(TechnicalUser.Admin)
-        val listOfCompanyInformation =
-            testDataProviderEuTaxonomyForFinancials
-                .getCompanyInformationWithoutIdentifiers(numCompanies)
+        val listOfCompanyInformation = testDataProviderEuTaxonomyForFinancials
+            .getCompanyInformationWithoutIdentifiers(numCompanies)
         val listOfUploadInfos = mutableListOf<UploadInfo>()
         listOfCompanyInformation.forEach { companyInformation ->
             listOfUploadInfos.add(
@@ -320,25 +302,16 @@
 
     fun uploadOneCompanyWithoutIdentifiersWithExplicitTeaserConfig(setAsTeaserCompany: Boolean): UploadInfo {
         jwtHelper.authenticateApiCallsWithJwtForTechnicalUser(TechnicalUser.Admin)
-<<<<<<< HEAD
-        val testCompanyInformation =
-            testDataProviderEuTaxonomyForFinancials
-                .getCompanyInformationWithoutIdentifiers(1)
-                .first()
-                .copy(isTeaserCompany = setAsTeaserCompany)
-=======
         val testCompanyInformation = testDataProviderEuTaxonomyForFinancials
             .getCompanyInformationWithoutIdentifiers(1).first()
             .copy(isTeaserCompany = setAsTeaserCompany, companyContactDetails = emptyList())
->>>>>>> 7e3e9d39
         return UploadInfo(testCompanyInformation, companyDataControllerApi.postCompany(testCompanyInformation))
     }
 
     fun uploadOneCompanyWithRandomIdentifier(): UploadInfo {
         jwtHelper.authenticateApiCallsWithJwtForTechnicalUser(TechnicalUser.Admin)
-        val testCompanyInformation =
-            generalTestDataProvider
-                .generateCompanyInformation("NameDoesNotMatter", "SectorDoesNotMatter")
+        val testCompanyInformation = generalTestDataProvider
+            .generateCompanyInformation("NameDoesNotMatter", "SectorDoesNotMatter")
         return UploadInfo(testCompanyInformation, companyDataControllerApi.postCompany(testCompanyInformation))
     }
 
@@ -351,9 +324,8 @@
         if (lei.isNullOrEmpty() && isins.isNullOrEmpty() && permId.isNullOrEmpty()) {
             return null
         }
-        val testCompanyInformation =
-            generalTestDataProvider
-                .generateCompanyInformationWithNameAndIdentifiers(lei, isins, permId)
+        val testCompanyInformation = generalTestDataProvider
+            .generateCompanyInformationWithNameAndIdentifiers(lei, isins, permId)
         return UploadInfo(testCompanyInformation, companyDataControllerApi.postCompany(testCompanyInformation))
     }
 
@@ -376,13 +348,12 @@
         reportingPeriod: String? = null,
     ): Int {
         jwtHelper.authenticateApiCallsWithJwtForTechnicalUser(TechnicalUser.Reader)
-        return metaDataControllerApi
-            .getListOfDataMetaInfo(
-                companyId,
-                dataType,
-                showOnlyActive,
-                reportingPeriod,
-            ).size
+        return metaDataControllerApi.getListOfDataMetaInfo(
+            companyId,
+            dataType,
+            showOnlyActive,
+            reportingPeriod,
+        ).size
     }
 
     /**
@@ -398,18 +369,16 @@
         uploadFunction: (String, T, String) -> DataMetaInformation,
     ): DataMetaInformation {
         val waitTime = 1L
-        val uploadedMetaData =
-            uploadSingleFrameworkDataSet(
-                companyId = companyId,
-                frameworkData = frameworkData,
-                frameworkDataUploadFunction = uploadFunction,
-                reportingPeriod = reportingPeriod,
-            )
+        val uploadedMetaData = uploadSingleFrameworkDataSet(
+            companyId = companyId,
+            frameworkData = frameworkData,
+            frameworkDataUploadFunction = uploadFunction,
+            reportingPeriod = reportingPeriod,
+        )
         Thread.sleep(waitTime)
         return uploadedMetaData
     }
 }
-
 data class UploadInfo(
     val inputCompanyInformation: CompanyInformation,
     val actualStoredCompany: StoredCompany,
