package org.dataland.e2etests.utils

import org.awaitility.Awaitility.await
import org.dataland.datalandbackend.openApiClient.api.CompanyDataControllerApi
import org.dataland.datalandbackend.openApiClient.api.EuTaxonomyDataForFinancialsControllerApi
import org.dataland.datalandbackend.openApiClient.api.EuTaxonomyDataForNonFinancialsControllerApi
import org.dataland.datalandbackend.openApiClient.api.LksgDataControllerApi
import org.dataland.datalandbackend.openApiClient.api.MetaDataControllerApi
import org.dataland.datalandbackend.openApiClient.api.SfdrDataControllerApi
import org.dataland.datalandbackend.openApiClient.api.SmeDataControllerApi
import org.dataland.datalandbackend.openApiClient.model.CompanyAssociatedDataEuTaxonomyDataForFinancials
import org.dataland.datalandbackend.openApiClient.model.CompanyAssociatedDataEuTaxonomyDataForNonFinancials
import org.dataland.datalandbackend.openApiClient.model.CompanyAssociatedDataLksgData
import org.dataland.datalandbackend.openApiClient.model.CompanyAssociatedDataSfdrData
import org.dataland.datalandbackend.openApiClient.model.CompanyAssociatedDataSmeData
import org.dataland.datalandbackend.openApiClient.model.CompanyInformation
import org.dataland.datalandbackend.openApiClient.model.DataMetaInformation
import org.dataland.datalandbackend.openApiClient.model.DataTypeEnum
import org.dataland.datalandbackend.openApiClient.model.EuTaxonomyDataForFinancials
import org.dataland.datalandbackend.openApiClient.model.EuTaxonomyDataForNonFinancials
import org.dataland.datalandbackend.openApiClient.model.LksgData
import org.dataland.datalandbackend.openApiClient.model.QAStatus
import org.dataland.datalandbackend.openApiClient.model.SfdrData
import org.dataland.datalandbackend.openApiClient.model.SmeData
import org.dataland.datalandbackend.openApiClient.model.StoredCompany
import org.dataland.e2etests.BASE_PATH_TO_DATALAND_BACKEND
import org.dataland.e2etests.auth.JwtAuthenticationHelper
import org.dataland.e2etests.auth.TechnicalUser
import org.dataland.e2etests.unauthorizedApiControllers.UnauthorizedCompanyDataControllerApi
import org.dataland.e2etests.unauthorizedApiControllers.UnauthorizedEuTaxonomyDataNonFinancialsControllerApi
import org.dataland.e2etests.unauthorizedApiControllers.UnauthorizedMetaDataControllerApi
import java.lang.NullPointerException
import java.util.concurrent.TimeUnit

class ApiAccessor {

    val companyDataControllerApi = CompanyDataControllerApi(BASE_PATH_TO_DATALAND_BACKEND)
    val unauthorizedCompanyDataControllerApi = UnauthorizedCompanyDataControllerApi()

    val metaDataControllerApi = MetaDataControllerApi(BASE_PATH_TO_DATALAND_BACKEND)
    val unauthorizedMetaDataControllerApi = UnauthorizedMetaDataControllerApi()

    val jwtHelper = JwtAuthenticationHelper()

    val generalTestDataProvider = GeneralTestDataProvider()

    val dataControllerApiForEuTaxonomyNonFinancials =
        EuTaxonomyDataForNonFinancialsControllerApi(BASE_PATH_TO_DATALAND_BACKEND)
    val unauthorizedEuTaxonomyDataNonFinancialsControllerApi = UnauthorizedEuTaxonomyDataNonFinancialsControllerApi()
    val testDataProviderForEuTaxonomyDataForNonFinancials =
        FrameworkTestDataProvider(EuTaxonomyDataForNonFinancials::class.java)
    val euTaxonomyNonFinancialsUploaderFunction =
        { companyId: String, euTaxonomyNonFinancialsData: EuTaxonomyDataForNonFinancials, reportingPeriod: String ->
            val companyAssociatedEuTaxonomyNonFinancialsData =
                CompanyAssociatedDataEuTaxonomyDataForNonFinancials(
                    companyId,
                    reportingPeriod,
                    euTaxonomyNonFinancialsData,
                )
            dataControllerApiForEuTaxonomyNonFinancials.postCompanyAssociatedEuTaxonomyDataForNonFinancials(
                companyAssociatedEuTaxonomyNonFinancialsData,
            )
        }

    val dataControllerApiForEuTaxonomyFinancials =
        EuTaxonomyDataForFinancialsControllerApi(BASE_PATH_TO_DATALAND_BACKEND)
    val testDataProviderEuTaxonomyForFinancials =
        FrameworkTestDataProvider(EuTaxonomyDataForFinancials::class.java)
    val euTaxonomyFinancialsUploaderFunction =
        { companyId: String, euTaxonomyFinancialsData: EuTaxonomyDataForFinancials, reportingPeriod: String ->
            val companyAssociatedEuTaxonomyFinancialsData =
                CompanyAssociatedDataEuTaxonomyDataForFinancials(companyId, reportingPeriod, euTaxonomyFinancialsData)
            dataControllerApiForEuTaxonomyFinancials.postCompanyAssociatedEuTaxonomyDataForFinancials(
                companyAssociatedEuTaxonomyFinancialsData,
            )
        }

    val dataControllerApiForLksgData =
        LksgDataControllerApi(BASE_PATH_TO_DATALAND_BACKEND)
    val testDataProviderForLksgData =
        FrameworkTestDataProvider(LksgData::class.java)
    val lksgUploaderFunction = { companyId: String, lksgData: LksgData, reportingPeriod: String ->
        val companyAssociatedLksgData = CompanyAssociatedDataLksgData(companyId, reportingPeriod, lksgData)
        dataControllerApiForLksgData.postCompanyAssociatedLksgData(
            companyAssociatedLksgData,
        )
    }

    val dataControllerApiForSfdrData =
        SfdrDataControllerApi(BASE_PATH_TO_DATALAND_BACKEND)
    val testDataProviderForSfdrData =
        FrameworkTestDataProvider(SfdrData::class.java)
    val sfdrUploaderFunction = { companyId: String, sfdrData: SfdrData, reportingPeriod: String ->
        val companyAssociatedSfdrData = CompanyAssociatedDataSfdrData(companyId, reportingPeriod, sfdrData)
        dataControllerApiForSfdrData.postCompanyAssociatedSfdrData(
            companyAssociatedSfdrData,
        )
    }

    val dataControllerApiForSmeData =
        SmeDataControllerApi(BASE_PATH_TO_DATALAND_BACKEND)
    val testDataProviderForSmeData =
        FrameworkTestDataProvider(SmeData::class.java)
    val smeUploaderFunction = { companyId: String, smeData: SmeData, reportingPeriod: String ->
        val companyAssociatedSmeData = CompanyAssociatedDataSmeData(companyId, reportingPeriod, smeData)
        dataControllerApiForSmeData.postCompanyAssociatedSmeData(
            companyAssociatedSmeData,
        )
    }

    fun <T> uploadCompanyAndFrameworkDataForOneFramework(
        listOfCompanyInformation: List<CompanyInformation>,
        listOfFrameworkData: List<T>,
        frameworkDataUploadFunction: (
            companyId: String,
            frameworkData: T,
            reportingPeriod: String,
        ) -> DataMetaInformation,
        uploadingTechnicalUser: TechnicalUser = TechnicalUser.Uploader,
<<<<<<< HEAD
        reportingPeriod: String = "",
=======
        ensureQaPassed: Boolean = true,
>>>>>>> 097952cc
    ): List<UploadInfo> {
        val listOfUploadInfo: MutableList<UploadInfo> = mutableListOf()
        jwtHelper.authenticateApiCallsWithJwtForTechnicalUser(uploadingTechnicalUser)
        listOfCompanyInformation.forEach { companyInformation ->
            val receivedStoredCompany = companyDataControllerApi.postCompany(companyInformation)
            listOfFrameworkData.forEach { frameworkDataSet ->
                Thread.sleep(1000)
                val receivedDataMetaInformation =
                    frameworkDataUploadFunction(receivedStoredCompany.companyId, frameworkDataSet, reportingPeriod)
                listOfUploadInfo.add(
                    UploadInfo(
                        companyInformation,
                        receivedStoredCompany,
                        receivedDataMetaInformation,
                    ),
                )
            }
        }
        if (ensureQaPassed) ensureQaCompletedAndUpdateMetadata(listOfUploadInfo)
        return listOfUploadInfo
    }

    /**
     * Wait until QaStatus is accepted for all Upload Infos or throw error. The metadata of the provided uploadInfos
     * are updated in the process.
     *
     * @param uploadInfos List of UploadInfo for which an update of the QAStatus should be checked and awaited
     * @return Input list of UplaodInfo but with updated metadata
     */
    private fun ensureQaCompletedAndUpdateMetadata(uploadInfos: List<UploadInfo>) {
        await().atMost(10, TimeUnit.SECONDS).until { checkIfQaPassedAndUpdateMetadata(uploadInfos) }
    }

    private fun checkIfQaPassedAndUpdateMetadata(uploadInfos: List<UploadInfo>): Boolean {
        return uploadInfos.all { uploadInfo ->
            val metaData = uploadInfo.actualStoredDataMetaInfo
                ?: throw NullPointerException(
                    "To check QA Status, metadata is required but was null for $uploadInfo",
                )
            if (metaData.qaStatus != QAStatus.accepted) {
                uploadInfo.actualStoredDataMetaInfo = metaDataControllerApi.getDataMetaInfo(metaData.dataId) }
            return uploadInfo.actualStoredDataMetaInfo!!.qaStatus == QAStatus.accepted
        }
    }

    @Suppress("kotlin:S138")
    private fun uploadForDataType(
        dataType: DataTypeEnum,
        listOfCompanyInformation: List<CompanyInformation>,
        numberOfDataSetsPerCompany: Int,
        uploadingTechnicalUser: TechnicalUser = TechnicalUser.Uploader,
        reportingPeriod: String,
    ): List<UploadInfo> {
        return when (dataType) {
            DataTypeEnum.lksg -> uploadCompanyAndFrameworkDataForOneFramework(
                listOfCompanyInformation,
                testDataProviderForLksgData.getTData(numberOfDataSetsPerCompany),
                lksgUploaderFunction,
                uploadingTechnicalUser,
                reportingPeriod,
            )

            DataTypeEnum.sfdr -> uploadCompanyAndFrameworkDataForOneFramework(
                listOfCompanyInformation,
                testDataProviderForSfdrData.getTData(numberOfDataSetsPerCompany),
                sfdrUploaderFunction,
                uploadingTechnicalUser,
                reportingPeriod,
            )

            DataTypeEnum.sme -> uploadCompanyAndFrameworkDataForOneFramework(
                listOfCompanyInformation,
                testDataProviderForSmeData.getTData(numberOfDataSetsPerCompany),
                smeUploaderFunction,
                uploadingTechnicalUser,
                reportingPeriod,
            )

            DataTypeEnum.eutaxonomyMinusNonMinusFinancials -> uploadCompanyAndFrameworkDataForOneFramework(
                listOfCompanyInformation,
                testDataProviderForEuTaxonomyDataForNonFinancials.getTData(numberOfDataSetsPerCompany),
                euTaxonomyNonFinancialsUploaderFunction,
                uploadingTechnicalUser,
                reportingPeriod,
            )

            DataTypeEnum.eutaxonomyMinusFinancials -> uploadCompanyAndFrameworkDataForOneFramework(
                listOfCompanyInformation,
                testDataProviderEuTaxonomyForFinancials.getTData(numberOfDataSetsPerCompany),
                euTaxonomyFinancialsUploaderFunction,
                uploadingTechnicalUser,
                reportingPeriod,
            )
        }
    }

    fun uploadCompanyAndFrameworkDataForMultipleFrameworks(
        companyInformationPerFramework: Map<DataTypeEnum, List<CompanyInformation>>,
        numberOfDataSetsPerCompany: Int,
        uploadingTechnicalUser: TechnicalUser = TechnicalUser.Uploader,
        reportingPeriod: String = "",
    ): List<UploadInfo> {
        val listOfUploadInfo: MutableList<UploadInfo> = mutableListOf()
        companyInformationPerFramework.keys.forEach {
            listOfUploadInfo.addAll(
                uploadForDataType(
                    it,
                    companyInformationPerFramework[it]!!,
                    numberOfDataSetsPerCompany,
                    uploadingTechnicalUser,
                    reportingPeriod,
                ),
            )
        }
        return listOfUploadInfo
    }

    fun uploadOneCompanyAndEuTaxonomyDataForNonFinancials(
        companyInformation: CompanyInformation,
        euTaxonomyDataForNonFinancials: EuTaxonomyDataForNonFinancials,
    ):
        Map<String, String> {
        val listOfUploadInfo = uploadCompanyAndFrameworkDataForOneFramework(
            listOf(companyInformation),
            listOf(euTaxonomyDataForNonFinancials),
            euTaxonomyNonFinancialsUploaderFunction,
        )
        val companyId = listOfUploadInfo[0].actualStoredCompany.companyId
        val dataId = listOfUploadInfo[0].actualStoredDataMetaInfo!!.dataId
        return mapOf("companyId" to companyId, "dataId" to dataId)
    }

    fun uploadNCompaniesWithoutIdentifiers(numCompanies: Int): List<UploadInfo> {
        jwtHelper.authenticateApiCallsWithJwtForTechnicalUser(TechnicalUser.Uploader)
        val listOfCompanyInformation = testDataProviderEuTaxonomyForFinancials
            .getCompanyInformationWithoutIdentifiers(numCompanies)
        val listOfUploadInfos = mutableListOf<UploadInfo>()
        listOfCompanyInformation.forEach { companyInformation ->
            listOfUploadInfos.add(
                UploadInfo(
                    companyInformation,
                    companyDataControllerApi.postCompany(companyInformation),
                ),
            )
        }
        return listOfUploadInfos
    }

    fun uploadOneCompanyWithoutIdentifiersWithExplicitTeaserConfig(setAsTeaserCompany: Boolean): UploadInfo {
        jwtHelper.authenticateApiCallsWithJwtForTechnicalUser(TechnicalUser.Uploader)
        val testCompanyInformation = testDataProviderEuTaxonomyForFinancials
            .getCompanyInformationWithoutIdentifiers(1).first().copy(isTeaserCompany = setAsTeaserCompany)
        return UploadInfo(testCompanyInformation, companyDataControllerApi.postCompany(testCompanyInformation))
    }

    fun uploadOneCompanyWithRandomIdentifier(): UploadInfo {
        jwtHelper.authenticateApiCallsWithJwtForTechnicalUser(TechnicalUser.Uploader)
        val testCompanyInformation = generalTestDataProvider
            .generateCompanyInformation("NameDoesNotMatter", "SectorDoesNotMatter")
        return UploadInfo(testCompanyInformation, companyDataControllerApi.postCompany(testCompanyInformation))
    }

    fun getCompaniesOnlyByName(searchString: String): List<StoredCompany> {
        jwtHelper.authenticateApiCallsWithJwtForTechnicalUser(TechnicalUser.Reader)
        return companyDataControllerApi.getCompanies(
            searchString,
            onlyCompanyNames = true,
        )
    }

    fun getNumberOfStoredCompanies(): Int {
        jwtHelper.authenticateApiCallsWithJwtForTechnicalUser(TechnicalUser.Reader)
        return companyDataControllerApi.getCompanies().size
    }

    fun getNumberOfDataMetaInfo(
        companyId: String? = null,
        dataType: DataTypeEnum? = null,
        showOnlyActive: Boolean? = null,
        reportingPeriod: String? = null,
    ): Int {
        jwtHelper.authenticateApiCallsWithJwtForTechnicalUser(TechnicalUser.Reader)
        return metaDataControllerApi.getListOfDataMetaInfo(
            companyId,
            dataType,
            showOnlyActive,
            reportingPeriod,
        ).size
    }
}

data class UploadInfo(

    val inputCompanyInformation: CompanyInformation,

    val actualStoredCompany: StoredCompany,

    var actualStoredDataMetaInfo: DataMetaInformation? = null,

)<|MERGE_RESOLUTION|>--- conflicted
+++ resolved
@@ -117,11 +117,8 @@
             reportingPeriod: String,
         ) -> DataMetaInformation,
         uploadingTechnicalUser: TechnicalUser = TechnicalUser.Uploader,
-<<<<<<< HEAD
         reportingPeriod: String = "",
-=======
         ensureQaPassed: Boolean = true,
->>>>>>> 097952cc
     ): List<UploadInfo> {
         val listOfUploadInfo: MutableList<UploadInfo> = mutableListOf()
         jwtHelper.authenticateApiCallsWithJwtForTechnicalUser(uploadingTechnicalUser)
