package org.dataland.e2etests.utils

import org.dataland.communitymanager.openApiClient.api.CompanyRolesControllerApi
import org.dataland.communitymanager.openApiClient.api.EmailAddressControllerApi
import org.dataland.communitymanager.openApiClient.api.RequestControllerApi
import org.dataland.dataSourcingService.openApiClient.api.DataSourcingControllerApi
import org.dataland.datalandbackend.openApiClient.api.CompanyDataControllerApi
import org.dataland.datalandbackend.openApiClient.api.DataDeletionControllerApi
import org.dataland.datalandbackend.openApiClient.api.EutaxonomyFinancialsDataControllerApi
import org.dataland.datalandbackend.openApiClient.api.EutaxonomyNonFinancialsDataControllerApi
import org.dataland.datalandbackend.openApiClient.api.LksgDataControllerApi
import org.dataland.datalandbackend.openApiClient.api.MetaDataControllerApi
import org.dataland.datalandbackend.openApiClient.api.SfdrDataControllerApi
import org.dataland.datalandbackend.openApiClient.model.BasicCompanyInformation
import org.dataland.datalandbackend.openApiClient.model.CompanyAssociatedDataEutaxonomyFinancialsData
import org.dataland.datalandbackend.openApiClient.model.CompanyAssociatedDataEutaxonomyNonFinancialsData
import org.dataland.datalandbackend.openApiClient.model.CompanyAssociatedDataLksgData
import org.dataland.datalandbackend.openApiClient.model.CompanyAssociatedDataSfdrData
import org.dataland.datalandbackend.openApiClient.model.CompanyInformation
import org.dataland.datalandbackend.openApiClient.model.DataMetaInformation
import org.dataland.datalandbackend.openApiClient.model.DataTypeEnum
import org.dataland.datalandbackend.openApiClient.model.EutaxonomyFinancialsData
import org.dataland.datalandbackend.openApiClient.model.EutaxonomyNonFinancialsData
import org.dataland.datalandbackend.openApiClient.model.LksgData
import org.dataland.datalandbackend.openApiClient.model.SfdrData
import org.dataland.datalandbackend.openApiClient.model.StoredCompany
import org.dataland.datalandqaservice.openApiClient.api.QaControllerApi
import org.dataland.e2etests.BASE_PATH_TO_COMMUNITY_MANAGER
import org.dataland.e2etests.BASE_PATH_TO_DATALAND_BACKEND
import org.dataland.e2etests.BASE_PATH_TO_DATA_SOURCING_SERVICE
import org.dataland.e2etests.BASE_PATH_TO_QA_SERVICE
import org.dataland.e2etests.auth.JwtAuthenticationHelper
import org.dataland.e2etests.auth.TechnicalUser
import org.dataland.e2etests.customApiControllers.UnauthorizedCompanyDataControllerApi
import org.dataland.e2etests.customApiControllers.UnauthorizedEuTaxonomyDataNonFinancialsControllerApi
import org.dataland.e2etests.customApiControllers.UnauthorizedMetaDataControllerApi
import org.dataland.e2etests.utils.api.ApiAwait
import org.dataland.e2etests.utils.testDataProviders.FrameworkTestDataProvider
import org.dataland.e2etests.utils.testDataProviders.GeneralTestDataProvider
<<<<<<< HEAD
=======
import java.lang.Thread.sleep
>>>>>>> 86619a37
import org.dataland.dataSourcingService.openApiClient.api.RequestControllerApi as DataSourcingRequestControllerApi

class ApiAccessor {
    companion object {
        private const val UPLOAD_TIMEOUT_IN_S = 10L
    }

    val companyDataControllerApi = CompanyDataControllerApi(BASE_PATH_TO_DATALAND_BACKEND)
    val unauthorizedCompanyDataControllerApi = UnauthorizedCompanyDataControllerApi()

    val metaDataControllerApi = MetaDataControllerApi(BASE_PATH_TO_DATALAND_BACKEND)
    val unauthorizedMetaDataControllerApi = UnauthorizedMetaDataControllerApi()

    val requestControllerApi = RequestControllerApi(BASE_PATH_TO_COMMUNITY_MANAGER)
    val companyRolesControllerApi = CompanyRolesControllerApi(BASE_PATH_TO_COMMUNITY_MANAGER)
    val emailAddressControllerApi = EmailAddressControllerApi(BASE_PATH_TO_COMMUNITY_MANAGER)

    val dataSourcingControllerApi = DataSourcingControllerApi(BASE_PATH_TO_DATA_SOURCING_SERVICE)
    val dataSourcingRequestControllerApi = DataSourcingRequestControllerApi(BASE_PATH_TO_DATA_SOURCING_SERVICE)

    val qaServiceControllerApi = QaControllerApi(BASE_PATH_TO_QA_SERVICE)
    private val qaApiAccessor = QaApiAccessor()

    val jwtHelper = JwtAuthenticationHelper()

    private val generalTestDataProvider = GeneralTestDataProvider()

    val dataControllerApiForEuTaxonomyNonFinancials =
        EutaxonomyNonFinancialsDataControllerApi(BASE_PATH_TO_DATALAND_BACKEND)
    val unauthorizedEuTaxonomyDataNonFinancialsControllerApi = UnauthorizedEuTaxonomyDataNonFinancialsControllerApi()
    val testDataProviderForEuTaxonomyDataForNonFinancials =
        FrameworkTestDataProvider.forFrameworkFixtures(EutaxonomyNonFinancialsData::class.java)
    val dataDeletionControllerApi = DataDeletionControllerApi(BASE_PATH_TO_DATALAND_BACKEND)

    fun euTaxonomyNonFinancialsUploaderFunction(
        companyId: String,
        euTaxonomyNonFinancialsData: EutaxonomyNonFinancialsData,
        reportingPeriod: String,
        bypassQa: Boolean = true,
    ): DataMetaInformation {
        val companyAssociatedEuTaxonomyNonFinancialsData =
            CompanyAssociatedDataEutaxonomyNonFinancialsData(
                companyId,
                reportingPeriod,
                euTaxonomyNonFinancialsData,
            )
        return dataControllerApiForEuTaxonomyNonFinancials.postCompanyAssociatedEutaxonomyNonFinancialsData(
            companyAssociatedEuTaxonomyNonFinancialsData, bypassQa,
        )
    }

    val dataControllerApiForEuTaxonomyFinancials =
        EutaxonomyFinancialsDataControllerApi(BASE_PATH_TO_DATALAND_BACKEND)
    val testDataProviderEuTaxonomyForFinancials =
        FrameworkTestDataProvider.forFrameworkFixtures(EutaxonomyFinancialsData::class.java)

    fun euTaxonomyFinancialsUploaderFunction(
        companyId: String,
        euTaxonomyFinancialsData: EutaxonomyFinancialsData,
        reportingPeriod: String,
        bypassQa: Boolean = true,
    ): DataMetaInformation {
        val companyAssociatedEuTaxonomyFinancialsData =
            CompanyAssociatedDataEutaxonomyFinancialsData(companyId, reportingPeriod, euTaxonomyFinancialsData)
        return dataControllerApiForEuTaxonomyFinancials.postCompanyAssociatedEutaxonomyFinancialsData(
            companyAssociatedEuTaxonomyFinancialsData, bypassQa,
        )
    }

    val dataControllerApiForLksgData = LksgDataControllerApi(BASE_PATH_TO_DATALAND_BACKEND)
    val testDataProviderForLksgData = FrameworkTestDataProvider.forFrameworkFixtures(LksgData::class.java)

    fun lksgUploaderFunction(
        companyId: String,
        lksgData: LksgData,
        reportingPeriod: String,
        bypassQa: Boolean = true,
    ): DataMetaInformation {
        val companyAssociatedLksgData = CompanyAssociatedDataLksgData(companyId, reportingPeriod, lksgData)
        return dataControllerApiForLksgData.postCompanyAssociatedLksgData(
            companyAssociatedLksgData, bypassQa,
        )
    }

    val dataControllerApiForSfdrData = SfdrDataControllerApi(BASE_PATH_TO_DATALAND_BACKEND)
    val testDataProviderForSfdrData = FrameworkTestDataProvider.forFrameworkFixtures(SfdrData::class.java)

    fun sfdrUploaderFunction(
        companyId: String,
        sfdrData: SfdrData,
        reportingPeriod: String,
        bypassQa: Boolean = true,
    ): DataMetaInformation {
        val companyAssociatedSfdrData = CompanyAssociatedDataSfdrData(companyId, reportingPeriod, sfdrData)
        return dataControllerApiForSfdrData.postCompanyAssociatedSfdrData(
            companyAssociatedSfdrData, bypassQa,
        )
    }

    /**
     * Uploads each of the datasets provided in [frameworkDatasets] for each of the companies provided in
     * [companyInfo] via [frameworkDataUploadFunction].
     */
    fun <T> uploadCompanyAndFrameworkDataForOneFramework(
        companyInfo: List<CompanyInformation>,
        frameworkDatasets: List<T>,
        frameworkDataUploadFunction: (
            companyId: String,
            frameworkData: T,
            reportingPeriod: String,
            bypassQa: Boolean,
        ) -> DataMetaInformation,
        uploadConfig: UploadConfiguration = UploadConfiguration(TechnicalUser.Admin, true),
        reportingPeriod: String = "",
        ensureQaPassed: Boolean = true,
    ): List<UploadInfo> {
        val listOfUploadInfo: MutableList<UploadInfo> = mutableListOf()
        jwtHelper.authenticateApiCallsWithJwtForTechnicalUser(TechnicalUser.Admin)
        val storedCompanyInfos = companyInfo.map { companyDataControllerApi.postCompany(it) }
        jwtHelper.authenticateApiCallsWithJwtForTechnicalUser(uploadConfig.uploadingTechnicalUser)
        frameworkDatasets.forEach { frameworkDataset ->
            companyInfo.zip(storedCompanyInfos).forEach { pair ->
                ApiAwait.waitForSuccess(UPLOAD_TIMEOUT_IN_S) {
                    val receivedDataMetaInformation =
                        frameworkDataUploadFunction(
                            pair.second.companyId, frameworkDataset, reportingPeriod, uploadConfig.bypassQa,
                        )
                    listOfUploadInfo.add(UploadInfo(pair.first, pair.second, receivedDataMetaInformation))
                }
            }
        }
        if (ensureQaPassed) qaApiAccessor.ensureQaCompletedAndUpdateUploadInfo(listOfUploadInfo, metaDataControllerApi)
        return listOfUploadInfo
    }

    fun <T> uploadSingleFrameworkDataset(
        companyId: String,
        frameworkData: T,
        reportingPeriod: String,
        frameworkDataUploadFunction: (
            companyId: String,
            frameworkData: T,
            reportingPeriod: String,
            bypassQa: Boolean,
        ) -> DataMetaInformation,
        bypassQa: Boolean = true,
    ): DataMetaInformation {
        jwtHelper.authenticateApiCallsWithJwtForTechnicalUser(TechnicalUser.Admin)
        val dataMetaInformation = frameworkDataUploadFunction(companyId, frameworkData, reportingPeriod, bypassQa)
        return if (bypassQa) {
            qaApiAccessor.ensureQaIsPassed(listOf(dataMetaInformation), metaDataControllerApi)[0]
        } else {
<<<<<<< HEAD
=======
            sleep(5000) // although QA service will not update the meta information, give it some time to process
>>>>>>> 86619a37
            dataMetaInformation
        }
    }

    fun uploadDummyFrameworkDataset(
        companyId: String,
        dataType: DataTypeEnum,
        reportingPeriod: String,
        bypassQa: Boolean = true,
    ): DataMetaInformation {
        fun <T> uploadDataset(
            testDataProvider: FrameworkTestDataProvider<T>,
            frameworkDataUploaderFunction: (
                companyId: String,
                frameworkData: T,
                reportingPeriod: String,
                bypassQa: Boolean,
            ) -> DataMetaInformation,
            byPassQa: Boolean = true,
        ) = uploadSingleFrameworkDataset(
            companyId,
            testDataProvider.getTData(1)[0],
            reportingPeriod,
            frameworkDataUploaderFunction,
            byPassQa,
        )

        return when (dataType) {
            DataTypeEnum.lksg ->
                uploadDataset(testDataProviderForLksgData, this::lksgUploaderFunction, bypassQa)

            DataTypeEnum.sfdr ->
                uploadDataset(testDataProviderForSfdrData, this::sfdrUploaderFunction, bypassQa)

            DataTypeEnum.eutaxonomyMinusNonMinusFinancials ->
                uploadDataset(
                    testDataProviderForEuTaxonomyDataForNonFinancials,
                    this::euTaxonomyNonFinancialsUploaderFunction,
                    bypassQa,
                )

            DataTypeEnum.eutaxonomyMinusFinancials ->
                uploadDataset(testDataProviderEuTaxonomyForFinancials, this::euTaxonomyFinancialsUploaderFunction, bypassQa)

            else -> {
                throw IllegalArgumentException("The datatype $dataType is not integrated into the ApiAccessor yet")
            }
        }
    }

    private fun uploadForDataType(
        dataType: DataTypeEnum,
        listOfCompanyInformation: List<CompanyInformation>,
        numberOfDatasetsPerCompany: Int,
        uploadConfig: UploadConfiguration = UploadConfiguration(TechnicalUser.Admin, true),
        reportingPeriod: String,
        ensureQaPassed: Boolean,
    ): List<UploadInfo> {
        fun <T> uploadCompaniesAndDatasets(
            testDataProvider: FrameworkTestDataProvider<T>,
            frameworkDataUploadFunction: (
                companyId: String,
                frameworkData: T,
                reportingPeriod: String,
                bypassQa: Boolean,
            ) -> DataMetaInformation,
        ) = uploadCompanyAndFrameworkDataForOneFramework(
            companyInfo = listOfCompanyInformation,
            frameworkDatasets = testDataProvider.getTData(numberOfDatasetsPerCompany),
            frameworkDataUploadFunction = frameworkDataUploadFunction,
            uploadConfig = uploadConfig,
            reportingPeriod = reportingPeriod,
            ensureQaPassed = ensureQaPassed,
        )
        return when (dataType) {
            DataTypeEnum.lksg ->
                uploadCompaniesAndDatasets(testDataProviderForLksgData, this::lksgUploaderFunction)

            DataTypeEnum.sfdr ->
                uploadCompaniesAndDatasets(testDataProviderForSfdrData, this::sfdrUploaderFunction)

            DataTypeEnum.eutaxonomyMinusNonMinusFinancials ->
                uploadCompaniesAndDatasets(
                    testDataProviderForEuTaxonomyDataForNonFinancials,
                    this::euTaxonomyNonFinancialsUploaderFunction,
                )

            DataTypeEnum.eutaxonomyMinusFinancials ->
                uploadCompaniesAndDatasets(
                    testDataProviderEuTaxonomyForFinancials,
                    this::euTaxonomyFinancialsUploaderFunction,
                )

            else -> {
                throw IllegalArgumentException("The datatype $dataType is not integrated into the ApiAccessor yet")
            }
        }
    }

    fun uploadCompanyAndFrameworkDataForMultipleFrameworks(
        companyInformationPerFramework: Map<DataTypeEnum, List<CompanyInformation>>,
        numberOfDatasetsPerCompany: Int,
        uploadConfig: UploadConfiguration = UploadConfiguration(TechnicalUser.Admin, true),
        reportingPeriod: String = "",
        ensureQaPassed: Boolean = true,
    ): List<UploadInfo> {
        val listOfUploadInfo: MutableList<UploadInfo> = mutableListOf()
        companyInformationPerFramework.keys.forEach {
            listOfUploadInfo.addAll(
                uploadForDataType(
                    dataType = it,
                    listOfCompanyInformation = companyInformationPerFramework.getValue(it),
                    numberOfDatasetsPerCompany = numberOfDatasetsPerCompany,
                    uploadConfig = uploadConfig,
                    reportingPeriod = reportingPeriod,
                    ensureQaPassed = ensureQaPassed,
                ),
            )
        }
        return listOfUploadInfo
    }

    fun uploadOneCompanyAndEuTaxonomyDataForNonFinancials(
        companyInformation: CompanyInformation,
        euTaxonomyDataForNonFinancials: EutaxonomyNonFinancialsData,
        ensureQaPassed: Boolean = true,
    ): Map<String, String> {
        val listOfUploadInfo =
            uploadCompanyAndFrameworkDataForOneFramework(
                listOf(companyInformation),
                listOf(euTaxonomyDataForNonFinancials),
                this::euTaxonomyNonFinancialsUploaderFunction,
                ensureQaPassed = ensureQaPassed,
            )
        val companyId = listOfUploadInfo[0].actualStoredCompany.companyId
        val dataId = listOfUploadInfo[0].actualStoredDataMetaInfo!!.dataId
        return mapOf("companyId" to companyId, "dataId" to dataId)
    }

    fun uploadNCompaniesWithoutIdentifiers(numCompanies: Int): List<UploadInfo> {
        jwtHelper.authenticateApiCallsWithJwtForTechnicalUser(TechnicalUser.Admin)
        val listOfCompanyInformation =
            testDataProviderEuTaxonomyForFinancials
                .getCompanyInformationWithoutIdentifiers(numCompanies)
        val listOfUploadInfos = mutableListOf<UploadInfo>()
        listOfCompanyInformation.forEach { companyInformation ->
            listOfUploadInfos.add(
                UploadInfo(
                    companyInformation,
                    companyDataControllerApi.postCompany(companyInformation),
                ),
            )
        }
        return listOfUploadInfos
    }

    fun uploadOneCompanyWithoutIdentifiersWithExplicitTeaserConfig(setAsTeaserCompany: Boolean): UploadInfo {
        jwtHelper.authenticateApiCallsWithJwtForTechnicalUser(TechnicalUser.Admin)
        val testCompanyInformation =
            testDataProviderEuTaxonomyForFinancials
                .getCompanyInformationWithoutIdentifiers(1)
                .first()
                .copy(isTeaserCompany = setAsTeaserCompany, companyContactDetails = emptyList())
        return UploadInfo(testCompanyInformation, companyDataControllerApi.postCompany(testCompanyInformation))
    }

    fun uploadOneCompanyWithRandomIdentifier(): UploadInfo {
        jwtHelper.authenticateApiCallsWithJwtForTechnicalUser(TechnicalUser.Admin)
        val testCompanyInformation =
            generalTestDataProvider
                .generateCompanyInformation("NameDoesNotMatter", "SectorDoesNotMatter")
        return UploadInfo(testCompanyInformation, companyDataControllerApi.postCompany(testCompanyInformation))
    }

    fun uploadOneCompanyWithIdentifiers(
        lei: String? = null,
        isins: List<String>? = null,
        permId: String? = null,
    ): UploadInfo? {
        jwtHelper.authenticateApiCallsWithJwtForTechnicalUser(TechnicalUser.Admin)
        if (lei.isNullOrEmpty() && isins.isNullOrEmpty() && permId.isNullOrEmpty()) {
            return null
        }
        val testCompanyInformation =
            generalTestDataProvider
                .generateCompanyInformationWithNameAndIdentifiers(lei, isins, permId)
        return UploadInfo(testCompanyInformation, companyDataControllerApi.postCompany(testCompanyInformation))
    }

    fun getCompaniesByNameAndIdentifier(searchString: String): List<BasicCompanyInformation> {
        jwtHelper.authenticateApiCallsWithJwtForTechnicalUser(TechnicalUser.Reader)
        return companyDataControllerApi.getCompanies(
            searchString,
        )
    }

    fun getNumberOfStoredCompanies(): Int {
        jwtHelper.authenticateApiCallsWithJwtForTechnicalUser(TechnicalUser.Reader)
        return companyDataControllerApi.getCompanies().size
    }

    fun getNumberOfDataMetaInfo(
        companyId: String? = null,
        dataType: DataTypeEnum? = null,
        showOnlyActive: Boolean? = null,
        reportingPeriod: String? = null,
    ): Int {
        jwtHelper.authenticateApiCallsWithJwtForTechnicalUser(TechnicalUser.Reader)
        return metaDataControllerApi
            .getListOfDataMetaInfo(
                companyId,
                dataType,
                showOnlyActive,
                reportingPeriod,
            ).size
    }

    /**
     * Upload the dataset provided in [frameworkData] via [uploadFunction] for the given [companyId] and
     * [reportingPeriod] waiting 1ms after the upload. The wait circumvents error 500 if frameworkdata for the
     * same company and reporting period is uploaded multiple times. It is also ensured that QA is passed before
     * returning the current metadata of the uploaded data.
     */
    fun <T> uploadWithWait(
        companyId: String,
        frameworkData: T,
        reportingPeriod: String,
        uploadFunction: (String, T, String, Boolean) -> DataMetaInformation,
    ): DataMetaInformation {
        val waitTime = 1L
        val uploadedMetaData =
            uploadSingleFrameworkDataset(
                companyId = companyId,
                frameworkData = frameworkData,
                frameworkDataUploadFunction = uploadFunction,
                reportingPeriod = reportingPeriod,
            )
        sleep(waitTime)
        return uploadedMetaData
    }
}

data class UploadInfo(
    val inputCompanyInformation: CompanyInformation,
    val actualStoredCompany: StoredCompany,
    var actualStoredDataMetaInfo: DataMetaInformation? = null,
)<|MERGE_RESOLUTION|>--- conflicted
+++ resolved
@@ -37,10 +37,7 @@
 import org.dataland.e2etests.utils.api.ApiAwait
 import org.dataland.e2etests.utils.testDataProviders.FrameworkTestDataProvider
 import org.dataland.e2etests.utils.testDataProviders.GeneralTestDataProvider
-<<<<<<< HEAD
-=======
 import java.lang.Thread.sleep
->>>>>>> 86619a37
 import org.dataland.dataSourcingService.openApiClient.api.RequestControllerApi as DataSourcingRequestControllerApi
 
 class ApiAccessor {
@@ -193,10 +190,7 @@
         return if (bypassQa) {
             qaApiAccessor.ensureQaIsPassed(listOf(dataMetaInformation), metaDataControllerApi)[0]
         } else {
-<<<<<<< HEAD
-=======
             sleep(5000) // although QA service will not update the meta information, give it some time to process
->>>>>>> 86619a37
             dataMetaInformation
         }
     }
