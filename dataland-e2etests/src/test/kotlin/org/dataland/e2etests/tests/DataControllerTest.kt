package org.dataland.e2etests.tests

import org.dataland.communitymanager.openApiClient.model.CompanyRole
import org.dataland.datalandbackend.openApiClient.model.CompanyAssociatedDataEutaxonomyNonFinancialsData
import org.dataland.datalandbackend.openApiClient.model.DataAndMetaInformationSfdrData
import org.dataland.e2etests.auth.JwtAuthenticationHelper
import org.dataland.e2etests.auth.TechnicalUser
import org.dataland.e2etests.utils.ApiAccessor
import org.dataland.e2etests.utils.DocumentControllerApiAccessor
import org.dataland.e2etests.utils.ExceptionUtils.assertAccessDeniedWrapper
import org.junit.jupiter.api.Assertions.assertEquals
import org.junit.jupiter.api.Assertions.assertTrue
import org.junit.jupiter.api.BeforeAll
import org.junit.jupiter.api.Test
import org.junit.jupiter.api.TestInstance
import org.junit.jupiter.api.assertDoesNotThrow
import org.junit.jupiter.api.assertThrows
import java.util.UUID

@TestInstance(TestInstance.Lifecycle.PER_CLASS)
class DataControllerTest {
    private val apiAccessor = ApiAccessor()
    private val documentManagerAccessor = DocumentControllerApiAccessor()
    private val dataReaderUserId = UUID.fromString(TechnicalUser.Reader.technicalUserId)

    val jwtHelper = JwtAuthenticationHelper()

    private val testDataEuTaxonomyNonFinancials =
        apiAccessor.testDataProviderForEuTaxonomyDataForNonFinancials
            .getTData(1)
            .first()

    private val testCompanyInformation =
        apiAccessor.testDataProviderForEuTaxonomyDataForNonFinancials
            .getCompanyInformationWithoutIdentifiers(1)
            .first()

    private val testCompanyInformationNonTeaser =
        testCompanyInformation.copy(isTeaserCompany = false)
    private val testCompanyInformationTeaser =
        testCompanyInformation.copy(isTeaserCompany = true)

    @BeforeAll
    fun postTestDocuments() {
        documentManagerAccessor.uploadAllTestDocumentsAndAssurePersistence()
    }

    @Test
    fun `post a dummy company and a data set for it and check if that dummy data set can be retrieved`() {
        val mapOfIds =
            apiAccessor.uploadOneCompanyAndEuTaxonomyDataForNonFinancials(
                testCompanyInformation,
                testDataEuTaxonomyNonFinancials,
            )
        val companyAssociatedDataEuTaxonomyDataForNonFinancials =
            apiAccessor.dataControllerApiForEuTaxonomyNonFinancials
                .getCompanyAssociatedEutaxonomyNonFinancialsData(mapOfIds.getValue("dataId"))

        assertEquals(
            CompanyAssociatedDataEutaxonomyNonFinancialsData(
                mapOfIds.getValue("companyId"),
                "",
                testDataEuTaxonomyNonFinancials,
            ),
            companyAssociatedDataEuTaxonomyDataForNonFinancials,
            "The posted and the received eu taxonomy data sets and/or their company IDs are not equal.",
        )
    }

    @Test
    fun `post a dummy company as teaser company and a data set for it and test if unauthorized access is possible`() {
        val mapOfIds =
            apiAccessor.uploadOneCompanyAndEuTaxonomyDataForNonFinancials(
                testCompanyInformationTeaser,
                testDataEuTaxonomyNonFinancials,
            )
        val getDataByIdResponse =
            apiAccessor.unauthorizedEuTaxonomyDataNonFinancialsControllerApi
                .getCompanyAssociatedDataEuTaxonomyDataForNonFinancials(mapOfIds.getValue("dataId"))
        val expectedCompanyAssociatedData =
            CompanyAssociatedDataEutaxonomyNonFinancialsData(
                mapOfIds.getValue("companyId"),
                "",
                testDataEuTaxonomyNonFinancials,
            )
        assertEquals(
            expectedCompanyAssociatedData,
            getDataByIdResponse,
            "The posted data does not equal the expected test data.",
        )
    }

    @Test
    fun `post a dummy company and a data set for it and test if unauthorized access is denied`() {
        val mapOfIds =
            apiAccessor.uploadOneCompanyAndEuTaxonomyDataForNonFinancials(
                testCompanyInformationNonTeaser,
                testDataEuTaxonomyNonFinancials,
            )
        val exception =
            assertThrows<IllegalArgumentException> {
                apiAccessor.unauthorizedEuTaxonomyDataNonFinancialsControllerApi
                    .getCompanyAssociatedDataEuTaxonomyDataForNonFinancials(mapOfIds.getValue("dataId"))
            }
        assertTrue(exception.message!!.contains("Unauthorized access failed"))
    }

    @Test
    fun `check that keycloak reader role can only upload data as company owner or company data uploader`() {
        val companyId =
            UUID.fromString(
                apiAccessor.uploadOneCompanyWithRandomIdentifier().actualStoredCompany.companyId,
            )
        val rolesThatCanUploadPublicData = listOf(CompanyRole.CompanyOwner, CompanyRole.DataUploader)

        jwtHelper.authenticateApiCallsWithJwtForTechnicalUser(TechnicalUser.Reader)
        assertAccessDeniedWrapper { uploadEuTaxoDataset(companyId) }

        for (role in CompanyRole.values()) {
            jwtHelper.authenticateApiCallsWithJwtForTechnicalUser(TechnicalUser.Admin)
            apiAccessor.companyRolesControllerApi.assignCompanyRole(role, companyId = companyId, dataReaderUserId)

            jwtHelper.authenticateApiCallsWithJwtForTechnicalUser(TechnicalUser.Reader)
            if (rolesThatCanUploadPublicData.contains(role)) {
                assertDoesNotThrow {
                    apiAccessor.companyRolesControllerApi.hasUserCompanyRole(role, companyId, dataReaderUserId)
                }
                assertDoesNotThrow { uploadEuTaxoDataset(companyId) }
            } else {
                assertAccessDeniedWrapper { uploadEuTaxoDataset(companyId) }
            }
        }
    }

    @Test
    fun `check that requesting data for a company without data successfully returns an empty list`() {
<<<<<<< HEAD
        jwtHelper.authenticateApiCallsWithJwtForTechnicalUser(TechnicalUser.Reader)

=======
        jwtHelper.authenticateApiCallsWithJwtForTechnicalUser(TechnicalUser.Admin)
>>>>>>> d1047d5a
        val companyId = apiAccessor.uploadOneCompanyWithRandomIdentifier().actualStoredCompany.companyId

        jwtHelper.authenticateApiCallsWithJwtForTechnicalUser(TechnicalUser.Reader)
        assertDoesNotThrow {
            assertEquals(
                emptyList<DataAndMetaInformationSfdrData>(),
                apiAccessor.dataControllerApiForSfdrData.getAllCompanySfdrData(companyId),
            )
        }
    }

    private fun uploadEuTaxoDataset(companyId: UUID) {
        apiAccessor.euTaxonomyNonFinancialsUploaderFunction(
            companyId.toString(),
            testDataEuTaxonomyNonFinancials,
            "2022",
            false,
        )
    }
}<|MERGE_RESOLUTION|>--- conflicted
+++ resolved
@@ -134,12 +134,7 @@
 
     @Test
     fun `check that requesting data for a company without data successfully returns an empty list`() {
-<<<<<<< HEAD
-        jwtHelper.authenticateApiCallsWithJwtForTechnicalUser(TechnicalUser.Reader)
-
-=======
         jwtHelper.authenticateApiCallsWithJwtForTechnicalUser(TechnicalUser.Admin)
->>>>>>> d1047d5a
         val companyId = apiAccessor.uploadOneCompanyWithRandomIdentifier().actualStoredCompany.companyId
 
         jwtHelper.authenticateApiCallsWithJwtForTechnicalUser(TechnicalUser.Reader)
