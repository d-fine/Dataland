--- conflicted
+++ resolved
@@ -46,18 +46,9 @@
         comment: String = "test request",
         user: TechnicalUser = TechnicalUser.Reader,
     ): String {
-<<<<<<< HEAD
-        val request =
-            SingleRequest(companyId, dataType, reportingPeriod, comment)
-        return GlobalAuth.withTechnicalUser(user) {
-            apiAccessor.dataSourcingRequestControllerApi
-                .createRequest(request)
-                .id
-=======
         val request = SingleRequest(companyId, dataType, reportingPeriod, comment)
         return GlobalAuth.withTechnicalUser(user) {
             apiAccessor.dataSourcingRequestControllerApi.createRequest(request).id
->>>>>>> cdeea40b
         }
     }
 
@@ -212,7 +203,6 @@
     }
 
     @Test
-<<<<<<< HEAD
     fun `verify that an admin can assign a document collector and a data extractor`() {
         val companyIdCollector =
             GlobalAuth.withTechnicalUser(TechnicalUser.Uploader) {
@@ -251,10 +241,7 @@
     }
 
     @Test
-    fun `verify that a data collector can only patch a state from 'DocumentSourcing' to 'DocumentSourcingDone'`() {
-=======
     fun `verify that a data collector can only patch a state from DocumentSourcing to DocumentSourcingDone`() {
->>>>>>> cdeea40b
         jwtHelper.authenticateApiCallsWithJwtForTechnicalUser(TechnicalUser.Uploader)
         DataSourcingState.entries.forEach { initialState ->
             DataSourcingState.entries.forEach { finalState ->
