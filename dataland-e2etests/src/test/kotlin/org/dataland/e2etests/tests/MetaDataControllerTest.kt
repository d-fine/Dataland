--- conflicted
+++ resolved
@@ -5,11 +5,8 @@
 import org.dataland.datalandbackend.openApiClient.model.CompanyInformation
 import org.dataland.datalandbackend.openApiClient.model.DataMetaInformation
 import org.dataland.datalandbackend.openApiClient.model.DataTypeEnum
-<<<<<<< HEAD
 import org.dataland.datalandbackend.openApiClient.model.EuTaxonomyDataForNonFinancials
-=======
 import org.dataland.datalandbackend.openApiClient.model.QAStatus
->>>>>>> 0f72f207
 import org.dataland.e2etests.auth.TechnicalUser
 import org.dataland.e2etests.utils.ApiAccessor
 import org.dataland.e2etests.utils.UploadInfo
@@ -49,7 +46,6 @@
         )[0].actualStoredDataMetaInfo!!
         apiAccessor.jwtHelper.authenticateApiCallsWithJwtForTechnicalUser(TechnicalUser.Reader)
         val actualDataMetaInformation = apiAccessor.metaDataControllerApi.getDataMetaInfo(uploadedMetaInfo.dataId)
-<<<<<<< HEAD
         val uploadTime = LocalDateTime.now().toEpochSecond(ZoneOffset.UTC)
         val expectedDataMetaInformation =
             DataMetaInformation(
@@ -59,10 +55,8 @@
                 "",
                 true,
                 null,
+                QAStatus.accepted,
             )
-=======
-        val expectedDataMetaInformation = buildDataMetaInformation(uploadedMetaInfo, testDataType)
->>>>>>> 0f72f207
         assertEquals(
             expectedDataMetaInformation,
             actualDataMetaInformation.copy(uploadTime = uploadTime),
@@ -180,7 +174,6 @@
         val uploadTime = LocalDateTime.now().toEpochSecond(ZoneOffset.UTC)
         assertEquals(
             DataMetaInformation(
-<<<<<<< HEAD
                 testDataId,
                 listOfUploadInfo[0].actualStoredCompany.companyId,
                 testDataType,
@@ -188,14 +181,9 @@
                 "",
                 true,
                 null,
+                QAStatus.accepted,
             ),
             dataMetaInformation.copy(uploadTime = uploadTime),
-=======
-                testDataId, testDataType, 0,
-                listOfUploadInfo[0].actualStoredCompany.companyId, QAStatus.accepted,
-            ),
-            dataMetaInformation.copy(uploadTime = 0),
->>>>>>> 0f72f207
             "The meta info of the posted eu taxonomy data does not match the retrieved meta info.",
         )
     }
@@ -221,7 +209,6 @@
         )
         val testDataId = listOfUploadInfo[0].actualStoredDataMetaInfo!!.dataId
         val testCompanyId = listOfUploadInfo[0].actualStoredCompany.companyId
-<<<<<<< HEAD
         val uploadTime = LocalDateTime.now().toEpochSecond(ZoneOffset.UTC)
         val expectedMetaInformation = DataMetaInformation(
             testDataId,
@@ -231,11 +218,7 @@
             "",
             true,
             null,
-=======
-        val expectedMetaInformation = DataMetaInformation(
-            testDataId, testDataType, 0,
-            testCompanyId, QAStatus.accepted,
->>>>>>> 0f72f207
+            QAStatus.accepted,
         )
         assertTrue(
             apiAccessor.unauthorizedMetaDataControllerApi.getListOfDataMetaInfo(testCompanyId, testDataType)
