package org.dataland.e2etests.tests

import org.dataland.dataSourcingService.openApiClient.model.RequestSearchFilterString
import org.dataland.datalandbackend.openApiClient.model.DataTypeEnum
import org.dataland.datalandbackend.openApiClient.model.StoredCompany
import org.dataland.e2etests.auth.GlobalAuth
import org.dataland.e2etests.auth.TechnicalUser
import org.dataland.e2etests.utils.ApiAccessor
import org.dataland.e2etests.utils.api.ApiAwait
import org.dataland.e2etests.utils.api.UserService
import org.dataland.userService.openApiClient.model.EnrichedPortfolio
import org.dataland.userService.openApiClient.model.NotificationFrequency
import org.dataland.userService.openApiClient.model.PortfolioMonitoringPatch
import org.dataland.userService.openApiClient.model.PortfolioUpload
import org.junit.jupiter.api.Assertions.assertEquals
import org.junit.jupiter.api.Assertions.assertTrue
import org.junit.jupiter.api.Test
import org.junit.jupiter.api.TestInstance
import org.junit.jupiter.api.assertDoesNotThrow
import java.util.UUID

@TestInstance(TestInstance.Lifecycle.PER_CLASS)
class UserServiceTest {
    private val apiAccessor = ApiAccessor()
    private val companyId: String = apiAccessor.uploadOneCompanyWithRandomIdentifier().actualStoredCompany.companyId

    private fun createDummyPortfolioUpload(companyIds: Set<String>): PortfolioUpload =
        PortfolioUpload(
            portfolioName = "Test Portfolio ${UUID.randomUUID()}",
            identifiers = companyIds,
            isMonitored = false,
            monitoredFrameworks = emptySet(),
<<<<<<< HEAD
            notificationFrequency = NotificationFrequency.NoNotifications,
=======
            timeWindowThreshold = null,
>>>>>>> 7ab0097e
        )

    private fun uploadDummyCompaniesAndDatasets(): List<StoredCompany> {
        GlobalAuth.withTechnicalUser(TechnicalUser.Admin) {
            val storedCompanyInformation =
                (1..3).map { apiAccessor.uploadOneCompanyWithRandomIdentifier().actualStoredCompany }

            apiAccessor.uploadDummyFrameworkDataset(storedCompanyInformation[0].companyId, DataTypeEnum.sfdr, "2023")
            apiAccessor.uploadDummyFrameworkDataset(storedCompanyInformation[1].companyId, DataTypeEnum.sfdr, "2023")
            apiAccessor.uploadDummyFrameworkDataset(storedCompanyInformation[1].companyId, DataTypeEnum.lksg, "2022")
            apiAccessor.uploadDummyFrameworkDataset(storedCompanyInformation[0].companyId, DataTypeEnum.sfdr, "2024")

            return storedCompanyInformation
        }
    }

    private fun getAvailableReportingPeriods(
        companyId: String,
        framework: DataTypeEnum,
        enrichedPortfolio: EnrichedPortfolio,
    ): String? {
        val matchingEntries =
            enrichedPortfolio.propertyEntries.filter {
                it.companyId == companyId
            }
        assertEquals(1, matchingEntries.size)
        return matchingEntries.first().availableReportingPeriods[framework.toString()]
    }

    @Test
    fun `test that creating and retrieving a portfolio for an existing company works as expected`() {
        val portfolio = createDummyPortfolioUpload(setOf(companyId))

        GlobalAuth.withTechnicalUser(TechnicalUser.Reader) {
            val timestampBeforeUpload = System.currentTimeMillis()
            ApiAwait.waitForSuccess { UserService.portfolioControllerApi.createPortfolio(portfolio) }
            val portfolioResponse =
                assertDoesNotThrow {
                    UserService.portfolioControllerApi.getAllPortfoliosForCurrentUser().filter {
                        it.creationTimestamp >= timestampBeforeUpload
                    }
                }
            assertEquals(1, portfolioResponse.size)
            assertEquals(portfolio.portfolioName, portfolioResponse.first().portfolioName)
        }
    }

    @Test
    fun `test that enriched portfolios are built as expected`() {
        val storedCompanies = uploadDummyCompaniesAndDatasets()
        val portfolioUpload = createDummyPortfolioUpload(storedCompanies.map { it.companyId }.toSet())

        GlobalAuth.withTechnicalUser(TechnicalUser.Reader) {
            ApiAwait.waitForSuccess { UserService.portfolioControllerApi.createPortfolio(portfolioUpload) }
            val portfolioResponse =
                assertDoesNotThrow { UserService.portfolioControllerApi.getAllPortfoliosForCurrentUser() }
            val enrichedPortfolio =
                UserService.portfolioControllerApi.getEnrichedPortfolio(
                    portfolioResponse.maxBy { it.creationTimestamp }.portfolioId,
                )

            assertEquals(portfolioUpload.portfolioName, enrichedPortfolio.portfolioName)
            assertEquals(3, enrichedPortfolio.propertyEntries.size) // 3 companies with 1 entry each

            val relevantPortfolioFrameworks = listOf(DataTypeEnum.sfdr, DataTypeEnum.lksg)
            storedCompanies.map { it.companyId }.forEach {
                assertEquals(
                    null,
                    getAvailableReportingPeriods(it, DataTypeEnum.vsme, enrichedPortfolio),
                )
            }
            relevantPortfolioFrameworks.forEach {
                assertEquals(
                    null,
                    getAvailableReportingPeriods(storedCompanies[2].companyId, it, enrichedPortfolio),
                )
            }
            assertEquals(
                "2024, 2023",
                getAvailableReportingPeriods(storedCompanies[0].companyId, DataTypeEnum.sfdr, enrichedPortfolio),
            )
            assertEquals(
                "2023",
                getAvailableReportingPeriods(storedCompanies[1].companyId, DataTypeEnum.sfdr, enrichedPortfolio),
            )
            assertEquals(
                null,
                getAvailableReportingPeriods(storedCompanies[0].companyId, DataTypeEnum.lksg, enrichedPortfolio),
            )
            // LkSG is not a major framework, so it does not appear in the enrichedPortfolio although the company has
            // data for it.
            assertEquals(
                null,
                getAvailableReportingPeriods(storedCompanies[1].companyId, DataTypeEnum.lksg, enrichedPortfolio),
            )
        }
    }

    @Test
    fun `portfolio yields no requests after activating monitoring`() {
        val dummyCompanyId = apiAccessor.uploadOneCompanyWithRandomIdentifierFYEAndReportingShift().actualStoredCompany.companyId
        val portfolioUpload =
            PortfolioUpload(
                portfolioName = "Test Portfolio ${UUID.randomUUID()}",
                identifiers = setOf(dummyCompanyId),
                isMonitored = false,
                monitoredFrameworks = emptySet(),
<<<<<<< HEAD
                notificationFrequency = NotificationFrequency.NoNotifications,
=======
                timeWindowThreshold = null,
>>>>>>> 7ab0097e
            )

        val portfolio =
            GlobalAuth.withTechnicalUser(TechnicalUser.Admin) {
                ApiAwait.waitForData { UserService.portfolioControllerApi.createPortfolio(portfolioUpload) }
            }

        assertEquals(portfolioUpload.portfolioName, portfolio.portfolioName)
        assertEquals(false, portfolio.isMonitored)
        assertEquals(emptySet<String>(), portfolio.monitoredFrameworks)

        val portfolioId = portfolio.portfolioId

        val patchedPortfolio =
            GlobalAuth.withTechnicalUser(TechnicalUser.Admin) {
                ApiAwait.waitForData {
                    UserService.portfolioControllerApi.patchMonitoring(
                        portfolioId,
                        PortfolioMonitoringPatch(
                            isMonitored = true,
                            monitoredFrameworks = setOf("sfdr", "eutaxonomy"),
<<<<<<< HEAD
                            notificationFrequency = NotificationFrequency.NoNotifications,
=======
                            timeWindowThreshold = PortfolioMonitoringPatch.TimeWindowThreshold.Standard,
>>>>>>> 7ab0097e
                        ),
                    )
                }
            }

        assertTrue(patchedPortfolio.isMonitored)
        assertEquals(setOf("sfdr", "eutaxonomy"), patchedPortfolio.monitoredFrameworks)

        val requests =
            GlobalAuth.withTechnicalUser(TechnicalUser.Admin) {
                ApiAwait.waitForData {
                    apiAccessor.dataSourcingRequestControllerApi.postRequestSearch(
                        RequestSearchFilterString(
                            companyId = dummyCompanyId,
                        ),
                    )
                }
            }

        assertEquals(0, requests.size)
        assertTrue(requests.all { it.userId == TechnicalUser.Admin.technicalUserId })
    }
}<|MERGE_RESOLUTION|>--- conflicted
+++ resolved
@@ -30,11 +30,8 @@
             identifiers = companyIds,
             isMonitored = false,
             monitoredFrameworks = emptySet(),
-<<<<<<< HEAD
             notificationFrequency = NotificationFrequency.NoNotifications,
-=======
             timeWindowThreshold = null,
->>>>>>> 7ab0097e
         )
 
     private fun uploadDummyCompaniesAndDatasets(): List<StoredCompany> {
@@ -142,11 +139,8 @@
                 identifiers = setOf(dummyCompanyId),
                 isMonitored = false,
                 monitoredFrameworks = emptySet(),
-<<<<<<< HEAD
                 notificationFrequency = NotificationFrequency.NoNotifications,
-=======
                 timeWindowThreshold = null,
->>>>>>> 7ab0097e
             )
 
         val portfolio =
@@ -168,11 +162,8 @@
                         PortfolioMonitoringPatch(
                             isMonitored = true,
                             monitoredFrameworks = setOf("sfdr", "eutaxonomy"),
-<<<<<<< HEAD
                             notificationFrequency = NotificationFrequency.NoNotifications,
-=======
                             timeWindowThreshold = PortfolioMonitoringPatch.TimeWindowThreshold.Standard,
->>>>>>> 7ab0097e
                         ),
                     )
                 }
