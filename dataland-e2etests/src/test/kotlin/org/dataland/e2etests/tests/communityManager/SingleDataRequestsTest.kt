package org.dataland.e2etests.tests.communityManager

import org.dataland.communitymanager.openApiClient.api.RequestControllerApi
import org.dataland.communitymanager.openApiClient.infrastructure.ClientError
import org.dataland.communitymanager.openApiClient.infrastructure.ClientException
import org.dataland.communitymanager.openApiClient.model.DataRequestCompanyIdentifierType
import org.dataland.communitymanager.openApiClient.model.RequestStatus
import org.dataland.communitymanager.openApiClient.model.SingleDataRequest
import org.dataland.communitymanager.openApiClient.model.StoredDataRequest
import org.dataland.e2etests.BASE_PATH_TO_COMMUNITY_MANAGER
import org.dataland.e2etests.PREMIUM_USER_ID
import org.dataland.e2etests.auth.JwtAuthenticationHelper
import org.dataland.e2etests.auth.TechnicalUser
import org.dataland.e2etests.utils.ApiAccessor
import org.dataland.e2etests.utils.assertStatusForDataRequestId
import org.dataland.e2etests.utils.check400ClientExceptionErrorMessage
import org.dataland.e2etests.utils.generateRandomIsin
import org.dataland.e2etests.utils.generateRandomLei
import org.dataland.e2etests.utils.generateRandomPermId
import org.dataland.e2etests.utils.getIdForUploadedCompanyWithIdentifiers
import org.dataland.e2etests.utils.patchDataRequestAndAssertNewStatus
import org.junit.jupiter.api.Assertions.assertEquals
import org.junit.jupiter.api.Assertions.assertTrue
import org.junit.jupiter.api.BeforeEach
import org.junit.jupiter.api.Test
import org.junit.jupiter.api.TestInstance
import org.junit.jupiter.api.assertThrows
import java.util.*

@TestInstance(TestInstance.Lifecycle.PER_CLASS)
class SingleDataRequestsTest {

    val apiAccessor = ApiAccessor()
    val jwtHelper = JwtAuthenticationHelper()
    private val requestControllerApi = RequestControllerApi(BASE_PATH_TO_COMMUNITY_MANAGER)

    @BeforeEach
    fun authenticateAsPremiumUser() {
        jwtHelper.authenticateApiCallsWithJwtForTechnicalUser(TechnicalUser.PremiumUser)
    }

    @Test
    fun `post single data request and check if retrieval of stored requests via their IDs works as expected`() {
        val stringThatMatchesThePermIdRegex = System.currentTimeMillis().toString()
        val singleDataRequest = SingleDataRequest(
            companyIdentifier = stringThatMatchesThePermIdRegex,
            frameworkName = SingleDataRequest.FrameworkName.lksg,
            listOfReportingPeriods = listOf("2022", "2023"),
            contactList = listOf("someContact@webserver.de", "simpleString@some.thing"),
            message = "This is a test. The current timestamp is ${System.currentTimeMillis()}",
        )
        val allStoredDataRequests = requestControllerApi.postSingleDataRequest(singleDataRequest)
        assertEquals(singleDataRequest.listOfReportingPeriods.size, allStoredDataRequests.size)

        jwtHelper.authenticateApiCallsWithJwtForTechnicalUser(TechnicalUser.Admin)
        for (storedDataRequest in allStoredDataRequests) {
            val retrievedDataRequest = requestControllerApi.getDataRequestById(
                UUID.fromString(storedDataRequest.dataRequestId),
            )
            assertEquals(storedDataRequest, retrievedDataRequest)
        }
    }

    @Test
    fun `post single data request for companyId with invalid format and assert exception`() {
        val invalidCompanyIdentifier = "a"
        val invalidSingleDataRequest = SingleDataRequest(
            companyIdentifier = invalidCompanyIdentifier,
            frameworkName = SingleDataRequest.FrameworkName.lksg,
            listOfReportingPeriods = listOf("2022"),
        )
        val clientException = assertThrows<ClientException> {
            requestControllerApi.postSingleDataRequest(invalidSingleDataRequest)
        }
        check400ClientExceptionErrorMessage(clientException)
        val responseBody = (clientException.response as ClientError<*>).body as String
        assertTrue(responseBody.contains("The provided company identifier has an invalid format."))
        assertTrue(
            responseBody.contains(
                "The company identifier you provided does not match the patterns" +
                        " of a valid LEI, ISIN, PermId or Dataland CompanyID.",
            ),
        )
    }

    @Test
    fun `post single data request for a companyId which is unknown to Dataland and assert exception`() {
        val unknownCompanyId = UUID.randomUUID().toString()
        val singleDataRequest = SingleDataRequest(
            companyIdentifier = unknownCompanyId,
            frameworkName = SingleDataRequest.FrameworkName.lksg,
            listOfReportingPeriods = listOf("2022"),
        )
        val clientException = assertThrows<ClientException> {
            requestControllerApi.postSingleDataRequest(singleDataRequest)
        }
        assertEquals("Client error : 404 ", clientException.message)

        val responseBody = (clientException.response as ClientError<*>).body as String
        assertTrue(responseBody.contains("resource-not-found"))
    }

    @Test
    fun `post a single data request with a valid Dataland companyId and assure that it is stored as expected`() {
        val companyIdOfNewCompany =
            apiAccessor.uploadOneCompanyWithIdentifiers(permId = generateRandomPermId())!!.actualStoredCompany.companyId
        val singleDataRequest = SingleDataRequest(
            companyIdentifier = companyIdOfNewCompany,
            frameworkName = SingleDataRequest.FrameworkName.lksg,
            listOfReportingPeriods = listOf("2022"),
        )

        val storedDataRequest = requestControllerApi.postSingleDataRequest(singleDataRequest).first()
        val storedDataRequestId = UUID.fromString(storedDataRequest.dataRequestId)

        val retrievedDataRequest = requestControllerApi.getDataRequestById(storedDataRequestId)

        assertEquals(
            DataRequestCompanyIdentifierType.datalandCompanyId,
            retrievedDataRequest.dataRequestCompanyIdentifierType,
        )
        assertEquals(companyIdOfNewCompany, retrievedDataRequest.dataRequestCompanyIdentifierValue)
        assertEquals(RequestStatus.open, retrievedDataRequest.requestStatus)
    }

    @Test
    fun `post a single data request with a PermId that matches a Dataland company and assert the correct matching`() {
        val validPermId = System.currentTimeMillis().toString()
        val companyIdOfNewCompany = getIdForUploadedCompanyWithIdentifiers(permId = validPermId)
        val storedDataRequest = postStandardSingleDataRequest(validPermId)
        val storedDataRequestId = UUID.fromString(storedDataRequest.dataRequestId)

        val retrievedDataRequest = requestControllerApi.getDataRequestById(storedDataRequestId)

        assertEquals(
            DataRequestCompanyIdentifierType.datalandCompanyId,
            retrievedDataRequest.dataRequestCompanyIdentifierType,
        )
        assertEquals(companyIdOfNewCompany, retrievedDataRequest.dataRequestCompanyIdentifierValue)
        assertEquals(RequestStatus.open, retrievedDataRequest.requestStatus)
    }

    private fun postStandardSingleDataRequest(
        companyIdentifier: String,
        contactList: List<String>? = null,
        message: String? = null,
    ): StoredDataRequest {
        return requestControllerApi.postSingleDataRequest(
            SingleDataRequest(
                companyIdentifier = companyIdentifier,
                frameworkName = SingleDataRequest.FrameworkName.sfdr,
                listOfReportingPeriods = listOf("2022"),
                contactList = contactList,
                message = message,
            ),
        ).first()
    }

    @Test
    fun `post single data requests with message but invalid email addresses in contact lists and assert exception`() {
        val validLei = generateRandomLei()
        apiAccessor.uploadOneCompanyWithIdentifiers(lei = validLei)

        val contactListsThatContainInvalidEmailAddresses =
            listOf(listOf(""), listOf(" "), listOf("invalidMail@", "validMail@somemailabc.abc"))
        contactListsThatContainInvalidEmailAddresses.forEach {
            val clientException = assertThrows<ClientException> {
                postStandardSingleDataRequest(validLei, it, "Dummy test message.")
            }
            check400ClientExceptionErrorMessage(clientException)
            val responseBody = (clientException.response as ClientError<*>).body as String
            assertTrue(responseBody.contains("Invalid email address"))
            assertTrue(
                responseBody.contains(
                    "At least one email address you have provided has an invalid format.",
                ),
            )
        }
    }

    @Test
    fun `post single data requests with message but missing email addresses in contact lists and assert exception`() {
        val validLei = generateRandomLei()
        apiAccessor.uploadOneCompanyWithIdentifiers(lei = validLei)

        val contactListsThatDontHaveEmailAddresses =
            listOf<List<String>?>(null, listOf())
        contactListsThatDontHaveEmailAddresses.forEach {
            val clientException = assertThrows<ClientException> {
                postStandardSingleDataRequest(validLei, it, "Dummy test message.")
            }
            check400ClientExceptionErrorMessage(clientException)
            val responseBody = (clientException.response as ClientError<*>).body as String
            assertTrue(responseBody.contains("No recipients provided for the message"))
            assertTrue(
                responseBody.contains(
                    "You have provided a message, but no recipients. " +
                            "Without at least one valid email address being provided no message can be forwarded.",
                ),
            )
        }
    }

    @Test
    fun `post a single data requests without a message but with valid email address in contact list`() {
        val validLei = generateRandomLei()
        apiAccessor.uploadOneCompanyWithIdentifiers(lei = validLei)
        val storedDataRequest = postStandardSingleDataRequest(validLei, listOf("test@someprovider.abc"))
        val storedDataRequestId = UUID.fromString(storedDataRequest.dataRequestId)
        val retrievedDataRequest = requestControllerApi.getDataRequestById(storedDataRequestId)
        assertEquals(
            storedDataRequest,
            retrievedDataRequest,
        )
    }

    @Test
    fun `post a single data request and check if patching it changes its status accordingly`() {
        val stringThatMatchesThePermIdRegex = System.currentTimeMillis().toString()
        val singleDataRequest = SingleDataRequest(
            companyIdentifier = stringThatMatchesThePermIdRegex,
            frameworkName = SingleDataRequest.FrameworkName.lksg,
            listOfReportingPeriods = listOf("2022"),
        )
        val storedDataRequest = requestControllerApi.postSingleDataRequest(singleDataRequest).first()
        val storedDataRequestId = UUID.fromString(storedDataRequest.dataRequestId)
        assertEquals(RequestStatus.open, storedDataRequest.requestStatus)

        jwtHelper.authenticateApiCallsWithJwtForTechnicalUser(TechnicalUser.Admin)

        assertStatusForDataRequestId(storedDataRequestId, RequestStatus.open)

        patchDataRequestAndAssertNewStatus(storedDataRequestId, RequestStatus.answered)

        patchDataRequestAndAssertNewStatus(storedDataRequestId, RequestStatus.open)
    }

    @Test
    fun `patch a non existing dataRequestId and assert exception`() {
        val nonExistingDataRequestId = UUID.randomUUID()

        jwtHelper.authenticateApiCallsWithJwtForTechnicalUser(TechnicalUser.Admin)
        val clientException = assertThrows<ClientException> {
            requestControllerApi.patchDataRequest(nonExistingDataRequestId, RequestStatus.answered)
        }
        val responseBody = (clientException.response as ClientError<*>).body as String

        assertEquals("Client error : 404 ", clientException.message)
        assertTrue(
            responseBody.contains("Dataland does not know the Data request ID $nonExistingDataRequestId"),
        )
    }

    @Test
<<<<<<< HEAD
    fun `patch a open data request as a reader and assert that it is forbidden`() {
=======
    fun `patch a open data request of admin as a reader and assert that it is forbidden`() {
>>>>>>> 7b34b103
        val stringThatMatchesThePermIdRegex = System.currentTimeMillis().toString()
        val singleDataRequest = SingleDataRequest(
            companyIdentifier = stringThatMatchesThePermIdRegex,
            frameworkName = SingleDataRequest.FrameworkName.lksg,
            listOfReportingPeriods = listOf("2022"),
        )

        val storedDataRequest = requestControllerApi.postSingleDataRequest(singleDataRequest).first()
        val storedDataRequestId = UUID.fromString(storedDataRequest.dataRequestId)
        assertEquals(RequestStatus.open, storedDataRequest.requestStatus)

        jwtHelper.authenticateApiCallsWithJwtForTechnicalUser(TechnicalUser.Reader)

        val clientException = assertThrows<ClientException> {
            requestControllerApi.patchDataRequest(storedDataRequestId, RequestStatus.answered)
        }
        assertEquals("Client error : 403 ", clientException.message)
    }

    @Test
    fun `patch your own answered data request as a premiumUser to closed`() {
        val stringThatMatchesThePermIdRegex = System.currentTimeMillis().toString()
        val singleDataRequest = SingleDataRequest(
            companyIdentifier = stringThatMatchesThePermIdRegex,
            frameworkName = SingleDataRequest.FrameworkName.lksg,
            listOfReportingPeriods = listOf("2022"),
        )

        val storedDataRequest = requestControllerApi.postSingleDataRequest(singleDataRequest).first()
        val storedDataRequestId = UUID.fromString(storedDataRequest.dataRequestId)
        assertEquals(RequestStatus.open, storedDataRequest.requestStatus)

        jwtHelper.authenticateApiCallsWithJwtForTechnicalUser(TechnicalUser.Admin)

        val answeredDataRequest = requestControllerApi.patchDataRequest(storedDataRequestId, RequestStatus.answered)
        assertEquals(RequestStatus.answered, answeredDataRequest.requestStatus)

        jwtHelper.authenticateApiCallsWithJwtForTechnicalUser(TechnicalUser.PremiumUser)

        val closedDataRequest = requestControllerApi.patchDataRequest(storedDataRequestId, RequestStatus.closed)
        assertEquals(RequestStatus.closed, closedDataRequest.requestStatus)
    }

    @Test
    fun `patch a non owned answered data request as a premiumUser and assert that it is forbidden`() {
        jwtHelper.authenticateApiCallsWithJwtForTechnicalUser(TechnicalUser.Admin)

        val stringThatMatchesThePermIdRegex = System.currentTimeMillis().toString()
        val singleDataRequest = SingleDataRequest(
            companyIdentifier = stringThatMatchesThePermIdRegex,
            frameworkName = SingleDataRequest.FrameworkName.lksg,
            listOfReportingPeriods = listOf("2022")
        )

        val storedDataRequest = requestControllerApi.postSingleDataRequest(singleDataRequest).first()
        val storedDataRequestId = UUID.fromString(storedDataRequest.dataRequestId)

        val answeredDataRequest = requestControllerApi.patchDataRequest(storedDataRequestId, RequestStatus.answered)
        assertEquals(RequestStatus.answered, answeredDataRequest.requestStatus)

        jwtHelper.authenticateApiCallsWithJwtForTechnicalUser(TechnicalUser.PremiumUser)

        val clientException = assertThrows<ClientException> {
            requestControllerApi.patchDataRequest(storedDataRequestId, RequestStatus.closed)
        }
        assertEquals("Client error : 403 ", clientException.message)
    }

    @Test
    fun `patch your own open data request as a premiumUser and assert that it is forbidden`() {
        val stringThatMatchesThePermIdRegex = System.currentTimeMillis().toString()
        val singleDataRequest = SingleDataRequest(
            companyIdentifier = stringThatMatchesThePermIdRegex,
            frameworkName = SingleDataRequest.FrameworkName.lksg,
            listOfReportingPeriods = listOf("2022"),
        )

        val storedDataRequest = requestControllerApi.postSingleDataRequest(singleDataRequest).first()
        val storedDataRequestId = UUID.fromString(storedDataRequest.dataRequestId)

        assertEquals(RequestStatus.open, storedDataRequest.requestStatus)

        val clientException = assertThrows<ClientException> {
            requestControllerApi.patchDataRequest(storedDataRequestId, RequestStatus.answered)
        }
        assertEquals("Client error : 403 ", clientException.message)
    }


    private fun postDataRequestsBeforeQueryTest(): List<SingleDataRequest> {
        val requestA = SingleDataRequest(
            companyIdentifier = generateRandomIsin(),
            frameworkName = SingleDataRequest.FrameworkName.lksg,
            listOfReportingPeriods = listOf("2022"),
        )
        requestControllerApi.postSingleDataRequest(requestA)

        val specificPermId = System.currentTimeMillis().toString()
        val requestB = SingleDataRequest(
            companyIdentifier = specificPermId,
            frameworkName = SingleDataRequest.FrameworkName.sfdr,
            listOfReportingPeriods = listOf("2021"),
        )
        jwtHelper.authenticateApiCallsWithJwtForTechnicalUser(TechnicalUser.Admin)
        val req2 = requestControllerApi.postSingleDataRequest(requestB).first()
        requestControllerApi.patchDataRequest(UUID.fromString(req2.dataRequestId), RequestStatus.answered)

        return listOf(requestA, requestB)
    }

    @Test
    fun `query data requests with various filters and assert that the expected results are being retrieved`() {
        val singleDataRequests = postDataRequestsBeforeQueryTest()
        val permIdOfRequestB = singleDataRequests[1].companyIdentifier

        val allDataRequests = requestControllerApi.getDataRequests()
        val lksgDataRequests = requestControllerApi.getDataRequests(
            dataType = RequestControllerApi.DataTypeGetDataRequests.lksg,
        )
        val reportingPeriod2021DataRequests = requestControllerApi.getDataRequests(reportingPeriod = "2021")
        val resolvedDataRequests = requestControllerApi.getDataRequests(requestStatus = RequestStatus.answered)
        val specificPermIdDataRequests = requestControllerApi.getDataRequests(
            dataRequestCompanyIdentifierValue = permIdOfRequestB,
        )
        val specificUsersDataRequests = requestControllerApi.getDataRequests(userId = PREMIUM_USER_ID)

        val allQueryResults = listOf(
            allDataRequests, lksgDataRequests, reportingPeriod2021DataRequests,
            resolvedDataRequests, specificPermIdDataRequests, specificUsersDataRequests,
        )

        allQueryResults.forEach { storedDataRequestsQueryResult ->
            assertTrue(storedDataRequestsQueryResult.isNotEmpty())
        }

        assertTrue(allDataRequests.size > 1)
        assertTrue(lksgDataRequests.all { it.dataType == StoredDataRequest.DataType.lksg })
        assertTrue(reportingPeriod2021DataRequests.all { it.reportingPeriod == "2021" })
        assertTrue(resolvedDataRequests.all { it.requestStatus == RequestStatus.answered })
        assertTrue(specificPermIdDataRequests.all { it.dataRequestCompanyIdentifierValue == permIdOfRequestB })
        assertTrue(specificUsersDataRequests.all { it.userId == PREMIUM_USER_ID })
    }

    @Test
    fun `query the data requests as an uploader and assert that it is forbidden`() {
        jwtHelper.authenticateApiCallsWithJwtForTechnicalUser(TechnicalUser.Uploader)

        val clientException = assertThrows<ClientException> {
            requestControllerApi.getDataRequests()
        }
        assertEquals("Client error : 403 ", clientException.message)
    }
}<|MERGE_RESOLUTION|>--- conflicted
+++ resolved
@@ -252,11 +252,7 @@
     }
 
     @Test
-<<<<<<< HEAD
-    fun `patch a open data request as a reader and assert that it is forbidden`() {
-=======
     fun `patch a open data request of admin as a reader and assert that it is forbidden`() {
->>>>>>> 7b34b103
         val stringThatMatchesThePermIdRegex = System.currentTimeMillis().toString()
         val singleDataRequest = SingleDataRequest(
             companyIdentifier = stringThatMatchesThePermIdRegex,
