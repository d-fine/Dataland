--- conflicted
+++ resolved
@@ -106,7 +106,6 @@
         assertTrue(responseBody.contains("resource-not-found"))
     }
 
-
     @Test
     fun `post a single data request with a valid Dataland companyId and assure that it is stored as expected`() {
         val companyIdOfNewCompany =
@@ -155,7 +154,7 @@
         ).first()
     }
 
-    /** toDO Florian fragen, wie der Check jetzt funktioniert, da "validateContactsAndMessage" nicht mehr existiert
+    // toDO Florian fragen, wie der Check jetzt funktioniert, da "validateContactsAndMessage" nicht mehr existiert
 
 
     @Test
@@ -179,9 +178,7 @@
             )
         }
     }
-    */
-
-    /** toDO selbes toDO wie oben
+
     @Test
     fun `post single data requests with message but missing email addresses in contact lists and assert exception`() {
         val validLei = generateRandomLei()
@@ -204,7 +201,6 @@
             )
         }
     }
-    */
 
     @Test
     fun `post a single data requests without a message but with valid email address in contact list`() {
@@ -287,15 +283,9 @@
         generateCompaniesWithOneRandomValueForEachIdentifierType(
             mapOf(IdentifierType.isin to isinString))
         val requestA = SingleDataRequest(
-<<<<<<< HEAD
             companyIdentifier = isinString,
-            frameworkName = SingleDataRequest.FrameworkName.lksg,
-            listOfReportingPeriods = listOf("2022"),
-=======
-            companyIdentifier = generateRandomIsin(),
-            dataType = SingleDataRequest.DataType.lksg,
-            reportingPeriods = setOf("2022"),
->>>>>>> f2478b1b
+            dataType = SingleDataRequest.DataType.lksg,
+            reportingPeriods = setOf("2022"),
         )
         authenticateAsPremiumUser()
         requestControllerApi.postSingleDataRequest(requestA)
@@ -311,13 +301,8 @@
         )
         authenticateAsPremiumUser()
         val req2 = requestControllerApi.postSingleDataRequest(requestB).first()
-<<<<<<< HEAD
         jwtHelper.authenticateApiCallsWithJwtForTechnicalUser(TechnicalUser.Admin)
-        requestControllerApi.patchDataRequest(UUID.fromString(req2.dataRequestId), RequestStatus.resolved)
-        requestControllerApi.patchDataRequest(UUID.fromString(req2.dataRequestId), RequestStatus.answered)
-=======
         requestControllerApi.patchDataRequestStatus(UUID.fromString(req2.dataRequestId), RequestStatus.answered)
->>>>>>> f2478b1b
 
         return listOf(requestA, requestB)
     }
@@ -336,7 +321,6 @@
         val specificPermIdDataRequests = requestControllerApi.getDataRequests(
             datalandCompanyId = getDatalandCompanyIdForIdentifierValue(permIdOfRequestB),
         )
-
         val specificUsersDataRequests = requestControllerApi.getDataRequests(userId = PREMIUM_USER_ID)
 
         val allQueryResults = listOf(
