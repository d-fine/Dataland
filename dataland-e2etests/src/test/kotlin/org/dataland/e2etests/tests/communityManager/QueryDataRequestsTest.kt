--- conflicted
+++ resolved
@@ -90,13 +90,7 @@
     @Test
     fun `query data requests with data type filter and assert that the expected results are being retrieved`() {
         val sfdrDataRequests = api.getDataRequests(
-<<<<<<< HEAD
-            dataType = listOf(
-                dataTypeGetDataRequestsSfdr,
-            ),
-=======
             dataType = listOf(dataTypeGetDataRequestsSfdr),
->>>>>>> 42d519d3
             chunkSize = chunkSize,
         ).filter { it.creationTimestamp > timestampBeforePost }
         assertEquals(0, sfdrDataRequests.size)
@@ -274,7 +268,6 @@
 
     @Test
     fun `query data requests with combined filter and assert that the expected results are being retrieved`() {
-<<<<<<< HEAD
         val combinedQueryResults = api.getDataRequests(
             dataType = listOf(dataTypeGetDataRequestsSfdr, dataTypeGetDataRequestsP2p, dataTypeGetDataRequestsVsme),
             requestStatus = setOf(RequestStatus.Open, RequestStatus.Resolved),
@@ -282,17 +275,6 @@
             reportingPeriod = "2023",
             chunkSize = chunkSize,
         ).filter { it.creationTimestamp > timestampBeforePost }
-=======
-        val combinedQueryResults =
-            api.getDataRequests(
-                dataType = listOf(dataTypeGetDataRequestsSfdr, dataTypeGetDataRequestsP2p, dataTypeGetDataRequestsVsme),
-                requestStatus = setOf(RequestStatus.Open, RequestStatus.Resolved),
-                accessStatus = setOf(AccessStatus.Pending),
-                reportingPeriod = "2023",
-                chunkSize = chunkSize,
-            )
-                .filter { it.creationTimestamp > timestampBeforePost }
->>>>>>> 42d519d3
         assertEquals(1, combinedQueryResults.size)
     }
 
@@ -351,7 +333,6 @@
         assertEquals(2, api.getNumberOfRequests(datalandCompanyId = companyIdA))
         assertEquals(
             2,
-<<<<<<< HEAD
             api.getNumberOfRequests(
                 datalandCompanyId = companyIdA,
                 dataType = listOf(dataTypeGetNumberOfRequestsVsme),
@@ -363,13 +344,6 @@
                 datalandCompanyId = companyIdA,
                 dataType = listOf(dataTypeGetNumberOfRequestsP2p),
             ),
-=======
-            api.getNumberOfRequests(datalandCompanyId = companyIdA, dataType = listOf(dataTypeGetNumberOfRequestsVsme)),
-        )
-        assertEquals(
-            0,
-            api.getNumberOfRequests(datalandCompanyId = companyIdA, dataType = listOf(dataTypeGetNumberOfRequestsP2p)),
->>>>>>> 42d519d3
         )
         assertEquals(
             2,
@@ -383,13 +357,7 @@
             api.getNumberOfRequests(
                 datalandCompanyId = companyIdA,
                 dataType = listOf(
-<<<<<<< HEAD
                     dataTypeGetNumberOfRequestsP2p, dataTypeGetNumberOfRequestsVsme, dataTypeGetNumberOfRequestsSfdr,
-=======
-                    dataTypeGetNumberOfRequestsP2p,
-                    dataTypeGetNumberOfRequestsVsme,
-                    dataTypeGetNumberOfRequestsSfdr,
->>>>>>> 42d519d3
                 ),
             ),
         )
@@ -400,31 +368,14 @@
         assertEquals(1, api.getNumberOfRequests(datalandCompanyId = companyIdB))
         assertEquals(
             0,
-<<<<<<< HEAD
-            api.getNumberOfRequests(
-                datalandCompanyId = companyIdB,
-                dataType = listOf(dataTypeGetNumberOfRequestsVsme),
-            ),
-        )
-        assertEquals(
-            1,
-            api.getNumberOfRequests(
-                datalandCompanyId = companyIdB,
-                dataType = listOf(dataTypeGetNumberOfRequestsP2p),
-            ),
-=======
-            api.getNumberOfRequests(datalandCompanyId = companyIdB, dataType = listOf(dataTypeGetNumberOfRequestsVsme)),
-        )
-        assertEquals(
-            1,
-            api.getNumberOfRequests(datalandCompanyId = companyIdB, dataType = listOf(dataTypeGetNumberOfRequestsP2p)),
->>>>>>> 42d519d3
-        )
-        assertEquals(
-            1,
-            api.getNumberOfRequests(
-                datalandCompanyId = companyIdB,
-                dataType = listOf(dataTypeGetNumberOfRequestsP2p, dataTypeGetNumberOfRequestsVsme),
+            api.getNumberOfRequests(
+                datalandCompanyId = companyIdB, dataType = listOf(dataTypeGetNumberOfRequestsVsme),
+            ),
+        )
+        assertEquals(
+            1,
+            api.getNumberOfRequests(
+                datalandCompanyId = companyIdB, dataType = listOf(dataTypeGetNumberOfRequestsP2p),
             ),
         )
         assertEquals(
@@ -432,13 +383,7 @@
             api.getNumberOfRequests(
                 datalandCompanyId = companyIdB,
                 dataType = listOf(
-<<<<<<< HEAD
                     dataTypeGetNumberOfRequestsP2p, dataTypeGetNumberOfRequestsVsme, dataTypeGetNumberOfRequestsSfdr,
-=======
-                    dataTypeGetNumberOfRequestsP2p,
-                    dataTypeGetNumberOfRequestsVsme,
-                    dataTypeGetNumberOfRequestsSfdr,
->>>>>>> 42d519d3
                 ),
             ),
         )
@@ -513,13 +458,7 @@
         assertTrue(
             api.getNumberOfRequests(
                 dataType = listOf(
-<<<<<<< HEAD
                     dataTypeGetNumberOfRequestsP2p, dataTypeGetNumberOfRequestsVsme, dataTypeGetNumberOfRequestsSfdr,
-=======
-                    dataTypeGetNumberOfRequestsP2p,
-                    dataTypeGetNumberOfRequestsVsme,
-                    dataTypeGetNumberOfRequestsSfdr,
->>>>>>> 42d519d3
                 ),
                 userId = requesterUserId,
             ) >= 3,
@@ -534,25 +473,14 @@
         assertTrue(
             api.getNumberOfRequests(
                 dataType = listOf(
-<<<<<<< HEAD
                     dataTypeGetNumberOfRequestsP2p, dataTypeGetNumberOfRequestsVsme,
-=======
-                    dataTypeGetNumberOfRequestsP2p,
-                    dataTypeGetNumberOfRequestsVsme,
->>>>>>> 42d519d3
                 ),
             ) >= 3,
         )
         assertTrue(
             api.getNumberOfRequests(
                 dataType = listOf(
-<<<<<<< HEAD
                     dataTypeGetNumberOfRequestsP2p, dataTypeGetNumberOfRequestsVsme, dataTypeGetNumberOfRequestsSfdr,
-=======
-                    dataTypeGetNumberOfRequestsP2p,
-                    dataTypeGetNumberOfRequestsVsme,
-                    dataTypeGetNumberOfRequestsSfdr,
->>>>>>> 42d519d3
                 ),
             ) >= 3,
         )
