--- conflicted
+++ resolved
@@ -96,13 +96,8 @@
 
     @Test
     fun `query data requests with data type filter and assert that the expected results are being retrieved`() {
-<<<<<<< HEAD
-        val vsmeDataRequests = requestControllerApi.getDataRequests(
-            dataType = RequestControllerApi.DataTypeGetDataRequests.vsme, chunkSize = chunkSize,
-=======
         val sfdrDataRequests = requestControllerApi.getDataRequests(
-            dataType = RequestControllerApi.DataTypeGetDataRequests.sfdr,
->>>>>>> d11f7b81
+            dataType = RequestControllerApi.DataTypeGetDataRequests.sfdr, chunkSize = chunkSize,
         ).filter { it.creationTimestamp > timestampBeforePost }
         assertEquals(0, sfdrDataRequests.size)
 
@@ -112,13 +107,8 @@
         assertEquals(1, p2pDataRequests.size)
         assertEquals(DataTypeEnum.p2p.value, p2pDataRequests.first().dataType)
 
-<<<<<<< HEAD
-        val lksgDataRequests = requestControllerApi.getDataRequests(
-            dataType = RequestControllerApi.DataTypeGetDataRequests.lksg, chunkSize = chunkSize,
-=======
         val vsmeDataRequests = requestControllerApi.getDataRequests(
-            dataType = RequestControllerApi.DataTypeGetDataRequests.vsme,
->>>>>>> d11f7b81
+            dataType = RequestControllerApi.DataTypeGetDataRequests.vsme, chunkSize = chunkSize
         ).filter { it.creationTimestamp > timestampBeforePost }
         assertEquals(2, vsmeDataRequests.size)
         vsmeDataRequests.forEach { assertEquals(DataTypeEnum.vsme.value, it.dataType) }
