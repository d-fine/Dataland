--- conflicted
+++ resolved
@@ -361,13 +361,9 @@
         uploadDummyDataset(companyId = companyId, reportingPeriod = "2021", bypassQa = true)
         sleep(100)
         val expectedMap = mapOf(
-<<<<<<< HEAD
-            DataTypeEnum.gdv.toString() to AggregatedFrameworkDataSummary(numberOfProvidedReportingPeriods = 0),
-            DataTypeEnum.heimathafen.toString() to AggregatedFrameworkDataSummary(numberOfProvidedReportingPeriods = 0),
-=======
             DataTypeEnum.esgMinusQuestionnaire.toString() to
                 AggregatedFrameworkDataSummary(numberOfProvidedReportingPeriods = 0),
->>>>>>> c774bf9c
+            DataTypeEnum.heimathafen.toString() to AggregatedFrameworkDataSummary(numberOfProvidedReportingPeriods = 0),
             DataTypeEnum.eutaxonomyMinusFinancials.toString() to AggregatedFrameworkDataSummary(
                 numberOfProvidedReportingPeriods = 0,
             ),
