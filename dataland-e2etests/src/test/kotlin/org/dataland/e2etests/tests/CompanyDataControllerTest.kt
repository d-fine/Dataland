--- conflicted
+++ resolved
@@ -24,24 +24,6 @@
     private val testDataProviderForEuTaxonomyDataForNonFinancials =
         TestDataProvider(EuTaxonomyDataForNonFinancials::class.java)
 
-<<<<<<< HEAD
-    private fun postOneCompanyAndEuTaxonomyDataForNonFinancials(): DataMetaInformation {
-        tokenHandler.obtainTokenForUserType(TokenHandler.UserType.Admin)
-        val testData = testDataProviderForEuTaxonomyDataForNonFinancials.getTData(1).first()
-        val testDataType = DataTypeEnum.eutaxonomyMinusNonMinusFinancials
-        val testCompanyId = companyDataControllerApi.postCompany(
-            testDataProviderForEuTaxonomyDataForNonFinancials.getCompanyInformationWithoutIdentifiers(1).first()
-        ).companyId
-        val testDataId = euTaxonomyDataForNonFinancialsControllerApi.postCompanyAssociatedData(
-            CompanyAssociatedDataEuTaxonomyDataForNonFinancials(testCompanyId, testData)
-        ).dataId
-        return DataMetaInformation(
-            companyId = testCompanyId,
-            dataId = testDataId,
-            dataType = testDataType
-        )
-    }
-
     private fun postFirstCompanyWithoutIdentifiers(): StoredCompany {
         val testCompanyInformation = testDataProviderForEuTaxonomyDataForNonFinancials
             .getCompanyInformationWithoutIdentifiers(1).first()
@@ -49,8 +31,6 @@
         return companyDataControllerApi.postCompany(testCompanyInformation)
     }
 
-=======
->>>>>>> 3897b145
     @Test
     fun `post a dummy company and check if post was successful`() {
         tokenHandler.obtainTokenForUserType(TokenHandler.UserType.Admin)
