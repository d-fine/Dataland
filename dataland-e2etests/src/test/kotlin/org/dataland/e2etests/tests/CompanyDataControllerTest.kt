package org.dataland.e2etests.tests

import org.dataland.datalandbackend.openApiClient.api.CompanyDataControllerApi
import org.dataland.datalandbackend.openApiClient.infrastructure.ClientError
import org.dataland.datalandbackend.openApiClient.infrastructure.ClientException
import org.dataland.datalandbackend.openApiClient.model.CompanyIdentifier
import org.dataland.datalandbackend.openApiClient.model.DataTypeEnum
import org.dataland.datalandbackend.openApiClient.model.StoredCompany
import org.dataland.e2etests.auth.TechnicalUser
import org.dataland.e2etests.utils.ApiAccessor
import org.junit.jupiter.api.Assertions.assertEquals
import org.junit.jupiter.api.Assertions.assertFalse
import org.junit.jupiter.api.Assertions.assertTrue
import org.junit.jupiter.api.Test
import org.junit.jupiter.api.assertThrows
import java.util.UUID

class CompanyDataControllerTest {

    private val apiAccessor = ApiAccessor()

    @Test
    fun `post a dummy company and check if post was successful`() {
        val uploadInfo = apiAccessor.uploadNCompaniesWithoutIdentifiers(1).first()
        assertEquals(
            uploadInfo.inputCompanyInformation,
            uploadInfo.actualStoredCompany.companyInformation,
            "The company information in the post-response does not match " +
                "the actual information of the company to be posted.",
        )
        assertTrue(
            uploadInfo.actualStoredCompany.companyId.isNotEmpty(),
            "No valid company Id was assigned to the posted company.",
        )
    }

    @Test
    fun `post a dummy company and check if that specific company can be queried by its company Id`() {
        val uploadInfo = apiAccessor.uploadNCompaniesWithoutIdentifiers(1).first()
        apiAccessor.jwtHelper.authenticateApiCallsWithJwtForTechnicalUser(TechnicalUser.Reader)
        val expectedStoredCompany = StoredCompany(
            uploadInfo.actualStoredCompany.companyId,
            uploadInfo.inputCompanyInformation,
            emptyList(),
        )
        assertEquals(
            expectedStoredCompany,
            apiAccessor.companyDataControllerApi.getCompanyById(uploadInfo.actualStoredCompany.companyId),
            "Dataland does not contain the posted company.",
        )
    }

    @Test
    fun `post a dummy company and check if that specific company can be queried by its name`() {
        val uploadInfo = apiAccessor.uploadNCompaniesWithoutIdentifiers(1).first()
        val getCompaniesOnlyByNameResponse = apiAccessor.getCompaniesOnlyByName(
            uploadInfo.actualStoredCompany.companyInformation.companyName,
        )
        val expectedCompany = StoredCompany(
            uploadInfo.actualStoredCompany.companyId,
            uploadInfo.actualStoredCompany.companyInformation,
            emptyList(),
        )
        assertTrue(
            getCompaniesOnlyByNameResponse.contains(expectedCompany),
            "Dataland does not contain the posted company.",
        )
    }

    @Test
    fun `post two dummy companies with framework data and check if the distinct endpoint returns all values`() {
        val listOfTestCompanyInformation = apiAccessor.testDataProviderForEuTaxonomyDataForNonFinancials
            .getCompanyInformationWithoutIdentifiers(2)
        apiAccessor.uploadCompanyAndFrameworkDataForMultipleFrameworks(
            mapOf(DataTypeEnum.eutaxonomyMinusNonMinusFinancials to listOfTestCompanyInformation),
            1,
        )
        val distinctValues = apiAccessor.companyDataControllerApi.getAvailableCompanySearchFilters()
        assertTrue(
            distinctValues.sectors!!.containsAll(listOfTestCompanyInformation.map { it.sector }),
            "The list of all occurring sectors does not contain the sectors of the posted companies.",
        )
        assertTrue(
            distinctValues.countryCodes!!.containsAll(listOfTestCompanyInformation.map { it.countryCode }),
            "The list of all occurring country codes does not contain the country codes of the posted companies.",
        )
    }

    @Test
    fun `post dummy companies with frontendExcluded framework data and check if the distinct endpoint ignores`() {
        val mapOfAllBackendOnlyDataTypesToListOfOneCompanyInformation = apiAccessor.generalTestDataProvider
            .generateOneCompanyInformationPerBackendOnlyFramework()
        apiAccessor.uploadCompanyAndFrameworkDataForMultipleFrameworks(
            mapOfAllBackendOnlyDataTypesToListOfOneCompanyInformation,
            1,
        )
        val distinctValues = apiAccessor.companyDataControllerApi.getAvailableCompanySearchFilters()
        assertTrue(
            distinctValues.sectors!!.intersect(
                mapOfAllBackendOnlyDataTypesToListOfOneCompanyInformation.map { it.value[0].sector }.toSet(),
            ).isEmpty(),
            "At least one sector of the frontend-excluded data sets appears in the distinct sector value list.",
        )
    }

    @Test
    fun `post a dummy company and check if that specific company can be queried by its country code and sector`() {
        val uploadInfo = apiAccessor.uploadNCompaniesWithoutIdentifiers(1).first()
        // TODO ist this test still fine if the company has by accident no sector set?
        val getCompaniesByCountryCodeAndSectorResponse = apiAccessor.companyDataControllerApi.getCompanies(
            apiAccessor.frameworkData,
            sectors = if (uploadInfo.actualStoredCompany.companyInformation.sector != null) {
                setOf(uploadInfo.actualStoredCompany.companyInformation.sector!!) } else { null },
            countryCodes = setOf(uploadInfo.actualStoredCompany.companyInformation.countryCode),
        )
        assertTrue(
            getCompaniesByCountryCodeAndSectorResponse.contains(uploadInfo.actualStoredCompany),
            "The posted company could not be found in the query results when querying for its country code and sector.",
        )
    }

    @Test
    fun `post a dummy company and check that it is not returned if filtered by a different sector`() {
        val uploadInfo = apiAccessor.uploadNCompaniesWithoutIdentifiers(1).first()
        val getCompaniesByCountryCodeAndSectorResponse = apiAccessor.companyDataControllerApi.getCompanies(
            apiAccessor.frameworkData,
            sectors = setOf("${uploadInfo.actualStoredCompany.companyInformation.sector}a"),
            countryCodes = setOf(uploadInfo.actualStoredCompany.companyInformation.countryCode),
        )
        assertFalse(
            getCompaniesByCountryCodeAndSectorResponse.contains(uploadInfo.actualStoredCompany),
            "The posted company is in the query results," +
                " even though the country code filter was set to a different country code.",

        )
    }

    @Test
    fun `post some dummy companies and check if the number of companies increased accordingly`() {
        val allCompaniesListSizeBefore = apiAccessor.getNumberOfStoredCompanies()
        val listOfUploadInfo = apiAccessor.uploadNCompaniesWithoutIdentifiers(3)
        val allCompaniesListSizeAfter = apiAccessor.getNumberOfStoredCompanies()
        assertEquals(
            listOfUploadInfo.size,
            allCompaniesListSizeAfter - allCompaniesListSizeBefore,
            "The size of the all-companies-list did not increase by ${listOfUploadInfo.size}.",
        )
    }

    @Test
    fun `post a dummy company and check if it can be searched for by identifier at the right time`() {
        val uploadInfo = apiAccessor.uploadOneCompanyWithRandomIdentifier()
        apiAccessor.jwtHelper.authenticateApiCallsWithJwtForTechnicalUser(TechnicalUser.Reader)
        assertTrue(
            apiAccessor.companyDataControllerApi.getCompanies(
                apiAccessor.frameworkData,
                searchString = uploadInfo.inputCompanyInformation.identifiers.first().identifierValue,
                onlyCompanyNames = false,
            ).isEmpty(),
            "The posted company was found in the query results.",
        )
        apiAccessor.companyDataControllerApi.existsIdentifier(
            CompanyDataControllerApi.IdentifierType_existsIdentifier.permId,
            uploadInfo.inputCompanyInformation.identifiers.first().identifierValue,
        )
        apiAccessor.uploadSingleFrameworkDataSet(
            companyId = uploadInfo.actualStoredCompany.companyId,
            frameworkData = apiAccessor.testDataProviderEuTaxonomyForFinancials.getTData(1)[0],
            reportingPeriod = "2023",
            frameworkDataUploadFunction = apiAccessor::euTaxonomyFinancialsUploaderFunction,
        )
        assertTrue(
            apiAccessor.companyDataControllerApi.getCompanies(
                apiAccessor.frameworkData,
                searchString = uploadInfo.inputCompanyInformation.identifiers.first().identifierValue,
                onlyCompanyNames = false,
            ).any { it.companyId == uploadInfo.actualStoredCompany.companyId },
            "The posted company could not be found in the query results when querying for its first identifiers value.",
        )
    }

    @Test
    fun `post a dummy company as teaser company and test if it is retrievable by company ID as unauthorized user`() {
        val uploadInfo = apiAccessor.uploadOneCompanyWithoutIdentifiersWithExplicitTeaserConfig(true)
        val getCompanyByIdResponse = apiAccessor.unauthorizedCompanyDataControllerApi.getCompanyById(
            uploadInfo.actualStoredCompany.companyId,
        )
        val expectedStoredTeaserCompany = StoredCompany(
            companyId = uploadInfo.actualStoredCompany.companyId,
            companyInformation = uploadInfo.inputCompanyInformation,
            dataRegisteredByDataland = emptyList(),
        )
        assertEquals(
            expectedStoredTeaserCompany,
            getCompanyByIdResponse,
            "The posted company does not equal the teaser company.",
        )
    }

    @Test
    fun `post a dummy company and test if it cannot be retrieved by its company ID as unauthorized user`() {
        val uploadInfo = apiAccessor.uploadOneCompanyWithoutIdentifiersWithExplicitTeaserConfig(false)
        val exception = assertThrows<IllegalArgumentException> {
            apiAccessor.unauthorizedCompanyDataControllerApi.getCompanyById(
                uploadInfo.actualStoredCompany.companyId,
            )
        }
        assertTrue(
            exception.message!!.contains("Unauthorized access failed"),
            "The exception message does not say that an unauthorized access was the cause.",
        )
    }

    @Test
    fun `post a dummy company as a user type which does not have the rights to do so and receive an error code 403`() {
        val testCompanyInformation = apiAccessor.testDataProviderForEuTaxonomyDataForNonFinancials
            .getCompanyInformationWithoutIdentifiers(1).first()
        apiAccessor.jwtHelper.authenticateApiCallsWithJwtForTechnicalUser(TechnicalUser.Reader)
        val exception =
            assertThrows<ClientException> {
                apiAccessor.companyDataControllerApi.postCompany(testCompanyInformation)
                    .companyId
            }
        assertEquals(
            "Client error : 403 ",
            exception.message,
            "The exception message does not say that a 403 client error was the cause.",
        )
    }

    @Test
    fun `post a dummy company twice and receive the expected error code and message`() {
        val testCompanyInformation = apiAccessor.testDataProviderForEuTaxonomyDataForNonFinancials
            .getCompanyInformationWithRandomIdentifiers(1).first()
        apiAccessor.jwtHelper.authenticateApiCallsWithJwtForTechnicalUser(TechnicalUser.Uploader)
        apiAccessor.companyDataControllerApi.postCompany(testCompanyInformation)
        val response = apiAccessor.companyDataControllerApi.postCompanyWithHttpInfo(testCompanyInformation)
            as ClientError

        assertEquals(
            400,
            response.statusCode,
            "The status code is ${response.statusCode} instead of the expected 400.",
        )
        assertTrue(
            response.body.toString().contains("Could not insert company as one company identifier is already used"),
            "The response message is not as expected.",
        )
    }

    val baseCompanyInformation = apiAccessor.testDataProviderForEuTaxonomyDataForNonFinancials
        .getCompanyInformationWithRandomIdentifiers(1).first()

    @Test
    fun `check if the new companies search via name and ids endpoint works as expeted`() {
        val testString = "unique-test-string-${UUID.randomUUID()}"
        apiAccessor.jwtHelper.authenticateApiCallsWithJwtForTechnicalUser(TechnicalUser.Uploader)
        uploadModifiedBaseCompany("Company 9", null, "3$testString")
        uploadModifiedBaseCompany("Company 8", listOf("3$testString", "other_name"), null)
        uploadModifiedBaseCompany("3$testString", null, null)
        uploadModifiedBaseCompany("Company 6", null, "${testString}2")
        uploadModifiedBaseCompany("Company 5", listOf("${testString}2"), null)
        uploadModifiedBaseCompany("${testString}2", null, null)
        uploadModifiedBaseCompany("Company 3", null, testString)
        uploadModifiedBaseCompany("Company 2", listOf(testString), null)
        uploadModifiedBaseCompany(testString, null, null)
        val sortedCompanyNames = apiAccessor.companyDataControllerApi.getCompaniesBySearchString(
<<<<<<< HEAD
            searchString = testString,
=======
            searchString = testString
>>>>>>> e783d1b5
        ).map { it.companyName }
        assertEquals(
            listOf(
                testString,
                "Company 3",
                "Company 2",
                "${testString}2",
                "Company 5",
                "Company 6",
                "3$testString",
                "Company 9",
            ),
            sortedCompanyNames.filter { it != "Company 8" },
        )
        assertEquals(
            listOf(
                testString,
                "Company 3",
                "Company 2",
                "${testString}2",
                "Company 5",
                "Company 6",
                "Company 8",
                "Company 9",
            ),
            sortedCompanyNames.filter { it != "3$testString" },
        )

        val otherCompanyNames = apiAccessor.companyDataControllerApi.getCompaniesBySearchString(
<<<<<<< HEAD
            searchString = "other_name",
=======
            searchString = "other_name"
>>>>>>> e783d1b5
        ).map { it.companyName }
        assertTrue(otherCompanyNames.contains("Company 8"))
        assertFalse(otherCompanyNames.contains("Company 7"))

        val page2CompanyNames = apiAccessor.companyDataControllerApi.getCompaniesBySearchString(
            searchString = testString, page = 2, entriesPerPage = 3,
        ).map { it.companyName }
        assertEquals(
            listOf(
                "${testString}2",
                "Company 5",
                "Company 6",
            ),
            page2CompanyNames,
        )
    }

    private fun uploadModifiedBaseCompany(name: String, alternativeNames: List<String>?, identifier: String?) {
        val companyInformation = baseCompanyInformation.copy(
            companyName = name,
            companyAlternativeNames = alternativeNames,
            identifiers = listOf(
                CompanyIdentifier(
                    CompanyIdentifier.IdentifierType.isin,
                    identifier ?: UUID.randomUUID().toString(),
                ),
            ),
        )
        apiAccessor.companyDataControllerApi.postCompany(companyInformation)
    }
}<|MERGE_RESOLUTION|>--- conflicted
+++ resolved
@@ -265,11 +265,7 @@
         uploadModifiedBaseCompany("Company 2", listOf(testString), null)
         uploadModifiedBaseCompany(testString, null, null)
         val sortedCompanyNames = apiAccessor.companyDataControllerApi.getCompaniesBySearchString(
-<<<<<<< HEAD
             searchString = testString,
-=======
-            searchString = testString
->>>>>>> e783d1b5
         ).map { it.companyName }
         assertEquals(
             listOf(
@@ -299,11 +295,7 @@
         )
 
         val otherCompanyNames = apiAccessor.companyDataControllerApi.getCompaniesBySearchString(
-<<<<<<< HEAD
             searchString = "other_name",
-=======
-            searchString = "other_name"
->>>>>>> e783d1b5
         ).map { it.companyName }
         assertTrue(otherCompanyNames.contains("Company 8"))
         assertFalse(otherCompanyNames.contains("Company 7"))
