--- conflicted
+++ resolved
@@ -388,26 +388,9 @@
             aggregatedDataRequestsForEmptyString, frameworks, reportingPeriods, identifierMap, 1,
         )
     }
-
-    @Test
-<<<<<<< HEAD
-    fun `post a bulk data request and check that you can patch your own answered data request as a reader`() {
-        val uniqueIdentifiersMap = generateMapWithOneRandomValueForEachIdentifierType()
-        val multipleRegexMatchingIdentifier = generateRandomPermId(20)
-        val identifiers = uniqueIdentifiersMap.values.toList() + listOf(multipleRegexMatchingIdentifier)
-        val frameworks = enumValues<BulkDataRequest.ListOfFrameworkNames>().toList()
-        val reportingPeriods = listOf("2022", "2023")
-        val timestampBeforeBulkRequest = retrieveTimeAndWaitOneMillisecond()
-        val response = requestControllerApi.postBulkDataRequest(
-            BulkDataRequest(identifiers, frameworks, reportingPeriods),
-        )
-        checkThatAllIdentifiersWereAccepted(response, identifiers.size)
-
-        val newlyStoredRequest = getNewlyStoredRequestsAfterTimestamp(timestampBeforeBulkRequest)[0]
-=======
+    @Test
     fun `post a bulk data request and check that you can patch your own answered data request as a reader`(){
         val newlyStoredRequest = getSingleOpenDataRequest()
->>>>>>> 8b6f020f
         val storedDataRequestId = UUID.fromString(newlyStoredRequest.dataRequestId)
         Assertions.assertEquals(RequestStatus.open, newlyStoredRequest.requestStatus)
 
@@ -423,8 +406,39 @@
     }
 
     @Test
-<<<<<<< HEAD
-    fun `post a bulk data request and patch your own closed data request as a reader and assert that it is forbidden`() {
+    fun `post a bulk data request and patch your own closed data request as a reader and assert that it is forbidden`(){
+        val newlyStoredRequest = getSingleOpenDataRequest()
+        val storedDataRequestId = UUID.fromString(newlyStoredRequest.dataRequestId)
+        Assertions.assertEquals(RequestStatus.open, newlyStoredRequest.requestStatus)
+
+        jwtHelper.authenticateApiCallsWithJwtForTechnicalUser(TechnicalUser.Admin)
+
+        val answeredDataRequest = requestControllerApi.patchDataRequest(storedDataRequestId, RequestStatus.closed)
+        Assertions.assertEquals(RequestStatus.closed, answeredDataRequest.requestStatus)
+
+        jwtHelper.authenticateApiCallsWithJwtForTechnicalUser(TechnicalUser.Reader)
+
+        for (requestStatus in RequestStatus.entries) {
+            val clientException = assertThrows<ClientException> {
+                requestControllerApi.patchDataRequest(storedDataRequestId, requestStatus)
+            }
+            Assertions.assertEquals("Client error : 403 ", clientException.message)
+        }
+    }
+    @Test
+    fun `post a bulk data request and patch your own open data request as a reader and assert that it is forbidden`(){
+        val newlyStoredRequest = getSingleOpenDataRequest()
+        val storedDataRequestId = UUID.fromString(newlyStoredRequest.dataRequestId)
+        Assertions.assertEquals(RequestStatus.open, newlyStoredRequest.requestStatus)
+
+        for(requestStatus in RequestStatus.entries){
+            val clientException = assertThrows<ClientException> {
+                requestControllerApi.patchDataRequest(storedDataRequestId, requestStatus)
+            }
+            Assertions.assertEquals("Client error : 403 ", clientException.message)
+        }
+    }
+    private fun getSingleOpenDataRequest():StoredDataRequest{
         val uniqueIdentifiersMap = generateMapWithOneRandomValueForEachIdentifierType()
         val multipleRegexMatchingIdentifier = generateRandomPermId(20)
         val identifiers = uniqueIdentifiersMap.values.toList() + listOf(multipleRegexMatchingIdentifier)
@@ -436,71 +450,6 @@
         )
         checkThatAllIdentifiersWereAccepted(response, identifiers.size)
 
-        val newlyStoredRequest = getNewlyStoredRequestsAfterTimestamp(timestampBeforeBulkRequest)[0]
-=======
-    fun `post a bulk data request and patch your own closed data request as a reader and assert that it is forbidden`(){
-        val newlyStoredRequest = getSingleOpenDataRequest()
->>>>>>> 8b6f020f
-        val storedDataRequestId = UUID.fromString(newlyStoredRequest.dataRequestId)
-        Assertions.assertEquals(RequestStatus.open, newlyStoredRequest.requestStatus)
-
-        jwtHelper.authenticateApiCallsWithJwtForTechnicalUser(TechnicalUser.Admin)
-
-        val answeredDataRequest = requestControllerApi.patchDataRequest(storedDataRequestId, RequestStatus.closed)
-        Assertions.assertEquals(RequestStatus.closed, answeredDataRequest.requestStatus)
-
-        jwtHelper.authenticateApiCallsWithJwtForTechnicalUser(TechnicalUser.Reader)
-
-        for (requestStatus in RequestStatus.entries) {
-            val clientException = assertThrows<ClientException> {
-                requestControllerApi.patchDataRequest(storedDataRequestId, requestStatus)
-            }
-            Assertions.assertEquals("Client error : 403 ", clientException.message)
-        }
-    }
-
-    @Test
-<<<<<<< HEAD
-    fun `post a bulk data request and patch your own open data request as a reader and assert that it is forbidden`() {
-=======
-    fun `post a bulk data request and patch your own open data request as a reader and assert that it is forbidden`(){
-        val newlyStoredRequest = getSingleOpenDataRequest()
-        val storedDataRequestId = UUID.fromString(newlyStoredRequest.dataRequestId)
-        Assertions.assertEquals(RequestStatus.open, newlyStoredRequest.requestStatus)
-
-        for(requestStatus in RequestStatus.entries){
-            val clientException = assertThrows<ClientException> {
-                requestControllerApi.patchDataRequest(storedDataRequestId, requestStatus)
-            }
-            Assertions.assertEquals("Client error : 403 ", clientException.message)
-        }
-    }
-    private fun getSingleOpenDataRequest():StoredDataRequest{
->>>>>>> 8b6f020f
-        val uniqueIdentifiersMap = generateMapWithOneRandomValueForEachIdentifierType()
-        val multipleRegexMatchingIdentifier = generateRandomPermId(20)
-        val identifiers = uniqueIdentifiersMap.values.toList() + listOf(multipleRegexMatchingIdentifier)
-        val frameworks = enumValues<BulkDataRequest.ListOfFrameworkNames>().toList()
-        val reportingPeriods = listOf("2023")
-        val timestampBeforeBulkRequest = retrieveTimeAndWaitOneMillisecond()
-        val response = requestControllerApi.postBulkDataRequest(
-            BulkDataRequest(identifiers, frameworks, reportingPeriods),
-        )
-        checkThatAllIdentifiersWereAccepted(response, identifiers.size)
-
-<<<<<<< HEAD
-        val newlyStoredRequest = getNewlyStoredRequestsAfterTimestamp(timestampBeforeBulkRequest)[0]
-        val storedDataRequestId = UUID.fromString(newlyStoredRequest.dataRequestId)
-        Assertions.assertEquals(RequestStatus.open, newlyStoredRequest.requestStatus)
-
-        for (requestStatus in RequestStatus.entries) {
-            val clientException = assertThrows<ClientException> {
-                requestControllerApi.patchDataRequest(storedDataRequestId, requestStatus)
-            }
-            Assertions.assertEquals("Client error : 403 ", clientException.message)
-        }
-=======
         return getNewlyStoredRequestsAfterTimestamp(timestampBeforeBulkRequest)[0]
->>>>>>> 8b6f020f
     }
 }