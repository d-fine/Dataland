--- conflicted
+++ resolved
@@ -76,13 +76,10 @@
         assertEquals("Client error : 403 ", expectedAccessDeniedClientException.message)
     }
 
-<<<<<<< HEAD
-=======
     private fun uploadEuTaxoDataWithBypassQa(companyId: UUID) {
         apiAccessor.euTaxonomyNonFinancialsUploaderFunction(companyId.toString(), frameworkSampleData, "2021", true)
     }
 
->>>>>>> 2fc4974b
     private fun assertErrorCodeInCommunityManagerClientException(
         communityManagerClientException: CommunityManagerClientException,
         expectedErrorCode: Number,
@@ -257,8 +254,6 @@
     }
 
     @Test
-<<<<<<< HEAD
-=======
     fun `assure bypassQa is only allowed for user with keycloak uploader and keycloak reviewer rights`() {
         val companyId = uploadCompanyAndReturnCompanyId()
         assertTrue(REVIEWER_EXTENDED_ROLES.size == 1 || UPLOADER_EXTENDED_ROLES.size == 1)
@@ -294,7 +289,6 @@
     }
 
     @Test
->>>>>>> 2fc4974b
     fun `assure that the sheer existence of a company owner can be found out even by unauthorized users`() {
         val companyId = uploadCompanyAndReturnCompanyId()
 
