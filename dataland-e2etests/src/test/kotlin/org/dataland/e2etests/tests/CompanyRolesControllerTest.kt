--- conflicted
+++ resolved
@@ -135,10 +135,6 @@
         apiAccessor.companyRolesControllerApi.hasCompanyAtLeastOneOwner(companyId)
     }
 
-    private fun hasUserCompanyOwnerRole(userId: UUID) {
-        apiAccessor.companyRolesControllerApi.hasUserCompanyOwnerRole(userId)
-    }
-
     private fun uploadCompanyAndReturnCompanyId(): UUID {
         return UUID.fromString(
             apiAccessor.uploadOneCompanyWithRandomIdentifier().actualStoredCompany.companyId,
@@ -296,43 +292,6 @@
     }
 
     @Test
-<<<<<<< HEAD
-    fun `check access rights and behaviour of hasUserCompanyOwnerRole endpoint`() {
-        val companyId = uploadCompanyAndReturnCompanyId()
-
-        fun callEndpointAndAssertCode(responseCode: Int) {
-            val expectedClientExceptionWhenCallingHasUserCompanyOwnerRoleEndpoint = assertThrows<ClientException> {
-                hasUserCompanyOwnerRole(dataReaderUserId)
-            }
-            assertErrorCodeInCommunityManagerClientException(
-                expectedClientExceptionWhenCallingHasUserCompanyOwnerRoleEndpoint,
-                responseCode,
-            )
-        }
-        fun callEndpointAndAsserNoThrow() {
-            assertDoesNotThrow { hasUserCompanyOwnerRole(dataReaderUserId) }
-        }
-
-        jwtHelper.authenticateApiCallsWithJwtForTechnicalUser(TechnicalUser.Admin)
-        assignCompanyRole(CompanyRole.CompanyOwner, companyId, dataReaderUserId)
-        callEndpointAndAsserNoThrow()
-
-        jwtHelper.authenticateApiCallsWithJwtForTechnicalUser(TechnicalUser.Reader)
-        callEndpointAndAsserNoThrow()
-
-        jwtHelper.authenticateApiCallsWithJwtForTechnicalUser(TechnicalUser.Uploader)
-        callEndpointAndAssertCode(403)
-
-        jwtHelper.authenticateApiCallsWithJwtForTechnicalUser(TechnicalUser.Admin)
-        removeCompanyRole(CompanyRole.CompanyOwner, companyId, dataReaderUserId)
-        callEndpointAndAssertCode(404)
-
-        jwtHelper.authenticateApiCallsWithJwtForTechnicalUser(TechnicalUser.Reader)
-        callEndpointAndAssertCode(404)
-
-        jwtHelper.authenticateApiCallsWithJwtForTechnicalUser(TechnicalUser.Uploader)
-        callEndpointAndAssertCode(403)
-=======
     fun `assure that a company owner without keycloak admin role can modify assignments for all company roles`() {
         val companyId = uploadCompanyAndReturnCompanyId()
         jwtHelper.authenticateApiCallsWithJwtForTechnicalUser(TechnicalUser.Admin)
@@ -456,6 +415,5 @@
             }
             assertErrorCodeInCommunityManagerClientException(exceptionWhenTryingToDeleteCompanyMembers, 403)
         }
->>>>>>> 38f17531
     }
 }