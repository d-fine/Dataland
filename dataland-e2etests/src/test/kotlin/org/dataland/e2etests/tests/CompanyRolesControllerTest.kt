--- conflicted
+++ resolved
@@ -29,13 +29,8 @@
     private val documentManagerAccessor = DocumentManagerAccessor()
     val jwtHelper = JwtAuthenticationHelper()
 
-<<<<<<< HEAD
-    private val dataReaderUserId = UUID.fromString("18b67ecc-1176-4506-8414-1e81661017ca")
-    private val dataUploaderUserId = UUID.fromString("c5ef10b1-de23-4a01-9005-e62ea226ee83")
-=======
     private val dataReaderUserId = UUID.fromString(READER_USER_ID)
     private val dataUploaderUserId = UUID.fromString(UPLOADER_USER_ID)
->>>>>>> eed8ae34
     private val frameworkSampleData = apiAccessor.testDataProviderForEuTaxonomyDataForNonFinancials
         .getTData(1)[0]
 
@@ -183,11 +178,7 @@
     }
 
     @Test
-<<<<<<< HEAD
-    fun `assure that users without admin rights can always find out their role of a company`() {
-=======
     fun `assure that users without keycloak admin role can always find out their role of a company`() {
->>>>>>> eed8ae34
         val companyId = uploadCompanyAndReturnCompanyId()
 
         enumValues<CompanyRole>().forEach {
@@ -301,11 +292,7 @@
     }
 
     @Test
-<<<<<<< HEAD
-    fun `assure that a company owner without admin rights can add and remove every company roles`() {
-=======
     fun `assure that a company owner without keycloak admin role can modify assignments for all company roles`() {
->>>>>>> eed8ae34
         val companyId = uploadCompanyAndReturnCompanyId()
         jwtHelper.authenticateApiCallsWithJwtForTechnicalUser(TechnicalUser.Admin)
         assignCompanyRole(CompanyRole.CompanyOwner, companyId, dataReaderUserId)
@@ -328,16 +315,6 @@
     }
 
     @Test
-<<<<<<< HEAD
-    fun `assure that a company member admin without admin rights can only add and remove members and member admins`() {
-        val companyId = uploadCompanyAndReturnCompanyId()
-        val listOfRolesThatCanBeModified = listOf(CompanyRole.MemberAdmin, CompanyRole.Member)
-        val listOfRolesThatCannotBeModified =
-            listOf(CompanyRole.CompanyOwner, CompanyRole.DataUploader)
-        jwtHelper.authenticateApiCallsWithJwtForTechnicalUser(TechnicalUser.Admin)
-        assignCompanyRole(CompanyRole.MemberAdmin, companyId, dataReaderUserId)
-        listOfRolesThatCanBeModified.forEach {
-=======
     fun `assure that company member admin without keycloak admin role can only modify member and member admin roles`() {
         val companyId = uploadCompanyAndReturnCompanyId()
         val rolesThatCanBeModified = listOf(CompanyRole.MemberAdmin, CompanyRole.Member)
@@ -346,7 +323,6 @@
         jwtHelper.authenticateApiCallsWithJwtForTechnicalUser(TechnicalUser.Admin)
         assignCompanyRole(CompanyRole.MemberAdmin, companyId, dataReaderUserId)
         rolesThatCanBeModified.forEach {
->>>>>>> eed8ae34
             jwtHelper.authenticateApiCallsWithJwtForTechnicalUser(TechnicalUser.Reader)
             assignCompanyRole(it, companyId, dataUploaderUserId)
 
@@ -362,11 +338,7 @@
             assertErrorCodeInCommunityManagerClientException(exceptionWhenCheckingIfUserIsCompanyOwner, 404)
         }
 
-<<<<<<< HEAD
-        listOfRolesThatCannotBeModified.forEach {
-=======
         rolesThatCannotBeModified.forEach {
->>>>>>> eed8ae34
             jwtHelper.authenticateApiCallsWithJwtForTechnicalUser(TechnicalUser.Reader)
             val exceptionWhenTryingToAddCompanyMembers = assertThrows<ClientException> {
                 assignCompanyRole(it, companyId, dataUploaderUserId)
@@ -376,26 +348,15 @@
     }
 
     @Test
-<<<<<<< HEAD
-    fun `assure that a user that have member or uploader role or no role at all cannot add or remove company roles`() {
-=======
     fun `assure that a user with no role or only member or uploader company role can not modify role assignments`() {
->>>>>>> eed8ae34
         val companyId = uploadCompanyAndReturnCompanyId()
         jwtHelper.authenticateApiCallsWithJwtForTechnicalUser(TechnicalUser.Reader)
         tryToAssignAndRemoveCompanyMembersAndAssertThatItsForbidden(companyId)
 
-<<<<<<< HEAD
-        val listOfCompanyRolesWithoutModificationRights =
-            listOf(CompanyRole.DataUploader, CompanyRole.Member)
-
-        listOfCompanyRolesWithoutModificationRights.forEach {
-=======
         val companyRolesWithoutModificationRights =
             listOf(CompanyRole.DataUploader, CompanyRole.Member)
 
         companyRolesWithoutModificationRights.forEach {
->>>>>>> eed8ae34
             jwtHelper.authenticateApiCallsWithJwtForTechnicalUser(TechnicalUser.Admin)
             assignCompanyRole(it, companyId, dataReaderUserId)
             tryToAssignAndRemoveCompanyMembersAndAssertThatItsForbidden(companyId)
@@ -403,39 +364,6 @@
     }
 
     @Test
-<<<<<<< HEAD
-    fun `assure that every company role has access to get and head endpoint but not a keycloak reader`() {
-        val companyId = uploadCompanyAndReturnCompanyId()
-        jwtHelper.authenticateApiCallsWithJwtForTechnicalUser(TechnicalUser.Admin)
-        assignCompanyRole(CompanyRole.DataUploader, companyId, dataUploaderUserId)
-        enumValues<CompanyRole>().forEach {
-            jwtHelper.authenticateApiCallsWithJwtForTechnicalUser(TechnicalUser.Admin)
-            assignCompanyRole(it, companyId, dataReaderUserId)
-
-            jwtHelper.authenticateApiCallsWithJwtForTechnicalUser(TechnicalUser.Reader)
-            assertDoesNotThrow {
-                getCompanyRoleAssignments(CompanyRole.Member, companyId)
-            }
-
-            assertDoesNotThrow {
-                hasUserCompanyRole(CompanyRole.DataUploader, companyId, dataUploaderUserId)
-            }
-
-            jwtHelper.authenticateApiCallsWithJwtForTechnicalUser(TechnicalUser.Admin)
-            removeCompanyRole(it, companyId, dataReaderUserId)
-        }
-        jwtHelper.authenticateApiCallsWithJwtForTechnicalUser(TechnicalUser.Reader)
-        val exceptionWhenTryingToGetCompanyRoles = assertThrows<ClientException> {
-            getCompanyRoleAssignments(CompanyRole.Member, companyId)
-        }
-        assertErrorCodeInCommunityManagerClientException(exceptionWhenTryingToGetCompanyRoles, 403)
-        val exceptionWhenTryingToCheckCompanyRoles = assertThrows<ClientException> {
-            hasUserCompanyRole(CompanyRole.DataUploader, companyId, dataUploaderUserId)
-        }
-        assertErrorCodeInCommunityManagerClientException(exceptionWhenTryingToCheckCompanyRoles, 403)
-    }
-
-=======
     fun `assure that user with assigned company role can access get and head endpoint but users without cant`() {
         val companyIdAlpha = uploadCompanyAndReturnCompanyId()
         val companyIdBeta = uploadCompanyAndReturnCompanyId()
@@ -474,7 +402,6 @@
         }
         assertErrorCodeInCommunityManagerClientException(exceptionWhenCheckingCompanyRolesForAnotherCompany, 403)
     }
->>>>>>> eed8ae34
     private fun tryToAssignAndRemoveCompanyMembersAndAssertThatItsForbidden(companyId: UUID) {
         enumValues<CompanyRole>().forEach {
             jwtHelper.authenticateApiCallsWithJwtForTechnicalUser(TechnicalUser.Reader)
