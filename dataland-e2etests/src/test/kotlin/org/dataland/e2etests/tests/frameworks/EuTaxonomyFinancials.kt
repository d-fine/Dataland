--- conflicted
+++ resolved
@@ -14,41 +14,6 @@
 
     private val euTaxoFinancialsDataset = apiAccessor.testDataProviderEuTaxonomyForFinancials.getTData(1)[0]
 
-<<<<<<< HEAD
-    /* Sorting is required in the last assertion as the backend models this field as a Set but this info is lost during
-    the conversion */
-    private val euTaxonomyFinancialsDataSetWithSortedFinancialServicesTypes =
-        listOfOneEuTaxonomyFinancialsDataSet[0]
-            .copy(financialServicesTypes = listOfOneEuTaxonomyFinancialsDataSet[0].financialServicesTypes?.sorted())
-    private val listOfOneCompanyInformation =
-        apiAccessor.testDataProviderEuTaxonomyForFinancials
-            .getCompanyInformationWithoutIdentifiers(1)
-
-    @Test
-    fun `post a company with EuTaxonomyForFinancials data and check if the data can be retrieved correctly`() {
-        val listOfUploadInfo =
-            apiAccessor.uploadCompanyAndFrameworkDataForOneFramework(
-                listOfOneCompanyInformation, listOfOneEuTaxonomyFinancialsDataSet,
-                apiAccessor::euTaxonomyFinancialsUploaderFunction,
-            )
-        QaApiAccessor().ensureQaCompletedAndUpdateUploadInfo(listOfUploadInfo, apiAccessor.metaDataControllerApi)
-        val receivedDataMetaInformation = listOfUploadInfo[0].actualStoredDataMetaInfo
-        val downloadedAssociatedData =
-            apiAccessor.dataControllerApiForEuTaxonomyFinancials
-                .getCompanyAssociatedEuTaxonomyDataForFinancials(receivedDataMetaInformation!!.dataId)
-        val downloadedAssociatedDataType =
-            apiAccessor.metaDataControllerApi
-                .getDataMetaInfo(receivedDataMetaInformation.dataId)
-                .dataType
-        Assertions.assertEquals(receivedDataMetaInformation.companyId, downloadedAssociatedData.companyId)
-        Assertions.assertEquals(receivedDataMetaInformation.dataType, downloadedAssociatedDataType)
-        Assertions.assertEquals(
-            euTaxonomyFinancialsDataSetWithSortedFinancialServicesTypes,
-            downloadedAssociatedData.data.copy(
-                financialServicesTypes = downloadedAssociatedData.data.financialServicesTypes?.sorted(),
-            ),
-        )
-=======
     private val companyInfo = apiAccessor.testDataProviderEuTaxonomyForFinancials
         .getCompanyInformationWithoutIdentifiers(1)[0]
 
@@ -68,7 +33,6 @@
         val downloadedData = apiAccessor.dataControllerApiForEuTaxonomyFinancials
             .getCompanyAssociatedEutaxonomyFinancialsData(dataId).data
         assertEquals(euTaxoFinancialsDataset, downloadedData)
->>>>>>> 7e3e9d39
     }
 
     @Test
@@ -83,15 +47,14 @@
 
         val uploadPair = Pair(dataSet, "2023")
 
-        val exception =
-            assertThrows<ClientException> {
-                apiAccessor.uploadWithWait(
-                    companyId = companyId,
-                    frameworkData = uploadPair.first,
-                    reportingPeriod = uploadPair.second,
-                    uploadFunction = apiAccessor::euTaxonomyFinancialsUploaderFunction,
-                )
-            }
+        val exception = assertThrows<ClientException> {
+            apiAccessor.uploadWithWait(
+                companyId = companyId,
+                frameworkData = uploadPair.first,
+                reportingPeriod = uploadPair.second,
+                uploadFunction = apiAccessor::euTaxonomyFinancialsUploaderFunction,
+            )
+        }
 
         val testClientError = exception.response as ClientError<*>
 
