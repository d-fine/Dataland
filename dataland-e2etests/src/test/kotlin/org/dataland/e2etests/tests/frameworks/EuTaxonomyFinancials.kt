--- conflicted
+++ resolved
@@ -47,14 +47,8 @@
         val companyName = "TestForIncompleteReferencedReport"
 
         val companyInformation =
-<<<<<<< HEAD
             FrameworkTestDataProvider.forFrameworkPreparedFixtures(EutaxonomyFinancialsData::class.java).getByCompanyName(companyName)
-        val dataSet = companyInformation!!.t
-=======
-            apiAccessor.testDataProviderEuTaxonomyForFinancials
-                .getSpecificCompanyByNameFromEuTaxonomyFinancialsPreparedFixtures(companyName)
         val dataset = companyInformation!!.t
->>>>>>> d29bfd84
 
         val uploadPair = Pair(dataset, "2023")
 
