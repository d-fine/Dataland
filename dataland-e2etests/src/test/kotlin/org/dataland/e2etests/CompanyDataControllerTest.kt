--- conflicted
+++ resolved
@@ -4,15 +4,9 @@
 import org.dataland.datalandbackend.openApiClient.api.EuTaxonomyDataControllerApi
 import org.dataland.datalandbackend.openApiClient.api.MetaDataControllerApi
 import org.dataland.datalandbackend.openApiClient.model.CompanyAssociatedDataEuTaxonomyData
-<<<<<<< HEAD
-import org.dataland.datalandbackend.openApiClient.model.CompanyMetaInformation
-import org.dataland.datalandbackend.openApiClient.model.DataMetaInformation
-import org.dataland.datalandbackend.openApiClient.model.PostCompanyRequestBody
-=======
 import org.dataland.datalandbackend.openApiClient.model.CompanyInformation
 import org.dataland.datalandbackend.openApiClient.model.DataMetaInformation
 import org.dataland.datalandbackend.openApiClient.model.StoredCompany
->>>>>>> ed1db0d8
 import org.junit.jupiter.api.Assertions.assertEquals
 import org.junit.jupiter.api.Assertions.assertTrue
 import org.junit.jupiter.api.Test
@@ -25,14 +19,6 @@
     private val metaDataControllerApi = MetaDataControllerApi(basePathToDatalandProxy)
     private val companyDataControllerApi = CompanyDataControllerApi(basePathToDatalandProxy)
     private val euTaxonomyDataControllerApi = EuTaxonomyDataControllerApi(basePathToDatalandProxy)
-<<<<<<< HEAD
-
-    @Test
-    fun `post a dummy company and check if post was successful`() {
-        val testCompanyName = "Test-Company_01"
-        val postCompanyResponse =
-            companyDataControllerApi.postCompany(PostCompanyRequestBody(testCompanyName))
-=======
     private val testCompanyList1 = listOf(
         CompanyInformation(
             companyName = "Test-Company_1",
@@ -79,7 +65,6 @@
 
         val postCompanyResponse =
             companyDataControllerApi.postCompany(testCompanyInformation)
->>>>>>> ed1db0d8
 
         assertEquals(
             testCompanyInformation.companyName, postCompanyResponse.companyInformation.companyName,
@@ -93,18 +78,6 @@
 
     @Test
     fun `post a dummy company and check if that specific company can be queried by its name`() {
-<<<<<<< HEAD
-        val testCompanyName = "Dummy-Company_02"
-        val postCompanyResponse =
-            companyDataControllerApi.postCompany(PostCompanyRequestBody(testCompanyName))
-        val getCompaniesByNameResponse = companyDataControllerApi.getCompaniesByName(testCompanyName)
-
-        assertTrue(
-            getCompaniesByNameResponse.contains(
-                CompanyMetaInformation(
-                    companyId = postCompanyResponse.companyId,
-                    companyName = testCompanyName,
-=======
         val testCompanyInformation = testCompanyList1[1]
         val postCompanyResponse = companyDataControllerApi.postCompany(testCompanyInformation)
         val getCompaniesByNameResponse = companyDataControllerApi.getCompaniesByName(testCompanyInformation.companyName)
@@ -113,7 +86,6 @@
                 StoredCompany(
                     companyId = postCompanyResponse.companyId,
                     companyInformation = testCompanyInformation,
->>>>>>> ed1db0d8
                     dataRegisteredByDataland = emptyList()
                 )
             ),
@@ -125,15 +97,6 @@
     fun `post some dummy companies and check if the number of companies increased accordingly`() {
 
         val allCompaniesListSizeBefore = companyDataControllerApi.getCompaniesByName("").size
-<<<<<<< HEAD
-        for (i in testCompanyNames) {
-            companyDataControllerApi.postCompany(PostCompanyRequestBody(i))
-        }
-        val allCompaniesListSizeAfter = companyDataControllerApi.getCompaniesByName("").size
-        assertEquals(
-            testCompanyNames.size, allCompaniesListSizeAfter - allCompaniesListSizeBefore,
-            "The size of the all-companies-list did not increase by ${testCompanyNames.size}."
-=======
         for (company in testCompanyList2) {
             companyDataControllerApi.postCompany(company)
         }
@@ -141,25 +104,16 @@
         assertEquals(
             testCompanyList2.size, allCompaniesListSizeAfter - allCompaniesListSizeBefore,
             "The size of the all-companies-list did not increase by ${testCompanyList2.size}."
->>>>>>> ed1db0d8
         )
     }
 
     @Test
     fun `post a dummy company and a dummy data set for it and check if the company contains that data set ID`() {
-<<<<<<< HEAD
-        val testCompanyName = "Possible-Company_06"
-        val testData = DummyDataCreator().createEuTaxonomyTestDataSet()
-        val testDataType = testData.javaClass.kotlin.qualifiedName!!.substringAfterLast(".")
-
-        val testCompanyId = companyDataControllerApi.postCompany(PostCompanyRequestBody(testCompanyName)).companyId
-=======
         val testCompanyInformation = testCompanyList1[2]
         val testData = DummyDataCreator().createEuTaxonomyTestDataSet()
         val testDataType = testData.javaClass.kotlin.qualifiedName!!.substringAfterLast(".")
 
         val testCompanyId = companyDataControllerApi.postCompany(testCompanyInformation).companyId
->>>>>>> ed1db0d8
         val testDataId = euTaxonomyDataControllerApi.postCompanyAssociatedData(
             CompanyAssociatedDataEuTaxonomyData(testCompanyId, testData)
         ).dataId
