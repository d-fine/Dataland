package org.dataland.e2etests

import org.dataland.datalandbackend.openApiClient.api.CompanyDataControllerApi
import org.dataland.datalandbackend.openApiClient.api.EuTaxonomyDataControllerApi
import org.dataland.datalandbackend.openApiClient.api.MetaDataControllerApi
import org.dataland.datalandbackend.openApiClient.model.CompanyAssociatedDataEuTaxonomyData
import org.dataland.datalandbackend.openApiClient.model.CompanyInformation
import org.dataland.datalandbackend.openApiClient.model.DataMetaInformation
import org.dataland.datalandbackend.openApiClient.model.StoredCompany
import org.junit.jupiter.api.Assertions.assertEquals
import org.junit.jupiter.api.Assertions.assertTrue
import org.junit.jupiter.api.Test
import java.math.BigDecimal
import java.time.LocalDate

class CompanyDataControllerTest {

<<<<<<< HEAD
    private val basePathToDatalandProxy = "http://proxy:80/api"
    private val metaDataControllerApi = MetaDataControllerApi(basePathToDatalandProxy)
    private val companyDataControllerApi = CompanyDataControllerApi(basePathToDatalandProxy)
    private val euTaxonomyDataControllerApi = EuTaxonomyDataControllerApi(basePathToDatalandProxy)
    private val testCompanyList1 = listOf(
        CompanyInformation(
            companyName = "Test-Company_1",
            headquarters = "Test-Headquarters_1",
            industrialSector = "Test-IndustrialSector_1",
            marketCap = BigDecimal(100),
            reportingDateOfMarketCap = LocalDate.now()
        ),
        CompanyInformation(
            companyName = "Test-Company_2",
            headquarters = "Test-Headquarters_2",
            industrialSector = "Test-IndustrialSector_2",
            marketCap = BigDecimal(200),
            reportingDateOfMarketCap = LocalDate.now()
        ),
        CompanyInformation(
            companyName = "Test-Company_3",
            headquarters = "Test-Headquarters_3",
            industrialSector = "Test-IndustrialSector_3",
            marketCap = BigDecimal(500),
            reportingDateOfMarketCap = LocalDate.now()
        )
    )
    private val testCompanyList2 = listOf(
        CompanyInformation(
            companyName = "Test-Company_list1",
            headquarters = "Test-Headquarters_list1",
            industrialSector = "Test-IndustrialSector_list1",
            marketCap = BigDecimal(300),
            reportingDateOfMarketCap = LocalDate.now()
        ),
        CompanyInformation(
            companyName = "Test-Company_list2",
            headquarters = "Test-Headquarters_list2",
            industrialSector = "Test-IndustrialSector_list2",
            marketCap = BigDecimal(400),
            reportingDateOfMarketCap = LocalDate.now()
        )
    )

    @Test
    fun `post a dummy company and check if post was successful`() {
        val testCompanyInformation = testCompanyList1[0]
=======
    private val metaDataControllerApi = MetaDataControllerApi(BASE_PATH_TO_DATALAND_PROXY)
    private val companyDataControllerApi = CompanyDataControllerApi(BASE_PATH_TO_DATALAND_PROXY)
    private val euTaxonomyDataControllerApi = EuTaxonomyDataControllerApi(BASE_PATH_TO_DATALAND_PROXY)
    private val dummyDataCreator = DummyDataCreator()

    @Test
    fun `post a dummy company and check if post was successful`() {
        val testCompanyInformation = dummyDataCreator.createCompanyTestInformation("A")
>>>>>>> 1e715bae

        val postCompanyResponse =
            companyDataControllerApi.postCompany(testCompanyInformation)

        assertEquals(
<<<<<<< HEAD
            testCompanyInformation.companyName, postCompanyResponse.companyInformation.companyName,
            "The company name in the post-response does not match the actual name of the company to be posted."
=======
            testCompanyInformation, postCompanyResponse.companyInformation,
            "The company information in the post-response does not match " +
                "the actual information of the company to be posted."
>>>>>>> 1e715bae
        )
        assertTrue(
            postCompanyResponse.companyId.toInt() > 0,
            "No valid company Id was assigned to the posted company."
        )
    }

    @Test
    fun `post a dummy company and check if that specific company can be queried by its name`() {
<<<<<<< HEAD
        val testCompanyInformation = testCompanyList1[1]
=======
        val testCompanyInformation = dummyDataCreator.createCompanyTestInformation("B")
>>>>>>> 1e715bae
        val postCompanyResponse = companyDataControllerApi.postCompany(testCompanyInformation)
        val getCompaniesByNameResponse = companyDataControllerApi.getCompaniesByName(testCompanyInformation.companyName)
        assertTrue(
            getCompaniesByNameResponse.contains(
                StoredCompany(
<<<<<<< HEAD
                    companyId = postCompanyResponse.companyId,
                    companyInformation = testCompanyInformation,
=======
                    postCompanyResponse.companyId,
                    testCompanyInformation,
>>>>>>> 1e715bae
                    dataRegisteredByDataland = emptyList()
                )
            ),
            "Dataland does not contain the posted company."
        )
    }

    @Test
    fun `post some dummy companies and check if the number of companies increased accordingly`() {
<<<<<<< HEAD

        val allCompaniesListSizeBefore = companyDataControllerApi.getCompaniesByName("").size
        for (company in testCompanyList2) {
            companyDataControllerApi.postCompany(company)
        }
        val allCompaniesListSizeAfter = companyDataControllerApi.getCompaniesByName("").size
        assertEquals(
            testCompanyList2.size, allCompaniesListSizeAfter - allCompaniesListSizeBefore,
            "The size of the all-companies-list did not increase by ${testCompanyList2.size}."
=======
        val listOfTestCompanyInformation = listOf<CompanyInformation>(
            dummyDataCreator.createCompanyTestInformation("C"),
            dummyDataCreator.createCompanyTestInformation("D"),
            dummyDataCreator.createCompanyTestInformation("E")
        )
        val allCompaniesListSizeBefore = companyDataControllerApi.getCompaniesByName("").size
        for (companyInformation in listOfTestCompanyInformation) {
            companyDataControllerApi.postCompany(companyInformation)
        }
        val allCompaniesListSizeAfter = companyDataControllerApi.getCompaniesByName("").size
        assertEquals(
            listOfTestCompanyInformation.size, allCompaniesListSizeAfter - allCompaniesListSizeBefore,
            "The size of the all-companies-list did not increase by ${listOfTestCompanyInformation.size}."
>>>>>>> 1e715bae
        )
    }

    @Test
    fun `post a dummy company and a dummy data set for it and check if the company contains that data set ID`() {
<<<<<<< HEAD
        val testCompanyInformation = testCompanyList1[2]
        val testData = DummyDataCreator().createEuTaxonomyTestDataSet()
=======
        val testCompanyInformation = dummyDataCreator.createCompanyTestInformation("F")
        val testData = dummyDataCreator.createEuTaxonomyTestData(1200500350)
>>>>>>> 1e715bae
        val testDataType = testData.javaClass.kotlin.qualifiedName!!.substringAfterLast(".")

        val testCompanyId = companyDataControllerApi.postCompany(testCompanyInformation).companyId
        val testDataId = euTaxonomyDataControllerApi.postCompanyAssociatedData(
            CompanyAssociatedDataEuTaxonomyData(testCompanyId, testData)
        ).dataId
        val listOfDataMetaInfoForTestCompany = metaDataControllerApi.getListOfDataMetaInfo(
            testCompanyId,
            testDataType
        )
        assertTrue(
            listOfDataMetaInfoForTestCompany.contains(
                DataMetaInformation(testDataId, testDataType, testCompanyId)
            ),
            "The all-data-sets-list of the posted company does not contain the posted data set."
        )
    }
}<|MERGE_RESOLUTION|>--- conflicted
+++ resolved
@@ -10,60 +10,9 @@
 import org.junit.jupiter.api.Assertions.assertEquals
 import org.junit.jupiter.api.Assertions.assertTrue
 import org.junit.jupiter.api.Test
-import java.math.BigDecimal
-import java.time.LocalDate
 
 class CompanyDataControllerTest {
 
-<<<<<<< HEAD
-    private val basePathToDatalandProxy = "http://proxy:80/api"
-    private val metaDataControllerApi = MetaDataControllerApi(basePathToDatalandProxy)
-    private val companyDataControllerApi = CompanyDataControllerApi(basePathToDatalandProxy)
-    private val euTaxonomyDataControllerApi = EuTaxonomyDataControllerApi(basePathToDatalandProxy)
-    private val testCompanyList1 = listOf(
-        CompanyInformation(
-            companyName = "Test-Company_1",
-            headquarters = "Test-Headquarters_1",
-            industrialSector = "Test-IndustrialSector_1",
-            marketCap = BigDecimal(100),
-            reportingDateOfMarketCap = LocalDate.now()
-        ),
-        CompanyInformation(
-            companyName = "Test-Company_2",
-            headquarters = "Test-Headquarters_2",
-            industrialSector = "Test-IndustrialSector_2",
-            marketCap = BigDecimal(200),
-            reportingDateOfMarketCap = LocalDate.now()
-        ),
-        CompanyInformation(
-            companyName = "Test-Company_3",
-            headquarters = "Test-Headquarters_3",
-            industrialSector = "Test-IndustrialSector_3",
-            marketCap = BigDecimal(500),
-            reportingDateOfMarketCap = LocalDate.now()
-        )
-    )
-    private val testCompanyList2 = listOf(
-        CompanyInformation(
-            companyName = "Test-Company_list1",
-            headquarters = "Test-Headquarters_list1",
-            industrialSector = "Test-IndustrialSector_list1",
-            marketCap = BigDecimal(300),
-            reportingDateOfMarketCap = LocalDate.now()
-        ),
-        CompanyInformation(
-            companyName = "Test-Company_list2",
-            headquarters = "Test-Headquarters_list2",
-            industrialSector = "Test-IndustrialSector_list2",
-            marketCap = BigDecimal(400),
-            reportingDateOfMarketCap = LocalDate.now()
-        )
-    )
-
-    @Test
-    fun `post a dummy company and check if post was successful`() {
-        val testCompanyInformation = testCompanyList1[0]
-=======
     private val metaDataControllerApi = MetaDataControllerApi(BASE_PATH_TO_DATALAND_PROXY)
     private val companyDataControllerApi = CompanyDataControllerApi(BASE_PATH_TO_DATALAND_PROXY)
     private val euTaxonomyDataControllerApi = EuTaxonomyDataControllerApi(BASE_PATH_TO_DATALAND_PROXY)
@@ -72,20 +21,14 @@
     @Test
     fun `post a dummy company and check if post was successful`() {
         val testCompanyInformation = dummyDataCreator.createCompanyTestInformation("A")
->>>>>>> 1e715bae
 
         val postCompanyResponse =
             companyDataControllerApi.postCompany(testCompanyInformation)
 
         assertEquals(
-<<<<<<< HEAD
-            testCompanyInformation.companyName, postCompanyResponse.companyInformation.companyName,
-            "The company name in the post-response does not match the actual name of the company to be posted."
-=======
             testCompanyInformation, postCompanyResponse.companyInformation,
             "The company information in the post-response does not match " +
                 "the actual information of the company to be posted."
->>>>>>> 1e715bae
         )
         assertTrue(
             postCompanyResponse.companyId.toInt() > 0,
@@ -95,23 +38,14 @@
 
     @Test
     fun `post a dummy company and check if that specific company can be queried by its name`() {
-<<<<<<< HEAD
-        val testCompanyInformation = testCompanyList1[1]
-=======
         val testCompanyInformation = dummyDataCreator.createCompanyTestInformation("B")
->>>>>>> 1e715bae
         val postCompanyResponse = companyDataControllerApi.postCompany(testCompanyInformation)
         val getCompaniesByNameResponse = companyDataControllerApi.getCompaniesByName(testCompanyInformation.companyName)
         assertTrue(
             getCompaniesByNameResponse.contains(
                 StoredCompany(
-<<<<<<< HEAD
-                    companyId = postCompanyResponse.companyId,
-                    companyInformation = testCompanyInformation,
-=======
                     postCompanyResponse.companyId,
                     testCompanyInformation,
->>>>>>> 1e715bae
                     dataRegisteredByDataland = emptyList()
                 )
             ),
@@ -121,17 +55,6 @@
 
     @Test
     fun `post some dummy companies and check if the number of companies increased accordingly`() {
-<<<<<<< HEAD
-
-        val allCompaniesListSizeBefore = companyDataControllerApi.getCompaniesByName("").size
-        for (company in testCompanyList2) {
-            companyDataControllerApi.postCompany(company)
-        }
-        val allCompaniesListSizeAfter = companyDataControllerApi.getCompaniesByName("").size
-        assertEquals(
-            testCompanyList2.size, allCompaniesListSizeAfter - allCompaniesListSizeBefore,
-            "The size of the all-companies-list did not increase by ${testCompanyList2.size}."
-=======
         val listOfTestCompanyInformation = listOf<CompanyInformation>(
             dummyDataCreator.createCompanyTestInformation("C"),
             dummyDataCreator.createCompanyTestInformation("D"),
@@ -145,19 +68,13 @@
         assertEquals(
             listOfTestCompanyInformation.size, allCompaniesListSizeAfter - allCompaniesListSizeBefore,
             "The size of the all-companies-list did not increase by ${listOfTestCompanyInformation.size}."
->>>>>>> 1e715bae
         )
     }
 
     @Test
     fun `post a dummy company and a dummy data set for it and check if the company contains that data set ID`() {
-<<<<<<< HEAD
-        val testCompanyInformation = testCompanyList1[2]
-        val testData = DummyDataCreator().createEuTaxonomyTestDataSet()
-=======
         val testCompanyInformation = dummyDataCreator.createCompanyTestInformation("F")
         val testData = dummyDataCreator.createEuTaxonomyTestData(1200500350)
->>>>>>> 1e715bae
         val testDataType = testData.javaClass.kotlin.qualifiedName!!.substringAfterLast(".")
 
         val testCompanyId = companyDataControllerApi.postCompany(testCompanyInformation).companyId
