--- conflicted
+++ resolved
@@ -91,33 +91,6 @@
         )
     }
 
-<<<<<<< HEAD
-    /*@Test
-    fun `post a dummy company and check if it can be searched for by index`() {
-        var testCompanyInformation = testDataProvider.getCompanyInformation(1).first()
-        var indexFound = false
-        while (! indexFound) {
-            if (testCompanyInformation.indices == null || testCompanyInformation.indices!!.isEmpty()) {
-                testCompanyInformation = testDataProvider.getCompanyInformation(1).first()
-            } else {
-                indexFound = true
-            }
-        }
-
-        val testIndex = testCompanyInformation.indices!!.first().name
-        val testCompanyId = companyDataControllerApi.postCompany(testCompanyInformation).companyId
-        assertTrue(
-            companyDataControllerApi.getCompanies(
-                searchString = "",
-                selectedIndex = CompanyDataControllerApi.SelectedIndex_getCompanies.valueOf(testIndex),
-                onlyCompanyNames = false
-            )
-                .any { it.companyId == testCompanyId }
-        )
-    }*/
-
-=======
->>>>>>> 64c9fd5c
     @Test
     fun `post a dummy company and check if it can be searched for by identifier`() {
         val testCompanyInformation = testDataProvider.getCompanyInformation(1).first()
