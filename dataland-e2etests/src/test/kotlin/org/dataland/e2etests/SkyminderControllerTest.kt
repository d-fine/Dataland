--- conflicted
+++ resolved
@@ -5,13 +5,8 @@
 import org.junit.jupiter.api.Test
 
 class SkyminderControllerTest {
-<<<<<<< HEAD
-    private val basePathToDatalandProxy = "http://proxy:80/api"
-    private val skyminderControllerApi = SkyminderControllerApi(basePathToDatalandProxy)
-=======
     private val basePathToBackendViaProxy = "http://proxy:80/api"
     private val skyminderControllerApi = SkyminderControllerApi(basePathToBackendViaProxy)
->>>>>>> 27df49c2
 
     @Test
     fun `get dummy company data by sending a request to dummy skyminder server`() {
