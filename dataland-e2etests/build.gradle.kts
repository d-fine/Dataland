// dataland-e2etest

val sonarSources by extra(sourceSets.asMap.values.flatMap { sourceSet -> sourceSet.allSource })
val jacocoSources by extra(sonarSources)
val jacocoClasses by extra(
    sourceSets.asMap.values.flatMap { sourceSet ->
        sourceSet.output.classesDirs.flatMap {
            fileTree(it).files
        }
    }
)

plugins {
    kotlin("jvm")
    kotlin("plugin.spring")
    id("org.openapi.generator")
    id("org.springframework.boot")
}

java.sourceCompatibility = JavaVersion.VERSION_17

dependencies {
    implementation(libs.junit.jupiter)
    implementation(libs.moshi.kotlin)
    implementation(libs.moshi.adapters)
    implementation(libs.okhttp)
    implementation(libs.log4j)
    implementation(libs.log4j.api)
    implementation(libs.log4j.to.slf4j)
    implementation("org.springframework.boot:spring-boot-starter-web")
<<<<<<< HEAD
    backendOpenApiSpecConfig(project(mapOf("path" to ":dataland-backend", "configuration" to "openApiSpec")))
    apiKeyManagerOpenApiSpecConfig(
        project(mapOf("path" to ":dataland-api-key-manager", "configuration" to "openApiSpec"))
    )
=======
>>>>>>> 1c5d78ba
    testImplementation("org.springframework.boot:spring-boot-starter-test")
}

tasks.withType<org.jetbrains.kotlin.gradle.tasks.KotlinCompile> {
    dependsOn("generateBackendClient", "getTestData")
}

tasks.withType<Test> {
    useJUnitPlatform()
}

val apiKeyManagerOpenApiJson = rootProject.extra["apiKeyManagerOpenApiJson"]


tasks.register("generateBackendClient", org.openapitools.generator.gradle.plugin.tasks.GenerateTask::class) {
    val backendClientDestinationPackage = "org.dataland.datalandbackend.openApiClient"
    input = project.file("${project.rootDir}/dataland-backend/backendOpenApi.json").path
    outputDir.set("$buildDir/clients/backend")
    packageName.set(backendClientDestinationPackage)
    modelPackage.set("$backendClientDestinationPackage.model")
    apiPackage.set("$backendClientDestinationPackage.api")
    generatorName.set("kotlin")

    additionalProperties.set(
        mapOf(
            "removeEnumValuePrefix" to false
        )
    )
    configOptions.set(
        mapOf(
            "dateLibrary" to "java17",
            "useTags" to "true"
        )
    )
}

<<<<<<< HEAD
tasks.register(
    "generateApiKeyManagerClient",
    org.openapitools.generator.gradle.plugin.tasks.GenerateTask::class
) {
    input = project.file("$buildDir/$apiKeyManagerOpenApiJson").path
    outputDir.set("$openApiClientsOutputDir/api-key-manager")
=======
tasks.register("generateApiKeyManagerClient", org.openapitools.generator.gradle.plugin.tasks.GenerateTask::class) {
    val apiKeyManagerClientDestinationPackage = "org.dataland.datalandapikeymanager.openApiClient"
    input = project.file("${project.rootDir}/dataland-api-key-manager/apiKeyManagerOpenApi.json").path
    outputDir.set("$buildDir/clients/api-key-manager")
>>>>>>> 1c5d78ba
    packageName.set(apiKeyManagerClientDestinationPackage)
    modelPackage.set("$apiKeyManagerClientDestinationPackage.model")
    apiPackage.set("$apiKeyManagerClientDestinationPackage.api")
    generatorName.set("kotlin")

    configOptions.set(
        mapOf(
            "dateLibrary" to "java17",
            "useTags" to "true"
        )
    )
}

sourceSets {
    val main by getting
    main.kotlin.srcDir("$buildDir/clients/backend/src/main/kotlin")
    main.kotlin.srcDir("$buildDir/clients/api-key-manager/src/main/kotlin")
}

ktlint {
    filter {
        exclude("**/openApiClient/**")
    }
}

tasks.bootJar {
    enabled = false
}

tasks.register<Copy>("getTestData") {
    from("$rootDir/testing/data")
    into("$buildDir/resources")
}

tasks.getByName("processTestResources") {
    dependsOn("getTestData")
}
<|MERGE_RESOLUTION|>--- conflicted
+++ resolved
@@ -1,123 +1,107 @@
-// dataland-e2etest
-
-val sonarSources by extra(sourceSets.asMap.values.flatMap { sourceSet -> sourceSet.allSource })
-val jacocoSources by extra(sonarSources)
-val jacocoClasses by extra(
-    sourceSets.asMap.values.flatMap { sourceSet ->
-        sourceSet.output.classesDirs.flatMap {
-            fileTree(it).files
-        }
-    }
-)
-
-plugins {
-    kotlin("jvm")
-    kotlin("plugin.spring")
-    id("org.openapi.generator")
-    id("org.springframework.boot")
-}
-
-java.sourceCompatibility = JavaVersion.VERSION_17
-
-dependencies {
-    implementation(libs.junit.jupiter)
-    implementation(libs.moshi.kotlin)
-    implementation(libs.moshi.adapters)
-    implementation(libs.okhttp)
-    implementation(libs.log4j)
-    implementation(libs.log4j.api)
-    implementation(libs.log4j.to.slf4j)
-    implementation("org.springframework.boot:spring-boot-starter-web")
-<<<<<<< HEAD
-    backendOpenApiSpecConfig(project(mapOf("path" to ":dataland-backend", "configuration" to "openApiSpec")))
-    apiKeyManagerOpenApiSpecConfig(
-        project(mapOf("path" to ":dataland-api-key-manager", "configuration" to "openApiSpec"))
-    )
-=======
->>>>>>> 1c5d78ba
-    testImplementation("org.springframework.boot:spring-boot-starter-test")
-}
-
-tasks.withType<org.jetbrains.kotlin.gradle.tasks.KotlinCompile> {
-    dependsOn("generateBackendClient", "getTestData")
-}
-
-tasks.withType<Test> {
-    useJUnitPlatform()
-}
-
-val apiKeyManagerOpenApiJson = rootProject.extra["apiKeyManagerOpenApiJson"]
-
-
-tasks.register("generateBackendClient", org.openapitools.generator.gradle.plugin.tasks.GenerateTask::class) {
-    val backendClientDestinationPackage = "org.dataland.datalandbackend.openApiClient"
-    input = project.file("${project.rootDir}/dataland-backend/backendOpenApi.json").path
-    outputDir.set("$buildDir/clients/backend")
-    packageName.set(backendClientDestinationPackage)
-    modelPackage.set("$backendClientDestinationPackage.model")
-    apiPackage.set("$backendClientDestinationPackage.api")
-    generatorName.set("kotlin")
-
-    additionalProperties.set(
-        mapOf(
-            "removeEnumValuePrefix" to false
-        )
-    )
-    configOptions.set(
-        mapOf(
-            "dateLibrary" to "java17",
-            "useTags" to "true"
-        )
-    )
-}
-
-<<<<<<< HEAD
-tasks.register(
-    "generateApiKeyManagerClient",
-    org.openapitools.generator.gradle.plugin.tasks.GenerateTask::class
-) {
-    input = project.file("$buildDir/$apiKeyManagerOpenApiJson").path
-    outputDir.set("$openApiClientsOutputDir/api-key-manager")
-=======
-tasks.register("generateApiKeyManagerClient", org.openapitools.generator.gradle.plugin.tasks.GenerateTask::class) {
-    val apiKeyManagerClientDestinationPackage = "org.dataland.datalandapikeymanager.openApiClient"
-    input = project.file("${project.rootDir}/dataland-api-key-manager/apiKeyManagerOpenApi.json").path
-    outputDir.set("$buildDir/clients/api-key-manager")
->>>>>>> 1c5d78ba
-    packageName.set(apiKeyManagerClientDestinationPackage)
-    modelPackage.set("$apiKeyManagerClientDestinationPackage.model")
-    apiPackage.set("$apiKeyManagerClientDestinationPackage.api")
-    generatorName.set("kotlin")
-
-    configOptions.set(
-        mapOf(
-            "dateLibrary" to "java17",
-            "useTags" to "true"
-        )
-    )
-}
-
-sourceSets {
-    val main by getting
-    main.kotlin.srcDir("$buildDir/clients/backend/src/main/kotlin")
-    main.kotlin.srcDir("$buildDir/clients/api-key-manager/src/main/kotlin")
-}
-
-ktlint {
-    filter {
-        exclude("**/openApiClient/**")
-    }
-}
-
-tasks.bootJar {
-    enabled = false
-}
-
-tasks.register<Copy>("getTestData") {
-    from("$rootDir/testing/data")
-    into("$buildDir/resources")
-}
-
-tasks.getByName("processTestResources") {
-    dependsOn("getTestData")
-}
+// dataland-e2etest
+
+val sonarSources by extra(sourceSets.asMap.values.flatMap { sourceSet -> sourceSet.allSource })
+val jacocoSources by extra(sonarSources)
+val jacocoClasses by extra(
+    sourceSets.asMap.values.flatMap { sourceSet ->
+        sourceSet.output.classesDirs.flatMap {
+            fileTree(it).files
+        }
+    }
+)
+
+plugins {
+    kotlin("jvm")
+    kotlin("plugin.spring")
+    id("org.openapi.generator")
+    id("org.springframework.boot")
+}
+
+java.sourceCompatibility = JavaVersion.VERSION_17
+
+dependencies {
+    implementation(libs.junit.jupiter)
+    implementation(libs.moshi.kotlin)
+    implementation(libs.moshi.adapters)
+    implementation(libs.okhttp)
+    implementation(libs.log4j)
+    implementation(libs.log4j.api)
+    implementation(libs.log4j.to.slf4j)
+    implementation("org.springframework.boot:spring-boot-starter-web")
+    testImplementation("org.springframework.boot:spring-boot-starter-test")
+}
+
+tasks.withType<org.jetbrains.kotlin.gradle.tasks.KotlinCompile> {
+    dependsOn("generateBackendClient", "getTestData")
+}
+
+tasks.withType<Test> {
+    useJUnitPlatform()
+}
+
+val apiKeyManagerOpenApiJson = rootProject.extra["apiKeyManagerOpenApiJson"]
+
+
+tasks.register("generateBackendClient", org.openapitools.generator.gradle.plugin.tasks.GenerateTask::class) {
+    val backendClientDestinationPackage = "org.dataland.datalandbackend.openApiClient"
+    input = project.file("${project.rootDir}/dataland-backend/backendOpenApi.json").path
+    outputDir.set("$buildDir/clients/backend")
+    packageName.set(backendClientDestinationPackage)
+    modelPackage.set("$backendClientDestinationPackage.model")
+    apiPackage.set("$backendClientDestinationPackage.api")
+    generatorName.set("kotlin")
+
+    additionalProperties.set(
+        mapOf(
+            "removeEnumValuePrefix" to false
+        )
+    )
+    configOptions.set(
+        mapOf(
+            "dateLibrary" to "java17",
+            "useTags" to "true"
+        )
+    )
+}
+
+tasks.register("generateApiKeyManagerClient", org.openapitools.generator.gradle.plugin.tasks.GenerateTask::class) {
+    val apiKeyManagerClientDestinationPackage = "org.dataland.datalandapikeymanager.openApiClient"
+    input = project.file("${project.rootDir}/dataland-api-key-manager/apiKeyManagerOpenApi.json").path
+    outputDir.set("$buildDir/clients/api-key-manager")
+    packageName.set(apiKeyManagerClientDestinationPackage)
+    modelPackage.set("$apiKeyManagerClientDestinationPackage.model")
+    apiPackage.set("$apiKeyManagerClientDestinationPackage.api")
+    generatorName.set("kotlin")
+
+    configOptions.set(
+        mapOf(
+            "dateLibrary" to "java17",
+            "useTags" to "true"
+        )
+    )
+}
+
+sourceSets {
+    val main by getting
+    main.kotlin.srcDir("$buildDir/clients/backend/src/main/kotlin")
+    main.kotlin.srcDir("$buildDir/clients/api-key-manager/src/main/kotlin")
+}
+
+ktlint {
+    filter {
+        exclude("**/openApiClient/**")
+    }
+}
+
+tasks.bootJar {
+    enabled = false
+}
+
+tasks.register<Copy>("getTestData") {
+    from("$rootDir/testing/data")
+    into("$buildDir/resources")
+}
+
+tasks.getByName("processTestResources") {
+    dependsOn("getTestData")
+}